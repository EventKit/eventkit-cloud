## Settings
The following are a few of the relevant environment variables that can be used to adjust how eventkit_cloud is configured.

Settings can be configured in the docker setup by adjusting the environment variables in the docker-compose file.  

For more information see the docker site https://docs.docker.com/compose/environment-variables/.

Note: Many settings merely look for the value to exist in the environment to mean true, meaning if you have SOMETHING=False in your environment, then something will be true because it exists. 

### Site
The sitename and the hostname are added to allowed hosts.  This is used for security purposes.  The SITE_NAME should match what users are accessing the site on.
<pre>HOSTNAME=cloud.eventkit.test</pre>
(default: the host machines hostname)
<pre>SITE_NAME=cloud.eventkit.test</pre>
(default: HOSTNAME)

The SITE_URL is used when prividing links for users.  This should include the SITE_NAME but can provide additional context like https.
<pre>SITE_URL=http://cloud.eventkit.test</pre>
(default: http://<SITE_NAME>)

### Storage

#### S3 Storage
If you want your export files to be stored on S3 rather than locally add:
<pre>USE_S3=True
AWS_BUCKET_NAME='my-bucket'
AWS_ACCESS_KEY='my-access-key'
AWS_SECRET_KEY='my-secret-key'</pre>

#### Database
To use your own database connection string add:
<pre>DATABASE_URL='postgis://user:password@site:5432/database_name'</pre>

To reset the database:
<pre>docker volume rm eventkitcloud_postgis_database</pre>
<pre>docker-compose run --rm eventkit python manage.py runinitial setup</pre>

#### Broker URL
To specify which RabbitMQ instance to use add:
<pre>BROKER_URL='amqp://guest:guest@rabbitmq:5672/'</pre>

#### Export Directories
If you need to change where export files are staged or downloaded you can add:
<pre>EXPORT_STAGING_ROOT='/path/to/staging/dir/'
EXPORT_DOWNLOAD_ROOT='/path/to/download/dir/'</pre>

#### Task error email
To configure the email address that will send out any error messages add:
<pre>EMAIL_HOST_USER='email@email.com'
EMAIL_HOST_PASSWORD='email-password'</pre>

#### Overpass API (deprecated)
To use your own instance of an Overpass API add:
<pre>OVERPASS_API_URL='my-overpass-site.com/api/interpreter'</pre>

If an Overpass API endpoint requires a client certificate, you can provide it as an environment variable in PEM format:
```
<provider slug>_CERT='-----BEGIN CERTIFICATE-----
[certificate contents]
-----END CERTIFICATE-----
-----BEGIN PRIVATE KEY-----
[private key contents]
-----END PRIVATE KEY-----'
```

This OVERPASS_API_URL setting is deprecated.  It is better to add your Overpass API endpoint directly as a DataProvider, and specify the endpoint as the URL.  That will also allow the endpoint to be queried for last update metadata. 

Additionally when using overpass you can set the max ram allowed by the server. [more info](http://wiki.openstreetmap.org/wiki/Overpass_API/Overpass_QL#Element_limit_.28maxsize.29)  
<pre>OVERPASS_MAX_SIZE=2147483648</pre>
<pre>OVERPASS_TIMEOUT=1600</pre>


#### Geocoder

By default EventKit will use geonames.org. 

However significant support was added for [pelias](http://github.com/pelias), including reverse geocoding, and better map support.

##### Pelias Settings:

###### Foward Geocoding
Used for providing a text search for finding places and their location in the search box.
<pre>GEOCODING_API_URL='http://my-pelias.com/api/v1/search'</pre>
<pre>GEOCODING_API_TYPE='pelias'</pre>

###### Reverse Geocoding
Used for providing a location and getting the names of locations in the search box.
<pre>REVERSE_GEOCODING_API_URL='http://my-pelias.com/api/v1/reverse'</pre>

###### Place Lookup
Used in EventKit to seach up the heirarchy to assist in zooming to locations.
<pre>GEOCODING_UPDATE_URL='http://my-pelias.com/api/v1/place'</pre>

###### Convert
Used with a [custom version](https://github.com/venicegeo/pelias-api) of the API to convert coordinates. 
<pre>CONVERT_URL='http://my-pelias.com/api/v1/convert'</pre>

#### Map Settings
##### Basemap URL
To set the application basemap add:
<pre>BASEMAP_URL=http://my-tile-service.com/{z}/{x}/{y}.png</pre>
##### Basemap Copyright
To set the copyright information for your basemap add (for example):
<pre>© My Copyright</pre>
##### Max Extent
A value to warn users that the datapack will not include any datasets.
Exceeding this as a selection will prevent the user from proceeding. 
<pre>JOB_MAX_EXTENT=10000</pre>
Where 10000 is an integer representing sq km.
##### Warning Extent
A value to warn users that the datapack may not be able to include all datasets. 
<pre>JOB_MAX_RASTER_EXTENT=1000</pre>
Where 10000 is an integer representing sq km. 

#### Data Authentication

When configuring datasources, instead of storing credentials in the URLs in the database, 
service credentials can be added to the environment using the service slug as the name.

For example a slug of 'osm' would use environment variables `OSM_CRED` or `OSM_CERT` if requiring authentication.

##### Basic Auth
To use basic auth, add the username and password to the environment as such
<pre>SLUG_CRED='username:password'</pre>
##### Certificate
To use basic auth, add the username and password to the environment as such
<pre>SLUG_CERT='-----BEGIN CERTIFICATE-----\n235235\n-----END CERTIFICATE-----'</pre>

For more on configuring data sources please visit the [data sources readme](./sources.md). 


### Email Settings

EventKit can send users email notifying them about certain changes.
 
| Variable Name | Description | Default |
|---------------|-------------|---------|
| TASK_ERROR_EMAIL | The "from" account. |  eventkit.team@gmail.com |
| DEFAULT_FROM_EMAIL | The name to use "from". | Eventkit Team <eventkit.team@gmail.com> |
| EMAIL_HOST | The SMTP email server. | smtp.gmail.com |
| EMAIL_PORT | The SMTP email server port. | 587 | 
| EMAIL_HOST_USER | The account id to login to the SMTP server. | eventkit.team@gmail.com |
| EMAIL_HOST_PASSWORD | The password to login to the SMTP server. | None |
| EMAIL_USE_TLS | Use TLS for communication with the SMTP server. | True |

### User Authentication

EventKit has some limited support for creating and authenticating users.  The solutions were tailored to use specific servers, but can be updated fairly easily using the [settings file](../eventkit_cloud/settings/prod.py).

##### Django Model Login
Django allows built in users to be created via the admin console (such as superusers), you can enable these users to log in with :
<pre>DJANGO_MODEL_LOGIN = True</pre>
(Default: False)

##### Auto Logout
<pre>AUTO_LOGOUT_SECONDS=600</pre>
(Default: 0)
<pre>AUTO_LOGOUT_WARNING_AT_SECONDS_LEFT=300</pre>
(Default: 300)

##### LDAP 
The LDAP settings leverage [django-auth-ldap](https://django-auth-ldap.readthedocs.io/en/latest/authentication.html#server-config) to do this.
Please see their documentation to configure LDAP the following settings are available in EventKit.

| Variable Name | Description |
|---------------|-------------|
| LDAP_SERVER_URI | The LDAP Server address (i.e. LDAP://something.com:636) | 
| LDAP_BIND_DN | The user account for binding to the server |
| LDAP_BIND_PASSWORD | The password to bind to the server | 
| LDAP_USER_DN_TEMPLATE | The user template (i.e. uid={0},ou=dev,dc=server,dc=com) | 
| LDAP_SEARCH_DN | The search DN (i.e. dc=server,dc=com) | 
</pre>

##### OAUTH 
OAUTH targets specific servers, but it was written to be fairly generic and updating these settings could work out of the box.

| Variable Name | Description | 
|---------------|-------------|
|OAUTH_NAME| The name of the Oauth provider (e.g. Google or Facebook) | 
|OAUTH_CLIENT_ID| The Oauth ID | 
|OAUTH_CLIENT_SECRET| The Oauth Secret | 
|OAUTH_AUTHORIZATION_URL| The URL to request the Authorization Code | 
|OAUTH_RESPONSE_TYPE| The type of authorization request (default `code`) | 
|OAUTH_TOKEN_URL| The URL to request a user token with the Auth Code | 
|OAUTH_TOKEN_KEY| The key of the actual token from the OAUTH_TOKEN_URL response. | 
|OAUTH_LOGOUT_URL| The URL to log the user out. | 
|OAUTH_REDIRECT_URI| The URL that the Oauth server should send the user after authorization. |  
|OAUTH_SCOPE| The level of permission for authorization. | 
|OAUTH_PROFILE_URL| The location to request the user profile. | 
|OAUTH_PROFILE_SCHEMA| A JSON map of EventKit user schema and the remote user schema. | 
The OAUTH PROFILE schema requires several fields 
The OAuth profile needs to map to the User model.
The required fields are:
 - identification 
 - username 
 - commonname

The optional fields are:
 - first_name 
 - last_name
 - email 

An example:   
<pre>
OAUTH_PROFILE_SCHEMA = {"identification": "ID", 
                        "username": "username", 
                        "email": ["email","mail", "login"], 
                        "first_name": "firstname"
                        ...}</pre>
Note an array can be used and EventKit will try each one for a valid value to enter in the EventKit users profile. 

#### Logging
<pre>DEBUG=True</pre>
<pre>LOG_LEVEL=Info</pre> 

#### Land Data
EventKit include land data with OSM exports, this data needs to be initially loaded and a custom location can be provided with:
<pre>LAND_DATA_URL=http://data.openstreetmapdata.com/land-polygons-split-3857.zip</pre>

#### SSL Verification
By default SSL verification will be enabled and the system certificates and certifi certs will be used.
A custom SSL cert file can be specified using:
<pre>SSL_VERIFICATION=/path/to/certificate.pem</pre>
SSL should be used but many services (especially geospatial services) don't have proper certificates with production CAs. 
SSL can be disabled using:
<pre>SSL_VERIFICATION=False</pre>

### UI Settings

#### Version
The version number will be display on the Login page and the About page.
<pre>VERSION='1.2.1'</pre>
#### Contact Url
The contact url will be displayed as a link on the About page.
<pre>CONTACT_URL='mailto:my.team@domain.com'</pre>
#### Disclaimer
You can add any disclaimer that need to be visible before login. It will appear alongside the login options.
The disclaimer can be a plain string or a string containing properly formatted HTML elements
<pre>LOGIN_DISCLAIMER='<{div}>my disclaimer<{/div}>'</pre>
#### Banner Color
If you choose to display a banner you can use this setting to change the default background color.
The value can be a hex code or color name.
<pre>BANNER_BACKGROUND_COLOR='#eee'</pre>
#### Banner Text Color
If you choose to display a banner you can use this setting to change the default text color.
Value can be a hex code or color name.
<pre>BANNER_TEXT_COLOR='blue'</pre>
#### Banner Text
Setting this value will display the text at the top of the page in a high visibility banner.
<pre>BANNER_TEXT='IMPORTANT TEXT FOR USERS TO SEE'</pre>
#### BASEMAP_URL
See "Map Settings".
#### BASEMAP_COPYRIGHT
See "Map Settings".
#### DataPack Expiration
Set a limit for keeping DataPacks in the system.
<pre>MAX_DATAPACK_EXPIRATION_DAYS='30'</pre>
#### Max Vector AOI:
See "JOB_MAX_EXTENT".
#### Max Raster AOI
See "JOB_MAX_RASTER_EXTENT".
#### DataPack Page Size
The default number of DataPacks to be displayed in the DataPack Library
<pre>DATAPACK_PAGE_SIZE='10'</pre>
#### Notifications Page Size
The default number of Notifications to be displayed in the Notifications page
<<<<<<< HEAD
<pre>NOTIFICATIONS_PAGE_SIZE='15'</pre>
#### User Groups Page Size
The default number of users to be loaded on the Groups Page
<pre>USER_GROUPS_PAGE_SIZE='20'</pre>
=======
<pre>NOTIFICATIONS_PAGE_SIZE='15'</pre>
>>>>>>> 07d0fd35
<|MERGE_RESOLUTION|>--- conflicted
+++ resolved
@@ -264,11 +264,7 @@
 <pre>DATAPACK_PAGE_SIZE='10'</pre>
 #### Notifications Page Size
 The default number of Notifications to be displayed in the Notifications page
-<<<<<<< HEAD
 <pre>NOTIFICATIONS_PAGE_SIZE='15'</pre>
 #### User Groups Page Size
 The default number of users to be loaded on the Groups Page
 <pre>USER_GROUPS_PAGE_SIZE='20'</pre>
-=======
-<pre>NOTIFICATIONS_PAGE_SIZE='15'</pre>
->>>>>>> 07d0fd35
