# Eventkit-Cloud

![EventKit Logo](./images/eventkit-logo-black.svg)

---

Eventkit-cloud is based on the [HOT OSM Export Tool](https://github.com/hotosm/osm-export-tool).  It allows the user to select data from different sources to export into a variety of formats.

---

## Getting Started

### Minimum System Requirements

- Eventkit-cloud requires [Docker](https://docs.docker.com/engine/installation/) and [docker-compose](https://docs.docker.com/compose/install/).

- It's also required that you change some of the default Docker settings.  
  - You'll want to update your Docker resources settings to include at least 2 CPUs and a minimum of 8GB of RAM.
    - On Windows, in WSL, you will need to update your `.wslconfig` file. [Link to documentation](https://docs.microsoft.com/en-us/windows/wsl/wsl-config#example-wslconfig-file)
    - For Mac, follow one of the answers from here: [StackOverflow](https://stackoverflow.com/questions/32834082/how-to-increase-docker-machine-memory-mac)
    - In Linux, Docker can use all available memory already

### Installation

Prior to using the EventKit docker setup, two variables must be set in the environment running docker, `SITE_NAME` and `SITE_IP`.

Typically `SITE_NAME` is set to `host.docker.internal` and `SITE_IP` is `127.0.0.1`.

If needing to run the integration tests, then `SITE_IP` must be set to a different IP available on the system, typically the local ip `192.168.X.X` or `10.0.X.X`.

This is usually done by using

- `export SITE_NAME=host.docker.internal` on OSX/Linux
- or
- `setx SITE_NAME host.docker.internal` on Windows.

> You can also set these in your bashrc file or in the `.env` file in this project repo

You'll also need to open an elevated shell/command prompt add host.docker.internal to the hosts file:

- On Linux: `echo "127.0.0.1  host.docker.internal" >> /etc/hosts`
- On Windows: `echo "127.0.0.1  host.docker.internal" >> "C:\Windows\System32\drivers\etc\hosts"`

> ### Note: Ensure that your host file in Windows has proper line endings (`\r\n`) or you may corrupt the file

If you changed the `SITE_IP` to a local available IP address instead of `127.0.0.1`, you'll want to use that same IP in the hosts file.

After you have the above steps completed you can proceed on to either the Makefile based automated build or the manual build process outlined below.

## Quick Start

> A note for Windows WSL users, having the project be located on the WSL side will improve build and load times

A Makefile is included to make it easier to get started with a fresh installation.  In order to get started right away, simply run `make fresh` in the root project directory.  This will setup group permissions (for Linux and WSL hosts only), build your dependencies, setup the initial data, and bring your docker containers online.  There are additional Make commands inside the Makefile, and they're documented there as well.

After running `make fresh` you can hit the site directly at the URL you chose for the `SITE_NAME` which is generally [host.docker.internal](host.docker.internal).

For more developer setup, continue to the [Developers section](#for-developers)

To start using the application, continue to the [Next Steps](#next-steps)

---
---

## Manual Setup

If you'd like to setup the project manually, you can use the documentation below to do so.  It's recommended that you use the Make commands instead, especially if you're running on a Linux host environment.

### Building the dependencies

Before you can build the eventkit container you first need to build a local conda repo that will be used in the creation of the EventKit containers.

This will probably take about an hour or two depending on your system settings and internet speed.

After installing docker open an elevated shell/command prompt and enter:

```shell
cd conda
docker-compose run --rm conda
```

> Now grab a warm beverage; perhaps a nice technical manual to read through...

In the future it may be nice to host prebuilt artifacts but the ability to build these locally allows us to upgrade dependencies without needing to rely on third-party hosting.

After conda successfully builds you can now build and start the EventKit application.

```shell
git clone https://repo_server/repo_org/eventkit-cloud.git
cd eventkit-cloud
docker-compose run --rm eventkit python manage.py runinitial setup
docker-compose up
```

Then open a browser and navigate to [http://host.docker.internal](http://host.docker.internal)

Linux users have indicated issues with the docker setup.  That is because it mounts directories in the containers, and on linux the container user and host user permissions are mapped. To solve this problem run:

```shell
groupadd -g 880 eventkit
useradd -u 8800 -g 880 eventkit
```

Then give ownership of the repo to that user and group, _being careful_ not to change permissions in a way that your current user (i.e. `whoami`) will no longer have access to the files.

Ownership is typically given with : `chown eventkit:eventkit -R <repo_path>`

### Settings

EventKit can be configured to support many different environments, visit the [settings readme](./settings.md) in the documentation for options.

### Data Sources

EventKit can be configured to support many different data sources within the application, visit the [sources readme](./sources.md) in the documentation for options.

### Tests

To run all the unit tests:

```shell
make test
```

or

```shell
docker-compose run --rm -e COVERAGE=True eventkit python manage.py test -v 3 eventkit_cloud
docker-compose run --rm webpack npm test
```

#### Building the bundle

By default, the Eventkit webpack is configured for development, if you need to create bundle and vendor files for production run: `docker-compose run --rm webpack npm run build`

#### Deploying

The built EventKit containers can be pushed to a platform like Kubernetes or some other container service.
Additionally it can be deployed on [Pivotal Cloud Foundry](https://github.com/EventKit/eventkit-cloud/blob/master/docs/pcf.md).

For more developer setup, continue to the [Developers section](#for-developers)

To start using the application, continue to the [Next Steps](#next-steps)

---

## For Developers

### Debugging

When debugging file conversion issues it can be helpful to use the environment settings `KEEP_STAGE=True`,
which will not delete the staged files after the run completes/fails.

Additionally there is some configuration to run all services except for celery by running: `docker-compose -f docker-compose.yml -f docker-compose.debug.yml up -d`

Then in your IDE you can configure your debugger to run celery in `DEBUG` mode with the following environment variables:

```env
BROKER_API_URL=http://guest:guest@localhost:15672/api/
BROKER_URL=amqp://guest:guest@localhost:5672/
CELERY_SCALE_BY_RUN=True
DEBUG_CELERY=True
EXPORT_DOWNLOAD_ROOT=<path to downloads>
EXPORT_STAGING_ROOT=<path to stage>
GDAL_DATA=<path to virtual env>/share/gdal
KEEP_STAGE=True
MEMCACHED=localhost:11211
PROJ_LIB=<path to virtual env>/share/proj
PYTHONUNBUFFERED=1
SECRET_KEY=<same secret as your dev env>
SITE_IP=127.0.0.1
SITE_NAME=host.docker.internal
SSL_VERIFICATION=/home/user/eventkit-cloud/conda/cacert.pem
```

#### Using ESLint

To use ESLint while working on the EventKit front-end, first make sure you have Node.js and NPM installed in your local dev environment.
You can find the instructions for installing them here [installing Node](https://docs.npmjs.com/getting-started/installing-node).
Then in the EventKit root directory (on your local machine, not in the docker container) simply run: `npm run-script install-linter`

Next you will need to follow instructions to add ESLint into your IDE of choice.
For most IDEs that should mean finding and installing (if not already installed) the relevant ESLint plugin, and if needed, adjusting the settings to point to your specific package install location.

For VSCode try the following:
[VsCode Eslint](https://marketplace.visualstudio.com/items?itemName=dbaeumer.vscode-eslint)

For WebStorm try the following:
[WebStorm Eslint](https://www.jetbrains.com/help/webstorm/eslint.html)

Finally, if you would like to adjust any of the linting rules edit the .eslintrc.json file in the EventKit root directory.

### Using Flake8

We use flake8 as a linter in our build pipeline.  Prior to submitting pull request, please make sure you've run flake8 on your code using: `make flake8`

### Using Black

Black is an auto formatting tool for Python that will allow you to handle most of the flake8 / pep8 formatting without having to do it manually.  There are two Make commands for Black, the first one will check and see if any formatting needs to be done.  Always run that before running the auto formatting tool, and make sure the changes it reports make sense to you.

```shell
make black
make black-format
<<<<<<< HEAD
</pre>

### Run checks concurrently

A helper script is available to run all of the linters and tests concurrently which can help speed up the time to quickly check what needs to be fixed.

<pre>
python scripts/check_code.py
</pre>
or 
<pre>
make check
</pre>

=======
```

Be sure check out the other documentation:

- [Sources](./sources.md)
- [Settings breakdown](./settings.md)
- [Pivotal Cloud Foundry](./pcf.md)

Other useful links for development

- [Main Dashboard](http://host.docker.internal/dashboard)
- [Admin page](http://host.docker.internal/admin/)
- [API testing page](http://host.docker.internal/api/docs/)

---

## Next steps

### Initial prep

For the ease of keeping track on your personal files, make a directory at root called `adhoc` (This file and contents are already ignored by git)

#### Adding sources

More information, and a full breakdown, can be found in the [Sources readme](./sources.md)
>>>>>>> 67bbadd7
<|MERGE_RESOLUTION|>--- conflicted
+++ resolved
@@ -200,22 +200,18 @@
 ```shell
 make black
 make black-format
-<<<<<<< HEAD
-</pre>
+```
 
 ### Run checks concurrently
 
 A helper script is available to run all of the linters and tests concurrently which can help speed up the time to quickly check what needs to be fixed.
 
-<pre>
+```shell
 python scripts/check_code.py
-</pre>
+```
 or 
-<pre>
+```shell
 make check
-</pre>
-
-=======
 ```
 
 Be sure check out the other documentation:
@@ -241,4 +237,4 @@
 #### Adding sources
 
 More information, and a full breakdown, can be found in the [Sources readme](./sources.md)
->>>>>>> 67bbadd7
+
