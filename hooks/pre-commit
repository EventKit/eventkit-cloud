#!/bin/bash

set -e

echo "Running Linters..."
docker-compose exec -T webpack npm run eslint
docker-compose exec -T eventkit bash -c 'source activate eventkit-cloud && black --check --config config/pyproject.toml eventkit_cloud'
<<<<<<< HEAD
docker-compose exec -T eventkit bash -c 'source activate eventkit-cloud && flake8 eventkit_cloud'
docker-compose exec -T eventkit bash -c 'source activate eventkit-cloud && isort --check eventkit_cloud'
docker-compose exec -T eventkit bash -c 'source activate eventkit-cloud && mypy eventkit_cloud'

=======
docker-compose exec -T eventkit bash -c 'source activate eventkit-cloud && flake8 --config setup.cfg eventkit_cloud'
docker-compose exec -T eventkit bash -c 'source activate eventkit-cloud && mypy eventkit_cloud'
>>>>>>> ab3603d6

echo "Running Tests..."
docker-compose exec -T eventkit bash -c 'source activate eventkit-cloud && python manage.py test -v 3 --noinput eventkit_cloud'
docker-compose exec -T webpack npm test<|MERGE_RESOLUTION|>--- conflicted
+++ resolved
@@ -5,16 +5,10 @@
 echo "Running Linters..."
 docker-compose exec -T webpack npm run eslint
 docker-compose exec -T eventkit bash -c 'source activate eventkit-cloud && black --check --config config/pyproject.toml eventkit_cloud'
-<<<<<<< HEAD
 docker-compose exec -T eventkit bash -c 'source activate eventkit-cloud && flake8 eventkit_cloud'
 docker-compose exec -T eventkit bash -c 'source activate eventkit-cloud && isort --check eventkit_cloud'
 docker-compose exec -T eventkit bash -c 'source activate eventkit-cloud && mypy eventkit_cloud'
 
-=======
-docker-compose exec -T eventkit bash -c 'source activate eventkit-cloud && flake8 --config setup.cfg eventkit_cloud'
-docker-compose exec -T eventkit bash -c 'source activate eventkit-cloud && mypy eventkit_cloud'
->>>>>>> ab3603d6
-
 echo "Running Tests..."
 docker-compose exec -T eventkit bash -c 'source activate eventkit-cloud && python manage.py test -v 3 --noinput eventkit_cloud'
 docker-compose exec -T webpack npm test