--- conflicted
+++ resolved
@@ -4,11 +4,8 @@
 
 echo "Running Linters..."
 docker-compose exec -T webpack npm run eslint
-<<<<<<< HEAD
-docker-compose exec -T eventkit bash -c 'source activate eventkit-cloud && black --check --config config/pyproject.toml eventkit_cloud'
-=======
+
 docker-compose exec -T eventkit bash -c 'source activate eventkit-cloud && black --check eventkit_cloud'
->>>>>>> master
 docker-compose exec -T eventkit bash -c 'source activate eventkit-cloud && flake8 eventkit_cloud'
 docker-compose exec -T eventkit bash -c 'source activate eventkit-cloud && isort --check eventkit_cloud'
 docker-compose exec -T eventkit bash -c 'source activate eventkit-cloud && mypy eventkit_cloud'
