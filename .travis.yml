--- conflicted
+++ resolved
@@ -13,21 +13,16 @@
   - curl -L https://github.com/docker/compose/releases/download/${DOCKER_COMPOSE_VERSION}/docker-compose-`uname -s`-`uname -m` > docker-compose
   - chmod +x docker-compose
   - sudo mv docker-compose /usr/local/bin
-  - echo "$(/sbin/ip -o -4 addr list eth0 | awk '{print $4}' | cut -d/ -f1) eventkit" | sudo tee --append /etc/hosts
 
 before_script:
     - docker-compose -f docker-compose-test.yml build
-    - SITE_NAME=eventkit SITE_IP=$(/sbin/ip -o -4 addr list eth0 | awk '{print $4}' | cut -d/ -f1) docker-compose -f docker-compose-test.yml up -d
+    - docker-compose -f docker-compose-test.yml up -d
 
 script:
-<<<<<<< HEAD
-    - docker-compose -f docker-compose-test.yml run -T -e COVERAGE=True -e COVERALLS_REPO_TOKEN=${COVERALLS_REPO_TOKEN} -e TRAVIS=True -e TRAVIS_JOB_ID=${TRAVIS_JOB_ID} -e TRAVIS_BRANCH=${TRAVIS_BRANCH} eventkit /var/lib/eventkit/.virtualenvs/eventkit/bin/python /var/lib/eventkit/manage.py test eventkit_cloud
-    - docker-compose -f docker-compose-test.yml run -T eventkit /var/lib/eventkit/.virtualenvs/eventkit/bin/python manage.py migrate
-    - docker-compose -f docker-compose-test.yml run -T eventkit /var/lib/eventkit/.virtualenvs/eventkit/bin/python manage.py loaddata providers
-    - docker-compose -f docker-compose-test.yml run -T eventkit /var/lib/eventkit/.virtualenvs/eventkit/bin/python manage.py run_integration_tests
-=======
-    - docker-compose -f docker-compose-test.yml run -T -e COVERAGE=True -e COVERALLS_REPO_TOKEN=${COVERALLS_REPO_TOKEN} -e TRAVIS=True -e TRAVIS_JOB_ID=${TRAVIS_JOB_ID} -e TRAVIS_BRANCH=${TRAVIS_BRANCH} -e LOG_LEVEL=ERROR eventkit /var/lib/eventkit/.virtualenvs/eventkit/bin/python /var/lib/eventkit/manage.py test eventkit_cloud
->>>>>>> 9ceba0b2
+    - docker-compose -f docker-compose-test.yml run -T -e COVERAGE=True -e COVERALLS_REPO_TOKEN=${COVERALLS_REPO_TOKEN} -e TRAVIS=True -e TRAVIS_JOB_ID=${TRAVIS_JOB_ID} -e TRAVIS_BRANCH=${TRAVIS_BRANCH} eventkit python manage.py test eventkit_cloud
+    - docker-compose -f docker-compose-test.yml run -T eventkit python manage.py migrate
+    - docker-compose -f docker-compose-test.yml run -T eventkit python manage.py loaddata providers
+    - docker-compose -f docker-compose-test.yml run -T eventkit python manage.py run_integration_tests
 
 env:
   - DOCKER_COMPOSE_VERSION=1.9.0 SITE_NAME=eventkit SITE_IP=$(/sbin/ip -o -4 addr list eth0 | awk '{print $4}' | cut -d/ -f1)
