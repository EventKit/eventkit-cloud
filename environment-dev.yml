name: eventkit-cloud
channels:
  - local
dependencies:
<<<<<<< HEAD
  - python=3.6
  - eventkit-cloud
   # The eventkit-cloud recipe is in conda/recipes/eventkit-cloud/meta.yaml.
  - pip:
    - -r requirements-dev.txt
=======
 - eventkit-cloud
   # The eventkit-cloud recipe is in conda/recipes/eventkit-cloud/meta.yaml.
 - pip:
   - -r requirements-dev.txt
 
>>>>>>> 4aeb388e
<|MERGE_RESOLUTION|>--- conflicted
+++ resolved
@@ -2,16 +2,8 @@
 channels:
   - local
 dependencies:
-<<<<<<< HEAD
   - python=3.6
   - eventkit-cloud
    # The eventkit-cloud recipe is in conda/recipes/eventkit-cloud/meta.yaml.
   - pip:
-    - -r requirements-dev.txt
-=======
- - eventkit-cloud
-   # The eventkit-cloud recipe is in conda/recipes/eventkit-cloud/meta.yaml.
- - pip:
-   - -r requirements-dev.txt
- 
->>>>>>> 4aeb388e
+    - -r requirements-dev.txt