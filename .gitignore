--- conflicted
+++ resolved
@@ -109,12 +109,8 @@
 screenshots/*
 !screenshots/baseline
 
-<<<<<<< HEAD
 conda/repo
 venv/
-=======
-conda/repo/*
->>>>>>> fd0a62b8
 *_jb_*
 
 #mkdocs staticfiles
