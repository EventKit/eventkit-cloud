name: eventkit-cloud
dependencies:
<<<<<<< HEAD
  - eventkit-cloud=1.13.0
  - memcached=1.6.9
=======
  - eventkit-cloud=1.12.0
  - memcached=1.6.9
>>>>>>> fa2580ec
<|MERGE_RESOLUTION|>--- conflicted
+++ resolved
@@ -1,9 +1,4 @@
 name: eventkit-cloud
 dependencies:
-<<<<<<< HEAD
   - eventkit-cloud=1.13.0
-  - memcached=1.6.9
-=======
-  - eventkit-cloud=1.12.0
-  - memcached=1.6.9
->>>>>>> fa2580ec
+  - memcached=1.6.9