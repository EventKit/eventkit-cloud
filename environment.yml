--- conflicted
+++ resolved
@@ -2,10 +2,5 @@
 channels:
   - local
 dependencies:
-<<<<<<< HEAD
   - python=3.6
-  - eventkit-cloud
-=======
- - eventkit-cloud
->>>>>>> 4aeb388e
-# The eventkit-cloud recipe is in conda/recipes/eventkit-cloud/meta.yaml+  - eventkit-cloud