--- conflicted
+++ resolved
@@ -67,14 +67,9 @@
     "react-addons-test-utils": "~15.4.0",
     "react-hot-loader": "3.0.0-beta.6",
     "redux-mock-store": "~1.2.1",
-<<<<<<< HEAD
     "sinon" : "~3.2.0",
-    "write-file-webpack-plugin": "~4.0.2"
-=======
-    "sinon" : "~1.17.7",
     "write-file-webpack-plugin": "~4.0.2",
     "webpack-bundle-analyzer":"~2.9.0"
->>>>>>> 1d8506d7
   },
   "babel": {
     "plugins": [
