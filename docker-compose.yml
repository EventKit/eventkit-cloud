--- conflicted
+++ resolved
@@ -293,11 +293,7 @@
       - SSL_VERIFICATION
       - SECRET_KEY
   webpack:
-<<<<<<< HEAD
-    image: eventkit/eventkit-webpack:1.14.0
-=======
     image: eventkit/eventkit-webpack:1.14.0-0
->>>>>>> 1a79e0a8
     build:
       context: .
       dockerfile: config/Dockerfile_webpack
