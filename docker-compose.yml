version: '2'
services:
  base:
     volumes:
       - ./:/var/lib/eventkit/
     build:
       context: .
       dockerfile: config/Dockerfile
     working_dir: /var/lib/eventkit
     user: eventkit
     environment:
        - DATABASE_URL=postgis://eventkit:eventkit_exports@postgis:5432/eventkit_exports
        - BROKER_URL=amqp://guest:guest@rabbitmq:5672/
        - DEBUG=True
        - PRODUCTION=True
        - DJANGO_LOG_LEVEL=INFO
        - LOG_LEVEL=INFO
        - EXPORT_DOWNLOAD_ROOT=/var/lib/eventkit/exports_download
        - SITE_NAME
     extra_hosts:
        - "${SITE_NAME}:${SITE_IP}"
     command: echo 'Base box is not used, exiting now'
  eventkit:
      extends:
        service: base
      depends_on:
        - postgis
        - rabbitmq
      links:
        - postgis
        - rabbitmq
      expose:
        - "6080"
      command: sh /var/lib/eventkit/scripts/eventkit-entrypoint.sh
  celery:
      extends:
        service: base
      depends_on:
        - postgis
        - rabbitmq
        - eventkit
      links:
        - postgis
        - rabbitmq
      environment:
        # Concurrency needs to be greater than 1 to support Task Cancellation.
        - CONCURRENCY=2
        - MAPPROXY_CONCURRENCY=8
      command: sh /var/lib/eventkit/scripts/celery-entrypoint.sh
  celery-beat:
      extends:
        service: base
      depends_on:
        - postgis
        - rabbitmq
        - celery
        - eventkit
      links:
        - postgis
        - rabbitmq
      environment:
<<<<<<< HEAD
        - LOGLEVEL=INFO
=======
>>>>>>> 3c732012
        - CONCURRENCY=1
      command: sh /var/lib/eventkit/scripts/celery-beat-entrypoint.sh
  postgis:
    image: mdillon/postgis:9.5
    environment:
      - POSTGRES_USER=eventkit
      - POSTGRES_PASSWORD=eventkit_exports
      - POSTGRES_DB=eventkit_exports
    expose:
      - "5432"
  rabbitmq:
       image: rabbitmq:3.6.6-management
  httpd:
       build:
         context: .
         dockerfile: config/Dockerfile_httpd
       volumes:
         - ./eventkit_cloud:/var/lib/eventkit/eventkit_cloud
         - ./exports_download:/var/lib/eventkit/exports_download
       image: httpd:2.4.23
       ports:
          - "80:80"
#  flower:
#       extends:
#          service: base
#       depends_on:
#          - rabbitmq
#       links:
#          - rabbitmq
#       ports:
#         - "49555:5555"
#       command: sh /var/lib/eventkit/scripts/flower-entrypoint.sh
#       extra_hosts:
#        - "cloud.eventkit.dev:192.168.99.130"
<|MERGE_RESOLUTION|>--- conflicted
+++ resolved
@@ -59,10 +59,6 @@
         - postgis
         - rabbitmq
       environment:
-<<<<<<< HEAD
-        - LOGLEVEL=INFO
-=======
->>>>>>> 3c732012
         - CONCURRENCY=1
       command: sh /var/lib/eventkit/scripts/celery-beat-entrypoint.sh
   postgis:
