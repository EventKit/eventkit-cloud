--- conflicted
+++ resolved
@@ -184,7 +184,6 @@
       - SECRET_KEY
       - BIND_MOUNT_LOCATION
       - EVENTKIT_CRED
-<<<<<<< HEAD
       - OAUTH_NAME
       - OAUTH_AUTHORIZATION_URL
       - OAUTH_TOKEN_URL
@@ -197,9 +196,7 @@
       - OAUTH_CLIENT_ID
       - OAUTH_CLIENT_SECRET
       - OAUTH_LOGOUT_URL
-=======
       - ROCKETCHAT_NOTIFICATIONS
->>>>>>> 0a377bb2
     extra_hosts:
       - "${SITE_NAME}:${SITE_IP}"
     command: /home/eventkit/miniconda3/envs/eventkit-cloud/lib/python3.9/site-packages/scripts/run-celery-beat.sh
