version: '3'
services:
  eventkit:
    build:
      context: .
      dockerfile: config/Dockerfile
<<<<<<< HEAD
    image: eventkit/eventkit-base:1.4.0
=======
    image: eventkit/eventkit-base:1.5.0
>>>>>>> 1bb0d334
    volumes:
      # using the root directory here will break mapproxy tile locks.
      - ./scripts:/var/lib/eventkit/scripts
      - ./eventkit_cloud:/var/lib/eventkit/eventkit_cloud
      - ./manage.py:/var/lib/eventkit/manage.py
      - /var/lib/eventkit/node_modules/
    user: eventkit
    depends_on:
      - postgis
      - rabbitmq
    links:
      - postgis
      - rabbitmq
    expose:
      - "6080"
    command: gunicorn eventkit_cloud.wsgi:application --bind 0.0.0.0:6080 --worker-class eventlet --workers 1 --threads 2 --name eventkit --user eventkit --no-sendfile --reload
    environment:
      - DATABASE_URL=postgres://eventkit:eventkit_exports@postgis:5432/eventkit_exports
      - BROKER_URL=amqp://guest:guest@rabbitmq:5672/
      - BROKER_API_URL=http://guest:guest@rabbitmq:15672/api/
      - SERVE_ESTIMATES
      - SITE_NAME
      - SITE_IP
      - TERM
      - DEBUG
      - PRODUCTION
      - DJANGO_LOG_LEVEL
      - LOG_LEVEL
      - EXPORT_DOWNLOAD_ROOT
      - PYTHONWARNINGS
      - SSL_VERIFICATION
      - MAX_EXPORTRUN_EXPIRATION_DAYS
      - USE_S3
      - AWS_BUCKET_NAME
      - AWS_ACCESS_KEY
      - AWS_SECRET_KEY
      - CONTAINER_CODE_PATH
      - DEV_MACHINE_CODE_PATH
      - DJANGO_MODEL_LOGIN=True
      - LOGIN_DISCLAIMER
      - BANNER_TEXT
      - BANNER_TEXT_COLOR
      - BANNER_BACKGROUND_COLOR
      - GEOCODING_API_URL
      - GEOCODING_API_TYPE
      - MAX_EXPORTRUN_EXPIRATION_DAYS=30
      - BASEMAP_URL
      - GEOCODING_AUTH_CERT
      - GEOCODING_AUTH_KEY
      - PROVIDER_CHECK_INTERVAL
      - TILE_CACHE_DIR
    extra_hosts:
      - "${SITE_NAME}:${SITE_IP}"
  celery:
<<<<<<< HEAD
    image: eventkit/eventkit-base:1.4.0
=======
    image: eventkit/eventkit-base:1.5.0
>>>>>>> 1bb0d334
    volumes:
      - ./:/var/lib/eventkit/
      - ./scripts/run-celery.sh:/home/eventkit/miniconda3/envs/eventkit-cloud/lib/python3.6/site-packages/scripts/run-celery.sh
    user: eventkit
    depends_on:
      - postgis
      - rabbitmq
      - eventkit
    links:
      - postgis
      - rabbitmq
    environment:
      - DATABASE_URL=postgres://eventkit:eventkit_exports@postgis:5432/eventkit_exports
      - BROKER_URL=amqp://guest:guest@rabbitmq:5672/
      - BROKER_API_URL=http://guest:guest@rabbitmq:15672/api/
      - CELERY_GROUP_NAME=GROUP_A
      - SITE_NAME
      - SITE_IP
      - TERM
      - DEBUG
      - PRODUCTION
      - DJANGO_LOG_LEVEL
      - LOG_LEVEL
      - EXPORT_DOWNLOAD_ROOT
      - PYTHONWARNINGS
      - SSL_VERIFICATION
      - MAX_EXPORTRUN_EXPIRATION_DAYS
      - CONCURRENCY=4
      - MAPPROXY_CONCURRENCY=4
      - OSM_CONCURRENCY=1
      - RUNS_CONCURRENCY=1
      - CONTAINER_CODE_PATH
      - DEV_MACHINE_CODE_PATH
    extra_hosts:
      - "${SITE_NAME}:${SITE_IP}"
    command: /home/eventkit/miniconda3/envs/eventkit-cloud/lib/python3.6/site-packages/scripts/run-celery.sh
  celery-beat:
<<<<<<< HEAD
    image: eventkit/eventkit-base:1.4.0
=======
    image: eventkit/eventkit-base:1.5.0
>>>>>>> 1bb0d334
    volumes:
      - ./:/var/lib/eventkit/
      - ./scripts/run-celery-beat.sh:/home/eventkit/miniconda3/envs/eventkit-cloud/lib/python3.6/site-packages/scripts/run-celery-beat.sh
    user: eventkit
    depends_on:
      - postgis
      - rabbitmq
      - eventkit
    links:
      - postgis
      - rabbitmq
    environment:
      - DATABASE_URL=postgres://eventkit:eventkit_exports@postgis:5432/eventkit_exports
      - BROKER_URL=amqp://guest:guest@rabbitmq:5672/
      - BROKER_API_URL=http://guest:guest@rabbitmq:15672/api/
      - CELERY_GROUP_NAME=GROUP_A
      - CONCURRENCY=1
      - SITE_NAME
      - SITE_IP
      - TERM
      - DEBUG
      - PRODUCTION
      - DJANGO_LOG_LEVEL
      - LOG_LEVEL
      - EXPORT_DOWNLOAD_ROOT
      - PYTHONWARNINGS
      - SSL_VERIFICATION
      - MAX_EXPORTRUN_EXPIRATION_DAYS
      - CONTAINER_CODE_PATH
      - DEV_MACHINE_CODE_PATH
    extra_hosts:
      - "${SITE_NAME}:${SITE_IP}"
    command: /home/eventkit/miniconda3/envs/eventkit-cloud/lib/python3.6/site-packages/scripts/run-celery-beat.sh
  postgis:
    image: mdillon/postgis:9.5
    environment:
      - POSTGRES_USER=eventkit
      - POSTGRES_PASSWORD=eventkit_exports
      - POSTGRES_DB=eventkit_exports
    expose:
      - "5432"
    # This is stored up a directory because there will be permissions issues if ran with Vagrant shared directory.
    volumes:
      - "postgis_database:/var/lib/postgresql/data"
  rabbitmq:
    image: rabbitmq:3.6.6-management
    expose:
      - "5672"
      - "15672"
  mkdocs:
    image: cfinfrastructure/mkdocs
    working_dir: /build
    volumes:
      - ./mkdocs.yml:/build/mkdocs.yml
      - ./docs:/build/docs
      - ./site:/build/site
    command: mkdocs build
    # run the development server: docker-compose run --rm -p 8000:8000 mkdocs mkdocs serve -a 0.0.0.0:8000
  httpd:
    image: httpd:2.4.23
    volumes:
      - ./config/eventkit-docker.conf:/usr/local/apache2/conf/httpd.conf
      - ./eventkit_cloud:/var/lib/eventkit/eventkit_cloud
      - ./exports_download:/var/lib/eventkit/exports_download
      - ./site:/var/lib/eventkit/site
    links:
      - eventkit
      - webpack
      - mkdocs
    ports:
      - "80:80"
      - "9229:9229"
    environment:
      - SITE_NAME=${SITE_NAME}
      - LOG_LEVEL=warn
  flower:
<<<<<<< HEAD
    image: eventkit/eventkit-base:1.4.0
=======
    image: eventkit/eventkit-base:1.5.0
>>>>>>> 1bb0d334
    volumes:
      - ./:/var/lib/eventkit/
    user: eventkit
    depends_on:
      - rabbitmq
      - eventkit
      - postgis
    links:
      - rabbitmq
      - postgis
    ports:
      - "49555:5555"
    command: flower -A eventkit_cloud --address=0.0.0.0 --port=5555 --broker=amqp://guest:guest@rabbitmq:5672/ --broker_api=http://guest:guest@rabbitmq:15672/api/
    extra_hosts:
      - "${SITE_NAME}:${SITE_IP}"
    environment:
      - DATABASE_URL=postgres://eventkit:eventkit_exports@postgis:5432/eventkit_exports
      - SITE_NAME
      - SITE_IP
      - TERM
      - DEBUG
      - PRODUCTION
      - DJANGO_LOG_LEVEL
      - LOG_LEVEL
      - EXPORT_DOWNLOAD_ROOT
      - PYTHONWARNINGS
      - SSL_VERIFICATION
  webpack:
    build:
      context: .
      dockerfile: config/Dockerfile_webpack
    volumes:
      - ./eventkit_cloud:/var/lib/eventkit/eventkit_cloud:rw
      - ./coverage/coveralls:/var/lib/eventkit/coverage/coveralls:rw
      - ./package.json:/var/lib/eventkit/package.json
      - ./config/ui/.eslintrc.json:/var/lib/eventkit/.eslintrc.json
      - ./config/ui/.eslintignore:/var/lib/eventkit/.eslintignore
      - ./config/ui/webpack.config.js:/var/lib/eventkit/webpack.config.js
      - ./config/ui/babel.config.js:/var/lib/eventkit/babel.config.js
      - ./config/ui/setupFile.js:/var/lib/eventkit/setupFile.js
      - ./config/ui/tsconfig.json:/var/lib/eventkit/tsconfig.json
      - ./config/ui/tslint.json:/var/lib/eventkit/tslint.json
      - ./.git:/var/lib/eventkit/.git
    ports:
      - "8080:8080"
    expose:
      - "9229"
    extra_hosts:
      - "${SITE_NAME}:${SITE_IP}"
    #if wishing to use the dev server uncomment this or run it via the command line
    # command: node --debug-brk --inspect=${SITE_NAME}:9229 ./node_modules/.bin/jest --runInBand
volumes:
  postgis_database:<|MERGE_RESOLUTION|>--- conflicted
+++ resolved
@@ -4,11 +4,7 @@
     build:
       context: .
       dockerfile: config/Dockerfile
-<<<<<<< HEAD
-    image: eventkit/eventkit-base:1.4.0
-=======
-    image: eventkit/eventkit-base:1.5.0
->>>>>>> 1bb0d334
+    image: eventkit/eventkit-base:1.5.0
     volumes:
       # using the root directory here will break mapproxy tile locks.
       - ./scripts:/var/lib/eventkit/scripts
@@ -63,11 +59,7 @@
     extra_hosts:
       - "${SITE_NAME}:${SITE_IP}"
   celery:
-<<<<<<< HEAD
-    image: eventkit/eventkit-base:1.4.0
-=======
-    image: eventkit/eventkit-base:1.5.0
->>>>>>> 1bb0d334
+    image: eventkit/eventkit-base:1.5.0
     volumes:
       - ./:/var/lib/eventkit/
       - ./scripts/run-celery.sh:/home/eventkit/miniconda3/envs/eventkit-cloud/lib/python3.6/site-packages/scripts/run-celery.sh
@@ -105,11 +97,7 @@
       - "${SITE_NAME}:${SITE_IP}"
     command: /home/eventkit/miniconda3/envs/eventkit-cloud/lib/python3.6/site-packages/scripts/run-celery.sh
   celery-beat:
-<<<<<<< HEAD
-    image: eventkit/eventkit-base:1.4.0
-=======
-    image: eventkit/eventkit-base:1.5.0
->>>>>>> 1bb0d334
+    image: eventkit/eventkit-base:1.5.0
     volumes:
       - ./:/var/lib/eventkit/
       - ./scripts/run-celery-beat.sh:/home/eventkit/miniconda3/envs/eventkit-cloud/lib/python3.6/site-packages/scripts/run-celery-beat.sh
@@ -186,11 +174,7 @@
       - SITE_NAME=${SITE_NAME}
       - LOG_LEVEL=warn
   flower:
-<<<<<<< HEAD
-    image: eventkit/eventkit-base:1.4.0
-=======
-    image: eventkit/eventkit-base:1.5.0
->>>>>>> 1bb0d334
+    image: eventkit/eventkit-base:1.5.0
     volumes:
       - ./:/var/lib/eventkit/
     user: eventkit
