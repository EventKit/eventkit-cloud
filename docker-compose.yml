--- conflicted
+++ resolved
@@ -47,12 +47,9 @@
         - GEOCODING_API_TYPE
         - MAX_EXPORTRUN_EXPIRATION_DAYS=30
         - BASEMAP_URL
-<<<<<<< HEAD
         - GEOCODING_AUTH_CERT
         - GEOCODING_AUTH_KEY
-=======
         - PROVIDER_CHECK_INTERVAL
->>>>>>> faac87ee
      extra_hosts:
         - "${SITE_NAME}:${SITE_IP}"
      command: echo 'Base box is not used, exiting now'
