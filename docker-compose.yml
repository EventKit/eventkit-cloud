version: '3'
services:
  eventkit:
    build:
      context: .
      dockerfile: config/Dockerfile
    image: eventkit/eventkit-base:1.6.0
    volumes:
      - ./:/var/lib/eventkit/
    user: eventkit
    depends_on:
      - postgis
      - rabbitmq
      - memcached
    links:
      - postgis
      - rabbitmq
      - memcached
    expose:
      - "6080"
    command: gunicorn eventkit_cloud.wsgi:application --bind 0.0.0.0:6080 --worker-class eventlet --workers 8 --threads 2 --name eventkit --user eventkit --no-sendfile --reload
    environment:
      - DATABASE_URL=postgres://eventkit:eventkit_exports@postgis:5432/eventkit_exports
      - BROKER_URL=amqp://guest:guest@rabbitmq:5672/
      - BROKER_API_URL=http://guest:guest@rabbitmq:15672/api/
      - MEMCACHED=memcached:11211
      - SERVE_ESTIMATES
      - SITE_NAME
      - SITE_IP
      - TERM
      - DEBUG
      - PRODUCTION
      - DJANGO_LOG_LEVEL
      - LOG_LEVEL
      - EXPORT_DOWNLOAD_ROOT
      - PYTHONWARNINGS
      - SSL_VERIFICATION
      - MAX_EXPORTRUN_EXPIRATION_DAYS
      - USE_S3
      - AWS_BUCKET_NAME
      - AWS_ACCESS_KEY
      - AWS_SECRET_KEY
      - CONTAINER_CODE_PATH
      - DEV_MACHINE_CODE_PATH
      - DJANGO_MODEL_LOGIN=True
      - LOGIN_DISCLAIMER
      - BANNER_TEXT
      - BANNER_TEXT_COLOR
      - BANNER_BACKGROUND_COLOR
      - GEOCODING_API_URL
      - GEOCODING_API_TYPE
      - REVERSE_GEOCODING_API_URL
      - GEOCODING_UPDATE_URL
      - CONVERT_API_URL
      - MAX_EXPORTRUN_EXPIRATION_DAYS=30
      - BASEMAP_URL
      - GEOCODING_AUTH_CERT
      - GEOCODING_AUTH_URL
      - PROVIDER_CHECK_INTERVAL
      - TILE_CACHE_DIR
      - ROCKETCHAT_NOTIFICATIONS
      - LAND_DATA_URL
    extra_hosts:
      - "${SITE_NAME}:${SITE_IP}"
  map:
    image: eventkit/eventkit-base:1.6.0
    volumes:
      # using the root directory here will break mapproxy tile locks.
      - ./scripts:/var/lib/eventkit/scripts
      - ./eventkit_cloud:/var/lib/eventkit/eventkit_cloud
      - ./manage.py:/var/lib/eventkit/manage.py
      - ./config:/var/lib/eventkit/config
    user: eventkit
    depends_on:
      - postgis
      - memcached
    links:
      - postgis
      - memcached
    expose:
      - "6080"
    command: gunicorn eventkit_cloud.wsgi:application --bind 0.0.0.0:6080 --worker-class eventlet --workers 8 --threads 2 --name eventkit --user eventkit --no-sendfile --reload --timeout 60
    environment:
      - DATABASE_URL=postgres://eventkit:eventkit_exports@postgis:5432/eventkit_exports
      - BROKER_URL=amqp://guest:guest@rabbitmq:5672/
      - BROKER_API_URL=http://guest:guest@rabbitmq:15672/api/
      - MEMCACHED=memcached:11211
      - SITE_NAME
      - SITE_IP
      - TERM
      - DEBUG
      - PRODUCTION
      - DJANGO_LOG_LEVEL
      - LOG_LEVEL
      - EXPORT_DOWNLOAD_ROOT
      - PYTHONWARNINGS
      - SSL_VERIFICATION
      - USE_S3
      - AWS_BUCKET_NAME
      - AWS_ACCESS_KEY
      - AWS_SECRET_KEY
      - TILE_CACHE_DIR
    extra_hosts:
      - "${SITE_NAME}:${SITE_IP}"
  celery:
    image: eventkit/eventkit-base:1.6.0
    volumes:
      - ./:/var/lib/eventkit/
      - ./scripts/run-celery.sh:/home/eventkit/miniconda3/envs/eventkit-cloud/lib/python3.6/site-packages/scripts/run-celery.sh
    user: eventkit
    depends_on:
      - postgis
      - rabbitmq
      - eventkit
      - memcached
    links:
      - postgis
      - rabbitmq
      - memcached
    environment:
      - DATABASE_URL=postgres://eventkit:eventkit_exports@postgis:5432/eventkit_exports
      - BROKER_URL=amqp://guest:guest@rabbitmq:5672/
      - BROKER_API_URL=http://guest:guest@rabbitmq:15672/api/
      - MEMCACHED=memcached:11211
      - CELERY_GROUP_NAME=GROUP_A
      - SITE_NAME
      - SITE_IP
      - TERM
      - DEBUG
      - PRODUCTION
      - DJANGO_LOG_LEVEL
      - LOG_LEVEL
      - EXPORT_DOWNLOAD_ROOT
      - PYTHONWARNINGS
      - SSL_VERIFICATION
      - MAX_EXPORTRUN_EXPIRATION_DAYS
      - CONCURRENCY=4
      - MAPPROXY_CONCURRENCY=4
      - OSM_CONCURRENCY=1
      - RUNS_CONCURRENCY=1
      - CONTAINER_CODE_PATH
      - DEV_MACHINE_CODE_PATH
      - MAX_TASK_ATTEMPTS
    extra_hosts:
      - "${SITE_NAME}:${SITE_IP}"
    command: /home/eventkit/miniconda3/envs/eventkit-cloud/lib/python3.6/site-packages/scripts/run-celery.sh
  memcached:
    image: eventkit/eventkit-base:1.6.0
<<<<<<< HEAD
    ports:
      - "11211:11211"
=======
    expose:
      - "11211"
>>>>>>> dd4b6403
    entrypoint: >
      /bin/bash -c "source activate eventkit-cloud && memcached -m 2048"
  celery-beat:
    image: eventkit/eventkit-base:1.6.0
    volumes:
      - ./:/var/lib/eventkit/
      - ./scripts/run-celery-beat.sh:/home/eventkit/miniconda3/envs/eventkit-cloud/lib/python3.6/site-packages/scripts/run-celery-beat.sh
    user: eventkit
    depends_on:
      - postgis
      - rabbitmq
      - eventkit
    links:
      - postgis
      - rabbitmq
    environment:
      - DATABASE_URL=postgres://eventkit:eventkit_exports@postgis:5432/eventkit_exports
      - BROKER_URL=amqp://guest:guest@rabbitmq:5672/
      - BROKER_API_URL=http://guest:guest@rabbitmq:15672/api/
      - CELERY_GROUP_NAME=GROUP_A
      - CONCURRENCY=1
      - SITE_NAME
      - SITE_IP
      - TERM
      - DEBUG
      - PRODUCTION
      - DJANGO_LOG_LEVEL
      - LOG_LEVEL
      - EXPORT_DOWNLOAD_ROOT
      - PYTHONWARNINGS
      - SSL_VERIFICATION
      - MAX_EXPORTRUN_EXPIRATION_DAYS
      - CONTAINER_CODE_PATH
      - DEV_MACHINE_CODE_PATH
    extra_hosts:
      - "${SITE_NAME}:${SITE_IP}"
    command: /home/eventkit/miniconda3/envs/eventkit-cloud/lib/python3.6/site-packages/scripts/run-celery-beat.sh
  postgis:
    image: kartoza/postgis:11.5-2.5
    environment:
      - POSTGRES_USER=eventkit
      - POSTGRES_PASS=eventkit_exports
      - POSTGRES_DBNAME=eventkit_exports
    expose:
      - "5432"
    # This is stored up a directory because there will be permissions issues if ran with Vagrant shared directory.
    volumes:
      - "postgis_database:/var/lib/postgresql"
  rabbitmq:
    image: rabbitmq:3.6.6-management
    expose:
      - "5672"
      - "15672"
  mkdocs:
    image: cfinfrastructure/mkdocs
    working_dir: /build
    volumes:
      - ./mkdocs.yml:/build/mkdocs.yml
      - ./docs:/build/docs
      - ./site:/build/site
    command: mkdocs build
    # run the development server: docker-compose run --rm -p 8000:8000 mkdocs mkdocs serve -a 0.0.0.0:8000
  httpd:
    image: httpd:2.4.23
    volumes:
      - ./config/eventkit-docker.conf:/usr/local/apache2/conf/httpd.conf
      - ./eventkit_cloud:/var/lib/eventkit/eventkit_cloud
      - ./exports_download:/var/lib/eventkit/exports_download
      - ./site:/var/lib/eventkit/site
    links:
      - eventkit
      - map
      - webpack
      - mkdocs
    ports:
      - "80:80"
      - "9229:9229"
    environment:
      - SITE_NAME=${SITE_NAME}
      - LOG_LEVEL=warn
  flower:
    image: eventkit/eventkit-base:1.6.0
    volumes:
      - ./:/var/lib/eventkit/
    user: eventkit
    depends_on:
      - rabbitmq
      - eventkit
      - postgis
    links:
      - rabbitmq
      - postgis
    ports:
      - "49555:5555"
    command: flower -A eventkit_cloud --address=0.0.0.0 --port=5555 --broker=amqp://guest:guest@rabbitmq:5672/ --broker_api=http://guest:guest@rabbitmq:15672/api/
    extra_hosts:
      - "${SITE_NAME}:${SITE_IP}"
    environment:
      - DATABASE_URL=postgres://eventkit:eventkit_exports@postgis:5432/eventkit_exports
      - SITE_NAME
      - SITE_IP
      - TERM
      - DEBUG
      - PRODUCTION
      - DJANGO_LOG_LEVEL
      - LOG_LEVEL
      - EXPORT_DOWNLOAD_ROOT
      - PYTHONWARNINGS
      - SSL_VERIFICATION
  webpack:
    build:
      context: .
      dockerfile: config/Dockerfile_webpack
    volumes:
      - ./eventkit_cloud:/var/lib/eventkit/eventkit_cloud
      - ./coverage/coveralls:/var/lib/eventkit/coverage/coveralls
      - ./package.json:/var/lib/eventkit/package.json
      - ./config/ui/.eslintrc.json:/var/lib/eventkit/.eslintrc.json
      - ./config/ui/.eslintignore:/var/lib/eventkit/.eslintignore
      - ./config/ui/webpack.config.js:/var/lib/eventkit/webpack.config.js
      - ./config/ui/babel.config.js:/var/lib/eventkit/babel.config.js
      - ./config/ui/setupFile.js:/var/lib/eventkit/setupFile.js
      - ./config/ui/tsconfig.json:/var/lib/eventkit/tsconfig.json
      - ./config/ui/tslint.json:/var/lib/eventkit/tslint.json
      - ./.git:/var/lib/eventkit/.git
    user: eventkit
    ports:
      - "8080:8080"
    expose:
      - "9229"
    extra_hosts:
      - "${SITE_NAME}:${SITE_IP}"
    #if wishing to use the dev server uncomment this or run it via the command line
    # command: node --debug-brk --inspect=${SITE_NAME}:9229 ./node_modules/.bin/jest --runInBand
volumes:
  postgis_database:<|MERGE_RESOLUTION|>--- conflicted
+++ resolved
@@ -146,13 +146,8 @@
     command: /home/eventkit/miniconda3/envs/eventkit-cloud/lib/python3.6/site-packages/scripts/run-celery.sh
   memcached:
     image: eventkit/eventkit-base:1.6.0
-<<<<<<< HEAD
-    ports:
-      - "11211:11211"
-=======
     expose:
       - "11211"
->>>>>>> dd4b6403
     entrypoint: >
       /bin/bash -c "source activate eventkit-cloud && memcached -m 2048"
   celery-beat:
