--- conflicted
+++ resolved
@@ -15,10 +15,7 @@
     - libgcc-ng {{ libgcc_ng }}
     - libevent
     - openssl {{ openssl }}
-<<<<<<< HEAD
-=======
     - billiard {{ billiard }}
->>>>>>> fa2580ec
   run:
     - libevent
     - openssl {{ openssl }}
