#!/usr/bin/env bash

set -e

export PATH="$HOME/miniconda3/bin:$PATH"
export CONDA_NPY=$(cat /eventkit-cloud/requirements.txt | grep -e "numpy==" | grep -oEi [0-9].+)
echo "Building using Numpy ==$CONDA_NPY"
echo "Clearing out conda-bld"
rm -rf /root/miniconda3/conda-bld
rm -rf /root/miniconda3/pkgs

echo "Rebuilding conda-bld"
mkdir -p /root/miniconda3/conda-bld/linux-64
mkdir -p /root/miniconda3/conda-bld/noarch
conda index /root/miniconda3/conda-bld

echo "Adding channels"
conda config --add channels defaults
conda config --add channels conda-forge
conda config --add channels local

cd /root/repo
mkdir -p /root/repo/linux-64 /root/repo/noarch
conda index . || echo "JSON Parse Error"
conda config --add channels file://root/repo/

function create_index {
  pushd /root/repo/linux-64/
  python /root/download_packages.py
  popd

  echo "Move files and create index"
  echo "Copying files..."
  find /root/miniconda3/ -type f -name "*.tar.bz2" -exec cp {} /root/repo/linux-64/ \; || echo "No .tar.bz2 files to move"
  find /root/miniconda3/ -type f -name "*.conda" -exec cp {} /root/repo/linux-64/ \; || echo "No .conda files to move"
  echo "Ensuring repo channel is priority"
  conda config --add channels file://root/repo/

  echo "Creating the repo index..."
  pushd /root/repo
  conda index .
  popd
  echo "done."
}

echo "Converting the requirements.txt to a format compatible with conda."
python /root/convert_requirements_to_conda.py
cat /root/recipes/eventkit-cloud/conda-requirements.txt

echo "Building recipes"
cd /root/recipes
if [ -z "$1" ]; then
  export COMMAND="conda"
  export RECIPES=$(tr '\r\n' ' ' < /root/recipes.txt)
  echo "***Building all recipes in recipes.txt***"
else
  export COMMAND=$1 # When running individual recipes, choose conda or mamba e.g. ./build.sh mamba eventkit-cloud
  shift
  export RECIPES=$@ # Pass one or many recipes e.g. ./build.sh mamba mapproxy eventkit-cloud
fi
echo "***Building $RECIPES with $COMMAND...***"

for RECIPE in $RECIPES; do
  for i in 1; do
    echo "Building: ${RECIPE}"
    $COMMAND build $RECIPE --strict-verify --merge-build-host --skip-existing && create_index \
    && echo "Installing: ${RECIPE}" \
    && echo "y" | $COMMAND install --no-update-deps $RECIPE \
    && s=0 && break || s=$? && sleep 5;
  done; (exit $s)
done

echo "Creating a fresh environment to download dependencies."
<<<<<<< HEAD
conda env create -f /eventkit-cloud/environment-dev.yml
conda activate eventkit-cloud
=======
eval "$(conda shell.bash hook)"
conda env create -f /eventkit-cloud/environment.yml -n deps
conda activate deps
>>>>>>> fa2580ec
create_index

echo "Updating the conda_build_config.yaml"
python /root/output_config_yaml.py /root/recipes

echo "Cleaning up the conda-requirements.txt after the build."
rm /root/recipes/eventkit-cloud/conda-requirements.txt
<|MERGE_RESOLUTION|>--- conflicted
+++ resolved
@@ -71,14 +71,9 @@
 done
 
 echo "Creating a fresh environment to download dependencies."
-<<<<<<< HEAD
-conda env create -f /eventkit-cloud/environment-dev.yml
-conda activate eventkit-cloud
-=======
 eval "$(conda shell.bash hook)"
 conda env create -f /eventkit-cloud/environment.yml -n deps
 conda activate deps
->>>>>>> fa2580ec
 create_index
 
 echo "Updating the conda_build_config.yaml"
