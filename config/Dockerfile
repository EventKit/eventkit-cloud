--- conflicted
+++ resolved
@@ -27,11 +27,7 @@
     conda config --add channels defaults && \
     conda config --add channels conda-forge && \
     conda config --add channels file://var/lib/eventkit/conda/repo && \
-<<<<<<< HEAD
-    conda config --set channel_priority strict
-=======
     conda config --set channel_priority strict && \
->>>>>>> a491e16f
     \
     # Setup certs (might be needed if self-hosting).
     openssl x509 -outform der -in $REQUESTS_CA_BUNDLE -out /var/lib/eventkit/conda/cacert.crt && \
