--- conflicted
+++ resolved
@@ -11,19 +11,11 @@
     "babel-preset-react": "~6.16.0",
     "babel-preset-es2015": "~6.18.0",
     "babel-preset-stage-0": "~6.16.0",
-<<<<<<< HEAD
-    "classnames": "~2.2.5",
-    "css-loader": "~0.26.0",
-    "extract-text-webpack-plugin": "~1.0.1",
-    "fetch": "~1.1.0",
-    "flexboxgrid": "~6.3.1",
-=======
     "classnames": "~2.1.2",
     "css-loader": "~0.26.0",
     "extract-text-webpack-plugin": "~1.0.1",
     "fetch": "~1.1.0",
     "flexboxgrid": "~6.3.0",
->>>>>>> c9cc9ce8
     "image-webpack-loader": "~3.0.0",
     "file-loader": "~0.9.0",
     "material-ui": "~0.16.5",
@@ -31,13 +23,8 @@
     "style-loader": "~0.13.1",
     "react-dom": "~15.4.0",
     "react": "~15.4.0",
-<<<<<<< HEAD
-    "react-bootstrap": "~0.30.7",
-    "react-flexbox-grid": "~0.10.2",
-=======
     "react-flexbox-grid": "~0.10.2",
     "react-bootstrap": "~0.30.7",
->>>>>>> c9cc9ce8
     "redux": "~3.6.0",
     "react-redux": "~4.4.6",
     "react-router": "~3.0.0",
