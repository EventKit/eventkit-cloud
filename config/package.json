{
  "name": "eventkit_cloud",
  "version": "1.0.0",
  "description": "Eventkit-cloud is based on the HOT OSM Export Tool 2. It allows the user to select data from different sources to export into a variety of formats.",
  "main": "webpack.config.js",
  "dependencies": {
    "axios": "~0.15.3",
    "axios-mock-adapter": "~1.7.1",
    "babel-core": "~6.18.2",
    "babel-loader": "~6.2.8",
    "babel-plugin-transform-class-properties": "~6.19.0",
    "babel-polyfill": "~6.16.0",
    "babel-preset-react": "~6.16.0",
    "babel-preset-es2015": "~6.18.0",
    "babel-preset-stage-0": "~6.16.0",
    "bootstrap": "~3.3.7",
    "classnames": "~2.1.2",
    "css-loader": "~0.26.0",
    "expect": "~1.20.2",
    "extract-text-webpack-plugin": "~1.0.1",
    "fetch": "~1.1.0",
    "flexboxgrid": "~6.3.0",
    "font-awesome": "~4.7.0",
    "image-webpack-loader": "~3.0.0",
    "isomorphic-fetch": "~2.2.1",
    "file-loader": "~0.9.0",
    "jsts": "~1.3.0",
    "lodash": "~4.17.4",
    "material-ui": "~0.16.5",
    "material-design-icons": "~3.0.1",
    "openlayers": "~3.19.1",
    "style-loader": "~0.13.1",
    "react-dom": "~15.4.0",
    "react": "~15.4.0",
    "react-flexbox-grid": "~0.10.2",
    "react-bootstrap": "~0.30.7",
    "react-bootstrap-typeahead": "~1.0.0-beta4",
<<<<<<< HEAD
    "react-cookie": "~1.0.4",
=======
    "react-dropzone": "~3.9.2",
>>>>>>> faeaf551
    "redux": "~3.6.0",
    "redux-auth-wrapper": "~1.0.0",
    "redux-form": "~6.4.3",
    "redux-form-material-ui": "~4.1.2",
    "react-redux": "~4.4.6",
    "react-router": "~3.0.0",
    "react-router-redux": "~4.0.7",
    "react-tap-event-plugin": "~2.0.1",
    "redux-logger": "~2.7.4",
    "redux-thunk": "~2.1.0",
    "roboto-fontface": "~0.7.0",
    "webpack": "~1.13.3"
  },
  "devDependencies": {
    "babel-jest": "17.0.2",
    "chai": "~3.5.0",
    "enzyme": "~2.7.1",
    "identity-obj-proxy": "~3.0.0",
    "jest-cli": "~17.0.3",
    "nock": "~9.0.2",
    "webpack-dev-server": "~1.16.2",
    "react-addons-test-utils": "~15.4.0",
    "react-hot-loader": "3.0.0-beta.6",
    "redux-mock-store": "~1.2.1",
    "sinon" : "~1.17.7",
    "write-file-webpack-plugin": "~3.4.2"
  },
  "babel": {
    "plugins": [
      "react-hot-loader/babel",
      "transform-class-properties",
      "transform-async-to-generator"
    ],
    "presets": [
      "react",
      "es2015",
      "stage-0"
    ]
  },
  "jest": {
    "moduleFileExtensions": ["js", "jsx"],
    "moduleDirectories": ["node_modules", "bower_components", "shared"],
    "moduleNameMapper": {
      "\\.(jpg|jpeg|png|gif|eot|otf|webp|svg|ttf|woff|woff2|mp4|webm|wav|mp3|m4a|aac|oga)$": "<rootDir>/__mocks__/fileMock.js",
      "\\.(css|less)$": "identity-obj-proxy"
    },
    "modulePathIgnorePatterns": ["staticfiles/"]
  },
  "scripts": {
    "test": "jest --verbose"
  },
  "repository": {
    "type": "git",
    "url": "git+https://github.com/terranodo/eventkit-cloud.git"
  },
  "keywords": [
    "eventkit",
    "eventkit_cloud"
  ],
  "author": "jsvrcek",
  "license": "MIT",
  "bugs": {
    "url": "https://github.com/terranodo/eventkit-cloud/issues"
  },
  "homepage": "https://github.com/terranodo/eventkit-cloud#readme"
}<|MERGE_RESOLUTION|>--- conflicted
+++ resolved
@@ -35,11 +35,8 @@
     "react-flexbox-grid": "~0.10.2",
     "react-bootstrap": "~0.30.7",
     "react-bootstrap-typeahead": "~1.0.0-beta4",
-<<<<<<< HEAD
     "react-cookie": "~1.0.4",
-=======
     "react-dropzone": "~3.9.2",
->>>>>>> faeaf551
     "redux": "~3.6.0",
     "redux-auth-wrapper": "~1.0.0",
     "redux-form": "~6.4.3",
