--- conflicted
+++ resolved
@@ -28,11 +28,8 @@
     "lodash": "~4.17.4",
     "material-ui": "~0.16.5",
     "material-design-icons": "~3.0.1",
-<<<<<<< HEAD
     "moment": "~2.17.1",
-=======
     "numeral": "~2.0.4",
->>>>>>> 94d71cfe
     "openlayers": "~3.19.1",
     "style-loader": "~0.13.1",
     "react-dom": "~15.4.0",
