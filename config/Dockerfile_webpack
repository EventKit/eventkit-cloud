FROM node:7.1.0-slim

# Create app directory
WORKDIR /var/lib/eventkit
<<<<<<< HEAD
COPY ./config/package.json /var/lib/eventkit/
COPY ./config/setupFile.js /var/lib/eventkit/
=======
COPY ./package.json /var/lib/eventkit/
RUN apt-get update && apt-get install -y ruby git
>>>>>>> e375ae9d
RUN npm install npm@4.0.2 --quiet
RUN npm install --quiet
RUN npm install webpack webpack-dev-server -g --quiet
RUN gem install coveralls-lcov

COPY ./webpack.config.js /var/lib/eventkit/

CMD ["npm", "start"]<|MERGE_RESOLUTION|>--- conflicted
+++ resolved
@@ -2,13 +2,9 @@
 
 # Create app directory
 WORKDIR /var/lib/eventkit
-<<<<<<< HEAD
-COPY ./config/package.json /var/lib/eventkit/
+COPY ./package.json /var/lib/eventkit/
 COPY ./config/setupFile.js /var/lib/eventkit/
-=======
-COPY ./package.json /var/lib/eventkit/
 RUN apt-get update && apt-get install -y ruby git
->>>>>>> e375ae9d
 RUN npm install npm@4.0.2 --quiet
 RUN npm install --quiet
 RUN npm install webpack webpack-dev-server -g --quiet
