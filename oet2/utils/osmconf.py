--- conflicted
+++ resolved
@@ -57,13 +57,8 @@
         self.config.set('lines', 'attributes', ','.join(self.categories['lines']))
         self.config.set('multipolygons', 'attributes', ','.join(self.categories['polygons']))
         # write the out the config
-<<<<<<< HEAD
-        config_file = stage_dir + self.job_name + '.ini'
-        if not os.path.exists(stage_dir):
-            os.mkdir(stage_dir)
-=======
+
         config_file = os.path.join(stage_dir, '{0}.ini'.format(self.job_name))
->>>>>>> ccb6122f
         try:
             with open(config_file, 'wb') as configfile:
                 self.config.write(EqualsSpaceRemover(configfile))
