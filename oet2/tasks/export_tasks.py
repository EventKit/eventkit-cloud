--- conflicted
+++ resolved
@@ -18,11 +18,7 @@
 
 from oet2.jobs.presets import TagParser
 from oet2.utils import (
-<<<<<<< HEAD
-    kml, osmconf, osmparse, overpass, pbf, s3, shp, thematic_shp, geopackage
-=======
-    kml, osmconf, osmparse, overpass, pbf, shp, thematic_shp, geopackage, wms
->>>>>>> ccb6122f
+    kml, osmconf, osmparse, overpass, pbf, s3, shp, thematic_shp, geopackage, wms
 )
 
 # Get an instance of a logger
@@ -84,17 +80,13 @@
         except IOError as e:
             logger.error('Error copying output file to: {0}'.format(download_path))
         # construct the download url
-<<<<<<< HEAD
+
         if settings.USE_S3:
             download_url = s3.upload_to_s3(run_uid, filename)
         else:
-            download_media_root = settings.EXPORT_MEDIA_ROOT
-            download_url = '{0}{1}/{2}'.format(download_media_root, run_uid, filename)
-
-=======
-        download_media_root = settings.EXPORT_MEDIA_ROOT.rstrip('\/')
-        download_url = '/'.join([download_media_root, run_uid, provider_slug, filename])
->>>>>>> ccb6122f
+            download_media_root = settings.EXPORT_MEDIA_ROOT.rstrip('\/')
+            download_url = '/'.join([download_media_root, run_uid, provider_slug, filename])
+
         # save the task and task result
         result = ExportTaskResult(
             task=task,
