--- conflicted
+++ resolved
@@ -4,7 +4,7 @@
 var Layers = {};
 
 
-<<<<<<< HEAD
+
 Layers.OSM = new ol.layer.Tile({
     title: "OpenStreetMap",
     source: new ol.source.OSM()})
@@ -30,16 +30,3 @@
  //                   sphericalMercator: true,
  //               }
  //           );
-=======
-Layers.HOT = new OpenLayers.Layer.XYZ("Humanitarian OSM",
-                ["//a.tile.openstreetmap.fr/hot/{z}/{x}/{y}.png",
-                 "//b.tile.openstreetmap.fr/hot/{z}/{x}/{y}.png",
-                 "//c.tile.openstreetmap.fr/hot/{z}/{x}/{y}.png"
-                ],
-                {
-                    isBaseLayer: true,
-                    sphericalMercator: true,
-                    tileOptions: {crossOriginKeyword: 'anonymous'},
-                }
-            );
->>>>>>> bfd2597e
