/*
 * Configuration for base layers.
 */
var Layers = {};

<<<<<<< HEAD
// Layers.OSM = new OpenLayers.Layer.OSM("OpenStreetMap");
Layers.OSM = new ol.layer.Tile({
	title: "OpenStreetMap",
	source: new ol.source.OSM()
});

// Layers.HOT = new OpenLayers.Layer.XYZ("Humanitarian OSM",
//                 ["//a.tile.openstreetmap.fr/hot/{z}/{x}/{y}.png",
//                  "//b.tile.openstreetmap.fr/hot/{z}/{x}/{y}.png",
//                  "//c.tile.openstreetmap.fr/hot/{z}/{x}/{y}.png"
//                 ],
//                 {
//                     isBaseLayer: true,
//                     sphericalMercator: true,
//                 }
//             );
Layers.HOT = new ol.layer.Tile({
	title: "Humanitarian OSM",
	source: new ol.source.XYZ({
		url: "//{a-c}.tile.openstreetmap.fr/hot/{z}/{x}/{y}.png"
	})
});
=======
Layers.OSM = new ol.layer.Tile({
    title: "OpenStreetMap",
    source: new ol.source.OSM()})
//Layers.OSM = new OpenLayers.Layer.OSM("OpenStreetMap");


var layer = new ol.layer.Tile({
    source: new ol.source.XYZ({
        url: ["//a.tile.openstreetmap.fr/hot/{z}/{x}/{y}.png",
            "//b.tile.openstreetmap.fr/hot/{z}/{x}/{y}.png",
            "//c.tile.openstreetmap.fr/hot/{z}/{x}/{y}.png"]
})
});

//Layers.HOT = new OpenLayers.Layer.XYZ("Humanitarian OSM",
 //               ["//a.tile.openstreetmap.fr/hot/{z}/{x}/{y}.png",
 //                "//b.tile.openstreetmap.fr/hot/{z}/{x}/{y}.png",
 //                "//c.tile.openstreetmap.fr/hot/{z}/{x}/{y}.png"
 //               ],
 //               {
 //                   isBaseLayer: true,
 //                   sphericalMercator: true,
 //               }
 //           );
>>>>>>> 6f1680b2
<|MERGE_RESOLUTION|>--- conflicted
+++ resolved
@@ -3,30 +3,7 @@
  */
 var Layers = {};
 
-<<<<<<< HEAD
-// Layers.OSM = new OpenLayers.Layer.OSM("OpenStreetMap");
-Layers.OSM = new ol.layer.Tile({
-	title: "OpenStreetMap",
-	source: new ol.source.OSM()
-});
 
-// Layers.HOT = new OpenLayers.Layer.XYZ("Humanitarian OSM",
-//                 ["//a.tile.openstreetmap.fr/hot/{z}/{x}/{y}.png",
-//                  "//b.tile.openstreetmap.fr/hot/{z}/{x}/{y}.png",
-//                  "//c.tile.openstreetmap.fr/hot/{z}/{x}/{y}.png"
-//                 ],
-//                 {
-//                     isBaseLayer: true,
-//                     sphericalMercator: true,
-//                 }
-//             );
-Layers.HOT = new ol.layer.Tile({
-	title: "Humanitarian OSM",
-	source: new ol.source.XYZ({
-		url: "//{a-c}.tile.openstreetmap.fr/hot/{z}/{x}/{y}.png"
-	})
-});
-=======
 Layers.OSM = new ol.layer.Tile({
     title: "OpenStreetMap",
     source: new ol.source.OSM()})
@@ -51,4 +28,3 @@
  //                   sphericalMercator: true,
  //               }
  //           );
->>>>>>> 6f1680b2
