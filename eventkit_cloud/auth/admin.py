--- conflicted
+++ resolved
@@ -16,7 +16,7 @@
     search_fields = ["user__username", "identification", "commonname", "user_info"]
     list_display = ["user", "identification", "commonname"]
 
-<<<<<<< HEAD
+
     def has_delete_permission(self, request, obj=None):
         return False
 
@@ -26,8 +26,6 @@
         return actions
 
 
-=======
->>>>>>> 2051c8f4
 class OAuthInline(admin.StackedInline):
     model = OAuth
 
