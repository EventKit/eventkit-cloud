# -*- coding: utf-8 -*-

from django.conf import settings

from .auth import request_access_token, fetch_user_from_token
from ..core.helpers import get_id
from django.contrib.auth import login
import urllib
from django.shortcuts import redirect
<<<<<<< HEAD
from django.http import HttpResponse
=======
from django.http import HttpResponse, JsonResponse
>>>>>>> 93b5f826
import json
from django.contrib.auth import logout as auth_logout

from logging import getLogger

logger = getLogger(__name__)


def oauth(request):
    """
    :return: A redirection to the OAuth server (OAUTH_AUTHORIZATION_URL) provided in the settings 
    """
    if getattr(settings, "OAUTH_AUTHORIZATION_URL", None):
        if request.GET.get('query'):
            return HttpResponse(json.dumps({'name': settings.OAUTH_NAME}),
                                content_type="application/json",
                                status=200)
        else:
            params = urllib.urlencode((
                ('client_id', settings.OAUTH_CLIENT_ID),
                ('redirect_uri', settings.OAUTH_REDIRECT_URI),
                ('response_type', settings.OAUTH_RESPONSE_TYPE),
                ('scope', settings.OAUTH_SCOPE),
            ))
            return redirect('{0}?{1}'.format(settings.OAUTH_AUTHORIZATION_URL.rstrip('/'), params))
    else:
        return HttpResponse(status=400)


def callback(request):
    access_token = request_access_token(request.GET.get('code'))
    user = fetch_user_from_token(access_token)
    if user:
        login(request, user, backend='django.contrib.auth.backends.ModelBackend')
        logger.info('User "{0}" has logged in successfully'.format(get_id(user)))
        return redirect('exports')
    else:
        logger.error('User could not be logged in.')
        return HttpResponse('{"error":"User could not be logged in"}',
                            content_type="application/json",
                            status=401)


def logout(request):
    """Log out user

        If user is an Oauth user it will pass back an OAuth redirect to be handled by UI.
    """
    is_oauth = hasattr(request.user, 'oauth')
    auth_logout(request)
    response = redirect('login')
    if getattr(settings, "OAUTH_LOGOUT_URL", None):
        import sys
        print("USER HAS OAUTH: {0}".format(is_oauth))
        sys.stdout.flush()
        logger.error("USER HAS OAUTH: {0}".format(is_oauth))
        if is_oauth:
            response = JsonResponse({'OAUTH_LOGOUT_URL': settings.OAUTH_LOGOUT_URL})

    if settings.SESSION_USER_LAST_ACTIVE_AT in request.session:
        del request.session[settings.SESSION_USER_LAST_ACTIVE_AT]
    response.delete_cookie(settings.AUTO_LOGOUT_COOKIE_NAME, domain=settings.SESSION_COOKIE_DOMAIN)

    return response<|MERGE_RESOLUTION|>--- conflicted
+++ resolved
@@ -7,11 +7,7 @@
 from django.contrib.auth import login
 import urllib
 from django.shortcuts import redirect
-<<<<<<< HEAD
-from django.http import HttpResponse
-=======
 from django.http import HttpResponse, JsonResponse
->>>>>>> 93b5f826
 import json
 from django.contrib.auth import logout as auth_logout
 
