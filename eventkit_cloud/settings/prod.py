--- conflicted
+++ resolved
@@ -362,10 +362,5 @@
 AUTO_LOGOUT_WARNING_AT_SECONDS_LEFT = int(os.getenv('AUTO_LOGOUT_WARNING_AT_SECONDS_LEFT', 5 * 60))
 if AUTO_LOGOUT_SECONDS:
     MIDDLEWARE += ['eventkit_cloud.auth.auth.auto_logout']
-<<<<<<< HEAD
-    
-=======
-
 
 NOTIFICATIONS_SOFT_DELETE=True
->>>>>>> fc7827ab
