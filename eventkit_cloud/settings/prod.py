# -*- coding: utf-8 -*-
from __future__ import absolute_import

from .celery import *  # NOQA
import dj_database_url
import os
import logging
import json
import urllib

BASE_DIR = os.path.abspath(os.path.dirname(__file__))

# Project apps
INSTALLED_APPS += (
    'eventkit_cloud.core',
    'eventkit_cloud.auth',
    'eventkit_cloud.jobs',
    'eventkit_cloud.tasks',
    'eventkit_cloud.api',
    'eventkit_cloud.ui',
    'eventkit_cloud.utils',
    'eventkit_cloud',
)

INSTALLED_APPS += ("django_celery_results", "django_celery_beat", )

LOGIN_URL = '/login'
LOGOUT_URL = '/logout'

EXPORT_TASKS = {
    'shp': 'eventkit_cloud.tasks.export_tasks.shp_export_task',
    'obf': 'eventkit_cloud.tasks.export_tasks.ObfExportTask',
    'sqlite': 'eventkit_cloud.tasks.export_tasks.sqlite_export_task',
    'kml': 'eventkit_cloud.tasks.export_tasks.kml_export_task',
    'thematic': 'eventkit_cloud.tasks.export_tasks.ThematicLayersExportTask',
    'gpkg': 'eventkit_cloud.tasks.export_tasks.geopackage_export_task'
}

# where exports are staged for processing
EXPORT_STAGING_ROOT = None
if os.getenv("VCAP_SERVICES"):
    for service, listings in json.loads(os.getenv("VCAP_SERVICES")).iteritems():
        if 'nfs' in service:
            try:
                EXPORT_STAGING_ROOT = os.path.join(listings[0]['volume_mounts'][0]['container_dir'], 'eventkit_stage')
            except (KeyError, TypeError) as e:
                print(e)
                continue
if not EXPORT_STAGING_ROOT:
    EXPORT_STAGING_ROOT = os.getenv('EXPORT_STAGING_ROOT', '/var/lib/eventkit/exports_stage/')

# where exports are stored for public download
EXPORT_DOWNLOAD_ROOT = os.getenv('EXPORT_DOWNLOAD_ROOT', '/var/lib/eventkit/exports_download/')

# the root url for export downloads
EXPORT_MEDIA_ROOT = os.getenv('EXPORT_MEDIA_ROOT', '/downloads/')

# url to overpass api endpoint
# OVERPASS_API_URL = 'http://cloud.eventkit.dev/overpass-api/interpreter'
OVERPASS_API_URL = os.getenv('OVERPASS_API_URL', 'http://overpass-api.de/api/interpreter')
GEOCODING_API_URL = os.getenv('GEOCODING_API_URL', 'http://api.geonames.org/searchJSON')
GEOCODING_API_TYPE = os.getenv('GEOCODING_API_TYPE', 'GEONAMES')
GEOCODING_UPDATE_URL = os.getenv('GEOCODING_UPDATE_URL', None)

"""
Maximum extent of a Job
max of (latmax-latmin) * (lonmax-lonmin)
"""
JOB_MAX_EXTENT = os.getenv('JOB_MAX_EXTENT', 2500000)  # default export max extent in sq km

# maximum number of runs to hold for each export
EXPORT_MAX_RUNS = 1

import socket
HOSTNAME = os.getenv('HOSTNAME', socket.gethostname())
if os.environ.get('VCAP_APPLICATION'):
    env = json.loads(os.environ.get('VCAP_APPLICATION'))
    if env['application_uris']:
        HOSTNAME = os.getenv('HOSTNAME', env['application_uris'][0])
SITE_NAME = os.getenv('SITE_NAME', HOSTNAME)
if SITE_NAME == '':
    SITE_NAME = 'localhost'
if os.environ.get('VCAP_APPLICATION'):
    SITE_URL = os.getenv('SITE_URL', 'https://{0}'.format(SITE_NAME))
else:
    SITE_URL = os.getenv('SITE_URL', 'http://{0}'.format(SITE_NAME))
SITE_ID = 1

"""
Admin email address
which receives task error notifications.
"""
TASK_ERROR_EMAIL = os.getenv('TASK_ERROR_EMAIL', 'eventkit.team@gmail.com')
DEFAULT_FROM_EMAIL = os.getenv('DEFAULT_FROM_EMAIL', 'Eventkit Team <eventkit.team@gmail.com>')
EMAIL_HOST = os.getenv('EMAIL_HOST', 'smtp.gmail.com')
EMAIL_PORT = int(os.getenv('EMAIL_PORT', 587))
EMAIL_HOST_USER = os.getenv('EMAIL_HOST_USER', 'eventkit.team@gmail.com')
EMAIL_HOST_PASSWORD = os.getenv('EMAIL_HOST_PASSWORD', None)

if EMAIL_HOST_PASSWORD:
    EMAIL_BACKEND = 'django.core.mail.backends.smtp.EmailBackend'
else:
    EMAIL_BACKEND = 'django.core.mail.backends.console.EmailBackend'

if 'f' in os.getenv('EMAIL_USE_TLS', '').lower():
    EMAIL_USE_TLS = False
else:
    EMAIL_USE_TLS = True

"""
Overpass Element limit

Sets the max ram allowed for overpass query

http://wiki.openstreetmap.org/wiki/Overpass_API/Overpass_QL#Element_limit_.28maxsize.29
"""

OVERPASS_MAX_SIZE = os.getenv('OVERPASS_MAX_SIZE', 2147483648)  # 2GB

"""
Overpass timeout setting

Sets request timeout for overpass queries.

http://wiki.openstreetmap.org/wiki/Overpass_API/Overpass_QL#timeout
"""

OVERPASS_TIMEOUT = os.getenv('OVERPASS_TIMEOUT', 1600)  # query timeout in seconds

# Authentication Settings

AUTHENTICATION_BACKENDS = tuple()

if os.environ.get('OAUTH_AUTHORIZATION_URL'):
    OAUTH_NAME = os.environ.get('OAUTH_NAME', 'OAUTH')
    OAUTH_CLIENT_ID = os.environ.get('OAUTH_CLIENT_ID')
    OAUTH_CLIENT_SECRET = os.environ.get('OAUTH_CLIENT_SECRET')
    OAUTH_AUTHORIZATION_URL = os.environ.get('OAUTH_AUTHORIZATION_URL')
    OAUTH_LOGOUT_URL = os.environ.get('OAUTH_LOGOUT_URL')
    OAUTH_TOKEN_URL = os.environ.get('OAUTH_TOKEN_URL')
    OAUTH_TOKEN_KEY = os.environ.get('OAUTH_TOKEN_KEY', 'access_token')
    OAUTH_RESPONSE_TYPE = os.environ.get('OAUTH_RESPONSE_TYPE', 'code')
    OAUTH_REDIRECT_URI = os.environ.get('OAUTH_REDIRECT_URI')
    OAUTH_SCOPE = os.environ.get('OAUTH_SCOPE')

    # The OAuth profile needs to map to the User model.

    # The required fields are:
    # identification, username, email, commonname
    # The optional fields are:
    # first_name, last_name

    # Example:
    # OAUTH_PROFILE_SCHEMA = {"identification": "ID", "username": "username", "email": "email", "first_name": "firstname"...}
    OAUTH_PROFILE_SCHEMA = os.environ.get('OAUTH_PROFILE_SCHEMA')
    OAUTH_PROFILE_URL = os.environ.get('OAUTH_PROFILE_URL')

if os.environ.get('LDAP_SERVER_URI') :

    import ldap
    from django_auth_ldap.config import LDAPSearch

    AUTH_LDAP_SERVER_URI = os.environ.get('LDAP_SERVER_URI')
    AUTH_LDAP_BIND_PASSWORD = os.environ.get('LDAP_BIND_PASSWORD')
    AUTH_LDAP_USER_DN_TEMPLATE = os.environ.get('LDAP_USER_DN_TEMPLATE')
    LDAP_SEARCH_DN = os.environ.get('LDAP_SEARCH_DN')
    AUTH_LDAP_USER = os.environ.get('LDAP_USER')
    AUTH_LDAP_BIND_DN = os.environ.get('LDAP_BIND_DN')
    AUTHENTICATION_BACKENDS += (
        'django_auth_ldap.backend.LDAPBackend',
    )

    AUTH_LDAP_USER_ATTR_MAP = {
      'first_name': 'givenName',
      'last_name': 'sn',
      'email': 'mail',
    }
    AUTH_LDAP_USER_SEARCH = LDAPSearch(
      LDAP_SEARCH_DN,
      ldap.SCOPE_SUBTREE,
      AUTH_LDAP_USER
    )

DJANGO_MODEL_LOGIN = os.environ.get('DJANGO_MODEL_LOGIN')
AUTHENTICATION_BACKENDS += (
      'django.contrib.auth.backends.ModelBackend',
    )

# Set debug to True for development
DEBUG = os.environ.get('DEBUG', False)

ALLOWED_HOSTS = [HOSTNAME, SITE_NAME]

LOGGING_OUTPUT_ENABLED = DEBUG
LOGGING_LOG_SQL = DEBUG

INSTALLED_APPS += (
    'django_extensions',
    'audit_logging',
)

MIDDLEWARE += ['audit_logging.middleware.UserDetailsMiddleware']

AUDIT_MODELS = [
    ('eventkit_cloud.tasks.models.ExportRun', 'ExportRun'),
    ('eventkit_cloud.tasks.models.DataProviderTaskRecord', 'DataProviderTaskRecord'),
    ('eventkit_cloud.tasks.models.ExportTaskRecord', 'ExportTaskRecord'),
]

DATABASES = {}

if os.environ.get('VCAP_SERVICES'):
    if os.environ.get('DATABASE_URL'):
        DATABASES = {'default': dj_database_url.config()}
    if not DATABASES:
        for service, listings in json.loads(os.environ.get('VCAP_SERVICES')).iteritems():
            try:
                if ('pg_95' in service) or ('postgres' in service):
                    DATABASES['default'] = dj_database_url.config(default=listings[0]['credentials']['uri'])
<<<<<<< HEAD
                    DATABASES['default']['CONN_MAX_AGE'] = 30
=======
                    DATABASES['default']['CONN_MAX_AGE'] = 180
>>>>>>> 9d9badbd
            except (KeyError, TypeError) as e:
                print("Could not configure information for service: {0}".format(service))
                print(e)
                continue
            if DATABASES:
                break
else:
    DATABASES['default'] = dj_database_url.config(default='postgres://eventkit:eventkit_exports@localhost:5432/eventkit_exports')

DATABASES['default']['ENGINE'] = 'django.contrib.gis.db.backends.postgis'

DATABASES['default']['OPTIONS'] = {'options': '-c search_path=exports,public'}

if os.getenv("FEATURE_DATABASE_URL"):
    DATABASES['feature_data'] = dj_database_url.parse(os.getenv("FEATURE_DATABASE_URL"))
else:
    DATABASES['feature_data'] = DATABASES['default']

TEMPLATES = [
    {
        'BACKEND': 'django.template.backends.django.DjangoTemplates',
        'DIRS': ['api/templates/', 'ui/templates', 'ui/static/ui/js'],
        'APP_DIRS': True,
        'OPTIONS': {
            'context_processors': [
                'django.template.context_processors.debug',
                'django.template.context_processors.request',
                'django.contrib.auth.context_processors.auth',
                'django.contrib.messages.context_processors.messages',
            ],
            'debug': DEBUG
        },
    },
]

if os.environ.get("MEMCACHED"):
    CACHES = {
        'default': {
            'BACKEND': 'django.core.cache.backends.memcached.MemcachedCache',
            'LOCATION': os.environ.get("MEMCACHED"),
        }
    }
else:
    CACHES = {
        'default': {
            'BACKEND': 'django.core.cache.backends.db.DatabaseCache',
            'LOCATION': 'eventkit_cache',
        }
    }


# session settings
SESSION_COOKIE_NAME = 'eventkit_exports_sessionid'
SESSION_COOKIE_DOMAIN = os.environ.get('SESSION_COOKIE_DOMAIN', SITE_NAME)
SESSION_COOKIE_PATH = '/'
SESSION_EXPIRE_AT_BROWSER_CLOSE = True
SESSION_USER_LAST_ACTIVE_AT = 'user_last_active_at'

BASE_DIR = os.path.dirname(os.path.dirname(__file__))
STATIC_URL = '/static/'
STATIC_ROOT = os.path.join(BASE_DIR, 'staticfiles')
STATICFILES_STORAGE = 'django.contrib.staticfiles.storage.StaticFilesStorage'

UI_CONFIG = {
    'VERSION': os.environ.get('VERSION', ''),
    'LOGIN_DISCLAIMER': os.environ.get('LOGIN_DISCLAIMER', ''),
    'BANNER_BACKGROUND_COLOR': os.environ.get('BANNER_BACKGROUND_COLOR', ''),
    'BANNER_TEXT_COLOR': os.environ.get('BANNER_TEXT_COLOR', ''),
    'BANNER_TEXT': os.environ.get('BANNER_TEXT', ''),
    'BASEMAP_URL': os.environ.get('BASEMAP_URL', 'http://tile.openstreetmap.org/{z}/{x}/{y}.png'),
    'BASEMAP_COPYRIGHT': os.environ.get('BASEMAP_COPYRIGHT', 'Map data © OpenStreetMap contributors'),
    'MAX_DATAPACK_EXPIRATION_DAYS': os.environ.get('MAX_DATAPACK_EXPIRATION_DAYS', '30'),
}

if os.environ.get('USE_S3'):
    USE_S3 = True
else:
    USE_S3 = False

AWS_BUCKET_NAME = AWS_ACCESS_KEY = AWS_SECRET_KEY = None
if os.getenv("VCAP_SERVICES"):
    for service, listings in json.loads(os.getenv("VCAP_SERVICES")).iteritems():
        if 's3' in service.lower():
            try:
                AWS_BUCKET_NAME = listings[0]['credentials']['bucket']
                AWS_ACCESS_KEY = listings[0]['credentials']['access_key_id']
                AWS_SECRET_KEY = listings[0]['credentials']['secret_access_key']
            except (KeyError, TypeError) as e:
                continue
AWS_BUCKET_NAME = AWS_BUCKET_NAME or os.environ.get('AWS_BUCKET_NAME')
AWS_ACCESS_KEY = AWS_ACCESS_KEY or os.environ.get('AWS_ACCESS_KEY')
AWS_SECRET_KEY = AWS_SECRET_KEY or os.environ.get('AWS_SECRET_KEY')


MAPPROXY_CONCURRENCY = os.environ.get('MAPPROXY_CONCURRENCY', 1)

LOGGING = {
    'version': 1,
    'disable_existing_loggers': False,
    'handlers': {
        'console': {
            'class': 'logging.StreamHandler',
        },
    },
    'loggers': {
        'django': {
            'handlers': ['console'],
            'propagate': True,
            'level': os.getenv('DJANGO_LOG_LEVEL', 'WARN'),
        },
        'eventkit_cloud': {
            'handlers': ['console', ],
            'propagate': True,
            'level': os.getenv('LOG_LEVEL', 'INFO'),
        },
        'audit_logging': {
            'handlers': ['console', ],
            'propagate': True,
            'level': os.getenv('LOG_LEVEL', 'INFO'),
        }
    },
}

DISABLE_SSL_VERIFICATION = os.environ.get('DISABLE_SSL_VERIFICATION', False)

LAND_DATA_URL = os.environ.get('LAND_DATA_URL', "http://data.openstreetmapdata.com/land-polygons-split-3857.zip")

AUTO_LOGOUT_COOKIE_NAME = 'eventkit_auto_logout'

AUTO_LOGOUT_SECONDS = int(os.getenv('AUTO_LOGOUT_SECONDS', 0))
AUTO_LOGOUT_WARNING_AT_SECONDS_LEFT = int(os.getenv('AUTO_LOGOUT_WARNING_AT_SECONDS_LEFT', 5 * 60))
if AUTO_LOGOUT_SECONDS:
    MIDDLEWARE += ['eventkit_cloud.auth.auth.auto_logout']<|MERGE_RESOLUTION|>--- conflicted
+++ resolved
@@ -217,11 +217,7 @@
             try:
                 if ('pg_95' in service) or ('postgres' in service):
                     DATABASES['default'] = dj_database_url.config(default=listings[0]['credentials']['uri'])
-<<<<<<< HEAD
                     DATABASES['default']['CONN_MAX_AGE'] = 30
-=======
-                    DATABASES['default']['CONN_MAX_AGE'] = 180
->>>>>>> 9d9badbd
             except (KeyError, TypeError) as e:
                 print("Could not configure information for service: {0}".format(service))
                 print(e)
