# -*- coding: utf-8 -*-


import logging
import os
from unittest.mock import MagicMock, Mock, patch

from django.test import TestCase, override_settings

<<<<<<< HEAD
from eventkit_cloud.core.helpers import (
    get_cached_model,
    get_id,
    get_model_by_params,
    get_or_update_session,
)
=======
from eventkit_cloud.core.helpers import get_cached_model, get_id, get_model_by_params, get_or_update_session
>>>>>>> 3a9a4fbf

logger = logging.getLogger(__name__)


class TestCoreHelpers(TestCase):
    def test_get_id(self):
        username = "test"

        # test regular user (no oauth)
        mock_user = Mock(username=username)
        del mock_user.oauth
        user_identification = get_id(mock_user)
        self.assertEqual(user_identification, username)

        # test oauth user
        mock_user_oauth = Mock(oauth=Mock(identification=username))
        user_identification = str(get_id(mock_user_oauth))
        self.assertEqual(user_identification, username)

    @patch("eventkit_cloud.core.helpers.cache")
    def test_get_cached_model(self, mocked_cache: MagicMock):
        export_provider = MagicMock()
        expected_name = "SomeProvider"
        expected_prop = "slug"
        expected_val = "osm"
        export_provider.__name__ = expected_name

        mocked_cache.get_or_set.return_value = export_provider
        get_model = get_model_by_params(export_provider)

        return_value = get_cached_model(export_provider, expected_prop, expected_val)

        self.assertEquals(export_provider, return_value)
        expected_call_value = f"{expected_name}-{expected_prop}-{expected_val}"

        mocked_cache.get_or_set.assert_called_once_with(expected_call_value, get_model, 360)

    @override_settings(SSL_VERIFICATION=10)
    @patch.dict(os.environ, {"CERT_PATH": "mytemp"})
    @patch("eventkit_cloud.utils.auth_requests.get_cred")
    def test_get_or_update_session(self, mock_get_cred):
        expected_headers = {"test": "value"}
        cert_info = {"cert_path": "path/to/file", "cert_pass_var": "CERT_PATH"}
        expected_user = "cred_user"
        expected_pass = "cred_pass"
        mock_get_cred.return_value = [expected_user, expected_pass]
        session = get_or_update_session(headers=expected_headers, cert_info=cert_info, slug="abc")
        self.assertEqual(session.auth, (expected_user, expected_pass))
        self.assertEqual(len(session.adapters), 2)
        self.assertTrue(expected_headers.items() <= dict(session.headers).items())
        self.assertEqual(session.verify, 10)<|MERGE_RESOLUTION|>--- conflicted
+++ resolved
@@ -7,16 +7,7 @@
 
 from django.test import TestCase, override_settings
 
-<<<<<<< HEAD
-from eventkit_cloud.core.helpers import (
-    get_cached_model,
-    get_id,
-    get_model_by_params,
-    get_or_update_session,
-)
-=======
 from eventkit_cloud.core.helpers import get_cached_model, get_id, get_model_by_params, get_or_update_session
->>>>>>> 3a9a4fbf
 
 logger = logging.getLogger(__name__)
 
