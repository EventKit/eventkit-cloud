# -*- coding: utf-8 -*-


"""
URL Configuration
"""
from typing import List, Union

from django.conf import settings
from django.contrib import admin
from django.urls import URLPattern, URLResolver, include, re_path
from django.views.generic import RedirectView

from eventkit_cloud.api import urls as api_urls
from eventkit_cloud.auth import urls as auth_urls
from eventkit_cloud.tasks import urls as task_urls
from eventkit_cloud.ui import urls as ui_urls
from eventkit_cloud.utils import urls as util_urls

urlpatterns: List[Union[URLPattern, URLResolver]] = []

urlpatterns += [
    re_path(r"^", include(auth_urls)),
    re_path(r"^", include(api_urls)),
    re_path(r"^", include(task_urls)),
    re_path(r"^", include(util_urls)),
    re_path(r"^", include(ui_urls), name="index"),
    re_path(r"^api/", include("rest_framework.urls", namespace="rest_framework")),
]

<<<<<<< HEAD
# Type ignores because django-stub doesn't seem to pick up these types.
if not settings.ENABLE_ADMIN_LOGIN:
    # This redirects to the standard eventkit login method instead of the admin page.
    urlpatterns += [
        re_path(rf"^{settings.ADMIN_ROOT}/login$", RedirectView.as_view(url="/login", permanent=False))
    ]
=======
if not settings.ENABLE_ADMIN_LOGIN:
    # This redirects to the standard eventkit login method instead of the admin page.
    urlpatterns += [re_path(rf"^{settings.ADMIN_ROOT}/login$", RedirectView.as_view(url="/login", permanent=False))]
>>>>>>> 4b0fd90d
if settings.ENABLE_ADMIN:
    admin.autodiscover()
    urlpatterns += [re_path(rf"^{settings.ADMIN_ROOT}/", admin.site.urls)]<|MERGE_RESOLUTION|>--- conflicted
+++ resolved
@@ -28,18 +28,9 @@
     re_path(r"^api/", include("rest_framework.urls", namespace="rest_framework")),
 ]
 
-<<<<<<< HEAD
-# Type ignores because django-stub doesn't seem to pick up these types.
-if not settings.ENABLE_ADMIN_LOGIN:
-    # This redirects to the standard eventkit login method instead of the admin page.
-    urlpatterns += [
-        re_path(rf"^{settings.ADMIN_ROOT}/login$", RedirectView.as_view(url="/login", permanent=False))
-    ]
-=======
 if not settings.ENABLE_ADMIN_LOGIN:
     # This redirects to the standard eventkit login method instead of the admin page.
     urlpatterns += [re_path(rf"^{settings.ADMIN_ROOT}/login$", RedirectView.as_view(url="/login", permanent=False))]
->>>>>>> 4b0fd90d
 if settings.ENABLE_ADMIN:
     admin.autodiscover()
     urlpatterns += [re_path(rf"^{settings.ADMIN_ROOT}/", admin.site.urls)]