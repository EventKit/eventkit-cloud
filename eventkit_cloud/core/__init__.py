import os
from django.conf import settings
<<<<<<< HEAD
import logging

logger = logging.getLogger(__name__)


def create_staging_dir():
    if not os.path.isdir(settings.EXPORT_STAGING_ROOT):
        try:
            os.makedirs(settings.EXPORT_STAGING_ROOT)
        except OSError:
            logger.error("Could not create the EXPORT_STAGING_ROOT directory: {0}".format(settings.EXPORT_STAGING_ROOT))

create_staging_dir()
=======

if not os.path.isdir(settings.EXPORT_STAGING_ROOT):
    os.makedirs(settings.EXPORT_STAGING_ROOT)
>>>>>>> 1c76c8cc
<|MERGE_RESOLUTION|>--- conflicted
+++ resolved
@@ -1,6 +1,6 @@
 import os
 from django.conf import settings
-<<<<<<< HEAD
+
 import logging
 
 logger = logging.getLogger(__name__)
@@ -14,8 +14,3 @@
             logger.error("Could not create the EXPORT_STAGING_ROOT directory: {0}".format(settings.EXPORT_STAGING_ROOT))
 
 create_staging_dir()
-=======
-
-if not os.path.isdir(settings.EXPORT_STAGING_ROOT):
-    os.makedirs(settings.EXPORT_STAGING_ROOT)
->>>>>>> 1c76c8cc
