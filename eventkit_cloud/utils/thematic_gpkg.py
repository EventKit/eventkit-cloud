# -*- coding: utf-8 -*-
from __future__ import with_statement

import logging
import os
import shutil
import sqlite3
import subprocess
from ..tasks.task_process import TaskProcess
from string import Template
from django.conf import settings

logger = logging.getLogger(__name__)


class ThematicGPKG(object):
    """
    Thin wrapper around ogr2ogr to convert sqlite to shp using thematic layers.
    """

    def __init__(self, gpkg=None, tags=None, job_name=None, zipped=True, debug=False, task_uid=None):
        """
        Initialize the ThematicGPKG utility.

        Args:
            sqlite: the sqlite file to convert
            shapefile: the path to the shapefile output
            tags: the selected tags for this export
            job_name: the name of the export job
            zipped: true if output is to be zipped, false otherwise
            debug: turn on/off debug logging output.
        """
        self.gpkg = gpkg
        self.tags = tags
        self.job_name = job_name
        if not os.path.exists(self.gpkg):
            raise IOError('Cannot find gpkg file for this task.')
        self.stage_dir = os.path.dirname(self.gpkg)
        self.debug = debug
        # create thematic gpkg file
        self.thematic_gpkg = self.stage_dir + '/' + self.job_name + '.gpkg'
        self.path = os.path.dirname(os.path.realpath(__file__))
<<<<<<< HEAD
        self.task_uid = task_uid
=======
        self.stage_dir = settings.EXPORT_STAGING_ROOT
>>>>>>> 357b201d

        # think more about how to generate this more flexibly, eg. using admin / db / settings?
        self.thematic_spec = {
            'amenities_all_points': {'type': 'point', 'key': 'amenity', 'table': 'planet_osm_point',
                                     'select_clause': 'amenity is not null'},
            'amenities_all_polygons': {'type': 'polygon', 'key': 'amenity', 'table': 'planet_osm_polygon',
                                       'select_clause': 'amenity is not null'},
            'health_schools_points': {'type': 'point', 'key': 'amenity', 'table': 'planet_osm_point',
                                      'select_clause': 'amenity="clinic" OR amenity="hospital" OR amenity="school" OR amenity="pharmacy"'},
            'health_schools_polygons': {'key': 'amenity', 'table': 'planet_osm_polygon',
                                        'select_clause': 'amenity="clinic" OR amenity="hospital" OR amenity="school" OR amenity="pharmacy"'},
            'airports_all_points': {'key': 'aeroway', 'table': 'planet_osm_point',
                                    'select_clause': 'aeroway is not null'},
            'airports_all_polygons': {'key': 'aeroway', 'table': 'planet_osm_polygon',
                                      'select_clause': 'aeroway is not null'},
            'villages_points': {'key': 'place', 'table': 'planet_osm_point', 'select_clause': 'place is not null'},
            'buildings_polygons': {'key': 'building', 'table': 'planet_osm_polygon',
                                   'select_clause': 'building is not null'},
            'natural_polygons': {'key': 'natural', 'table': 'planet_osm_polygon',
                                 'select_clause': 'natural is not null'},
            'natural_lines': {'key': 'natural', 'table': 'planet_osm_line', 'select_clause': 'natural is not null'},
            'landuse_other_polygons': {'key': 'landuse', 'table': 'planet_osm_polygon',
                                       'select_clause': 'landuse is not null AND landuse!="residential"'},
            'landuse_residential_polygons': {'key': 'landuse', 'table': 'planet_osm_polygon',
                                             'select_clause': 'landuse is not null AND landuse="residential"'},
            'roads_paths_lines': {'key': 'highway', 'table': 'planet_osm_line', 'select_clause': 'highway is not null'},
            'waterways_lines': {'key': 'waterway', 'table': 'planet_osm_line', 'select_clause': 'waterway is not null'},
            'towers_antennas_points': {'key': 'man_made', 'table': 'planet_osm_point',
                                       'select_clause': 'man_made="antenna" OR man_made="mast" OR man_made="tower"'},
            'harbours_points': {'key': 'harbour', 'table': 'planet_osm_point', 'select_clause': 'harbour is not null'},
            'grassy_fields_polygons': {'key': 'leisure', 'table': 'planet_osm_polygon',
                                       'select_clause': 'leisure="pitch" OR leisure="common" OR leisure="golf_course"'},
        }

    def convert(self, ):
        """
        Generate the thematic schema.

        Iterates through the thematic_spec, checks the 'key' entry in the spec against
        the exports tags. Dynamically constructs sql statements to generate to
        generate the thematic layers based on the exports categoried_tags.
        """
        # setup sqlite connection
        valid_layers = []
        shutil.copy(self.gpkg, self.thematic_gpkg)
        assert os.path.exists(self.thematic_gpkg), 'Thematic gpkg file not found.'
        conn = sqlite3.connect(self.thematic_gpkg)
        # load spatialite extension
        conn.enable_load_extension(True)
        try:
            cmd = "SELECT load_extension('mod_spatialite')"
            cur = conn.cursor()
            cur.execute(cmd)
        except sqlite3.OperationalError:
            cmd = "SELECT load_extension('libspatialite')"
            cur = conn.cursor()
            cur.execute(cmd)
        # get info for gpkg_contents
        try:
            cmd = "SELECT * FROM gpkg_contents LIMIT 1;"
            select = cur.execute(cmd)
            insert_data = select.fetchone()
        except sqlite3.OperationalError:
            logger.error('Could not find entry in gpkg contents table')
            raise
        geom_types = {'points': 'POINT', 'lines': 'LINESTRING', 'polygons': 'MULTIPOLYGON'}
        # create and execute thematic sql statements
        sql_tmpl = Template(
            'CREATE TABLE $tablename AS SELECT osm_id, $osm_way_id $columns, geom FROM $planet_table WHERE $select_clause')
        for layer, spec in self.thematic_spec.iteritems():
            layer_type = layer.split('_')[-1]
            isPoly = layer_type == 'polygons'
            osm_way_id = ''
            # check if the thematic tag is in the jobs tags, if not skip this thematic layer
            if not spec['key'] in self.tags[layer_type]:
                continue
            else:
                valid_layers.append(layer)
            if isPoly:
                osm_way_id = 'osm_way_id,'

            """
            Construct the parameters for the thematic sql statement.
            Pull out the tags from self.tags according to their geometry type.
            See jobs.models.Job.categorised_tags property.
            """
            sql = ""
            params = {'tablename': layer, 'osm_way_id': osm_way_id,
                      'planet_table': spec['table'], 'select_clause': spec['select_clause']}

            # Ensure columns are available to migrate
            select_temp = Template('select * from $tablename LIMIT 1')
            sql = select_temp.safe_substitute({'tablename': spec['table']})
            try:
                col_cursor = cur.execute(sql)
            except Exception:
                logger.error("SQL Execute for: {}, has failed.".format(sql))
                raise
            col_names = [description[0] for description in col_cursor.description]
            temp_columns = []
            for column in [tag.replace(':', '_') for tag in self.tags[layer_type]]:
                if column in col_names:
                    temp_columns += [column]
            if temp_columns:
                params['columns'] = ', '.join(temp_columns)
            else:
                sql_tmpl = Template('CREATE TABLE $tablename AS SELECT osm_id, $osm_way_id, geom '
                                    'FROM $planet_table WHERE $select_clause')
            sql = sql_tmpl.safe_substitute(params)
            try:
                cur.execute(sql)
            except Exception:
                logger.error("SQL Execute for: {}, has failed.".format(sql))
                raise
            geom_type = geom_types[layer_type]
            conn.commit()

            insert_contents_temp = Template(
                "INSERT INTO gpkg_contents VALUES ('$table_name', 'features', '$identifier', '', '$last_change', '$min_x', '$min_y', '$max_x', '$max_y', '$srs');")
            insert_geom_temp = Template(
                "INSERT INTO gpkg_geometry_columns VALUES ('$table_name', 'geom', '$geom_type', '$srs', '0', '0');")
            try:
                insert_contents_cmd = insert_contents_temp.safe_substitute(
                    {'table_name': layer, 'identifier': layer, 'last_change': insert_data[4], 'min_x': insert_data[5],
                     'min_y': insert_data[6], 'max_x': insert_data[7], 'max_y': insert_data[8], 'srs': insert_data[9]})
                cur.execute(insert_contents_cmd)
                insert_geom_cmd = insert_geom_temp.safe_substitute(
                    {'table_name': layer, 'geom_type': geom_type, 'srs': insert_data[9]})
                cur.execute(insert_geom_cmd)
            except Exception:
                logger.error("GPKG Contents Insert failed for {}".format(layer))
                raise
            conn.commit()

        cur.execute("DELETE FROM gpkg_contents WHERE table_name='planet_osm_point'")
        cur.execute("DELETE FROM gpkg_contents WHERE table_name='planet_osm_line'")
        cur.execute("DELETE FROM gpkg_contents WHERE table_name='planet_osm_polygon'")
        conn.commit()

        cur.execute("DELETE FROM gpkg_geometry_columns WHERE table_name='planet_osm_point'")
        cur.execute("DELETE FROM gpkg_geometry_columns WHERE table_name='planet_osm_line'")
        cur.execute("DELETE FROM gpkg_geometry_columns WHERE table_name='planet_osm_polygon'")
        conn.commit()

        # drop existing spatial indexes
        cur.execute('DROP TABLE rtree_planet_osm_point_geom')
        cur.execute('DROP TABLE rtree_planet_osm_line_geom')
        cur.execute('DROP TABLE rtree_planet_osm_polygon_geom')
        conn.commit()

        cur.execute("DELETE FROM gpkg_extensions WHERE table_name='planet_osm_point'")
        cur.execute("DELETE FROM gpkg_extensions WHERE table_name='planet_osm_line'")
        cur.execute("DELETE FROM gpkg_extensions WHERE table_name='planet_osm_polygon'")
        conn.commit()

        # drop default schema tables
        cur.execute('DROP TABLE planet_osm_point')
        cur.execute('DROP TABLE planet_osm_line')
        cur.execute('DROP TABLE planet_osm_polygon')
        conn.commit()
        cur.close()
        conn.close()

<<<<<<< HEAD
        sql_file = open(os.path.join(os.path.join(self.path, 'sql'), 'thematic_spatial_index.sql'), 'w+')
=======
        thematic_spatial_index_file = os.path.join(self.stage_dir ,'thematic_spatial_index.sql')
        sql_file = open(thematic_spatial_index_file, 'w+')
>>>>>>> 357b201d
        convert_to_cmd_temp = Template("UPDATE '$layer' SET geom=GeomFromGPB(geom);\n")
        index_cmd_temp = Template("SELECT gpkgAddSpatialIndex('$layer', 'geom');\n")
        convert_from_cmd_temp = Template("UPDATE '$layer' SET geom=AsGPB(geom);\n")
        for layer in valid_layers:
            convert_to_cmd = convert_to_cmd_temp.safe_substitute({'layer': layer})
            index_cmd = index_cmd_temp.safe_substitute({'layer': layer})
            convert_from_cmd = convert_from_cmd_temp.safe_substitute({'layer': layer})
            sql_file.write(convert_to_cmd)
            sql_file.write(index_cmd)
            sql_file.write(convert_from_cmd)
        sql_file.close()

        self.update_index = Template("spatialite $gpkg < $update_sql")
        index_cmd = self.update_index.safe_substitute({'gpkg': self.thematic_gpkg,
<<<<<<< HEAD
                                                       'update_sql': os.path.join(os.path.join(self.path, 'sql'),
                                                                                  'thematic_spatial_index.sql')})
        if (self.debug):
=======
                                                   'update_sql': thematic_spatial_index_file})
        if(self.debug):
>>>>>>> 357b201d
            print 'Running: %s' % index_cmd
        task_process = TaskProcess(task_uid=self.task_uid)
        task_process.start_process(index_cmd, shell=True, executable='/bin/bash',
                                stdout=subprocess.PIPE, stderr=subprocess.PIPE)
        if task_process.exitcode != 0:
            logger.error('%s', task_process.stderr)
            raise Exception, "{0} process failed with returncode: {1}".format(index_cmd, task_process.exitcode)
        if self.debug:
            print 'spatialite returned: %s' % task_process.exitcode

<<<<<<< HEAD
        os.remove(os.path.join(os.path.join(self.path, 'sql'), 'thematic_spatial_index.sql'))
=======
        os.remove(thematic_spatial_index_file)
>>>>>>> 357b201d

        return self.thematic_gpkg<|MERGE_RESOLUTION|>--- conflicted
+++ resolved
@@ -40,11 +40,7 @@
         # create thematic gpkg file
         self.thematic_gpkg = self.stage_dir + '/' + self.job_name + '.gpkg'
         self.path = os.path.dirname(os.path.realpath(__file__))
-<<<<<<< HEAD
-        self.task_uid = task_uid
-=======
         self.stage_dir = settings.EXPORT_STAGING_ROOT
->>>>>>> 357b201d
 
         # think more about how to generate this more flexibly, eg. using admin / db / settings?
         self.thematic_spec = {
@@ -208,12 +204,8 @@
         cur.close()
         conn.close()
 
-<<<<<<< HEAD
-        sql_file = open(os.path.join(os.path.join(self.path, 'sql'), 'thematic_spatial_index.sql'), 'w+')
-=======
-        thematic_spatial_index_file = os.path.join(self.stage_dir ,'thematic_spatial_index.sql')
+        thematic_spatial_index_file = os.path.join(self.stage_dir, 'thematic_spatial_index.sql')
         sql_file = open(thematic_spatial_index_file, 'w+')
->>>>>>> 357b201d
         convert_to_cmd_temp = Template("UPDATE '$layer' SET geom=GeomFromGPB(geom);\n")
         index_cmd_temp = Template("SELECT gpkgAddSpatialIndex('$layer', 'geom');\n")
         convert_from_cmd_temp = Template("UPDATE '$layer' SET geom=AsGPB(geom);\n")
@@ -228,28 +220,17 @@
 
         self.update_index = Template("spatialite $gpkg < $update_sql")
         index_cmd = self.update_index.safe_substitute({'gpkg': self.thematic_gpkg,
-<<<<<<< HEAD
-                                                       'update_sql': os.path.join(os.path.join(self.path, 'sql'),
-                                                                                  'thematic_spatial_index.sql')})
-        if (self.debug):
-=======
-                                                   'update_sql': thematic_spatial_index_file})
-        if(self.debug):
->>>>>>> 357b201d
+                                                       'update_sql': thematic_spatial_index_file})
+        if self.debug:
             print 'Running: %s' % index_cmd
         task_process = TaskProcess(task_uid=self.task_uid)
         task_process.start_process(index_cmd, shell=True, executable='/bin/bash',
-                                stdout=subprocess.PIPE, stderr=subprocess.PIPE)
+                                   stdout=subprocess.PIPE, stderr=subprocess.PIPE)
         if task_process.exitcode != 0:
             logger.error('%s', task_process.stderr)
             raise Exception, "{0} process failed with returncode: {1}".format(index_cmd, task_process.exitcode)
         if self.debug:
             print 'spatialite returned: %s' % task_process.exitcode
-
-<<<<<<< HEAD
-        os.remove(os.path.join(os.path.join(self.path, 'sql'), 'thematic_spatial_index.sql'))
-=======
         os.remove(thematic_spatial_index_file)
->>>>>>> 357b201d
 
         return self.thematic_gpkg