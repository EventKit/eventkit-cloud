# -*- coding: utf-8 -*-
import json
import logging
import math
import billiard
import os
import time
from tempfile import NamedTemporaryFile
from functools import wraps

from osgeo import gdal, ogr, osr

from eventkit_cloud.tasks.task_process import TaskProcess, update_progress
from eventkit_cloud.utils.generic import requires_zip, create_zip_file, get_zip_name
from eventkit_cloud.utils.geocoding.geocode import GeocodeAdapter, is_valid_bbox
from django.conf import settings


logger = logging.getLogger(__name__)

MAX_DB_CONNECTION_RETRIES = 8
TIME_DELAY_BASE = 2  # Used for exponential delays (i.e. 5^y) at 8 would be about 4 minutes 15 seconds max delay.


# The retry here is an attempt to mitigate any possible dropped connections. We chose to do a limited number of
# retries as retrying forever would cause the job to never finish in the event that the database is down. An
# improved method would perhaps be to see if there are connection options to create a more reliable connection.
# We have used this solution for now as I could not find options supporting this in the gdal documentation.


def retry(f):
    @wraps(f)
    def wrapper(*args, **kwds):

        attempts = MAX_DB_CONNECTION_RETRIES
        exc = None
        while attempts:
            try:
                return_value = f(*args, **kwds)
                if not return_value:
                    logger.error("The function {0} failed to return any values.".format(getattr(f, "__name__")))
                    raise Exception("The process failed to return any data, please contact an administrator.")
                return return_value
            except Exception as e:
                logger.error("The function {0} threw an error.".format(getattr(f, "__name__")))
                logger.error(str(e))
                exc = e

                if getattr(settings, "TESTING", False):
                    # Don't wait/retry when running tests.
                    break
                attempts -= 1
                if "canceled" in str(e).lower():
                    # If task was canceled (as opposed to fail) don't retry.
                    attempts = 0
                else:
                    if attempts:
                        delay = TIME_DELAY_BASE ** (MAX_DB_CONNECTION_RETRIES - attempts + 1)
                        logger.error(f"Retrying {str(attempts)} more times, sleeping for {delay}...")
                        time.sleep(delay)
        raise exc

    return wrapper


def progress_callback(pct, msg, user_data):
    update_progress(
        user_data.get("task_uid"),
        progress=round(pct * 100),
        subtask_percentage=user_data.get("subtask_percentage"),
        msg=msg,
    )


def open_dataset(file_path, is_raster):
    """
    Given a path to a raster or vector dataset, returns an opened GDAL or OGR dataset.
    The caller has the responsibility of closing/deleting the dataset when finished.
    :param file_path: Path to dataset
    :return: Handle to open dataset
    """

    # Attempt to open as gdal dataset (raster)
    gdal.DontUseExceptions()

    logger.info("Opening the dataset: {}".format(file_path))
    gdal_dataset = None
    ogr_dataset = None
    try:
        gdal_dataset = gdal.Open(file_path)
        if gdal_dataset and is_raster:
            logger.info(f"The dataset: {file_path} opened with gdal.")
            return gdal_dataset

        # Attempt to open as ogr dataset (vector)
        # ogr.UseExceptions doesn't seem to work reliably, so just check for Open returning None
        ogr_dataset = ogr.Open(file_path)

        if not ogr_dataset:
            logger.debug("Unknown file format: {0}".format(file_path))
        else:
            logger.info(f"The dataset: {file_path} opened with ogr.")
        return ogr_dataset or gdal_dataset
    except RuntimeError as ex:
        if ("not recognized as a supported file format" not in str(ex)) or (
            "Error browsing database for PostGIS Raster tables" in str(ex)
        ):
            raise ex
    finally:
        cleanup_dataset(gdal_dataset)
        cleanup_dataset(ogr_dataset)
        gdal.UseExceptions()


def cleanup_dataset(dataset):
    """
    Given an input gdal.Dataset or ogr.DataSource, destroy it.
    NB: referring to this object's members after destruction will crash the Python interpreter.
    :param resources: Dataset / DataSource to destroy
    """
    if dataset:
        logger.info("Closing the resources: {}.".format(dataset))
        # https://trac.osgeo.org/gdal/wiki/PythonGotchas#CertainobjectscontainaDestroymethodbutyoushouldneveruseit
        del dataset


@retry
def get_meta(ds_path, is_raster=True):
    """
    This function is a wrapper for the get_gdal metadata because if there is a database diconnection there is no obvious
    way to clean up and free those resources therefore it is put on a separate process and if it fails it can just be
    tried again.

    This is using GDAL 2.2.4 this should be checked again to see if it can be simplified in a later version.
    :param ds_path: String: Path to dataset
    :param is_raster Boolean: Do not try to do OGR lookup if a raster dataset can be opened, otherwise it will try both,
         and return the vector if that is an option.
    :return: Metadata dict
        driver: Short name of GDAL driver for dataset
        is_raster: True if dataset is a raster type
        nodata: NODATA value for all bands if all bands have the same one, otherwise None (raster sets only)
    """

    multiprocess_queue = billiard.Queue()
    proc = billiard.Process(target=get_gdal_metadata, daemon=True, args=(ds_path, is_raster, multiprocess_queue,))
    proc.start()
    proc.join()
    return multiprocess_queue.get()


def get_gdal_metadata(ds_path, is_raster, multiprocess_queue):
    """
    Don't call this directly use get_meta.

    Given a path to a raster or vector dataset, return the appropriate driver type.

    :param ds_path: String: Path to dataset
    :param A multiprocess queue.
    :return: None.
    """

    dataset = None
    ret = {"driver": None, "is_raster": None, "nodata": None}

    try:
        dataset = open_dataset(ds_path, is_raster)
        if isinstance(dataset, ogr.DataSource):
            ret["driver"] = dataset.GetDriver().GetName()
            ret["is_raster"] = False

        elif isinstance(dataset, gdal.Dataset):
            ret["driver"] = dataset.GetDriver().ShortName
            ret["is_raster"] = True
            if dataset.RasterCount:
                bands = list(set([dataset.GetRasterBand(i + 1).GetNoDataValue() for i in range(dataset.RasterCount)]))
                if len(bands) == 1:
                    ret["nodata"] = bands[0]

        if ret["driver"]:
            logger.debug("Identified dataset {0} as {1}".format(ds_path, ret["driver"]))
        else:
            logger.debug("Could not identify dataset {0}".format(ds_path))

        multiprocess_queue.put(ret)

    finally:
        cleanup_dataset(dataset)


def get_area(geojson):
    """
    Given a GeoJSON string or object, return an approximation of its geodesic area in km².

    The geometry must contain a single polygon with a single ring, no holes.
    Based on Chamberlain and Duquette's algorithm: https://trs.jpl.nasa.gov/bitstream/handle/2014/41271/07-0286.pdf
    :param geojson: GeoJSON selection area
    :return: area of geojson ring in square kilometers
    """
    earth_r = 6371  # km

    def rad(d):
        return math.pi * d / 180

    if isinstance(geojson, str):
        geojson = json.loads(geojson)

    if hasattr(geojson, "geometry"):
        geojson = geojson["geometry"]

    geom_type = geojson["type"].lower()
    if geom_type == "polygon":
        polys = [geojson["coordinates"]]
    elif geom_type == "multipolygon":
        polys = geojson["coordinates"]
    else:
        return RuntimeError("Invalid geometry type: %s" % geom_type)

    a = 0
    for poly in polys:
        ring = poly[0]
        if len(ring) < 4:
            continue
        ring.append(ring[-2])  # convenient for circular indexing
        for i in range(len(ring) - 2):
            a += (rad(ring[i + 1][0]) - rad(ring[i - 1][0])) * math.sin(rad(ring[i][1]))

    area = abs(a * (earth_r ** 2) / 2)
    return area


def is_envelope(geojson_path):
    """
    Given a path to a GeoJSON file, reads it and determines whether its coordinates correspond to a WGS84 bounding box,
    i.e. lat1=lat2, lon2=lon3, lat3=lat4, lon4=lon1, to tell whether there's need for an alpha layer in the output
    :param geojson_path: Path to GeoJSON selection file
    :return: True if the given geojson is an envelope/bounding box, with one polygon and one ring.
    """
    try:
        if not os.path.isfile(geojson_path) and isinstance(geojson_path, str):
            geojson = json.loads(geojson_path)
        else:
            with open(geojson_path, "r") as gf:
                geojson = json.load(gf)

        geom_type = geojson["type"].lower()
        if geom_type == "polygon":
            polys = [geojson["coordinates"]]
        elif geom_type == "multipolygon":
            polys = geojson["coordinates"]
        else:
            return False  # Points/lines aren't envelopes

        if len(polys) != 1:
            return False  # Multipolygons aren't envelopes

        poly = polys[0]
        if len(poly) != 1:
            return False  # Polygons with multiple rings aren't envelopes

        ring = poly[0]
        if len(ring) != 5 or ring[4] != ring[0]:
            return False  # Envelopes need exactly four valid coordinates

        # Envelopes will have exactly two unique coordinates, for both x and y, out of those four
        ret = len(set([coord[0] for coord in ring])) == len(set([coord[1] for coord in ring])) == 2
        return ret

    except (IndexError, IOError, ValueError):
        # Unparseable JSON or unreadable file: play it safe
        return False


@retry
def convert(
    boundary=None,
    input_file=None,
    output_file=None,
    src_srs=4326,
    fmt=None,
    layers=None,
    task_uid=None,
    projection: int = 4326,
    creation_options: list = None,
    dataset_creation_options: list = None,
    layer_creation_options: list = None,
    is_raster: bool = True,
    warp_params: dict = None,
    translate_params: dict = None,
    use_translate: bool = False,
):
    """
    Uses gdal to convert and clip a supported dataset file to a mask if boundary is passed in.
    :param use_translate: A flag to force the use of translate instead of warp.
    :param layer_creation_options: Data options specific to vector conversion.
    :param dataset_creation_options: Data options specific to vector conversion.
    :param translate_params: A dict of params to pass into gdal translate.
    :param warp_params: A dict of params to pass into gdal warp.
    :param is_raster: A explicit declaration that dataset is raster (for disambiguating mixed mode files...gpkg)
    :param boundary: A geojson file or bbox (xmin, ymin, xmax, ymax) to serve as a cutline
    :param input_file: A raster or vector file to be clipped
    :param output_file: The dataset to put the clipped output in (if not specified will use in_dataset)
    :param fmt: Short name of output driver to use (defaults to input format)
    :param layers: Table name in database for in_dataset
    :param task_uid: A task uid to update
    :param projection: A projection as an int referencing an EPSG code (e.g. 4326 = EPSG:4326)
    :param creation_options: Additional options to pass to the convert method (e.g. "-co SOMETHING")
    :return: Filename of clipped dataset
    """

    input_file, output_file = get_dataset_names(input_file, output_file)
    meta = get_meta(input_file, is_raster)

    src_src = f"EPSG:{src_srs}"
    dst_src = f"EPSG:{projection}"

    if not fmt:
        fmt = meta["driver"] or "gpkg"

    # Geopackage raster only supports byte band type, so check for that
    band_type = None
    dstalpha = None
    if fmt.lower() == "gpkg":
        band_type = gdal.GDT_Byte
    if meta.get("nodata") is None and not is_envelope(input_file):
        dstalpha = True

    # Clip the dataset if a boundary is passed in.
    temp_boundfile = None
    geojson = None
    bbox = None
    if boundary:
        # Strings are expected to be a file.
        if isinstance(boundary, str):
            if not os.path.isfile(boundary):
                raise Exception(f"Called convert using a boundary of {boundary} but no such path exists.")
        elif is_valid_bbox(boundary):
            geojson = GeocodeAdapter.bbox2polygon(boundary)
            bbox = boundary
        elif isinstance(boundary, dict):
            geojson = boundary
        if geojson:
            temp_boundfile = NamedTemporaryFile(suffix=".json")
            temp_boundfile.write(json.dumps(geojson).encode())
            temp_boundfile.flush()
            boundary = temp_boundfile.name

    if meta["is_raster"]:
        cmd = get_task_command(
            convert_raster,
            input_file,
            output_file,
            fmt=fmt,
            creation_options=creation_options,
            band_type=band_type,
            dst_alpha=dstalpha,
            boundary=boundary,
            src_srs=src_src,
            dst_srs=dst_src,
            task_uid=task_uid,
            warp_params=warp_params,
            translate_params=translate_params,
            use_translate=use_translate,
        )
    else:
        cmd = get_task_command(
            convert_vector,
            input_file,
            output_file,
            fmt=fmt,
            dataset_creation_options=dataset_creation_options,
            layer_creation_options=layer_creation_options,
            src_srs=src_src,
            dst_srs=dst_src,
            layers=layers,
            task_uid=task_uid,
            boundary=boundary,
            bbox=bbox,
        )
    try:
        task_process = TaskProcess(task_uid=task_uid)
        task_process.start_process(cmd)
    except Exception as e:
        logger.error(e)
        raise Exception("File conversion failed.  Please try again or contact support.")

    finally:
        if temp_boundfile:
            temp_boundfile.close()

    if requires_zip(fmt):
        logger.debug(f"Requires zip: {output_file}")
        output_file = create_zip_file(output_file, get_zip_name(output_file))

    return output_file


def get_task_command(function, *args, **kwargs):
    return lambda: function(*args, **kwargs)


def get_dataset_names(input_file, output_file):
    """
    This is a helper that will get us the name of the output_dataset.
    :param input_file: The name of the dataset to convert.
    :param output_file: (Optional) The path to convert the file.
    :return: An output dataset name.
    """
    if not input_file:
        raise Exception("No provided 'in' dataset")

    # Strip optional file prefixes
    file_prefix, in_dataset_file = strip_prefixes(input_file)
    if not output_file:
        output_file = in_dataset_file

    # don't operate on the original file.  If the renamed file already exists,
    # then don't try to rename, since that file may not exist if this is a retry.
    if output_file == in_dataset_file:
        in_dataset_file = rename_duplicate(in_dataset_file)
        input_file = f"{file_prefix}{in_dataset_file}"
    return input_file, output_file


def clean_options(options):
    return {option: value for option, value in options.items() if value is not None}


def convert_raster(
    input_files,
    output_file,
    fmt=None,
    creation_options=None,
    band_type=None,
    dst_alpha=None,
    boundary=None,
    src_srs=None,
    dst_srs=None,
    task_uid=None,
    warp_params: dict = None,
    translate_params: dict = None,
    use_translate: bool = False,
):
    """
    :param warp_params: A dict of options to pass to gdal warp (done first in conversion), overrides other settings.
    :param translate_params: A dict of options to pass to gdal translate (done second in conversion),
        overrides other settings.
    :param input_files: A file or list of files to convert.
    :param output_file: The file to convert.
    :param fmt: The file format to convert.
    :param creation_options: Special GDAL options for conversion.
        Search for "gdal driver <format> creation options" creation options for driver specific implementation.
    :param band_type: The GDAL data type (e.g. gdal.GDT_BYTE).
    :param dst_alpha: If including an alpha band in the destination file.
    :param boundary: The boundary to be used for clipping, this must be a file.
    :param src_srs: The srs of the source (e.g. "EPSG:4326")
    :param dst_srs: The srs of the destination (e.g. "EPSG:3857")
    :param task_uid: The eventkit task uid used for tracking the work.
    :param use_translate: Make true if needing to use translate for conversion instead of warp.
    :return: The output file.
    """
    if isinstance(input_files, str) and not use_translate:
        input_files = [input_files]
    elif isinstance(input_files, list) and use_translate:
        raise Exception("Cannot use_translate with a list of files.")
    gdal.UseExceptions()
    subtask_percentage = 50 if fmt.lower() == "gtiff" else 100
    options = clean_options(
        {
            "callback": progress_callback,
            "callback_data": {"task_uid": task_uid, "subtask_percentage": subtask_percentage},
            "creationOptions": creation_options,
            "format": fmt,
        }
    )
    if not warp_params:
        warp_params = clean_options(
            {"outputType": band_type, "dstAlpha": dst_alpha, "srcSRS": src_srs, "dstSRS": dst_srs}
        )
    if not translate_params:
        translate_params = dict()
    if boundary:
        warp_params.update({"cutlineDSName": boundary, "cropToCutline": True})
    # Keep the name imagery which is used when seeding the geopackages.
    # Needed because arcpy can't change table names.
    if fmt.lower() == "gpkg":
        options["creationOptions"] = options.get("creationOptions", []) + ["RASTER_TABLE=imagery"]

    if use_translate:
        logger.info(
            f"calling gdal.Translate('{output_file}', {input_files}'),"
            f"{stringify_params(options)}, {stringify_params(warp_params)},)"
        )
        options.update(translate_params)
        gdal.Translate(output_file, input_files, **options)
    else:
        logger.info(
            f"calling gdal.Warp('{output_file}', [{', '.join(input_files)}],"
            f"{stringify_params(options)}, {stringify_params(warp_params)},)"
        )
        gdal.Warp(output_file, input_files, **options, **warp_params)

    if fmt.lower() == "gtiff" or translate_params:
        # No need to compress in memory objects as they will be removed later.
        if "vsimem" in output_file:
            return output_file
        input_file, output_file = get_dataset_names(output_file, output_file)
        if translate_params:
            options.update(translate_params)
        else:
            options.update({"creationOptions": ["COMPRESS=LZW", "TILED=YES", "BIGTIFF=YES"]})

        logger.info(f"calling gdal.Translate('{output_file}', '{input_file}', " f"{stringify_params(options)},)")
        gdal.Translate(output_file, input_file, **options)
    return output_file


def convert_vector(
    input_file,
    output_file,
    fmt=None,
    access_mode="overwrite",
    src_srs=None,
    dst_srs=None,
    task_uid=None,
    layers=None,
    boundary=None,
    bbox=None,
    dataset_creation_options=None,
    layer_creation_options=None,
):
    """
    :param input_files: A file or list of files to convert.
    :param output_file: The file to convert.
    :param fmt: The file format to convert.
    :param creation_options: Special GDAL options for conversion.
        Search for "gdal driver <format> creation options" creation options for driver specific implementation.
    :param access_mode: The access mode for the file (e.g. "append" or "overwrite")
    :param bbox: A bounding box as a list (w,s,e,n) to be used for limiting the AOI that is used during conversion.
    :param boundary: The boundary to be used for clipping.
        This must be a file (i.e. a path as a string) and cannot be used with bbox.
    :param src_srs: The srs of the source (e.g. "EPSG:4326")
    :param dst_srs: The srs of the destination (e.g. "EPSG:3857")
    :param task_uid: The eventkit task uid used for tracking the work.
    :param layers: A list of layers to include for translation.
    :return: The output file.
    """
    gdal.UseExceptions()
    options = clean_options(
        {
            "callback": progress_callback,
            "callback_data": {"task_uid": task_uid},
            "datasetCreationOptions": dataset_creation_options,
            "layerCreationOptions": layer_creation_options,
            "format": fmt,
            "geometryType": "PROMOTE_TO_MULTI",
            "layers": layers,
            "srcSRS": src_srs,
            "dstSRS": dst_srs,
            "accessMode": access_mode,
            "reproject": src_srs != dst_srs,
            "skipFailures": True,
            "spatFilter": bbox,
            "options": ["-clipSrc", boundary] if boundary and not bbox else None,
        }
    )
    logger.info(f"calling gdal.VectorTranslate('{output_file}', '{input_file}', {stringify_params(options)})")
    gdal.VectorTranslate(output_file, input_file, **options)
    return output_file


def polygonize(input_file: str, output_file: str, output_type: str = "GeoJSON", band: int = None):
    """
    Polygonization groups similar pixel values into bins and draws a boundary around them.
    This is often used as a way to display raster information in a vector format. That can still be done here,
    but if a band isn't provided the function will try to guess at the mask band and will use that as both the
    converted layer and the mask.  The result should be a polygon of anywhere there are not black or not transparent
    pixels.

    :param input_file: The raster file to use to polygonize.
    :param output_file: The vector output file for the new data.
    :param output_type: The file type for output data (should be a vector type).
    :param band: The band to use for polygonization.
    :return:
    """

    src_ds = gdal.Open(input_file)

    if src_ds is None:
        logger.error("Unable to open source.")
        raise Exception("Failed to open the file.")

    try:
        band_index = band
        if not band_index:
            if src_ds.RasterCount == 4:
                band_index = 4
            elif src_ds.RasterCount == 3:
                # Likely RGB (jpg) add a transparency mask and use that.

                # Clean up pixel values of 1 0 0 or 0 0 1 caused by interleaving.
                nb_file = "/vsimem/nb"
                gdal.Nearblack(nb_file, input_file)

                # Convert to geotiff so that we can remove black pixels and use alpha mask for the polygon.
                tmp_file = "/vsimem/tmp.tif"
                convert_raster(nb_file, tmp_file, fmt="gtiff", warp_params={"dstAlpha": True, "srcNodata": "0 0 0"})

                del nb_file
                src_ds = gdal.Open(tmp_file)
                band_index = 4
            elif src_ds.RasterCount == 2:
                band_index = 2
            else:
                band_index = 1
        mask_band = src_ds.GetRasterBand(band_index)
    except RuntimeError as e:
        logger.error(e)
        raise Exception("Unable to get raster band.")

    drv = ogr.GetDriverByName(output_type)
    dst_ds = drv.CreateDataSource(output_file)
    dst_layer = dst_ds.CreateLayer(output_file)

    # Use the mask band for both the polygonization and as a mask.
    gdal.Polygonize(mask_band, mask_band, dst_layer, -1, [])
    # Close files to read later.
    del dst_ds
    del src_ds

    return output_file


def stringify_params(params):
    return ", ".join([f"{k}='{v}'" for k, v in params.items()])


def get_dimensions(bbox, scale):
    """

    :param bbox: A list [w, s, e, n].
    :param scale: A scale in meters per pixel.
    :return: A list [width, height] representing pixels
    """
    # Request at least one pixel
    width = get_distance([bbox[0], bbox[1]], [bbox[2], bbox[1]]) or 1
    height = get_distance([bbox[0], bbox[1]], [bbox[0], bbox[3]]) or 1
    return [int(width / scale), int(height / scale)]


def get_line(coordinates):
    """

    :param coordinates: A list representing a single coordinate in decimal degrees.
        Example: [[W/E, N/S], [W/E, N/S]]
    :return: AN OGR geometry point.
    """
    # This line will implicitly be in EPSG:4326 because that is what the geojson standard specifies.
    geojson = json.dumps({"type": "LineString", "coordinates": coordinates})
    return ogr.CreateGeometryFromJson(geojson)


def get_distance(point_a, point_b):
    """
    Takes two points, and converts them to a line, converts the geometry to mercator and returns length in meters.
    The geometry is converted to mercator because length is based on the SRS unit of measure (meters for mercator).
    :param point_a: A list representing a single point [W/E, N/S].
    :param point_b: A list representing a single point [W/E, N/S].
    :return: Distance in meters.
    """
    line = get_line([point_a, point_b])
    reproject_geometry(line, 4326, 3857)
    return line.Length()


def reproject_geometry(geometry, from_srs, to_srs):
    """

    :param geometry: Converts an ogr geometry from one spatial reference system to another
    :param from_srs:
    :param to_srs:
    :return:
    """
    return geometry.Transform(get_transform(from_srs, to_srs))


def get_transform(from_srs, to_srs):
    """
    :param from_srs: A spatial reference (EPSG) represented as an int (i.e. EPSG:4326 = 4326)
    :param to_srs: A spatial reference (EPSG) represented as an int (i.e. EPSG:4326 = 4326)
    :return: An osr coordinate transformation object.
    """
    osr_axis_mapping_strategy = osr.OAMS_TRADITIONAL_GIS_ORDER
    source = osr.SpatialReference()
    source.ImportFromEPSG(from_srs)
<<<<<<< HEAD
=======
    source.SetAxisMappingStrategy(osr_axis_mapping_strategy)

>>>>>>> 261d432b
    target = osr.SpatialReference()
    target.ImportFromEPSG(to_srs)
    target.SetAxisMappingStrategy(osr_axis_mapping_strategy)

    return osr.CoordinateTransformation(source, target)


def merge_geotiffs(in_files, out_file, task_uid=None):
    """
    :param in_files: A list of geotiffs.
    :param out_file: A location for the result of the merge.
    :param task_uid: A task uid to track the conversion.
    :return: The out_file path.
    """
    cmd = get_task_command(convert_raster, in_files, out_file, task_uid=task_uid)

    try:
        task_process = TaskProcess(task_uid=task_uid)
        task_process.start_process(cmd)
    except Exception as e:
        logger.error(e)
        raise Exception("GeoTIFF merge process failed.")

    return out_file


def get_band_statistics(file_path, band=1):
    """
    Returns the band statistics for a specific raster file and band
    :param file_path: The path to the file.
    :param band: A specific raster band (defaults to 1).
    :return: A list [min, max, mean, std_dev]
    """
    image_file = None
    try:
        gdal.UseExceptions()
        image_file = gdal.Open(file_path)
        raster_band = image_file.GetRasterBand(band)
        return raster_band.GetStatistics(False, True)
    except Exception as e:
        logger.error(e)
        logger.error("Could not get statistics for {0}:{1}".format(file_path, raster_band))
        return None
    finally:
        # Need to close the dataset.
        cleanup_dataset(image_file)  # NOQA


def rename_duplicate(original_file: str) -> str:
    returned_file = os.path.join(os.path.dirname(original_file), "old_{0}".format(os.path.basename(original_file)),)
    # if the original and renamed files both exist, we can remove the renamed version, and then rename the file.
    if os.path.isfile(returned_file) and os.path.isfile(original_file):
        os.remove(returned_file)
    # If the original file doesn't exist but the renamed version does, then something failed after a rename, and
    # this is now retrying the operation.
    if not os.path.isfile(returned_file):
        logger.info("Renaming '{}' to '{}'".format(original_file, returned_file))
        os.rename(original_file, returned_file)
    return returned_file


def strip_prefixes(dataset: str) -> (str, str):
    prefixes = ["GTIFF_RAW:"]
    removed_prefix = ""
    output_dataset = dataset
    for prefix in prefixes:
        cleaned_dataset = output_dataset.lstrip(prefix)
        if cleaned_dataset != output_dataset:
            removed_prefix = prefix
        output_dataset = cleaned_dataset
    return removed_prefix, output_dataset<|MERGE_RESOLUTION|>--- conflicted
+++ resolved
@@ -692,11 +692,7 @@
     osr_axis_mapping_strategy = osr.OAMS_TRADITIONAL_GIS_ORDER
     source = osr.SpatialReference()
     source.ImportFromEPSG(from_srs)
-<<<<<<< HEAD
-=======
     source.SetAxisMappingStrategy(osr_axis_mapping_strategy)
-
->>>>>>> 261d432b
     target = osr.SpatialReference()
     target.ImportFromEPSG(to_srs)
     target.SetAxisMappingStrategy(osr_axis_mapping_strategy)
