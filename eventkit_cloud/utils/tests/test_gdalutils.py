--- conflicted
+++ resolved
@@ -127,13 +127,6 @@
         get_task_command_mock.return_value = lambda_mock
         get_meta_mock.return_value = {"driver": "gpkg", "is_raster": True, "nodata": None}
         is_envelope_mock.return_value = False
-<<<<<<< HEAD
-        convert(boundary=geojson_file, input_file=in_dataset, output_file=out_dataset, fmt=fmt, task_uid=self.task_uid, projection=3857)
-        get_task_command_mock.assert_called_once_with(convert_raster, in_dataset, out_dataset, fmt=fmt, creation_options=None,
-                                     band_type=band_type, dst_alpha=dstalpha, boundary=geojson_file,
-                                     src_srs=in_projection, dst_srs=out_projection, task_uid=self.task_uid,
-                                     translate_params=None, warp_params=None, use_translate=False)
-=======
         convert(
             boundary=geojson_file,
             input_file=in_dataset,
@@ -156,8 +149,8 @@
             task_uid=self.task_uid,
             translate_params=None,
             warp_params=None,
-        )
->>>>>>> ceebf93a
+            use_translate=False
+        )
         get_task_command_mock.reset_mock()
         self.task_process().start_process.assert_called_once_with(lambda_mock)
         self.task_process.reset_mock()
@@ -169,13 +162,6 @@
         get_meta_mock.return_value = {"driver": "gtiff", "is_raster": True, "nodata": None}
         is_envelope_mock.return_value = True  # So, no need for -dstalpha
         convert(boundary=geojson_file, input_file=in_dataset, output_file=out_dataset, fmt=fmt, task_uid=self.task_uid)
-<<<<<<< HEAD
-        get_task_command_mock.assert_called_once_with(convert_raster, in_dataset, out_dataset, fmt=fmt,
-                                                      creation_options=None, band_type=band_type, dst_alpha=dstalpha,
-                                                      boundary=geojson_file, src_srs=in_projection,
-                                                      dst_srs=in_projection, task_uid=self.task_uid,
-                                                      translate_params=None, warp_params=None, use_translate=False)
-=======
         get_task_command_mock.assert_called_once_with(
             convert_raster,
             in_dataset,
@@ -190,8 +176,8 @@
             task_uid=self.task_uid,
             translate_params=None,
             warp_params=None,
-        )
->>>>>>> ceebf93a
+            use_translate=False
+        )
         get_task_command_mock.reset_mock()
         self.task_process().start_process.assert_called_once_with(lambda_mock)
         self.task_process.reset_mock()
@@ -200,13 +186,6 @@
         is_envelope_mock.return_value = False
         dstalpha = True
         convert(boundary=geojson_file, input_file=in_dataset, output_file=out_dataset, fmt=fmt, task_uid=self.task_uid)
-<<<<<<< HEAD
-        get_task_command_mock.assert_called_once_with(convert_raster, in_dataset, out_dataset, fmt=fmt,
-                                                      creation_options=None, band_type=band_type, dst_alpha=dstalpha,
-                                                      boundary=geojson_file, src_srs=in_projection,
-                                                      dst_srs=in_projection, task_uid=self.task_uid,
-                                                      translate_params=None, warp_params=None, use_translate=False)
-=======
         get_task_command_mock.assert_called_once_with(
             convert_raster,
             in_dataset,
@@ -221,8 +200,8 @@
             task_uid=self.task_uid,
             translate_params=None,
             warp_params=None,
-        )
->>>>>>> ceebf93a
+            use_translate=False
+        )
         get_task_command_mock.reset_mock()
         self.task_process().start_process.assert_called_once_with(lambda_mock)
         self.task_process.reset_mock()
@@ -231,18 +210,13 @@
         fmt = "gpkg"
         get_meta_mock.return_value = {"driver": "gpkg", "is_raster": False}
         convert(boundary=geojson_file, input_file=in_dataset, output_file=out_dataset, fmt=fmt, task_uid=self.task_uid)
-<<<<<<< HEAD
-        get_task_command_mock.assert_called_once_with(convert_vector, in_dataset, out_dataset, fmt=fmt,
-                                                      dataset_creation_options=None, layer_creation_options=None,
-                                                      src_srs=in_projection, dst_srs=in_projection, layers=None,
-                                                      boundary=geojson_file, bbox=None, task_uid=self.task_uid)
-=======
         get_task_command_mock.assert_called_once_with(
             convert_vector,
             in_dataset,
             out_dataset,
             fmt=fmt,
-            creation_options=None,
+            dataset_creation_options=None,
+            layer_creation_options=None,
             src_srs=in_projection,
             dst_srs=in_projection,
             layers=None,
@@ -250,7 +224,6 @@
             bbox=None,
             task_uid=self.task_uid,
         )
->>>>>>> ceebf93a
         get_task_command_mock.reset_mock()
         self.task_process().start_process.assert_called_once_with(lambda_mock)
         self.task_process.reset_mock()
@@ -262,15 +235,6 @@
         out_projection = "EPSG:3857"
         band_type = None
         dstalpha = True
-<<<<<<< HEAD
-        get_meta_mock.return_value = {'driver': 'gpkg', 'is_raster': True}
-        convert(fmt=fmt, input_file=in_dataset, creation_options=extra_parameters, output_file=out_dataset, task_uid=self.task_uid, projection=3857)
-        get_task_command_mock.assert_called_once_with(convert_raster, in_dataset, out_dataset, fmt=fmt,
-                                                      creation_options=extra_parameters,
-                                                      band_type=band_type, dst_alpha=dstalpha, boundary=None,
-                                                      src_srs=in_projection, dst_srs=out_projection,
-                                                      task_uid=self.task_uid, translate_params=None, warp_params=None, use_translate=False)
-=======
         get_meta_mock.return_value = {"driver": "gpkg", "is_raster": True}
         convert(
             fmt=fmt,
@@ -294,8 +258,8 @@
             task_uid=self.task_uid,
             translate_params=None,
             warp_params=None,
-        )
->>>>>>> ceebf93a
+            use_translate=False
+        )
         get_task_command_mock.reset_mock()
         self.task_process().start_process.assert_called_once_with(lambda_mock)
         self.task_process.reset_mock()
@@ -308,14 +272,6 @@
         dstalpha = True
         get_meta_mock.return_value = {"driver": "gpkg", "is_raster": True}
         convert(fmt=fmt, input_file=in_dataset, output_file=out_dataset, task_uid=self.task_uid, projection=3857)
-<<<<<<< HEAD
-        get_task_command_mock.assert_called_once_with(convert_raster, in_dataset, out_dataset, fmt=fmt,
-                                                      creation_options=None,
-                                                      band_type=band_type, dst_alpha=dstalpha, boundary=None,
-                                                      src_srs=in_projection, dst_srs=out_projection,
-                                                      task_uid=self.task_uid, translate_params=None, warp_params=None,
-                                                      use_translate=False)
-=======
         get_task_command_mock.assert_called_once_with(
             convert_raster,
             in_dataset,
@@ -330,8 +286,8 @@
             task_uid=self.task_uid,
             translate_params=None,
             warp_params=None,
-        )
->>>>>>> ceebf93a
+            use_translate=False
+        )
         get_task_command_mock.reset_mock()
         self.task_process().start_process.assert_called_once_with(lambda_mock)
         self.task_process.reset_mock()
