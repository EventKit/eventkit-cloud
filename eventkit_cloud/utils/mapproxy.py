import copy
import logging
import os
import sqlite3
import time
from typing import Tuple

import mapproxy
import yaml
from django.conf import settings
from django.contrib.auth.models import User
from django.contrib.gis.geos import GEOSGeometry
from django.core.cache import cache
from django.db import connections
from mapproxy.config.config import load_config, load_default_config
from mapproxy.config.loader import ProxyConfiguration, ConfigurationError, validate_references
from mapproxy.seed import seeder
from mapproxy.seed.config import SeedingConfiguration
from mapproxy.seed.util import ProgressLog, exp_backoff, timestamp, ProgressStore
from mapproxy.wsgiapp import MapProxyApp
from webtest import TestApp

from eventkit_cloud.core.helpers import get_cached_model
from eventkit_cloud.jobs.helpers import get_valid_regional_justification
from eventkit_cloud.tasks import get_cache_value
from eventkit_cloud.tasks.enumerations import TaskState
from eventkit_cloud.utils import auth_requests
from eventkit_cloud.utils.geopackage import (
    get_tile_table_names,
    set_gpkg_contents_bounds,
    get_table_tile_matrix_information,
    get_zoom_levels_table,
    remove_empty_zoom_levels,
)
from eventkit_cloud.utils.stats.eta_estimator import ETA

logger = logging.getLogger(__name__)

# mapproxy.client.log names its logger with the string 'mapproxy.source.request', we have to use that string
# to capture the logger. Should be taken to see if mapproxy ever changes the name of that logger.
log_settings = settings.MAPPROXY_LOGS
client_logger = logging.getLogger("mapproxy.source.request")
client_logger.setLevel(settings.LOG_LEVEL if log_settings.get("requests", False) else logging.ERROR)

mapproxy_config_keys_index = "mapproxy-config-cache-keys"


def get_mapproxy_config_template(slug, user=None):
    if user:
        return f"mapproxy-config-{user}-{slug}"
    else:
        return f"mapproxy-config-{slug}"


class CustomLogger(ProgressLog):
    def __init__(self, task_uid=None, *args, **kwargs):
        self.task_uid = task_uid
        super(CustomLogger, self).__init__(*args, **kwargs)
        # Log mapproxy status but allow a setting to reduce database writes.
        self.log_step_step = 1
        self.log_step_counter = self.log_step_step
        self.eta = ETA(task_uid=task_uid)
        self.interval = 1

    def log_step(self, progress):
        from eventkit_cloud.tasks.task_process import update_progress

        self.eta.update(progress.progress)  # This may also get called by update_progress but because update_progress
        # is rate-limited; we also do it here to get more data points for making
        # better eta estimates

        if self.task_uid:

            if self.log_step_counter == 0:
                if (
                    get_cache_value(uid=self.task_uid, attribute="status", model_name="ExportTaskRecord")
                    == TaskState.CANCELED.value
                ):
                    logger.error(f"The task uid: {self.task_uid} was canceled. Exiting...")
                    raise Exception("The task was canceled.")

                update_progress(self.task_uid, progress=progress.progress * 100, eta=self.eta)
                self.log_step_counter = self.log_step_step
            self.log_step_counter -= 1

        # Old version of super.log_step that includes ETA string
        # https://github.com/mapproxy/mapproxy/commit/93bc53a01318cd63facdb4ee13968caa847a5c17
        if not self.verbose:
            return
        if (self._laststep + self.interval) < time.time():
            logger.info(
                f"[{timestamp()}] {progress.progress * 100:6.2f}%\t{progress.progress_str.ljust(20)} ETA: {self.eta}\r"
            )
            # [12:24:08] 100.00%     000000               ETA: 2020-08-06-12:22:30-UTC
            self._laststep = time.time()


def get_custom_exp_backoff(max_repeat=None, task_uid=None):
    def custom_exp_backoff(*args, **kwargs):
        if max_repeat:
            kwargs["max_repeat"] = max_repeat
        if get_cache_value(uid=task_uid, attribute="status", model_name="ExportTaskRecord") == TaskState.CANCELED.value:
            logger.error(f"The task uid: {task_uid} was canceled. Exiting...")
            raise Exception("The task was canceled.")
        exp_backoff(*args, **kwargs)

    return custom_exp_backoff


class MapproxyGeopackage(object):
    """
    Convert a External service to a geopackage.
    """

    def __init__(
        self,
        config=None,
        gpkgfile=None,
        bbox=None,
        service_url=None,
        layer="default",
        debug=None,
        name=None,
        level_from=None,
        level_to=None,
        service_type=None,
        task_uid=None,
        selection=None,
        projection=None,
        input_gpkg=None,
    ):
        """
        Initialize the ExternalServiceToGeopackage utility.

        Args:
            gpkgfile: where to write the gpkg output
            debug: turn debugging on / off
        """
        self.gpkgfile = gpkgfile
        self.bbox = bbox
        self.service_url = service_url
        self.debug = debug
        self.name = name
        self.level_from = level_from
        self.level_to = level_to
        self.layer = layer
        self.config = config
        self.service_type = service_type
        self.task_uid = task_uid
        self.selection = selection
        self.projection = projection
        self.input_gpkg = input_gpkg

    def build_config(self):
        pass

    def get_check_config(self):
        """
        Create a MapProxy configuration object and verifies its validity
        """
        if self.config or self.projection:
            conf_dict = yaml.safe_load(self.config) or dict()
        else:
            raise ConfigurationError("MapProxy configuration is required for raster data providers")

        if not conf_dict.get("grids"):
            conf_dict["grids"] = {
                "default": {"srs": "EPSG:4326", "tile_size": [256, 256], "origin": "nw"},
                "webmercator": {"srs": "EPSG:3857", "tile_size": [256, 256], "origin": "nw"},
            }
        elif self.projection:
            conf_dict["grids"].update(
                {str(self.projection): {"srs": f"EPSG:{self.projection}", "tile_size": [256, 256], "origin": "nw"}}
            )

        # If user provides a cache setup then use that and substitute in the geopackage file for the placeholder.
        conf_dict["caches"] = conf_dict.get("caches", {})
        try:
            conf_dict["caches"]["default"]["cache"]["filename"] = self.gpkgfile
        except KeyError:
            conf_dict["caches"]["default"] = get_cache_template(
                ["{0}".format(self.layer)],
                [grids for grids in conf_dict.get("grids")],
                self.gpkgfile,
                table_name=self.layer,
            )

        if self.projection:
            conf_dict["caches"]["repro_cache"] = copy.deepcopy(conf_dict["caches"]["default"])
            conf_dict["caches"]["repro_cache"]["cache"]["filename"] = self.input_gpkg
            conf_dict["caches"]["repro_cache"]["sources"] = []
            conf_dict["caches"]["default"]["meta_size"] = [4, 4]
            conf_dict["caches"]["default"]["bulk_meta_tiles"] = True
            conf_dict["caches"]["default"] = get_cache_template(
                ["repro_cache"], [str(self.projection)], self.gpkgfile, "default"
            )

        # Need something listed as a service to pass the mapproxy validation.
        conf_dict["services"] = ["demo"]

        # disable SSL cert checks

        ssl_verify = getattr(settings, "SSL_VERIFICATION", True)
        if isinstance(ssl_verify, bool):
            if not ssl_verify:
                conf_dict["globals"] = {"http": {"ssl_no_cert_checks": ssl_verify}}
        else:
            conf_dict["globals"] = {"http": {"ssl_ca_certs": ssl_verify}}

        # Add autoconfiguration to base_config
        mapproxy_config = load_default_config()
        load_config(mapproxy_config, config_dict=conf_dict)

        # Create a configuration object
        mapproxy_configuration = ProxyConfiguration(mapproxy_config, seed=seeder.seed, renderd=None)

        # # As of Mapproxy 1.9.x, datasource files covering a small area cause a bbox error.
        if self.bbox:
            if isclose(self.bbox[0], self.bbox[2], rel_tol=0.001) or isclose(self.bbox[1], self.bbox[3], rel_tol=0.001):
                logger.warning("Using bbox instead of selection, because the area is too small")
                self.selection = None

        seed_dict = get_seed_template(
<<<<<<< HEAD
            bbox=self.bbox, level_from=self.level_from, level_to=self.level_to, coverage_file=self.selection
=======
            bbox=self.bbox,
            level_from=self.level_from,
            level_to=self.level_to,
            coverage_file=self.selection,
            projection=self.projection,
>>>>>>> dcca1910
        )

        # Create a seed configuration object
        seed_configuration = SeedingConfiguration(seed_dict, mapproxy_conf=mapproxy_configuration)
        errors = validate_references(conf_dict)
        if errors:
            logger.error("MapProxy configuration failed.")
            logger.error("Using Configuration:")
            logger.error(conf_dict)
            raise ConfigurationError("MapProxy returned the error - {0}".format(", ".join(errors)))

        return conf_dict, seed_configuration, mapproxy_configuration

    # @retry
    def convert(self,):
        """
        Convert external service to gpkg.
        """

        from eventkit_cloud.tasks.task_process import TaskProcess

        conf_dict, seed_configuration, mapproxy_configuration = self.get_check_config()

        #  Customizations...
        mapproxy.seed.seeder.exp_backoff = get_custom_exp_backoff(
            max_repeat=int(conf_dict.get("max_repeat", 5)), task_uid=self.task_uid
        )

        logger.info("Beginning seeding to {0}".format(self.gpkgfile))
        try:
            conf = yaml.safe_load(self.config) or dict()
            cert_info = conf.get("cert_info")
            auth_requests.patch_https(cert_info=cert_info)

            cred_var = conf.get("cred_var")
            auth_requests.patch_mapproxy_opener_cache(slug=self.name, cred_var=cred_var)

            progress_store = get_progress_store(self.gpkgfile)
            progress_logger = CustomLogger(
                task_uid=self.task_uid,
                progress_store=progress_store,
                verbose=log_settings.get("verbose"),
                silent=log_settings.get("silent"),
            )
            task_process = TaskProcess(task_uid=self.task_uid)
            task_process.start_process(
                billiard=True,
                target=seeder.seed,
                kwargs={
                    "tasks": seed_configuration.seeds(["seed"]),
                    "concurrency": get_concurrency(conf_dict),
                    "progress_logger": progress_logger,
                },
            )
            check_zoom_levels(self.gpkgfile, mapproxy_configuration)
            remove_empty_zoom_levels(self.gpkgfile)
            set_gpkg_contents_bounds(self.gpkgfile, self.layer, self.bbox)
            if task_process.exitcode != 0:
                raise Exception("The Raster Service failed to complete, please contact an administrator.")
        except Exception as e:
            logger.error("Export failed for url {}.".format(self.service_url))
            logger.error(e)
            raise
        finally:
            connections.close_all()
        return self.gpkgfile


def get_progress_store(gpkg):
    progress_file = os.path.join(os.path.dirname(gpkg), ".progress_logger")
    return ProgressStore(filename=progress_file, continue_seed=True)


def get_cache_template(sources, grids, geopackage, table_name="tiles"):
    """
    Returns the cache template which is "controlled" settings for the application.

    The intent is to allow the user to configure certain things but impose specific behavior.
    :param sources: A name for the source
    :param grids: specific grid for the data source
    :param geopackage: Location for the geopackage
    :return: The dict template
    """
    if sources == ["None"]:
        sources = []
    return {
        "sources": sources,
        "cache": {"type": "geopackage", "filename": str(geopackage), "table_name": table_name},
        "grids": [grid for grid in grids if grid == "default"] or grids,
        "format": "mixed",
        "request_format": "image/png",
    }


def get_seed_template(bbox=None, level_from=None, level_to=None, coverage_file=None, projection=None):
    out_projection = 4326
    if projection:
        out_projection = projection
    seed_template = {
        "coverages": {"geom": {"srs": "EPSG:4326"}},
        "seeds": {
            "seed": {
                "coverages": ["geom"],
                "refresh_before": {"minutes": 0},
                "levels": {"to": level_to or 10, "from": level_from or 0},
                "caches": ["default"],
            }
        },
    }

    if projection:
        seed_template["seeds"]["seed"]["grids"] = [str(out_projection)]
    if coverage_file:
        seed_template["coverages"]["geom"]["datasource"] = str(coverage_file)
    else:
        seed_template["coverages"]["geom"]["srs"] = f"EPSG:{out_projection}"
        seed_template["coverages"]["geom"]["bbox"] = bbox

    return seed_template


def isclose(a, b, rel_tol=1e-09, abs_tol=0.0):
    return abs(a - b) <= max(rel_tol * max(abs(a), abs(b)), abs_tol)


def check_zoom_levels(gpkg, mapproxy_configuration):
    try:
        grid = mapproxy_configuration.caches.get("default").conf.get("grids")[0]
        tile_size = mapproxy_configuration.grids.get(grid).conf.get("tile_size")
        tile_grid = mapproxy_configuration.grids.get(grid).tile_grid()
        for table_name in get_tile_table_names(gpkg):
            actual_zoom_levels = get_zoom_levels_table(gpkg, table_name)
            gpkg_tile_matrix = get_table_tile_matrix_information(gpkg, table_name)
            for actual_zoom_level in actual_zoom_levels:
                if actual_zoom_level not in [level.get("zoom_level") for level in gpkg_tile_matrix]:
                    res = tile_grid.resolution(actual_zoom_level)
                    grid_sizes = tile_grid.grid_sizes[actual_zoom_level]
                    with sqlite3.connect(gpkg) as conn:
                        conn.execute(
                            """
INSERT OR REPLACE INTO gpkg_tile_matrix (table_name, zoom_level, matrix_width, matrix_height, tile_width, tile_height,
pixel_x_size, pixel_y_size)
VALUES(?, ?, ?, ?, ?, ?, ?, ?)""",
                            (
                                table_name,
                                actual_zoom_level,
                                grid_sizes[0],
                                grid_sizes[1],
                                tile_size[0],
                                tile_size[1],
                                res,
                                res,
                            ),
                        )
    except Exception as e:
        logger.error("Problem in check_zoom_levels: {}".format(e))
        logger.error("Check provider MapProxy configuration.")


def get_concurrency(conf_dict):
    concurrency = conf_dict.get("concurrency")
    if not concurrency:
        concurrency = getattr(settings, "MAPPROXY_CONCURRENCY", 1)
    return int(concurrency)


def create_mapproxy_app(slug: str, user: User = None) -> TestApp:
    mapproxy_config_key = get_mapproxy_config_template(slug, user=user)
    mapproxy_config = cache.get(mapproxy_config_key)
    conf_dict = cache.get_or_set(f"base-config-{slug}", lambda: get_conf_dict(slug), 360)
    if not mapproxy_config:
        # TODO: place this somewhere else consolidate settings.
        base_config = {
            "services": {
                "demo": None,
                "tms": None,
                "wmts": {
                    "featureinfo_formats": [
                        {"mimetype": "application/json", "suffix": "json"},
                        {"mimetype": "application/gml+xml; version=3.1", "suffix": "gml"},
                    ]
                },
            },
            # Cache based on slug so that the caches don't overwrite each other.
            "caches": {slug: {"cache": {"type": "file"}, "sources": ["default"], "grids": ["default"]}},
            "layers": [{"name": slug, "title": slug, "sources": [slug]}],
            "globals": {"cache": {"base_dir": getattr(settings, "TILE_CACHE_DIR")}},
        }
        if conf_dict["sources"].get("info"):
            base_config["caches"][slug]["sources"] += ["info"]
        if conf_dict["sources"].get("footprint"):
            base_config["caches"][get_footprint_layer_name(slug)] = {
                "cache": {"type": "file"},
                "sources": ["footprint"],
                "grids": ["default"],
            }
            base_config["layers"] += [
                {
                    "name": get_footprint_layer_name(slug),
                    "title": get_footprint_layer_name(slug),
                    "sources": [get_footprint_layer_name(slug)],
                }
            ]
        base_config, conf_dict = add_restricted_regions_to_config(base_config, conf_dict, slug, None)
        try:
            mapproxy_config = load_default_config()
            load_config(mapproxy_config, config_dict=base_config)
            load_config(mapproxy_config, config_dict=conf_dict)
            mapproxy_configuration = ProxyConfiguration(mapproxy_config)

            if settings.REGIONAL_JUSTIFICATION_TIMEOUT_DAYS:
                regional_justification_timeout = settings.REGIONAL_JUSTIFICATION_TIMEOUT_DAYS * 86400
            else:
                regional_justification_timeout = None
            mapproxy_configs_set = cache.get_or_set(mapproxy_config_keys_index, set())
            mapproxy_configs_set.add(mapproxy_config_key)
            cache.set(mapproxy_config_keys_index, mapproxy_configs_set)
            cache.set(mapproxy_config_key, mapproxy_config, regional_justification_timeout)

        except ConfigurationError as e:
            logger.error(e)
            raise
    else:
        try:
            mapproxy_configuration = ProxyConfiguration(mapproxy_config)
        except ConfigurationError as e:
            logger.error(e)
            raise

    cert_info = conf_dict.get("cert_info")
    auth_requests.patch_https(cert_info=cert_info)

    cred_var = conf_dict.get("cred_var")
    auth_requests.patch_mapproxy_opener_cache(slug=slug, cred_var=cred_var)

    app = MapProxyApp(mapproxy_configuration.configured_services(), mapproxy_config)

    return TestApp(app)


def get_conf_dict(slug: str) -> dict:
    """
    Takes a slug value for a DataProvider and returns a mapproxy configuration as a dict.
    :param slug: A string matching the slug of a DataProvider
    :return: a dict.
    """
    from eventkit_cloud.jobs.models import DataProvider  # Circular reference

    try:
        provider = get_cached_model(model=DataProvider, prop="slug", value=slug)
    except Exception:
        raise Exception(f"Unable to find provider for slug {slug}")

        # Load and "clean" mapproxy config for displaying a map.
    try:
        conf_dict = yaml.safe_load(provider.config)

        # Pop layers out so that the default layer configuration above is used.
        conf_dict.pop("layers", "")
        ssl_verify = getattr(settings, "SSL_VERIFICATION", True)
        if isinstance(ssl_verify, bool):
            if not ssl_verify:
                conf_dict["globals"] = {"http": {"ssl_no_cert_checks": ssl_verify}}
        else:
            conf_dict["globals"] = {"http": {"ssl_ca_certs": ssl_verify}}
        conf_dict.update(
            {"globals": {"cache": {"lock_dir": "./locks", "tile_lock_dir": "./locks"}, "tiles": {"expires_hours": 0}}}
        )
    except Exception as e:
        logger.error(e)
        raise Exception(f"Unable to load a mapproxy configuration for slug {slug}")

    return conf_dict


def get_footprint_layer_name(slug):
    footprint_layer_name = f"{slug}-footprint"
    return footprint_layer_name


def get_mapproxy_metadata_url(slug):
    metadata_url = f"{settings.SITE_URL.rstrip('/')}/map/{slug}/service"
    return metadata_url


def get_mapproxy_footprint_url(slug):
    footprint_url = f"{settings.SITE_URL.rstrip('/')}/map/{slug}/wmts/{get_footprint_layer_name(slug)}/default/{{z}}/{{x}}/{{y}}.png"  # NOQA
    return footprint_url


def add_restricted_regions_to_config(
    base_config: dict, config: dict, slug: str, user: User = None
) -> Tuple[dict, dict]:
    from eventkit_cloud.jobs.models import DataProvider, RegionalPolicy

    config["sources"]["default"]["coverage"] = {
        "clip": True,
        "difference": [{"bbox": [-180, -90, 180, 90], "srs": "EPSG:4326"}],
    }
    providers = [get_cached_model(model=DataProvider, prop="slug", value=slug)]
    for policy in RegionalPolicy.objects.filter(providers__in=providers).prefetch_related("justifications"):
        # If no user no need to set up regional policy.
        if user and not get_valid_regional_justification(policy, user):
            config["sources"]["default"]["coverage"]["difference"].append(
                {"bbox": GEOSGeometry(policy.region.the_geom).extent, "srs": "EPSG:4326"}
            )
            for current_cache in base_config.get("caches", {}):
                base_config["caches"][current_cache]["disable_storage"] = True

    return base_config, config<|MERGE_RESOLUTION|>--- conflicted
+++ resolved
@@ -221,15 +221,11 @@
                 self.selection = None
 
         seed_dict = get_seed_template(
-<<<<<<< HEAD
-            bbox=self.bbox, level_from=self.level_from, level_to=self.level_to, coverage_file=self.selection
-=======
             bbox=self.bbox,
             level_from=self.level_from,
             level_to=self.level_to,
             coverage_file=self.selection,
-            projection=self.projection,
->>>>>>> dcca1910
+            projection=self.projection
         )
 
         # Create a seed configuration object
