import copy
import logging
import multiprocessing
import os
import sqlite3
import time
from multiprocessing import Process
from multiprocessing.dummy import DummyProcess
from typing import Any, Dict, Tuple, cast

import yaml
from django.conf import settings
from django.contrib.auth.models import User
from django.contrib.gis.geos import GEOSGeometry
from django.core.cache import cache
from django.db import connections
<<<<<<< HEAD
=======
from mapproxy.config.config import load_config, load_default_config
from mapproxy.config.loader import ConfigurationError, ProxyConfiguration, validate_references
from mapproxy.grid import tile_grid
from mapproxy.wsgiapp import MapProxyApp
>>>>>>> 3a9a4fbf
from webtest import TestApp

import mapproxy
from eventkit_cloud.core.helpers import get_cached_model
from eventkit_cloud.jobs.helpers import get_valid_regional_justification
from eventkit_cloud.tasks import get_cache_value
from eventkit_cloud.tasks.enumerations import TaskState
from eventkit_cloud.tasks.exceptions import CancelException
from eventkit_cloud.utils import auth_requests
from eventkit_cloud.utils.geopackage import (
    get_table_tile_matrix_information,
    get_tile_table_names,
    get_zoom_levels_table,
    remove_empty_zoom_levels,
    set_gpkg_contents_bounds,
)
from eventkit_cloud.utils.stats.eta_estimator import ETA
from mapproxy.config.config import load_config, load_default_config
from mapproxy.config.loader import (
    ConfigurationError,
    ProxyConfiguration,
    validate_references,
)
from mapproxy.grid import tile_grid
from mapproxy.wsgiapp import MapProxyApp

# Mapproxy uses processes by default, but we can run child processes in demonized process, so we use
# a dummy process which relies on threads.  This fixes a bunch of deadlock issues which happen when using billiard.
# mypy does not generally handle patching well
multiprocessing.Process = DummyProcess  # type: ignore
from mapproxy.seed import seeder  # noqa: E402
from mapproxy.seed.config import SeedingConfiguration  # noqa: E402
<<<<<<< HEAD
from mapproxy.seed.util import (  # noqa: E402
    ProgressLog,
    ProgressStore,
    exp_backoff,
    timestamp,
)
=======
from mapproxy.seed.util import ProgressLog, ProgressStore, exp_backoff, timestamp  # noqa: E402
>>>>>>> 3a9a4fbf

multiprocessing.Process = Process  # type: ignore


logger = logging.getLogger(__name__)

# mapproxy.client.log names its logger with the string 'mapproxy.source.request', we have to use that string
# to capture the logger. Should be taken to see if mapproxy ever changes the name of that logger.
log_settings = settings.MAPPROXY_LOGS
client_logger = logging.getLogger("mapproxy.source.request")
client_logger.setLevel(settings.LOG_LEVEL if log_settings.get("requests", False) else logging.ERROR)

mapproxy_config_keys_index = "mapproxy-config-cache-keys"


def get_mapproxy_config_template(slug, user=None):
    if user:
        return f"mapproxy-config-{user}-{slug}"
    else:
        return f"mapproxy-config-{slug}"


class CustomLogger(ProgressLog):
    # mypy cannot determine the base type, define it here
    _laststep: float

    def __init__(self, task_uid=None, *args, **kwargs):
        self.task_uid = task_uid
        super(CustomLogger, self).__init__(*args, **kwargs)
        # Log mapproxy status but allow a setting to reduce database writes.
        self.log_step_step = 1
        self.log_step_counter = self.log_step_step
        self.eta = ETA(task_uid=task_uid)
        self.interval = 1

    def log_step(self, progress):
        from eventkit_cloud.tasks.helpers import update_progress

        self.eta.update(progress.progress)  # This may also get called by update_progress but because update_progress
        # is rate-limited; we also do it here to get more data points for making
        # better eta estimates

        if self.task_uid:

            if self.log_step_counter == 0:
                if (
                    get_cache_value(
                        uid=self.task_uid,
                        attribute="status",
                        model_name="ExportTaskRecord",
                    )
                    == TaskState.CANCELED.value
                ):
                    logger.error(f"The task uid: {self.task_uid} was canceled. Exiting...")
                    raise Exception("The task was canceled.")

                update_progress(self.task_uid, progress=progress.progress * 100, eta=self.eta)
                self.log_step_counter = self.log_step_step
            self.log_step_counter -= 1

        # Old version of super.log_step that includes ETA string
        # https://github.com/mapproxy/mapproxy/commit/93bc53a01318cd63facdb4ee13968caa847a5c17
        if not self.verbose:
            return
        if (self._laststep + self.interval) < time.time():
            logger.info(
                f"[{timestamp()}] {progress.progress * 100:6.2f}%\t{progress.progress_str.ljust(20)} ETA: {self.eta}\r"
            )
            # [12:24:08] 100.00%     000000               ETA: 2020-08-06-12:22:30-UTC
            self._laststep = time.time()


def get_custom_exp_backoff(max_repeat=None, task_uid=None):
    def custom_exp_backoff(*args, **kwargs):
        if max_repeat:
            kwargs["max_repeat"] = max_repeat
        if get_cache_value(uid=task_uid, attribute="status", model_name="ExportTaskRecord") == TaskState.CANCELED.value:
            logger.error(f"The task uid: {task_uid} was canceled. Exiting...")
            raise Exception("The task was canceled.")
        exp_backoff(*args, **kwargs)

    return custom_exp_backoff


class MapproxyGeopackage(object):
    """
    Convert a External service to a geopackage.
    """

    def __init__(
        self,
        config=None,
        gpkgfile=None,
        bbox=None,
        service_url=None,
        layer="default",
        debug=None,
        name=None,
        level_from=None,
        level_to=None,
        service_type=None,
        task_uid=None,
        selection=None,
        projection=None,
        input_gpkg=None,
    ):
        """
        Initialize the ExternalServiceToGeopackage utility.

        Args:
            gpkgfile: where to write the gpkg output
            debug: turn debugging on / off
        """
        self.gpkgfile = gpkgfile
        self.bbox = bbox
        self.service_url = service_url
        self.debug = debug
        self.name = name
        self.level_from = level_from
        self.level_to = level_to
        self.layer = layer
        self.config = config
        self.service_type = service_type
        self.task_uid = task_uid
        self.selection = selection
        self.projection = projection
        self.input_gpkg = input_gpkg

    def build_config(self):
        pass

    def get_check_config(self):
        """
        Create a MapProxy configuration object and verifies its validity
        """
        if self.config or self.projection:
            conf_dict = yaml.safe_load(self.config) or dict()
        else:
            raise ConfigurationError("MapProxy configuration is required for raster data providers")

        if not conf_dict.get("grids"):
            conf_dict["grids"] = {
                "default": {
                    "srs": "EPSG:4326",
                    "tile_size": [256, 256],
                    "origin": "nw",
                },
                "webmercator": {
                    "srs": "EPSG:3857",
                    "tile_size": [256, 256],
                    "origin": "nw",
                },
            }
        elif self.projection:
            conf_dict["grids"].update(
                {
                    str(self.projection): {
                        "srs": f"EPSG:{self.projection}",
                        "tile_size": [256, 256],
                        "origin": "nw",
                    }
                }
            )

        # If user provides a cache setup then use that and substitute in the geopackage file for the placeholder.
        conf_dict["caches"] = conf_dict.get("caches", {})
        try:
            conf_dict["caches"]["default"]["cache"]["filename"] = self.gpkgfile
        except KeyError:
            conf_dict["caches"]["default"] = get_cache_template(
                ["{0}".format(self.layer)],
                [grids for grids in conf_dict.get("grids")],
                self.gpkgfile,
                table_name=self.layer,
            )

        if self.projection:
            conf_dict["caches"]["repro_cache"] = copy.deepcopy(conf_dict["caches"]["default"])
            conf_dict["caches"]["repro_cache"]["cache"]["filename"] = self.input_gpkg
            conf_dict["caches"]["repro_cache"]["sources"] = []
            conf_dict["caches"]["default"]["meta_size"] = [4, 4]
            conf_dict["caches"]["default"]["bulk_meta_tiles"] = True
            conf_dict["caches"]["default"] = get_cache_template(
                ["repro_cache"], [str(self.projection)], self.gpkgfile, "default"
            )

        # Need something listed as a service to pass the mapproxy validation.
        conf_dict["services"] = ["demo"]

        # disable SSL cert checks

        ssl_verify = getattr(settings, "SSL_VERIFICATION", True)
        if isinstance(ssl_verify, bool):
            if not ssl_verify:
                conf_dict["globals"] = {"http": {"ssl_no_cert_checks": ssl_verify}}
        else:
            conf_dict["globals"] = {"http": {"ssl_ca_certs": ssl_verify}}

        # Add autoconfiguration to base_config
        mapproxy_config = load_default_config()
        load_config(mapproxy_config, config_dict=conf_dict)

        # Create a configuration object
        mapproxy_configuration = ProxyConfiguration(mapproxy_config, seed=seeder.seed, renderd=None)

        # # As of Mapproxy 1.9.x, datasource files covering a small area cause a bbox error.
        if self.bbox:
            if isclose(self.bbox[0], self.bbox[2], rel_tol=0.001) or isclose(self.bbox[1], self.bbox[3], rel_tol=0.001):
                logger.warning("Using bbox instead of selection, because the area is too small")
                self.selection = None

        seed_dict = get_seed_template(
            bbox=self.bbox,
            level_from=self.level_from,
            level_to=self.level_to,
            coverage_file=self.selection,
            projection=self.projection,
        )

        # Create a seed configuration object
        seed_configuration = SeedingConfiguration(seed_dict, mapproxy_conf=mapproxy_configuration)
        errors = validate_references(conf_dict)
        if errors:
            logger.error("MapProxy configuration failed.")
            logger.error("Using Configuration:")
            logger.error(conf_dict)
            raise ConfigurationError("MapProxy returned the error - {0}".format(", ".join(errors)))

        return conf_dict, seed_configuration, mapproxy_configuration

    def convert(self):
        """
        Convert external service to gpkg.
        """

        from eventkit_cloud.tasks.task_process import TaskProcess

        conf_dict, seed_configuration, mapproxy_configuration = self.get_check_config()

        #  Customizations...
        mapproxy.seed.seeder.exp_backoff = get_custom_exp_backoff(
            max_repeat=int(conf_dict.get("max_repeat", 5)), task_uid=self.task_uid
        )

        logger.info("Beginning seeding to {0}".format(self.gpkgfile))
        try:
            conf = yaml.safe_load(self.config) or dict()
            cert_info = conf.get("cert_info")
            auth_requests.patch_https(cert_info=cert_info)

            cred_var = conf.get("cred_var")
            auth_requests.patch_mapproxy_opener_cache(slug=self.name, cred_var=cred_var)

            progress_store = get_progress_store(self.gpkgfile)
            progress_logger = CustomLogger(
                task_uid=self.task_uid,
                progress_store=progress_store,
                verbose=log_settings.get("verbose"),
                silent=log_settings.get("silent"),
            )
            task_process = TaskProcess(task_uid=self.task_uid)
            task_process.start_process(
                lambda: seeder.seed(
                    tasks=seed_configuration.seeds(["seed"]),
                    concurrency=get_concurrency(conf_dict),
                    progress_logger=progress_logger,
                )
            )
            check_zoom_levels(self.gpkgfile, mapproxy_configuration)
            remove_empty_zoom_levels(self.gpkgfile)
            set_gpkg_contents_bounds(self.gpkgfile, self.layer, self.bbox)
        except CancelException:
            raise
        except Exception as e:
            logger.error("Export failed for url {}.".format(self.service_url))
            logger.error(e)
            raise
        finally:
            connections.close_all()
        return self.gpkgfile


def get_progress_store(gpkg):
    progress_file = os.path.join(os.path.dirname(gpkg), ".progress_logger")
    return ProgressStore(filename=progress_file, continue_seed=True)


def get_cache_template(sources, grids, geopackage, table_name="tiles"):
    """
    Returns the cache template which is "controlled" settings for the application.

    The intent is to allow the user to configure certain things but impose specific behavior.
    :param sources: A name for the source
    :param grids: specific grid for the data source
    :param geopackage: Location for the geopackage
    :return: The dict template
    """
    if sources == ["None"]:
        sources = []
    return {
        "sources": sources,
        "cache": {
            "type": "geopackage",
            "filename": str(geopackage),
            "table_name": table_name,
        },
        "grids": [grid for grid in grids if grid == "default"] or grids,
        "format": "mixed",
        "request_format": "image/png",
    }


def get_seed_template(bbox=None, level_from=None, level_to=None, coverage_file=None, projection=None):
    out_projection = 4326
    if projection:
        out_projection = projection
    seed_template: Dict[str, Any] = {
        "coverages": {"geom": {"srs": "EPSG:4326"}},
        "seeds": {
            "seed": {
                "coverages": ["geom"],
                "refresh_before": {"minutes": 0},
                "levels": {"to": level_to or 10, "from": level_from or 0},
                "caches": ["default"],
            }
        },
    }

    if projection:
        seed_template["seeds"]["seed"]["grids"] = [str(out_projection)]
    if coverage_file:
        seed_template["coverages"]["geom"]["datasource"] = str(coverage_file)
    else:
        seed_template["coverages"]["geom"]["srs"] = f"EPSG:{out_projection}"
        seed_template["coverages"]["geom"]["bbox"] = bbox

    return seed_template


def isclose(a, b, rel_tol=1e-09, abs_tol=0.0):
    return abs(a - b) <= max(rel_tol * max(abs(a), abs(b)), abs_tol)


def check_zoom_levels(gpkg, mapproxy_configuration):
    try:
        grid = mapproxy_configuration.caches.get("default").conf.get("grids")[0]
        tile_size = mapproxy_configuration.grids.get(grid).conf.get("tile_size")
        tile_grid = mapproxy_configuration.grids.get(grid).tile_grid()
        for table_name in get_tile_table_names(gpkg):
            actual_zoom_levels = get_zoom_levels_table(gpkg, table_name)
            gpkg_tile_matrix = get_table_tile_matrix_information(gpkg, table_name)
            for actual_zoom_level in actual_zoom_levels:
                if actual_zoom_level not in [level.get("zoom_level") for level in gpkg_tile_matrix]:
                    res = tile_grid.resolution(actual_zoom_level)
                    grid_sizes = tile_grid.grid_sizes[actual_zoom_level]
                    with sqlite3.connect(gpkg) as conn:
                        conn.execute(
                            """
INSERT OR REPLACE INTO gpkg_tile_matrix (table_name, zoom_level, matrix_width, matrix_height, tile_width, tile_height,
pixel_x_size, pixel_y_size)
VALUES(?, ?, ?, ?, ?, ?, ?, ?)""",
                            (
                                table_name,
                                actual_zoom_level,
                                grid_sizes[0],
                                grid_sizes[1],
                                tile_size[0],
                                tile_size[1],
                                res,
                                res,
                            ),
                        )
    except Exception as e:
        logger.error("Problem in check_zoom_levels: {}".format(e))
        logger.error("Check provider MapProxy configuration.")


def get_concurrency(conf_dict):
    concurrency = conf_dict.get("concurrency")
    if not concurrency:
        concurrency = getattr(settings, "MAPPROXY_CONCURRENCY", 1)
    return int(concurrency)


def create_mapproxy_app(slug: str, user: User = None) -> TestApp:
    mapproxy_config_key = get_mapproxy_config_template(slug, user=user)
    mapproxy_config = cache.get(mapproxy_config_key)
    conf_dict = cache.get_or_set(f"base-config-{slug}", lambda: get_conf_dict(slug), 360)
    if not mapproxy_config:
        # TODO: place this somewhere else consolidate settings.
        base_config: Dict[str, Any] = {
            "services": {
                "demo": None,
                "tms": None,
                "wmts": {
                    "featureinfo_formats": [
                        {"mimetype": "application/json", "suffix": "json"},
                        {
                            "mimetype": "application/gml+xml; version=3.1",
                            "suffix": "gml",
                        },
                    ]
                },
            },
            # Cache based on slug so that the caches don't overwrite each other.
            "caches": {
                slug: {
                    "cache": {"type": "file"},
                    "sources": ["default"],
                    "grids": ["default"],
                }
            },
            "layers": [{"name": slug, "title": slug, "sources": [slug]}],
            "globals": {"cache": {"base_dir": getattr(settings, "TILE_CACHE_DIR")}},
        }
        if conf_dict["sources"].get("info"):
            base_config["caches"][slug]["sources"] += ["info"]
        if conf_dict["sources"].get("footprint"):
            base_config["caches"][get_footprint_layer_name(slug)] = {
                "cache": {"type": "file"},
                "sources": ["footprint"],
                "grids": ["default"],
            }
            base_config["layers"] += [
                {
                    "name": get_footprint_layer_name(slug),
                    "title": get_footprint_layer_name(slug),
                    "sources": [get_footprint_layer_name(slug)],
                }
            ]
        base_config, conf_dict = add_restricted_regions_to_config(base_config, conf_dict, slug, None)
        try:
            mapproxy_config = load_default_config()
            load_config(mapproxy_config, config_dict=base_config)
            load_config(mapproxy_config, config_dict=conf_dict)
            mapproxy_configuration = ProxyConfiguration(mapproxy_config)

            if settings.REGIONAL_JUSTIFICATION_TIMEOUT_DAYS:
                regional_justification_timeout = settings.REGIONAL_JUSTIFICATION_TIMEOUT_DAYS * 86400
            else:
                regional_justification_timeout = None
            mapproxy_configs_set = cache.get_or_set(mapproxy_config_keys_index, set())
            mapproxy_configs_set.add(mapproxy_config_key)
            cache.set(mapproxy_config_keys_index, mapproxy_configs_set)
            cache.set(mapproxy_config_key, mapproxy_config, regional_justification_timeout)

        except ConfigurationError as e:
            logger.error(e)
            raise
    else:
        try:
            mapproxy_configuration = ProxyConfiguration(mapproxy_config)
        except ConfigurationError as e:
            logger.error(e)
            raise

    cert_info = conf_dict.get("cert_info")
    auth_requests.patch_https(cert_info=cert_info)

    cred_var = conf_dict.get("cred_var")
    auth_requests.patch_mapproxy_opener_cache(slug=slug, cred_var=cred_var)

    app = MapProxyApp(mapproxy_configuration.configured_services(), mapproxy_config)

    return TestApp(app)


def get_conf_dict(slug: str) -> dict:
    """
    Takes a slug value for a DataProvider and returns a mapproxy configuration as a dict.
    :param slug: A string matching the slug of a DataProvider
    :return: a dict.
    """
    from eventkit_cloud.jobs.models import DataProvider  # Circular reference

    try:
        provider = cast(DataProvider, get_cached_model(model=DataProvider, prop="slug", value=slug))
    except Exception:
        raise Exception(f"Unable to find provider for slug {slug}")

        # Load and "clean" mapproxy config for displaying a map.
    try:
        conf_dict = yaml.safe_load(provider.config)

        # Pop layers out so that the default layer configuration above is used.
        conf_dict.pop("layers", "")
        ssl_verify = getattr(settings, "SSL_VERIFICATION", True)
        if isinstance(ssl_verify, bool):
            if not ssl_verify:
                conf_dict["globals"] = {"http": {"ssl_no_cert_checks": ssl_verify}}
        else:
            conf_dict["globals"] = {"http": {"ssl_ca_certs": ssl_verify}}
        conf_dict.update(
            {
                "globals": {
                    "cache": {"lock_dir": "./locks", "tile_lock_dir": "./locks"},
                    "tiles": {"expires_hours": 0},
                }
            }
        )
    except Exception as e:
        logger.error(e)
        raise Exception(f"Unable to load a mapproxy configuration for slug {slug}")

    return conf_dict


def get_footprint_layer_name(slug):
    footprint_layer_name = f"{slug}-footprint"
    return footprint_layer_name


def get_mapproxy_metadata_url(slug):
    metadata_url = f"{settings.SITE_URL.rstrip('/')}/map/{slug}/service"
    return metadata_url


def get_mapproxy_footprint_url(slug):
    footprint_url = f"{settings.SITE_URL.rstrip('/')}/map/{slug}/wmts/{get_footprint_layer_name(slug)}/default/{{z}}/{{x}}/{{y}}.png"  # NOQA
    return footprint_url


def add_restricted_regions_to_config(
    base_config: dict, config: dict, slug: str, user: User = None
) -> Tuple[dict, dict]:
    from eventkit_cloud.jobs.models import DataProvider, RegionalPolicy

    config["sources"]["default"]["coverage"] = {
        "clip": True,
        "difference": [{"bbox": [-180, -90, 180, 90], "srs": "EPSG:4326"}],
    }
    providers = [get_cached_model(model=DataProvider, prop="slug", value=slug)]
    for policy in RegionalPolicy.objects.filter(providers__in=providers).prefetch_related("justifications"):
        # If no user no need to set up regional policy.
        if user and not get_valid_regional_justification(policy, user):
            config["sources"]["default"]["coverage"]["difference"].append(
                {
                    "bbox": GEOSGeometry(policy.region.the_geom).extent,
                    "srs": "EPSG:4326",
                }
            )
            for current_cache in base_config.get("caches", {}):
                base_config["caches"][current_cache]["disable_storage"] = True

    return base_config, config


def get_chunked_bbox(bbox, size: tuple = None, level: int = None):
    """
    Chunks a bbox into a grid of sub-bboxes.
    :param bbox: bbox in 4326, representing the area of the world to be chunked
    :param size: optional image size to use when calculating the resolution.
    :param level:  The level to use for the affected level.
    :return: enclosing bbox of the area, dimensions of the grid, bboxes of all tiles.
    """

    # Calculate the starting res for our custom grid
    # This is the same method we used when taking snap shots for data packs
    resolution = get_resolution_for_extent(bbox, size)
    # Make a subgrid of 4326 that spans the extent of the provided bbox
    # min res specifies the starting zoom level
    mapproxy_grid = tile_grid(srs=4326, bbox=bbox, bbox_srs=4326, origin="ul", min_res=resolution)
    # bbox is the bounding box of all tiles affected at the given level, unused here
    # size is the x, y dimensions of the grid
    # tiles at level is a generator that returns the tiles in order
    tiles_at_level = mapproxy_grid.get_affected_level_tiles(bbox, 0)[2]
    # convert the tiles to bboxes representing the tiles on the map
    return [mapproxy_grid.tile_bbox(_tile) for _tile in tiles_at_level]


def get_resolution_for_extent(extent: list, size: tuple = None):
    """
    :param extent: A bounding box as a list [w,s,e,n].
    :param optional size: The pixel size of the image to get the resolution for as a tuple.
    :return: The resolution at which the extent will render at the given size.
    """
    if size is None:
        size = (1024, 512)

    size_x, size_y = size
    x_resolution = get_width(extent) / size_x
    y_resolution = get_height(extent) / size_y
    return max([x_resolution, y_resolution])


def get_width(extent: list):
    """
    :param extent: A bounding box as a list [w,s,e,n].
    :return: The width of the given extent.
    """
    return extent[2] - extent[0]


def get_height(extent: list):
    """
    :param extent: A bounding box as a list [w,s,e,n].
    :return: The height of the given extent.
    """
    return extent[3] - extent[1]


def clear_mapproxy_config_cache():
    mapproxy_config_keys = cache.get_or_set(mapproxy_config_keys_index, set())
    cache.delete_many(list(mapproxy_config_keys))<|MERGE_RESOLUTION|>--- conflicted
+++ resolved
@@ -8,22 +8,19 @@
 from multiprocessing.dummy import DummyProcess
 from typing import Any, Dict, Tuple, cast
 
+import mapproxy
 import yaml
 from django.conf import settings
 from django.contrib.auth.models import User
 from django.contrib.gis.geos import GEOSGeometry
 from django.core.cache import cache
 from django.db import connections
-<<<<<<< HEAD
-=======
 from mapproxy.config.config import load_config, load_default_config
 from mapproxy.config.loader import ConfigurationError, ProxyConfiguration, validate_references
 from mapproxy.grid import tile_grid
 from mapproxy.wsgiapp import MapProxyApp
->>>>>>> 3a9a4fbf
 from webtest import TestApp
 
-import mapproxy
 from eventkit_cloud.core.helpers import get_cached_model
 from eventkit_cloud.jobs.helpers import get_valid_regional_justification
 from eventkit_cloud.tasks import get_cache_value
@@ -38,14 +35,6 @@
     set_gpkg_contents_bounds,
 )
 from eventkit_cloud.utils.stats.eta_estimator import ETA
-from mapproxy.config.config import load_config, load_default_config
-from mapproxy.config.loader import (
-    ConfigurationError,
-    ProxyConfiguration,
-    validate_references,
-)
-from mapproxy.grid import tile_grid
-from mapproxy.wsgiapp import MapProxyApp
 
 # Mapproxy uses processes by default, but we can run child processes in demonized process, so we use
 # a dummy process which relies on threads.  This fixes a bunch of deadlock issues which happen when using billiard.
@@ -53,16 +42,7 @@
 multiprocessing.Process = DummyProcess  # type: ignore
 from mapproxy.seed import seeder  # noqa: E402
 from mapproxy.seed.config import SeedingConfiguration  # noqa: E402
-<<<<<<< HEAD
-from mapproxy.seed.util import (  # noqa: E402
-    ProgressLog,
-    ProgressStore,
-    exp_backoff,
-    timestamp,
-)
-=======
 from mapproxy.seed.util import ProgressLog, ProgressStore, exp_backoff, timestamp  # noqa: E402
->>>>>>> 3a9a4fbf
 
 multiprocessing.Process = Process  # type: ignore
 
