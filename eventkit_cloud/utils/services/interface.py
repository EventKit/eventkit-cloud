--- conflicted
+++ resolved
@@ -1,59 +1,55 @@
-import abc
-from typing import Optional
-
-import requests
-from django.contrib.gis.geos import GeometryCollection, Polygon
-
-from eventkit_cloud.utils.services.types import LayersDescription
-
-
-class IGisClient(abc.ABC):
-<<<<<<< HEAD
-    aoi: dict = None
-=======
-    aoi: Optional[GeometryCollection] = None
->>>>>>> 55beba2c
-
-    @abc.abstractmethod
-    def find_layers(self, root):
-        pass
-
-    @abc.abstractmethod
-    def get_layer_aoi(self, element):
-        pass
-
-    @abc.abstractmethod
-    def get_layer_name(self):
-        pass
-
-    @abc.abstractmethod
-    def get_layer_bbox(self, element):
-        pass
-
-    @abc.abstractmethod
-    def get_response(self) -> requests.Response:
-        pass
-
-    @abc.abstractmethod
-    def get_layer_geometry(self, element) -> dict:
-        pass
-
-    @abc.abstractmethod
-    def download_product_geometry(self) -> Optional[Polygon]:
-        pass
-
-    @abc.abstractmethod
-    def validate_response(self, response) -> bool:
-        pass
-
-    @abc.abstractmethod
-    def check_response(self, head_only=False) -> requests.Response:
-        pass
-
-    @abc.abstractmethod
-    def get_capabilities(self):
-        raise NotImplementedError("Method is specific to service type")
-
-    @abc.abstractmethod
-    def get_layers(self) -> LayersDescription:
-        raise NotImplementedError("Method is specific to service type")
+import abc
+from typing import Optional
+
+import requests
+from django.contrib.gis.geos import GeometryCollection, Polygon
+
+from eventkit_cloud.utils.services.types import LayersDescription
+
+
+class IGisClient(abc.ABC):
+    aoi: Optional[GeometryCollection] = None
+
+    @abc.abstractmethod
+    def find_layers(self, root):
+        pass
+
+    @abc.abstractmethod
+    def get_layer_aoi(self, element):
+        pass
+
+    @abc.abstractmethod
+    def get_layer_name(self):
+        pass
+
+    @abc.abstractmethod
+    def get_layer_bbox(self, element):
+        pass
+
+    @abc.abstractmethod
+    def get_response(self) -> requests.Response:
+        pass
+
+    @abc.abstractmethod
+    def get_layer_geometry(self, element) -> dict:
+        pass
+
+    @abc.abstractmethod
+    def download_product_geometry(self) -> Optional[Polygon]:
+        pass
+
+    @abc.abstractmethod
+    def validate_response(self, response) -> bool:
+        pass
+
+    @abc.abstractmethod
+    def check_response(self, head_only=False) -> requests.Response:
+        pass
+
+    @abc.abstractmethod
+    def get_capabilities(self):
+        raise NotImplementedError("Method is specific to service type")
+
+    @abc.abstractmethod
+    def get_layers(self) -> LayersDescription:
+        raise NotImplementedError("Method is specific to service type")