--- conflicted
+++ resolved
@@ -1,40 +1,31 @@
-import importlib
-
-client_type_map = {
-    "arcgis-feature": "eventkit_cloud.utils.services.arcgis.ArcGIS",
-    "arcgis-raster": "eventkit_cloud.utils.services.arcgis.ArcGIS",
-<<<<<<< HEAD
-    "wfs": "eventkit_cloud.utils.services.wfs.WFS",
-    "wcs": "eventkit_cloud.utils.services.wcs.WCS",
-    "wms": "eventkit_cloud.utils.services.wms.WMS",
-    "osm": "eventkit_cloud.utils.services.overpass.Overpass",
-    "osm-generic": "eventkit_cloud.utils.services.overpass.Overpass",
-    "wmts": "eventkit_cloud.utils.services.wmts.WMTS",
-    "arcgis-raster": "eventkit_cloud.utils.services.arcgis.ArcGIS",
-    "arcgis-feature": "eventkit_cloud.utils.services.arcgis.ArcGIS",
-    "tms": "eventkit_cloud.utils.services.tms.TMS",
-    "vector-file": "eventkit_cloud.utils.services.file.FileClient",
-    "raster-file": "eventkit_cloud.utils.services.file.FileClient",
-    "ogcapi-process": "eventkit_cloud.utils.services.OGCAPIProcess.OGCAPIProcess",
-    "ogcapi-process-elevation": "eventkit_cloud.utils.services.OGCAPIProcess.OGCAPIProcess",
-    "ogcapi-process-raster": "eventkit_cloud.utils.services.OGCAPIProcess.OGCAPIProcess",
-    "ogcapi-process-vector": "eventkit_cloud.utils.services.OGCAPIProcess.OGCAPIProcess",
-=======
->>>>>>> d75dcc44
-    "default": "eventkit_cloud.utils.services.base.GisClient",
-}
-
-
-<<<<<<< HEAD
-DEFAULT_CACHE_TIMEOUT = 60 * 30  # 30 minutes
-
-
-=======
->>>>>>> d75dcc44
-def get_client(provider_type_name):
-    provider_type_class = client_type_map.get(provider_type_name) or client_type_map.get("default")
-    # instantiate the required class.
-    parts = provider_type_class.split(".")
-    module_path, class_name = ".".join(parts[:-1]), parts[-1]
-    module = importlib.import_module(module_path)
-    return getattr(module, class_name)
+import importlib
+
+client_type_map = {
+    "arcgis-feature": "eventkit_cloud.utils.services.arcgis.ArcGIS",
+    "arcgis-raster": "eventkit_cloud.utils.services.arcgis.ArcGIS",
+    "wfs": "eventkit_cloud.utils.services.wfs.WFS",
+    "wcs": "eventkit_cloud.utils.services.wcs.WCS",
+    "wms": "eventkit_cloud.utils.services.wms.WMS",
+    "osm": "eventkit_cloud.utils.services.overpass.Overpass",
+    "osm-generic": "eventkit_cloud.utils.services.overpass.Overpass",
+    "wmts": "eventkit_cloud.utils.services.wmts.WMTS",
+    "tms": "eventkit_cloud.utils.services.tms.TMS",
+    "vector-file": "eventkit_cloud.utils.services.file.FileClient",
+    "raster-file": "eventkit_cloud.utils.services.file.FileClient",
+    "ogcapi-process": "eventkit_cloud.utils.services.OGCAPIProcess.OGCAPIProcess",
+    "ogcapi-process-elevation": "eventkit_cloud.utils.services.OGCAPIProcess.OGCAPIProcess",
+    "ogcapi-process-raster": "eventkit_cloud.utils.services.OGCAPIProcess.OGCAPIProcess",
+    "ogcapi-process-vector": "eventkit_cloud.utils.services.OGCAPIProcess.OGCAPIProcess",
+    "default": "eventkit_cloud.utils.services.base.GisClient",
+}
+
+DEFAULT_CACHE_TIMEOUT = 60 * 30  # 30 minutes
+
+
+def get_client(provider_type_name):
+    provider_type_class = client_type_map.get(provider_type_name) or client_type_map.get("default")
+    # instantiate the required class.
+    parts = provider_type_class.split(".")
+    module_path, class_name = ".".join(parts[:-1]), parts[-1]
+    module = importlib.import_module(module_path)
+    return getattr(module, class_name)