import datetime
import os
import sqlite3
from enum import Enum
from os.path import join
from typing import Any, Callable, List, Type, Union, cast
from xml.dom import minidom
from xml.etree import ElementTree
<<<<<<< HEAD
from xml.etree.ElementTree import (
    Element,
    QName,
    SubElement,
    register_namespace,
    tostring,
)
=======
from xml.etree.ElementTree import Element, QName, SubElement, register_namespace, tostring
>>>>>>> 3a9a4fbf

from eventkit_cloud.utils.gpkg.metadata import Metadata
from eventkit_cloud.utils.gpkg.sqlite_utils import get_database_connection


class NMISLayerInformation(object):
    def __init__(self, title, abstract):
        """
        Constructor
        :param title: the title attribute information in the MD_Identification element
        :param abstract: the abstract information in the MD_Identification element
        """
        self.title = title
        self.abstract = abstract


class NMISServiceInformation(object):
    def __init__(self, contact, access_constraints):
        """
        Constructor
        :param contact: The Contact name in the CI_ResponsibleParty element
        :param access_constraints: The Access Constraints in the  MD_SecurityConstraints element
        """
        self.contact = contact
        self.access_constraints = access_constraints


class NMISMetadataInformation(object):
    def __init__(self, layers, service):
        """
        Constructor
        :param layers: the layers in the nmis data
        :param service: the service information in the nmis data
        """
        self.layers = layers
        self.service = service


class NameSpaces(Enum):
    """
    Namespaces used to create NSG Metadata.
    """

    NAS = ("nas", "http://metadata.ces.mil/dse/ns/GSIP/5.0/nas")
    GMD = ("gmd", "http://www.isotc211.org/2005/gmd")
    GCO = ("gco", "http://www.isotc211.org/2005/gco")
    ISM = ("ism", "urn:us:gov:ic:ism")
    NTK = ("ntk", "urn:us:gov:ic:ntk")


nas = NameSpaces.NAS.value[0]
gmd = NameSpaces.GMD.value[0]
gco = NameSpaces.GCO.value[0]
ism = NameSpaces.ISM.value[0]
ntk = NameSpaces.NTK.value[0]


class Tags(object):
    """
    Tags for NMIS elements in xml
    """

    class Extent(object):
        """
        The Extent tags for NMIS in xml
        """

        LON = "BoundLongitude"
        LAT = "BoundLatitude"
        W_BOUND_LON = "west" + LON
        E_BOUND_LON = "east" + LON
        N_BOUND_LAT = "north" + LAT
        S_BOUND_LAT = "south" + LAT

        DECIMAL = "Decimal"

    DATE_STAMP = "dateStamp"
    DATETIME = "DateTime"
    CHAR_STRING = "CharacterString"


class BoundingBox(object):
    """
    Bounding Box information, where it identifies the bounds of the data
    """

    def __init__(self, min_x, min_y, max_x, max_y):
        self.min_x = min_x
        self.max_x = max_x
        self.min_y = min_y
        self.max_y = max_y


class Generator:
    """
    NSG Metadata generator. Add layer identities then call write_metadata.

    Give the same layer entries, writing metadata is semi idempotent except for datetimes which will be updated.
    """

    def __init__(self, geopackage_path, log=None):
        """
        :param geopackage_path: the file path for the geopackaging we are working on
        :param srs_name: The code value for the SRS (CODE: 4326 in EPSG:4326)
        :param srs_org: The organization specifying the SRS (ORG: EPSG in EPSG:4326)
        :param log: an optional log file passed through from an outer context
        """
        self.geopackage_path = geopackage_path
        self.log = log

        existing_metadata = self.__load_metadata()
        self.existing_metadata = dict()
        for _entry in existing_metadata:
            self.existing_metadata[_entry["id"]] = _entry

        # register the namespaces we will be using as we manipulate the data
        [register_namespace(namespace.value[0], namespace.value[1]) for namespace in NameSpaces]  # type: ignore
        # check to see if there is existing data or not
        if len(self.existing_metadata):
            try:
                self.tree = ElementTree.fromstring(self.existing_metadata[1]["metadata"].encode("ascii", "ignore"))
            except Exception:  # metadata is invalid or not what we want
                self.tree = ElementTree.parse(source=MD_TREE).getroot()  # Load base MD XML
                # set the creation date
                self.tree.set(
                    cast(str, QName(NameSpaces.ISM.value[1], "createDate")), datetime.date.today().isoformat()
                )
        else:
            self.tree = ElementTree.parse(source=MD_TREE).getroot()  # Load base MD XML
            # set the creation date
            self.tree.set(cast(str, (QName(NameSpaces.ISM.value[1], "createDate"))), datetime.date.today().isoformat())

        # Fill out our DateStamp elem
        date_element = self.__build_tag(namespace=NameSpaces.GMD.value[1], tag=Tags.DATE_STAMP)
        self.__build_tag(
            namespace=NameSpaces.GCO.value[1],
            tag="Date",
            parent=date_element,
            text=str(datetime.date.today().isoformat()),
        )
        # insert as the 3rd element bc spec
        self.tree.insert(3, date_element)

    def __load_metadata(self):
        """
        Finds any existing metadata and returns it, otherwise returns an empty string.

        This will grab all the entries in the gpkg_metadata Table
        :return: a list of Metadata in the GeoPackage
        """
        with get_database_connection(self.geopackage_path) as db:
            cursor = db.cursor()
            Metadata.ensure_metadata_tables(cursor)
            db.commit()
            return Metadata.get_all_metadata(cursor=cursor)

    def write_metadata(self):
        """
        Generates the metadata tables and adds the NSG metadata to the extensions table.
        Also for any calls to add_layer_identity it adds that data as well. Be sure to
        add layer identity information before calling this method, since this writes to the
        GeoPackage
        """
        with get_database_connection(self.geopackage_path) as db:
            # Add entry to specify that this GeoPackage supports the Metadata extension
            try:
                cursor = db.cursor()
                Metadata.ensure_metadata_tables(cursor)
                db.commit()
            except sqlite3.OperationalError:
                if self.log:
                    self.log.error("Failed to add the metadata entry to the extension table")
                    raise
            except sqlite3.IntegrityError:
                if self.log:
                    self.log.error("Failed to add the metadata entry to the extension table")

            # Add metadata entries
            try:
                root = self.tree
                # remove the extra whitespace to prep to make the xml pretty printed
                Generator.strip(root)
                # encode the xml in utf-8
                xml_tostring = tostring(root, encoding="UTF-8", method="xml")
                # pretty print the xml
                reparsed = minidom.parseString(xml_tostring)
                pretty_xml = reparsed.toprettyxml()

                # insert xml in gpkg
                nsg_metadata_entry = Metadata.nsg_entry_template(id=1)  # NSG metadata must have id of 1
                nsg_metadata_entry["metadata"] = pretty_xml
                Metadata.insert_or_update_metadata_row(cursor=cursor, metadata=nsg_metadata_entry)
                db.commit()
            except sqlite3.IntegrityError:
                if self.log:
                    self.log.error("Failed to add NSG profile metadata to the metadata tables")

    @staticmethod
    def strip(elem):
        """
        Removes extra whitespace between xml elements and within the text.

        :param elem: the root element to remove the whitespace between and its children.
        """
        for elem in elem.iter():
            if elem.text:
                elem.text = elem.text.strip()
            if elem.tail:
                elem.tail = elem.tail.strip()

    def add_layer_identity(
        self, table_name, abstract_msg, bbox, srs_id, srs_organization, organization_name="UNDEFINED"
    ):
        """
        Adds necessary XML on a per layer basis.

        :param organization_name: The name of the organization providing the data
        :param srs_organization: Case-insensitive name of the defining organization e.g. EPSG or epsg
        :param srs_id: Unique identifier for each Spatial Reference System within a GeoPackage e.g. 4326
        :param table_name: The table name where this layer's data is stored in the GPKG
        :param abstract_msg: string data added to give information about the layer
        :param bbox: bbox representing the extent of the layer's data.
        """
        if isinstance(bbox, dict):
            bbox = BoundingBox(**bbox)
        self.__add_table_data(
            layer_table_name=table_name, abstract_msg=abstract_msg, bbox=bbox, organization_name=organization_name
        )

        self.__add_reference_system(srs_id=srs_id, srs_organization=srs_organization)

    def __add_reference_system(self, srs_id, srs_organization):
        """
        Adds the Spatial Reference information data to the XML.
        Will not add if the Spatial reference system is already in the XML (no duplicates)

        :param srs_id: Unique identifier for each Spatial Reference System within a GeoPackage e.g. 4326
        :param srs_organization: Case-insensitive name of the defining organization e.g. EPSG or epsg
        """
        srs_id = str(srs_id)  # Ensure ID is present as a string.
        # attempt to find reference system specifications
        included_srs_list = Generator.find_all_spatial_reference_system_ri_identifier_tags(root=self.tree)

        sys_present = False
        for _srs_element in included_srs_list:
            org = Generator.find_code_space_from_ri_identifier_tag(ri_identifier_element=_srs_element).text
            code = Generator.find_code_from_ri_identifer_tag(ri_identifier_element=_srs_element).text
            if srs_id == code and srs_organization == org:
                sys_present = True

        if sys_present:
            return
        # add the spatial reference system to the xml
        base = ElementTree.parse(source=REFERENCE_SYS_TREE)
        # insert it as the 6th element in the tree (the standard just has it in this order)
        self.tree.insert(6, base.getroot())

        RS_IDENTIFIER = base.find(
            f"{gmd}:MD_ReferenceSystem/{gmd}:referenceSystemIdentifier/" f"{gmd}:RS_Identifier",
            Generator.generate_namespace_map(),
        )
        self.__build_tag(
            namespace=NameSpaces.GCO.value[1],
            tag=Tags.CHAR_STRING,
            parent=RS_IDENTIFIER.find(f"{gmd}:code", Generator.generate_namespace_map()),
            text=srs_id,
        )
        self.__build_tag(
            namespace=NameSpaces.GCO.value[1],
            tag=Tags.CHAR_STRING,
            parent=RS_IDENTIFIER.find(f"{gmd}:codeSpace", Generator.generate_namespace_map()),
            text=srs_organization,
        )

    def __add_table_data(self, layer_table_name, abstract_msg, bbox, organization_name):
        """
        Adds or updates the existing table data with the given information.

        :param organization_name: the name of the organization providing the data
        :param layer_table_name: the name of the raster tile layer which should match the table_name in the GeoPackage
        :param abstract_msg: string data added to give information about the layer
        :param bbox: The bounds of the tile data
        """
        # update existing table otherwise create a
        existing_table = self.find_table_identity(self.tree, layer_table_name)
        if existing_table:
            self.__update_table_data(
                table_identity=existing_table,
                layer_table_name=layer_table_name,
                abstract_msg=abstract_msg,
                bbox=bbox,
                organization_name=organization_name,
            )
        else:
            self.__add_new_table_data(
                layer_table_name=layer_table_name,
                abstract_msg=abstract_msg,
                bbox=bbox,
                organization_name=organization_name,
            )

    def __add_new_table_data(self, layer_table_name, abstract_msg, bbox, organization_name):
        """
        Adds a new xml element about the table data to the metadata information

        :param organization_name:
        :param layer_table_name: the name of the raster tile layer which should match the table_name in the GeoPackage
        :param abstract_msg: string data added to give information about the layer
        :param bbox: The bounds of the tile data
        """
        # get the MD_DataIdentification element- where all the table information is stored
        # the table information needed are the following: CI_CITATION, ABSTRACT, ORG_NAME, and the BOUNDING BOX data
        base = ElementTree.parse(source=LAYER_IDENTITY_TREE).getroot()
        md_identification_element = base.find(f"{nas}:MD_DataIdentification", Generator.generate_namespace_map())

        # insert element as the 2nd to last item in the tree because spec
        sub_elements_count = len(list(self.tree))
        self.tree.insert(sub_elements_count - 2, base)

        namespace = NameSpaces.GCO.value[1]
        CI_CITATION = Generator.find_ci_citation(md_identification_element)
        # add the title which should be the name of the table
        Generator.__build_tag(
            namespace=namespace,
            tag=Tags.CHAR_STRING,
            parent=CI_CITATION.find(f"{gmd}:title", Generator.generate_namespace_map()),
            text=layer_table_name,
        )

        # add todays date of when the info was created/updated
        Generator.__build_tag(
            namespace=namespace,
            tag=Tags.DATETIME,
            parent=CI_CITATION.find(f"{gmd}:date/{gmd}:CI_Date/gmd:date", Generator.generate_namespace_map()),
            text=datetime.datetime.now().isoformat(),
        )

        # add the abstract information about the layer
        ABSTRACT = Generator.find_abstract_element(md_identification_element)
        Generator.__build_tag(namespace=namespace, tag=Tags.CHAR_STRING, parent=ABSTRACT, text=abstract_msg)

        # add the organization name
        ORG_NAME = Generator.find_organization_element(md_identification_element)
        Generator.__build_tag(namespace=namespace, tag=Tags.CHAR_STRING, parent=ORG_NAME, text=organization_name)

        # add the bounding box information
        Generator.__add_bounding_box_data(base=md_identification_element, bbox=bbox)

    @staticmethod
    def __update_table_data(table_identity, layer_table_name, abstract_msg, bbox, organization_name):
        """
        updates an existing table metadata information in the xml

        :param organization_name: the name of the organization providing the data
        :param table_identity: The existing MD_Identification element that is the parent of the table information
        element that needs to be updated.
        :param layer_table_name: the name of the raster tile layer which should match the table_name in the GeoPackage
        :param abstract_msg: string data added to give information about the layer
        :param bbox: The bounds of the tile data
        """
        existing_ci_citation = Generator.find_ci_citation(table_identity)
        # update title
        title = existing_ci_citation.find(
            f".//{gmd}:title/{gco}:{Tags.CHAR_STRING}", Generator.generate_namespace_map()
        )
        title.text = layer_table_name

        # update date
        date = existing_ci_citation.find(
            f".//{gmd}:date/{gmd}:CI_Date/{gmd}:date/{gco}:{Tags.DATETIME}", Generator.generate_namespace_map()
        )
        date.text = datetime.datetime.now().isoformat()

        existing_abstract_element = Generator.find_abstract_element(data_identification_element=table_identity)
        # update abstract message
        message = existing_abstract_element.find(f".//{gco}:{Tags.CHAR_STRING}", Generator.generate_namespace_map())
        message.text = abstract_msg

        existing_organization_element = Generator.find_organization_element(data_identification_element=table_identity)
        # update organization name
        organization_name_element = existing_organization_element.find(
            f".//{gco}:{Tags.CHAR_STRING}", Generator.generate_namespace_map()
        )
        organization_name_element.text = organization_name

        existing_bounding_box_element = Generator.find_bounding_box_tag(data_identification_element=table_identity)
        # update bounds

        # north
        north = existing_bounding_box_element.find(
            f".//{gmd}:{Tags.Extent.N_BOUND_LAT}/{gco}:{Tags.Extent.DECIMAL}", Generator.generate_namespace_map()
        )
        north.text = str(bbox.max_y)
        # south
        south = existing_bounding_box_element.find(
            f".//{gmd}:{Tags.Extent.S_BOUND_LAT}/{gco}:{Tags.Extent.DECIMAL}", Generator.generate_namespace_map()
        )
        south.text = str(bbox.min_y)
        # east
        east = existing_bounding_box_element.find(
            f".//{gmd}:{Tags.Extent.E_BOUND_LON}/{gco}:{Tags.Extent.DECIMAL}", Generator.generate_namespace_map()
        )
        east.text = str(bbox.max_x)
        # west
        west = existing_bounding_box_element.find(
            f".//{gmd}:{Tags.Extent.W_BOUND_LON}/{gco}:{Tags.Extent.DECIMAL}", Generator.generate_namespace_map()
        )
        west.text = str(bbox.min_x)

    @staticmethod
    def __add_bounding_box_data(base, bbox):
        """
        Adds the extent information to a particular MD_DataIdentification element (which is information about a
        specific layer or raster tiles table)

        :param base: MD_DataIdentification Element that the Extent information needs to be appended to
        :param bbox: The tile bounds
        """
        namespace = NameSpaces.GMD.value[1]
        EX_GEO_BOUNDING_BOX = Generator.find_bounding_box_tag(data_identification_element=base)

        W_BOUND_LON = Generator.__build_tag(
            namespace=namespace, tag=Tags.Extent.W_BOUND_LON, parent=EX_GEO_BOUNDING_BOX
        )
        E_BOUND_LON = Generator.__build_tag(
            namespace=namespace, tag=Tags.Extent.E_BOUND_LON, parent=EX_GEO_BOUNDING_BOX
        )
        S_BOUND_LAT = Generator.__build_tag(
            namespace=namespace, tag=Tags.Extent.S_BOUND_LAT, parent=EX_GEO_BOUNDING_BOX
        )
        N_BOUND_LAT = Generator.__build_tag(
            namespace=namespace, tag=Tags.Extent.N_BOUND_LAT, parent=EX_GEO_BOUNDING_BOX
        )

        namespace = NameSpaces.GCO.value[1]
        Generator.__build_tag(namespace=namespace, tag=Tags.Extent.DECIMAL, parent=W_BOUND_LON, text=str(bbox.min_x))
        Generator.__build_tag(namespace=namespace, tag=Tags.Extent.DECIMAL, parent=E_BOUND_LON, text=str(bbox.max_x))
        Generator.__build_tag(namespace=namespace, tag=Tags.Extent.DECIMAL, parent=N_BOUND_LAT, text=str(bbox.max_y))
        Generator.__build_tag(namespace=namespace, tag=Tags.Extent.DECIMAL, parent=S_BOUND_LAT, text=str(bbox.min_y))

    def get_nmis_metadata_information(self):
        """
        Creates a NMISMetadataInformation object out of the NMIS data created
        """
        nsmap = Generator.generate_namespace_map()
        service_information = None
        try:
            access_constraints = self.tree.find(
                f"{gmd}:metadataConstraints/"
                f"{nas}:MD_SecurityConstraints/"
                f"{gmd}:classification/"
                f"{gmd}:MD_ClassificationCode",
                nsmap,
            ).attrib["codeListValue"]
            contact_element = self.tree.find(f"{gmd}:contact/{gmd}:CI_ResponsibleParty", nsmap)
            contact_name = contact_element.find(f"{gmd}:organisationName/" f"{gco}:{Tags.CHAR_STRING}", nsmap).text
            service_information = NMISServiceInformation(contact=contact_name, access_constraints=access_constraints)
        except Exception:
            pass

        layers = self.tree.findall(f"{gmd}:identificationInfo", nsmap)
        nmis_layer_list = []
        try:
            for _layer in layers:
                md_identification_element = _layer.find(f"{nas}:MD_DataIdentification", nsmap)
                ci_citation = Generator.find_ci_citation(md_identification_element)
                layer_title = ci_citation.find(f"{gmd}:title/{gco}:{Tags.CHAR_STRING}", nsmap).text

                abstract_element = Generator.find_abstract_element(md_identification_element)

                layer_abstract = abstract_element.find(f".//{gco}:{Tags.CHAR_STRING}", nsmap).text
                nmis_layer_list.append(NMISLayerInformation(title=layer_title, abstract=layer_abstract))
        except Exception:
            pass

        return NMISMetadataInformation(layers=nmis_layer_list, service=service_information)

    @staticmethod
    def find_all_spatial_reference_system_ri_identifier_tags(root):
        """
        returns a list of Elements with the tag RS_Identifier
        :param root: root xml element of the tree
        :return: a list of Elements with the tag RS_Identifier
        """
        return root.findall(
            f".//{gmd}:referenceSystemInfo"
            f"/{gmd}:MD_ReferenceSystem"
            f"/{gmd}:referenceSystemIdentifier"
            f"/{gmd}:RS_Identifier",
            Generator.generate_namespace_map(),
        )

    @staticmethod
    def find_code_from_ri_identifer_tag(ri_identifier_element):
        """
        in
        <gmd:code>
            <gco:characterString>text</gco:characterString>
        </gmd:code>
        returns the characterString Element
         :param ri_identifier_element: the RI_Identifier element containing the code subElement
        :return:
        in
        <gmd:code>
            <gco:characterString>text</gco:characterString>
        </gmd:code>
        returns the characterString Element
        """
        return ri_identifier_element.find(f"{gmd}:code/{gco}:{Tags.CHAR_STRING}", Generator.generate_namespace_map())

    @staticmethod
    def find_code_space_from_ri_identifier_tag(ri_identifier_element):
        """
        in
        <gmd:codeSpace>
            <gco:characterString>text</gco:characterString>
        </gmd:codeSpace
        this returns the characterString Element
        :param ri_identifier_element: the RI_Identifier element containing the codeSpace subElement
        :return: in
        <gmd:codeSpace>
            <gco:characterString>text</gco:characterString>
        </gmd:codeSpace>
        this returns the characterString Element
        """
        return ri_identifier_element.find(
            f"{gmd}:codeSpace/{gco}:{Tags.CHAR_STRING}", Generator.generate_namespace_map()
        )

    @staticmethod
    def find_bounding_box_tag(data_identification_element):
        """
        Returns the Geographic Bounding Box element
        :param data_identification_element:  MD_DataIdentification Element that the EX_GeographBoundingBox will
        be part of (or a sub element of)
        :return: Returns the Geographic Bounding Box element or None if it was not found in the base
        """
        return data_identification_element.find(
            f"{gmd}:extent/" f"{gmd}:EX_Extent/" f"{gmd}:geographicElement/" f"{gmd}:EX_GeographicBoundingBox",
            Generator.generate_namespace_map(),
        )

    @staticmethod
    def find_table_identity(base, table_name):
        """
        Returns the MD_DataIdentification Element that matches the table_name given.
        :param base: The root of the xml
        :param table_name:
        :return: MD_DataIdentification Element that the matches the table_name given, or None if nothing is found
        """
        ns_map = Generator.generate_namespace_map()
        table_identities = base.findall(f".//{NameSpaces.NAS.value[0]}:MD_DataIdentification", ns_map)
        for _table_identity in table_identities:
            ci_citations = _table_identity.findall(f".//{gmd}:citation/{gmd}:CI_Citation", ns_map)
            for _ci_citation in ci_citations:
                existing_table_name = _ci_citation.find(f"{gmd}:title/{gco}:{Tags.CHAR_STRING}", ns_map).text
                if table_name == existing_table_name:
                    return _table_identity

        return None

    @staticmethod
    def find_ci_citation(data_identification_element):
        """
        Gets the Ci_Citation sub element given the MD_DataIdentification Element
        :param data_identification_element: MD_DataIdentification Element
        :return:  Gets the Ci_Citation sub element given the MD_DataIdentification Element
        """
        return data_identification_element.find(f"{gmd}:citation/{gmd}:CI_Citation", Generator.generate_namespace_map())

    @staticmethod
    def find_abstract_element(data_identification_element):
        """
        Gets the abstract sub element given the MD_DataIdentification Element
        :param data_identification_element: MD_DataIdentification Element
        :return:   Gets the abstract sub element given the MD_DataIdentification Element
        """
        return data_identification_element.find(f"{gmd}:abstract", Generator.generate_namespace_map())

    @staticmethod
    def find_organization_element(data_identification_element):
        """
        Gets the organizationName sub element given the MD_DataIdentification Element
        :param data_identification_element: MD_DataIdentification Element
        :return:  Gets the organizationName sub element given the MD_DataIdentification Element
        """
        return data_identification_element.find(
            f"{gmd}:pointOfContact/{gmd}:" f"CI_ResponsibleParty/{gmd}:organisationName",
            Generator.generate_namespace_map(),
        )

    @staticmethod
    def __build_tag(namespace, tag, parent=None, text=None):
        """
        Returns the Element that was created with the properties given appended to the parent element given (or just
        the new element if no parent element was given)

        :param namespace: the namespace the new tag belongs to i.e. gmd, nas
        :param tag: the name of the tag  i.e. abstract, CI_Citation
        :param parent: parent element
        :param text: inner text of the element
        :return: the Element that was created with the properties given appended to the parent element given (or just
        the new element if no parent element was given)
        """
        args: List[Any] = [QName(namespace, tag)]
        element_type: Union[Type[Element], Callable] = Element
        if parent is not None:
            element_type = SubElement
            args.insert(0, parent)
        new_element = element_type(*args)
        if text:
            new_element.text = str(text)
        return new_element

    @staticmethod
    def generate_namespace_map():
        return dict((namespace.value[0], namespace.value[1]) for namespace in NameSpaces)


dir_name = os.path.dirname(__file__)
REFERENCE_SYS_TREE = join(dir_name, "resources", "srs_tree.xml")
LAYER_IDENTITY_TREE = join(dir_name, "resources", "layer_identity_tree.xml")
MD_TREE = join(dir_name, "resources", "base_nsg_tree.xml")<|MERGE_RESOLUTION|>--- conflicted
+++ resolved
@@ -6,17 +6,7 @@
 from typing import Any, Callable, List, Type, Union, cast
 from xml.dom import minidom
 from xml.etree import ElementTree
-<<<<<<< HEAD
-from xml.etree.ElementTree import (
-    Element,
-    QName,
-    SubElement,
-    register_namespace,
-    tostring,
-)
-=======
 from xml.etree.ElementTree import Element, QName, SubElement, register_namespace, tostring
->>>>>>> 3a9a4fbf
 
 from eventkit_cloud.utils.gpkg.metadata import Metadata
 from eventkit_cloud.utils.gpkg.sqlite_utils import get_database_connection
