from eventkit_cloud.utils.gpkg.sqlite_utils import SQL, Table
<<<<<<< HEAD
from eventkit_cloud.utils.gpkg.tables import (
    ExtensionEntry,
    MetadataEntry,
    MetadataReferenceEntry,
    TableNames,
)
=======
from eventkit_cloud.utils.gpkg.tables import ExtensionEntry, MetadataEntry, MetadataReferenceEntry, TableNames
>>>>>>> 3a9a4fbf


class Metadata(object):
    @staticmethod
    def extension_template():
        return ExtensionEntry(
            table_name=TableNames.GPKG_METADATA,
            column_name=None,
            scope=ExtensionEntry.READ_WRITE_SCOPE,
            definition="http://www.geopackage.org/spec121/#extension_metadata",
            extension_name="gpkg_metadata",
        )

    @staticmethod
    def reference_template():
        return MetadataReferenceEntry(
            reference_scope="geopackage",
            table_name=None,
            column_name=None,
            row_id_value=None,
            md_file_id=1,
            md_parent_id=None,
            timestamp=SQL("""strftime('%Y-%m-%dT%H:%M:%fZ','now')"""),
        )

    @staticmethod
    def reference_extension_template():
        return ExtensionEntry(
            table_name=TableNames.GPKG_METADATA_REFERENCE,
            column_name=None,
            scope=ExtensionEntry.READ_WRITE_SCOPE,
            definition="http://www.geopackage.org/spec121/#extension_metadata",
            extension_name="gpkg_metadata",
        )

    @staticmethod
    def nsg_entry_template(**kwargs):
        return MetadataEntry(
            md_scope="series",
            md_standard_uri="http://metadata.ces.mil/dse/ns/GSIP/nmis/2.2.0/doc",
            mime_type="text/xml",
            **kwargs,
        )

    @staticmethod
    def insert_or_update_metadata_row(cursor, metadata):
        """
        Inserts or updates the metadata entry into gpkg_metadata table.

        :param cursor: the cursor to the GeoPackage database's connection
        :param metadata:  The Metadata entry to insert into the gpkg_metadata table
        """

        if not Table.exists(cursor=cursor, table_name=TableNames.GPKG_METADATA):
            Metadata.create_metadata_table(cursor=cursor)

        columns = metadata.to_dict()
        Table(cursor=cursor, table_name=TableNames.GPKG_METADATA).insert_or_update_row(
            set_columns=columns, where_columns=dict(id=metadata["id"])
        )

        set_columns = Metadata.reference_template().to_dict()
        where_columns = Metadata.reference_template().to_dict()
        del where_columns["timestamp"]
        Table(cursor=cursor, table_name=TableNames.GPKG_METADATA_REFERENCE).insert_or_update_row(
            set_columns=set_columns, where_columns=where_columns
        )

    @staticmethod
    def get_all_metadata(cursor):
        """
        Returns all the rows in the gpkg_metadata table

        :param cursor: the cursor to the GeoPackage database's connection
        :return all the rows in the gpkg_metadata table
        """
        Table.validate_table(cursor, MetadataEntry.NAME, MetadataEntry.COLUMNS)

        # select all the rows
        Table(cursor, table_name=TableNames.GPKG_METADATA).select().execute()
        rows = cursor.fetchall()

        # get the results
        return [MetadataEntry.from_row(_row) for _row in rows]

    @staticmethod
    def create_metadata_table(cursor):
        """
        Creates the gpkg_metadata table and registers the table as an extension to the GeoPackage
        see http://www.geopackage.org/spec121/#metadata_table_table_definition

        :param cursor: the cursor to the GeoPackage database's connection
        """
        from eventkit_cloud.utils.gpkg.extensions import Extension

        # create the metadata table
        cursor.execute(
            f"""
                          CREATE TABLE IF NOT EXISTS {TableNames.GPKG_METADATA}
                          (id              INTEGER CONSTRAINT m_pk PRIMARY KEY ASC NOT NULL UNIQUE,
                           md_scope        TEXT                                    NOT NULL DEFAULT 'dataset',
                           md_standard_uri TEXT                                    NOT NULL,
                           mime_type       TEXT                                    NOT NULL DEFAULT 'text/xml',
                           metadata        TEXT                                    NOT NULL DEFAULT ''
                          );
                        """
        )
        # register extension in the extensions table
        Extension.ensure_extension(cursor, Metadata.extension_template())

    @staticmethod
    def create_metadata_reference_table(cursor):
        """
        Creates the gpkg_metadata table and registers the table as an extension to the GeoPackage
        see http://www.geopackage.org/spec121/#metadata_table_table_definition

        :param cursor: the cursor to the GeoPackage database's connection
        """
        from eventkit_cloud.utils.gpkg.extensions import Extension

        # create the metadata table
        cursor.execute(
            f"""
                         CREATE TABLE IF NOT EXISTS {TableNames.GPKG_METADATA_REFERENCE}
                                      (reference_scope TEXT     NOT NULL,
                                       table_name      TEXT,
                                       column_name     TEXT,
                                       row_id_value    INTEGER,
                                       timestamp       DATETIME NOT NULL DEFAULT (strftime('%Y-%m-%dT%H:%M:%fZ','now')),
                                       md_file_id      INTEGER  NOT NULL,
                                       md_parent_id    INTEGER,
                          CONSTRAINT crmr_mfi_fk FOREIGN KEY (md_file_id) REFERENCES gpkg_metadata(id),
                          CONSTRAINT crmr_mpi_fk FOREIGN KEY (md_parent_id) REFERENCES gpkg_metadata(id));
                       """
        )

        # register extension in the extensions table
        Extension.ensure_extension(cursor, Metadata.reference_extension_template())

    @staticmethod
    def ensure_metadata_tables(cursor):
        """Within the specified cursor connection, try to add all needed MD tables if not present."""
        Metadata.create_metadata_table(cursor=cursor)
        Metadata.create_metadata_reference_table(cursor=cursor)<|MERGE_RESOLUTION|>--- conflicted
+++ resolved
@@ -1,14 +1,5 @@
 from eventkit_cloud.utils.gpkg.sqlite_utils import SQL, Table
-<<<<<<< HEAD
-from eventkit_cloud.utils.gpkg.tables import (
-    ExtensionEntry,
-    MetadataEntry,
-    MetadataReferenceEntry,
-    TableNames,
-)
-=======
 from eventkit_cloud.utils.gpkg.tables import ExtensionEntry, MetadataEntry, MetadataReferenceEntry, TableNames
->>>>>>> 3a9a4fbf
 
 
 class Metadata(object):
