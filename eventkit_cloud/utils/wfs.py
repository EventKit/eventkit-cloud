--- conflicted
+++ resolved
@@ -28,15 +28,9 @@
         self.layer = layer
         self.config = config
         if self.bbox:
-<<<<<<< HEAD
-            self.cmd = Template("ogr2ogr -skipfailures -t_srs EPSG:3857 -spat $minX $minY $maxX $maxY -f GPKG $gpkg WFS:'$url'")
+            self.cmd = Template("ogr2ogr  -progress -skipfailures -t_srs EPSG:3857 -spat $minX $minY $maxX $maxY -f GPKG $gpkg WFS:'$url'")
         else:
-            self.cmd = Template("ogr2ogr -skipfailures -t_srs EPSG:3857 -f GPKG $gpkg WFS:'$url'")
-=======
-            self.cmd = Template("ogr2ogr -progress -skipfailures -t_srs EPSG:3857 -spat $minX $minY $maxX $maxY -f SQLite $sqlite WFS:'$url'")
-        else:
-            self.cmd = Template("ogr2ogr -progress -skipfailures -t_srs EPSG:3857 -f SQLite $sqlite WFS:'$url'")
->>>>>>> e8b0a8e4
+            self.cmd = Template("ogr2ogr -progress -skipfailures -t_srs EPSG:3857 -f GPKG $gpkg WFS:'$url'")
 
     def convert(self, ):
         """
