--- conflicted
+++ resolved
@@ -109,14 +109,8 @@
         payload = self.get_payload(query)
         if not self.url:
             return
-<<<<<<< HEAD
-
-        response_data = self.get_response(payload)
-
-        assert isinstance(response_data, dict)
-=======
+
         response_data = self.get_response(payload).json()
->>>>>>> 6d90f36b
         return self.create_geojson(response_data)
 
     def get_feature(self, feature=None, bbox=None, properties=None):
