--- conflicted
+++ resolved
@@ -7,22 +7,16 @@
 
 logger = logging.getLogger(__name__)
 
-<<<<<<< HEAD
+
 class ArcGISFeatureServiceToGPKG(object):
-=======
 
-class ArcGISFeatureServiceToSQLITE(object):
->>>>>>> e8b0a8e4
     """
     Convert a Arcgis Feature Service to a gpkg file.
     """
 
-<<<<<<< HEAD
+
     def __init__(self, config=None, gpkg=None, bbox=None, service_url=None, layer=None, debug=None, name=None, service_type=None):
-=======
-    def __init__(self, config=None, sqlite=None, bbox=None, service_url=None, layer=None, debug=None, name=None,
-                 service_type=None):
->>>>>>> e8b0a8e4
+
         """
         Initialize the ArcFeatureServiceToGPKG utility.
 
@@ -38,16 +32,9 @@
         self.layer = layer
         self.config = config
         if self.bbox:
-<<<<<<< HEAD
-            self.cmd = Template("ogr2ogr -skipfailures -t_srs EPSG:3857 -spat_srs EPSG:4326 -spat $minX $minY $maxX $maxY -f GPKG $gpkg '$url'")
+            self.cmd = Template("ogr2ogr -progress -skipfailures -t_srs EPSG:3857 -spat_srs EPSG:4326 -spat $minX $minY $maxX $maxY -f GPKG $gpkg '$url'")
         else:
-            self.cmd = Template("ogr2ogr -skipfailures -t_srs EPSG:3857 -f GPKG $gpkg '$url'")
-=======
-            self.cmd = Template(
-                "ogr2ogr -progress -skipfailures -t_srs EPSG:3857 -spat_srs EPSG:4326 -spat $minX $minY $maxX $maxY -f SQLite $sqlite '$url'")
-        else:
-            self.cmd = Template("ogr2ogr -progress -skipfailures -t_srs EPSG:3857 -f SQLite $sqlite '$url'")
->>>>>>> e8b0a8e4
+            self.cmd = Template("ogr2ogr -progress -skipfailures -t_srs EPSG:3857 -f GPKG $gpkg '$url'")
 
     def convert(self, ):
         """
@@ -66,13 +53,7 @@
             self.service_url = '{}{}'.format(self.service_url, '/query?where=objectid%3Dobjectid&outfields=*&f=json')
 
         if self.bbox:
-<<<<<<< HEAD
             convert_cmd = self.cmd.safe_substitute({'gpkg': self.gpkg, 'url': self.service_url, 'minX': self.bbox[0], 'minY': self.bbox[1], 'maxX': self.bbox[2], 'maxY': self.bbox[3]})
-=======
-            convert_cmd = self.cmd.safe_substitute(
-                {'sqlite': self.sqlite, 'url': self.service_url, 'minX': self.bbox[0], 'minY': self.bbox[1],
-                 'maxX': self.bbox[2], 'maxY': self.bbox[3]})
->>>>>>> e8b0a8e4
         else:
             convert_cmd = self.cmd.safe_substitute({'gpkg': self.gpkg, 'url': self.service_url})
 
