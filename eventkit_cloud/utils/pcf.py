import requests
import os
import logging
from enum import Enum
import json

logger = logging.getLogger(__file__)
logging.basicConfig(level=logging.DEBUG)


class PcfTaskStates(Enum):
    SUCCEEDED = "SUCCEEDED"  # Used for runs when all tasks were successful
    RUNNING = "RUNNING"  # Used for runs when one or more tasks were unsuccessful
    FAILED = "FAILED"  # Used for runs that have not been started


class PcfClient(object):
    def __init__(self, api_url=None, org_name=None, space_name=None):
        self.api_url = os.getenv("PCF_API_URL", api_url)
        if not self.api_url:
            raise Exception("No api_url or PCF_API_URL provided.")
        self.session = requests.Session()
        self.info = None
        self.token = None
        self.org_name = org_name
        self.space_name = space_name
        self.org_guid = None
        self.space_guid = None

    def login(self, org_name=None, space_name=None):
        org_name = org_name or self.org_name
        space_name = space_name or self.space_name
        if not org_name and space_name:
            raise Exception("Both an org and space are required to login.")
        self.info = self.get_info()
        self.token = self.get_token()
        self.org_guid, self.org_name = self.get_org_guid(org_name=os.getenv("PCF_ORG", self.org_name))
        self.space_guid, self.space_name = self.get_space_guid(space_name=os.getenv("PCF_SPACE", self.space_name))

    def get_info(self):
        return self.session.get(
            "{0}/v2/info".format(self.api_url.rstrip("/")), headers={"Accept": "application/json"},
        ).json()

    def get_token(self):
        login_url = "{0}/login".format(self.info.get("authorization_endpoint").rstrip("/"))
        logger.debug(login_url)
        response = self.session.get(login_url)
        logger.debug(response.headers)
        user = os.getenv("PCF_USER")

        payload = {
            "grant_type": "password",
            "username": user,
            "password": os.getenv("PCF_PASS"),
            "scope": "",
            "response_type": "token",
        }
        url = "{0}/oauth/token".format(self.info.get("authorization_endpoint").rstrip("/"))
        logger.debug(url)
        response = self.session.post(
            url,
            data=payload,
            headers={
                "Authorization": "Basic Y2Y6",
                "Content-Type": "application/x-www-form-urlencoded",
                "Accept": "application/json",
            },
        )
        if response.status_code in ["401", "403"]:
            raise Exception("The user {0} and password provided were invalid.".format(user))
        token = response.json().get("access_token")
        if not token:
            raise Exception("Successfully logged into PCF but a token was not provided.")
        return token

    def get_org_guid(self, org_name):
        payload = {"order-by": "name"}
        url = "{0}/v2/organizations".format(self.api_url.rstrip("/"))
        response = self.session.get(
            url,
            data=payload,
            headers={
                "Authorization": "bearer {0}".format(self.token),
                "Content-Type": "application/json",
                "Accept": "application/json",
            },
        )
        organization_info = response.json()
        org_index = next(
            (
                index
                for (index, d) in enumerate(organization_info.get("resources"))
                if d["entity"].get("name", "").lower() == org_name.lower()
            ),
            None,
        )
        if org_index is None:
            raise Exception("Error the org {0} does not exist.".format(org_name))
        return organization_info["resources"][org_index]["metadata"]["guid"], org_name

    def get_space_guid(self, space_name):
        payload = {"order-by": "name", "inline-relations-depth": 1}
        url = "{0}/v2/organizations/{1}/spaces".format(self.api_url.rstrip("/"), self.org_guid)
        response = self.session.get(
            url,
            data=payload,
            headers={
                "Authorization": "bearer {0}".format(self.token),
                "Content-Type": "application/json",
                "Accept": "application/json",
            },
        )
        space_info = response.json()
        space_index = next(
            (
                index
                for (index, d) in enumerate(space_info.get("resources"))
                if d["entity"].get("name", "").lower() == space_name.lower()
            ),
            None,
        )
        if space_index is None:
            raise Exception("Error the space {0} does not exist in {1}.".format(space_name, self.org_name))
        return space_info["resources"][space_index]["metadata"]["guid"], space_name

    def get_app_guid(self, app_name):
        payload = {"q": "name:{0}".format(app_name), "inline-relations-depth": 1}
        url = "{0}/v2/spaces/{1}/apps".format(self.api_url.rstrip("/"), self.space_guid)
        response = self.session.get(
            url,
            data=payload,
            headers={
                "Authorization": "bearer {0}".format(self.token),
                "Content-Type": "application/json",
                "Accept": "application/json",
            },
        )
        app_info = response.json()
        app_index = next(
            (
                index
                for (index, d) in enumerate(app_info.get("resources"))
                if d["entity"].get("name", "").lower() == app_name.lower()
            ),
            None,
        )
        if app_index is None:
            raise Exception("Error the app {0} does not exist in {1}.".format(app_name, self.space_name))
        return app_info["resources"][app_index]["metadata"]["guid"]

<<<<<<< HEAD
    def run_task(self, name, command, disk_in_mb=None, memory_in_mb=None, app_name=None):
        app_name = os.getenv("PCF_APP",
                             json.loads(os.getenv("VCAP_APPLICATION", "{}")).get('application_name')) or app_name
=======
    def run_task(self, command, app_name=None):
        app_name = (
            os.getenv("PCF_APP", json.loads(os.getenv("VCAP_APPLICATION", "{}")).get("application_name"),) or app_name
        )
>>>>>>> a47e7694
        if not app_name:
            raise Exception("An application name was not provided to run_task.")
        app_guid = self.get_app_guid(app_name)
        if not app_guid:
            raise Exception("An application guid could not be recovered for app {0}.".format(app_name))
        if not disk_in_mb:
            disk_in_mb = os.getenv("CELERY_TASK_DISK", "2048")
        if not memory_in_mb:
            memory_in_mb = os.getenv("CELERY_TASK_MEMORY", "2048")
        payload = {
            "name": name,
            "command": command,
            "disk_in_mb": disk_in_mb,
            "memory_in_mb": memory_in_mb,
        }
        url = "{0}/v3/apps/{1}/tasks".format(self.api_url.rstrip("/"), app_guid)
        return self.session.post(
            url,
            json=payload,
            headers={
                "Authorization": "bearer {0}".format(self.token),
                "Content-Type": "application/json",
                "Accept": "application/json",
            },
        ).json()

<<<<<<< HEAD
    def get_running_tasks(self, app_name=None, names=None):
        app_name = os.getenv("PCF_APP",
                             json.loads(os.getenv("VCAP_APPLICATION", "{}")).get('application_name')) or app_name
=======
    def get_running_tasks(self, app_name=None):
        app_name = (
            os.getenv("PCF_APP", json.loads(os.getenv("VCAP_APPLICATION", "{}")).get("application_name"),) or app_name
        )
>>>>>>> a47e7694
        if not app_name:
            raise Exception("An application name was not provided to get_running_tasks.")
        app_guid = self.get_app_guid(app_name)
        if not app_guid:
            raise Exception("An application guid could not be recovered for app {0}.".format(app_name))
<<<<<<< HEAD
        if names:
            payload = {
                "names": names,
                "states": PcfTaskStates.RUNNING.value,
            }
        else:
            payload = {
                "states": PcfTaskStates.RUNNING.value,
            }
        url = "{0}/v3/apps/{1}/tasks".format(self.api_url.rstrip('/'), app_guid)
        return self.session.get(url, params=payload,
                                 headers={"Authorization": "bearer {0}".format(self.token),
                                          "Accept": "application/json"}).json()
=======
        payload = {
            "states": PcfTaskStates.RUNNING.value,
        }
        url = "{0}/v3/apps/{1}/tasks".format(self.api_url.rstrip("/"), app_guid)
        return self.session.get(
            url,
            params=payload,
            headers={"Authorization": "bearer {0}".format(self.token), "Accept": "application/json"},
        ).json()
>>>>>>> a47e7694
<|MERGE_RESOLUTION|>--- conflicted
+++ resolved
@@ -149,16 +149,10 @@
             raise Exception("Error the app {0} does not exist in {1}.".format(app_name, self.space_name))
         return app_info["resources"][app_index]["metadata"]["guid"]
 
-<<<<<<< HEAD
     def run_task(self, name, command, disk_in_mb=None, memory_in_mb=None, app_name=None):
-        app_name = os.getenv("PCF_APP",
-                             json.loads(os.getenv("VCAP_APPLICATION", "{}")).get('application_name')) or app_name
-=======
-    def run_task(self, command, app_name=None):
         app_name = (
             os.getenv("PCF_APP", json.loads(os.getenv("VCAP_APPLICATION", "{}")).get("application_name"),) or app_name
         )
->>>>>>> a47e7694
         if not app_name:
             raise Exception("An application name was not provided to run_task.")
         app_guid = self.get_app_guid(app_name)
@@ -185,22 +179,15 @@
             },
         ).json()
 
-<<<<<<< HEAD
-    def get_running_tasks(self, app_name=None, names=None):
-        app_name = os.getenv("PCF_APP",
-                             json.loads(os.getenv("VCAP_APPLICATION", "{}")).get('application_name')) or app_name
-=======
     def get_running_tasks(self, app_name=None):
         app_name = (
             os.getenv("PCF_APP", json.loads(os.getenv("VCAP_APPLICATION", "{}")).get("application_name"),) or app_name
         )
->>>>>>> a47e7694
         if not app_name:
             raise Exception("An application name was not provided to get_running_tasks.")
         app_guid = self.get_app_guid(app_name)
         if not app_guid:
             raise Exception("An application guid could not be recovered for app {0}.".format(app_name))
-<<<<<<< HEAD
         if names:
             payload = {
                 "names": names,
@@ -213,15 +200,4 @@
         url = "{0}/v3/apps/{1}/tasks".format(self.api_url.rstrip('/'), app_guid)
         return self.session.get(url, params=payload,
                                  headers={"Authorization": "bearer {0}".format(self.token),
-                                          "Accept": "application/json"}).json()
-=======
-        payload = {
-            "states": PcfTaskStates.RUNNING.value,
-        }
-        url = "{0}/v3/apps/{1}/tasks".format(self.api_url.rstrip("/"), app_guid)
-        return self.session.get(
-            url,
-            params=payload,
-            headers={"Authorization": "bearer {0}".format(self.token), "Accept": "application/json"},
-        ).json()
->>>>>>> a47e7694
+                                          "Accept": "application/json"}).json()