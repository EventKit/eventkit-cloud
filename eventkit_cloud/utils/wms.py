--- conflicted
+++ resolved
@@ -70,19 +70,12 @@
         # Add autoconfiguration to base_config
         mapproxy_config = base_config()
         load_config(mapproxy_config, config_dict=conf_dict)
-<<<<<<< HEAD
-        #Create a configuration object
-=======
 
         # Create a configuration object
->>>>>>> 6030f5b2
         mapproxy_configuration = ProxyConfiguration(mapproxy_config, seed=seed, renderd=None)
 
         seed_dict = get_seed_template(bbox=self.bbox, level_from=self.level_from, level_to=self.level_to)
-<<<<<<< HEAD
-=======
 
->>>>>>> 6030f5b2
         # Create a seed configuration object
         seed_configuration = SeedingConfiguration(seed_dict, mapproxy_conf=mapproxy_configuration)
         logger.info("Beginning seeding to {}".format(self.gpkgfile))
@@ -96,20 +89,11 @@
             p.join()
         except Exception as e:
             logger.error("WMS Export failed.")
-<<<<<<< HEAD
-            logger.error("Using Configuration:")
-            logger.error(mapproxy_config)
-=======
->>>>>>> 6030f5b2
             errors, informal_only = validate_options(mapproxy_config)
             if not informal_only:
                 logger.error("Mapproxy configuration failed.")
                 logger.error("Using Configuration:")
                 logger.error(mapproxy_config)
-<<<<<<< HEAD
-                raise ConfigurationError('Mapproxy configuration error - {}'.format(', '.join(errors)))
-=======
->>>>>>> 6030f5b2
             errors, informal_only = validate_seed_conf(seed_dict)
             if not informal_only:
                 logger.error("Mapproxy Seed failed.")
