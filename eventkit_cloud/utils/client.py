--- conflicted
+++ resolved
@@ -4,14 +4,9 @@
 import logging
 import re
 import statistics
-<<<<<<< HEAD
 from datetime import datetime, timedelta
-=======
-from datetime import timedelta, datetime
-from typing import Dict, Any, cast
-
->>>>>>> f8f1c3c3
 from time import sleep
+from typing import Any, Dict, cast
 
 import requests
 
