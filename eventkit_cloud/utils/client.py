--- conflicted
+++ resolved
@@ -257,13 +257,8 @@
             raise Exception("Failed to properly delete job: {}".format(job_uid))
 
     def cancel_provider(self, provider_uid):
-<<<<<<< HEAD
         url = f"{self.provider_tasks_url.rstrip('/')}/{provider_uid}"
         response = self.client.patch(url, headers={"X-CSRFToken": self.csrftoken, "Referer": url})
-=======
-        url = "{}/{}".format(self.provider_tasks_url.rstrip("/"), provider_uid)
-        response = self.session.patch(url, headers={"X-CSRFToken": self.csrftoken, "Referer": url})
->>>>>>> 5f084802
         if response.status_code != 200:
             logger.info(response.status_code)
             logger.info(response.content.decode())
@@ -309,7 +304,6 @@
         response = None
         first_check = datetime.now()
         while not picked_up:
-<<<<<<< HEAD
             try:
                 sleep(1)
                 response = self.client.get(
@@ -322,14 +316,6 @@
                     raise Exception(f"Wait timeout ({timeout}s) exceeded")
             except IndexError:
                 logger.error(response)
-=======
-            sleep(1)
-            response = self.session.get(
-                self.runs_url, params={"job_uid": job_uid}, headers={"X-CSRFToken": self.csrftoken}
-            ).json()
-            if response[0].get("provider_tasks"):
-                picked_up = True
->>>>>>> 5f084802
         return response[0]
 
     def check_provider(self, provider_slug):
