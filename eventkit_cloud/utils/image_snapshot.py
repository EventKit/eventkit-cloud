import copy
import logging
import os
import shutil
from io import BytesIO
from typing import Union
from urllib.parse import urlparse

from django.conf import settings
<<<<<<< HEAD
=======
from mapproxy.grid import tile_grid
>>>>>>> 3a9a4fbf
from PIL import Image
from requests import Response
from webtest.response import TestResponse

from eventkit_cloud.jobs.helpers import get_provider_image_download_dir, get_provider_image_download_path
from eventkit_cloud.jobs.models import MapImageSnapshot
from eventkit_cloud.utils import s3
from eventkit_cloud.utils.helpers import make_dirs
from eventkit_cloud.utils.mapproxy import create_mapproxy_app, get_resolution_for_extent
from mapproxy.grid import tile_grid

logger = logging.getLogger(__name__)

WGS84_FULL_WORLD = [-180, -90, 180, 90]


def get_wmts_snapshot_image(base_url: str, zoom_level: int = None, bbox: list = None):
    """
    Returns an image comprised of all tiles touched by bbox at a given zoom_level for the provided provider URL.

    The higher zoom_level is and the bigger the area encompossed by bbox, the longer this takes. At high zooms this
    can be prohibitively expensive, even if optimized. This function should be used to generate small images of
    small regions or high level (low zoom) snapshots of a map. Full world, zoom level 0 is used to generate Thumbnails.

    :param base_url: URL that tiles are to be requested from, must be formatted with {x], {y}, and {z}
    :param zoom_level: level to look for tiles at, will be determined automatically based on extent if one isn't passed.
    :param bbox: region of the world to get tiles for
    :return: A Pillow Image object built for the collected tiles.
    """

    if bbox is None:
        bbox = copy.copy(WGS84_FULL_WORLD)
    # Creates and returns a TileGrid object, allows us specify min_res instead of supplying the resolution list.
    min_res = 0.703125  # EPSG:4326 with two tiles at level 0
    mapproxy_grid = tile_grid(
        srs=4326,
        min_res=min_res,
        bbox_srs=4326,
        bbox=copy.copy(WGS84_FULL_WORLD),
        origin="ul",
    )

    if zoom_level is None:
        resolution = get_resolution_for_extent(bbox)
        zoom_level = mapproxy_grid.closest_level(resolution)

    tiles = mapproxy_grid.get_affected_level_tiles(bbox, zoom_level)
    dim_col, dim_row = tiles[1]
    # this will be a generator that returns all affected tile coords, scanning row by row (col increasing first)
    # convert to list for easy access
    tiles = [_tile_coords for _tile_coords in tiles[2]]

    # Grab a tile and read it to get the size we will be working with.
    # This is WMTS, all subsequent tiles will be the same size
    if getattr(settings, "SITE_NAME") in base_url:
        # If the request is local, use a mapproxy app here instead of making a network request to the view.
        parsed_url = urlparse(base_url)  # base_url = https://test/map/slug/one/two?q1=1&q2=2
        split_path = parsed_url.path.lstrip("/").split("/")  # ['map','slug','one','two']
        slug = split_path[1]
        map_path = split_path[2:]
        base_url = f"/{'/'.join(map_path)}?{parsed_url.query}"  # /one/two?q1=1&q2=2
        mapproxy_app = create_mapproxy_app(slug)
        requests = mapproxy_app
    else:
        # Ensure proper requests is loaded
        import requests  # type: ignore
    response = requests.get(base_url.format(x=0, y=0, z=0))
    tile = get_tile(response)
    size_x, size_y = tile.size  # These should be the same

    # Create the image we will paste all other tiles into.
    snapshot = Image.new("RGB", (size_x * dim_col, size_y * dim_row))
    tile_count = 0
    for _row in range(dim_row):
        for _col in range(dim_col):
            # Capture the coords for this tile.
            tile_coords = tiles[tile_count]
            response = requests.get(base_url.format(x=tile_coords[0], y=tile_coords[1], z=zoom_level))
            tile = get_tile(response)
            # Paste this tile into the corresponding position relative to the overall image.
            # Tiles will inserted one after the other, left to right, top to bottom.
            snapshot.paste(im=tile, box=(size_x * _col, size_y * _row))
            tile_count += 1
    return snapshot


def get_tile(response: Union[Response, TestResponse]) -> Image:
    """
    A wrapper to get content from requests response, or webop response.
    :param response:
    :return:
    """
    content = getattr(response, "content", None) or getattr(response, "body", None)
    return Image.open(BytesIO(content))


def save_thumbnail(base_url, filepath):
    """
    Grab a high level snapshot of a map in EPSG:4326.

    :param base_url: A TMS style URL capable to be formatted with {x}, {y}, and {z}.
    :param filepath: name for the file to be saved as.
    :return: Full filepath on success
    """
    thumbnail_size = (90, 45)
    thumbnail = get_wmts_snapshot_image(base_url, zoom_level=0)

    thumbnail.thumbnail(thumbnail_size)
    thumbnail.save(filepath)
    return filepath


def fit_to_area(image, pixels_x=500, pixels_y=250):
    cur_size_x, cur_size_y = image.size
    if cur_size_x < cur_size_y:
        if pixels_x > pixels_y:
            _temp = pixels_y
            pixels_y = pixels_x
            pixels_x = _temp

    image.thumbnail(size=(pixels_x, pixels_y))
    return image


def make_thumbnail_downloadable(filepath, provider_uid, download_filename=None):

    filename = os.path.basename(filepath)
    if download_filename is None:
        download_filename = filename

    filesize = os.stat(filepath).st_size
    thumbnail_snapshot = MapImageSnapshot.objects.create(download_url="", filename=filepath, size=filesize)
    if getattr(settings, "USE_S3", False):
        download_url = s3.upload_to_s3(str(thumbnail_snapshot.uid), filepath, download_filename)
        os.remove(filepath)
    else:
        download_path = os.path.join(get_provider_image_download_dir(provider_uid), download_filename)
        download_url = os.path.join(get_provider_image_download_path(provider_uid), download_filename)
        make_dirs(os.path.split(download_path)[0])
        shutil.copy(filepath, download_path)

    thumbnail_snapshot.download_url = download_url
    thumbnail_snapshot.save()

    return thumbnail_snapshot<|MERGE_RESOLUTION|>--- conflicted
+++ resolved
@@ -7,10 +7,7 @@
 from urllib.parse import urlparse
 
 from django.conf import settings
-<<<<<<< HEAD
-=======
 from mapproxy.grid import tile_grid
->>>>>>> 3a9a4fbf
 from PIL import Image
 from requests import Response
 from webtest.response import TestResponse
@@ -20,7 +17,6 @@
 from eventkit_cloud.utils import s3
 from eventkit_cloud.utils.helpers import make_dirs
 from eventkit_cloud.utils.mapproxy import create_mapproxy_app, get_resolution_for_extent
-from mapproxy.grid import tile_grid
 
 logger = logging.getLogger(__name__)
 
