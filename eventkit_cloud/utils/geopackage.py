# -*- coding: utf-8 -*-
import logging
import os
import subprocess
from string import Template

from eventkit_cloud.tasks.task_process import TaskProcess
from osgeo import gdal, osr
import sqlite3

from .artifact import Artifact
from eventkit_cloud.feature_selection.feature_selection import slugify
from eventkit_cloud.utils.ogr import OGR

LOG = logging.getLogger(__name__)

SPATIAL_SQL = '''
UPDATE 'points' SET geom=GeomFromGPB(geom);
UPDATE 'lines' SET geom=GeomFromGPB(geom);
UPDATE 'multipolygons' SET geom=GeomFromGPB(geom);

UPDATE points SET geom = (SELECT ST_Intersection(boundary.geom,p.geom) FROM boundary,points p WHERE points.fid = p.fid);
UPDATE lines SET geom = (SELECT ST_Intersection(boundary.geom,l.geom) FROM boundary,lines l WHERE lines.fid = l.fid);
UPDATE multipolygons SET geom = (SELECT ST_Intersection(boundary.geom,m.geom) FROM boundary,multipolygons m WHERE multipolygons.fid = m.fid);

DELETE FROM points where geom IS NULL;
DELETE FROM lines where geom IS NULL;
DELETE FROM multipolygons where geom IS NULL;

DROP TRIGGER rtree_multipolygons_geom_delete;
DROP TRIGGER rtree_multipolygons_geom_insert;
DROP TRIGGER rtree_multipolygons_geom_update1;
DROP TRIGGER rtree_multipolygons_geom_update2;
DROP TRIGGER rtree_multipolygons_geom_update3;
DROP TRIGGER rtree_multipolygons_geom_update4;
DROP TRIGGER rtree_points_geom_delete;
DROP TRIGGER rtree_points_geom_insert;
DROP TRIGGER rtree_points_geom_update1;
DROP TRIGGER rtree_points_geom_update2;
DROP TRIGGER rtree_points_geom_update3;
DROP TRIGGER rtree_points_geom_update4;
DROP TRIGGER rtree_lines_geom_delete;
DROP TRIGGER rtree_lines_geom_insert;
DROP TRIGGER rtree_lines_geom_update1;
DROP TRIGGER rtree_lines_geom_update2;
DROP TRIGGER rtree_lines_geom_update3;
DROP TRIGGER rtree_lines_geom_update4;

-- TODO: these are invalid multipolygons that result in GeometryCollections of linear features.
-- see https://github.com/hotosm/osm-export-tool2/issues/155 for discussion.
-- maybe we should log these somewhere.
DELETE FROM multipolygons where GeometryType(geom) NOT IN ('POLYGON','MULTIPOLYGON');

SELECT gpkgAddSpatialIndex('boundary', 'geom');

UPDATE 'boundary' SET geom=AsGPB(geom);
UPDATE 'points' SET geom=AsGPB(geom);
UPDATE 'lines' SET geom=AsGPB(geom);
UPDATE 'multipolygons' SET geom=AsGPB(geom);

DROP TABLE multilinestrings;
DROP TABLE other_relations;
DROP TABLE rtree_lines_geom;
DROP TABLE rtree_multilinestrings_geom;
DROP TABLE rtree_multipolygons_geom;
DROP TABLE rtree_other_relations_geom;
DROP TABLE rtree_points_geom;

INSERT INTO gpkg_contents VALUES ('boundary', 'features', 'boundary', '', '2017-04-08T01:35:16.576Z', null, null, null, null, '4326');
INSERT INTO gpkg_geometry_columns VALUES ('boundary', 'geom', 'MULTIPOLYGON', '4326', '0', '0');
DELETE FROM gpkg_contents WHERE table_name="multilinestrings";
DELETE FROM gpkg_geometry_columns WHERE table_name="multilinestrings";
DELETE FROM gpkg_contents WHERE table_name="other_relations";
DELETE FROM gpkg_geometry_columns WHERE table_name="other_relations";
DELETE FROM gpkg_extensions WHERE table_name="multilinestrings";
DELETE FROM gpkg_extensions WHERE table_name="other_relations";
DELETE FROM gpkg_geometry_columns WHERE table_name="multilinestrings";
DELETE FROM gpkg_geometry_columns WHERE table_name="other_relations";
'''

INI_TEMPLATE = '''
# Configuration file for OSM import

# put here the name of keys for ways that are assumed to be polygons if they are closed
# see http://wiki.openstreetmap.org/wiki/Map_Features
closed_ways_are_polygons=aeroway,amenity,boundary,building,craft,geological,harbour,historic,landuse,leisure,man_made,military,natural,office,place,power,shop,sport,tourism,water,waterway,wetland

# laundering of keys ( ':' turned into '_' )
attribute_name_laundering=no

# uncomment to report all nodes, including the ones without any (significant) tag
#report_all_nodes=yes

# uncomment to report all ways, including the ones without any (significant) tag
#report_all_ways=yes

[points]
# common attributes
osm_id=yes
osm_version=no
osm_timestamp=no
osm_uid=no
osm_user=no
osm_changeset=no

# keys to report as OGR fields
attributes={points_attributes}

# keys that, alone, are not significant enough to report a node as a OGR point
unsignificant=created_by,converted_by,source,time,attribution
# keys that should NOT be reported in the "other_tags" field
ignore=created_by,converted_by,source,time,note,openGeoDB:,fixme,FIXME
# uncomment to avoid creation of "other_tags" field
other_tags=no
# uncomment to create "all_tags" field. "all_tags" and "other_tags" are exclusive
#all_tags=no

[lines]
# common attributes
osm_id=yes
osm_version=no
osm_timestamp=no
osm_uid=no
osm_user=no
osm_changeset=no

# keys to report as OGR fields
attributes={lines_attributes}
# keys that should NOT be reported in the "other_tags" field
ignore=created_by,converted_by,source,time,ele,note,openGeoDB:,fixme,FIXME
# uncomment to avoid creation of "other_tags" field
other_tags=no
# uncomment to create "all_tags" field. "all_tags" and "other_tags" are exclusive
#all_tags=yes

[multipolygons]
# common attributes
# note: for multipolygons, osm_id=yes instanciates a osm_id field for the id of relations
# and a osm_way_id field for the id of closed ways. Both fields are exclusively set.
osm_id=yes
osm_version=no
osm_timestamp=no
osm_uid=no
osm_user=no
osm_changeset=no

# keys to report as OGR fields
attributes={multipolygons_attributes}
# keys that should NOT be reported in the "other_tags" field
ignore=area,created_by,converted_by,source,time,ele,note,openGeoDB:,fixme,FIXME
# uncomment to avoid creation of "other_tags" field
other_tags=no
# uncomment to create "all_tags" field. "all_tags" and "other_tags" are exclusive
#all_tags=yes

[multilinestrings]
# common attributes
osm_id=yes
osm_version=no
osm_timestamp=no
osm_uid=no
osm_user=no
osm_changeset=no

# keys to report as OGR fields
#attributes=access,addr:housename,addr:housenumber,addr:interpolation,admin_level,aerialway,barrier,bridge,boundary,construction,covered,cutting,denomination,disused,embankment,foot,generator:source,highway,junction,layer,lock,motorcar,name,natural,oneway,poi,population,railway,ref,religion,route,service,surface,toll,tower:type,tunnel,waterway,width,wood
# keys that should NOT be reported in the "other_tags" field
ignore=area,created_by,converted_by,source,time,ele,note,openGeoDB:,fixme,FIXME
# uncomment to avoid creation of "other_tags" field
other_tags=no
# uncomment to create "all_tags" field. "all_tags" and "other_tags" are exclusive
#all_tags=yes

[other_relations]
# common attributes
osm_id=yes
osm_version=no
osm_timestamp=no
osm_uid=no
osm_user=no
osm_changeset=no

# keys to report as OGR fields
#attributes=admin_level,aeroway,amenity,boundary,harbour,historic,landuse,leisure,man_made,military,name,natural,power,place,shop,sport,tourism,type,water,waterway,wetland,unocha:pcode
# keys that should NOT be reported in the "other_tags" field
ignore=area,created_by,converted_by,time,ele,note,openGeoDB:,fixme,FIXME
# uncomment to avoid creation of "other_tags" field
other_tags=no
# uncomment to create "all_tags" field. "all_tags" and "other_tags" are exclusive
#all_tags=yes
'''


class OSMConfig(object):
    """
    Create ogr2ogr OSM conf file based on the template
    at utils/conf/hotosm.ini.tmpl

    See: http://www.gdal.org/drv_osm.html
    """

    def __init__(self, stage_dir, points=[], lines=[], polygons=[], output_filename="osmconf.ini"):
        """
        Initialize the OSMConfig utility.

        Args:
            categories: the export tags categorized by geometry type.
            job_name: the name of the job
        """
        self.points = points
        self.lines = lines
        self.polygons = polygons
        self.output_ini = os.path.join(stage_dir, output_filename)

    def create_osm_conf(self, stage_dir=None):
        """
        Create the osm configuration file.

        Args:
            stage_dir: where to stage the config file.

        Return:
            the path to the export configuration file.
        """
        result = INI_TEMPLATE.format(
            points_attributes=','.join(self.points),
            lines_attributes=','.join(self.lines),
            multipolygons_attributes=','.join(self.polygons)
        )
        with open(self.output_ini, 'wb') as f:
            f.write(result.encode())
        return self.output_ini


class Geopackage(object):
    """
    Parse a OSM file (.osm or .pbf) dumped from overpass query.
    Creates an output GeoPackage file to be used in export pipeline.
    """
    name = "geopackage"
    description = 'GeoPackage (OSM Schema)'

    @property
    def results(self):
        return [self.output_gpkg]

    def __init__(self, input_pbf, output_gpkg, stage_dir, feature_selection, aoi_geom, tempdir=None, per_theme=False,
                 progress=None, export_task_record_uid=None):
        """
        Initialize the OSMParser.

        Args:
            osm: the osm file to convert
            sqlite: the location of the sqlite output file.
        """
        self.path = os.path.dirname(os.path.realpath(__file__))
        self.input_pbf = input_pbf
        self.output_gpkg = output_gpkg
        self.stage_dir = stage_dir
        self.feature_selection = feature_selection
        self.aoi_geom = aoi_geom
        self.per_theme = per_theme
        # Supplying an ExportTaskRecord ID allows progress updates
        self.export_task_record_uid = export_task_record_uid

        """
        OGR Command to run.
        OSM_CONFIG_FILE determines which OSM keys should be translated into OGR layer fields.
        See osmconf.ini for details. See gdal config options at http://www.gdal.org/drv_osm.html
        """
        self.ogr_cmd = Template("""
            ogr2ogr -f GPKG $gpkg $osm \
            --config OSM_CONFIG_FILE $osmconf \
            --config OGR_INTERLEAVED_READING YES \
            --config OSM_MAX_TMPFILE_SIZE 100 -gt 65536
        """)

        # Enable GDAL/OGR exceptions
        gdal.UseExceptions()
        self.srs = osr.SpatialReference()
        self.srs.ImportFromEPSG(4326)  # configurable
        try:
            os.remove(self.output_gpkg)
        except Exception:
            pass

    def run(self, subtask_percentage=100, subtask_start=0, eta=None):
        """
        Create the GeoPackage from the osm data.
        """

        # avoiding a circular import
        from eventkit_cloud.tasks.export_tasks import update_progress

        if self.is_complete:
            LOG.debug("Skipping Geopackage, file exists")
            return
        keys_points = self.feature_selection.key_union('points')
        keys_lines = self.feature_selection.key_union('lines')
        keys_polygons = self.feature_selection.key_union('polygons')
        osmconf = OSMConfig(self.stage_dir, points=keys_points, lines=keys_lines, polygons=keys_polygons)
        conf = osmconf.create_osm_conf()
        ogr_cmd = self.ogr_cmd.safe_substitute({'gpkg': self.output_gpkg,
                                                'osm': self.input_pbf, 'osmconf': conf})
        LOG.debug('Running: %s' % ogr_cmd)
        subprocess.check_call(ogr_cmd, shell=True, executable='/bin/bash')

        """
        Create the default osm gpkg schema
        """
        conn = sqlite3.connect(self.output_gpkg)
        conn.enable_load_extension(True)
        cur = conn.cursor()
        cur.execute("select load_extension('mod_spatialite')")
        cur.execute("CREATE TABLE boundary (id INTEGER PRIMARY KEY AUTOINCREMENT NOT NULL, geom GEOMETRY)");
        cur.execute("INSERT INTO boundary (geom) VALUES (GeomFromWKB(?,4326));", (self.aoi_geom.wkb,))
        update_progress(self.export_task_record_uid, 30, subtask_percentage, subtask_start, eta=eta)

        cur.executescript(SPATIAL_SQL)
        self.update_zindexes(cur, self.feature_selection)
        update_progress(self.export_task_record_uid, 42, subtask_percentage, subtask_start, eta=eta)

        # add themes
        create_sqls, index_sqls = self.feature_selection.sqls
        for query in create_sqls:
            LOG.debug(query)
            cur.executescript(query)
        update_progress(self.export_task_record_uid, 50, subtask_percentage, subtask_start, eta=eta)

        for query in index_sqls:
            LOG.debug(query)
            cur.executescript(query)

        """
        Remove points/lines/multipolygons tables
        """
        cur.execute("DROP TABLE points")
        cur.execute("DROP TABLE lines")
        cur.execute("DROP TABLE multipolygons")

        conn.commit()
        conn.close()

        if self.per_theme:
            # this creates per-theme GPKGs
            for theme in self.feature_selection.themes:
                conn = sqlite3.connect(self.stage_dir + slugify(theme) + ".gpkg")
                conn.enable_load_extension(True)
                cur = conn.cursor()
                cur.execute("attach database ? as 'geopackage'", (self.output_gpkg,))
                cur.execute("create table gpkg_spatial_ref_sys as select * from geopackage.gpkg_spatial_ref_sys")
                cur.execute("create table gpkg_contents as select * from geopackage.gpkg_contents where 0")
                cur.execute(
                    "create table gpkg_geometry_columns as select * from geopackage.gpkg_geometry_columns where 0")
                for geom_type in self.feature_selection.geom_types(theme):
                    for stmt in self.feature_selection.create_sql(theme, geom_type):
                        cur.executescript(stmt)
                conn.commit()
                conn.close()

        update_progress(self.export_task_record_uid, 100, subtask_percentage, subtask_start, eta=eta)

    @property
    def is_complete(self):
        return os.path.isfile(self.output_gpkg)

    @property
    def results(self):
        if self.per_theme:
            results_list = []
            for theme in self.feature_selection.themes:
                results_list.append(
                    Artifact([os.path.join(self.stage_dir, slugify(theme)) + ".gpkg"], Geopackage.name, theme=theme))
            return results_list
        else:
            return [Artifact([self.output_gpkg], Geopackage.name)]

    def update_zindexes(self, cur, feature_selection):
        # arguably, determing Z-index should require all 5 of these OSM keys
        # to construct a consistent z-index.
        for geom_type in ['point', 'line', 'polygon']:
            key_union = feature_selection.key_union(geom_type + 's')  # boo
            MAPPING = {
                'point': 'points',
                'line': 'lines',
                'polygon': 'multipolygons'
            }
            table_name = MAPPING[geom_type]
            if any([x in key_union for x in ['highway', 'railway', 'layer', 'bridge', 'tunnel']]):
                cur.execute("ALTER TABLE {table} ADD COLUMN z_index SMALLINT DEFAULT 0;".format(table=table_name))
                if "highway" in key_union:
                    cur.executescript("""
                        UPDATE {table} SET z_index = 3 WHERE highway IN ('path', 'track', 'footway', 'minor', 'road', 'service', 'unclassified', 'residential');
                        UPDATE {table} SET z_index = 4 WHERE highway IN ('tertiary_link', 'tertiary');
                        UPDATE {table} SET z_index = 6 WHERE highway IN ('secondary_link', 'secondary');
                        UPDATE {table} SET z_index = 7 WHERE highway IN ('primary_link', 'primary');
                        UPDATE {table} SET z_index = 8 WHERE highway IN  ('trunk_link', 'trunk');
                        UPDATE {table} SET z_index = 9 WHERE highway IN  ('motorway_link', 'motorway');
                    """.format(table=table_name))
                if "railway" in key_union:
                    cur.execute(
                        "UPDATE {table} SET z_index = z_index + 5 WHERE railway IS NOT NULL".format(table=table_name))
                if "layer" in key_union:
                    cur.execute(
                        "UPDATE {table} SET z_index = z_index + 10 * cast(layer AS SMALLINT) WHERE layer IS NOT NULL".format(
                            table=table_name))
                if "bridge" in key_union:
                    cur.execute("UPDATE {table} SET z_index = z_index + 10 WHERE bridge IN ('yes', 'true', 1)".format(
                        table=table_name))
                if "tunnel" in key_union:
                    cur.execute("UPDATE {table} SET z_index = z_index - 10 WHERE tunnel IN ('yes', 'true', 1)".format(
                        table=table_name))


logger = logging.getLogger(__name__)


def add_geojson_to_geopackage(geojson=None, gpkg=None, layer_name=None, task_uid=None, user_details=None):
    """Uses an ogr2ogr script to upload a geojson file.
        Args:
            geojson: A geojson string.
            gpkg: Database dict from the django settings.
            layer_name: A DB table.
            task_uid: A task uid to update.
        Returns:
            True if the file is successfully uploaded.
        """
    # This is just to make it easier to trace when user_details haven't been sent
    if user_details is None:
        user_details = {'username': 'unknown-add_geojson_to_geopackage'}

    if not geojson or not gpkg:
        raise Exception(
            "A valid geojson: {0} was not provided\nor a geopackage: {1} was not accessible.".format(geojson, gpkg))

    geojson_file = os.path.join(os.path.dirname(gpkg),
                                "{0}.geojson".format(os.path.splitext(os.path.basename(gpkg))[0]))

    from audit_logging.file_logging import logging_open
    with logging_open(geojson_file, 'w', user_details=user_details) as open_file:
        open_file.write(geojson)

    ogr = OGR(task_uid=task_uid)
    gpkg = ogr.convert(file_format='GPKG', in_file=gpkg, out_file=geojson_file, params="-nln {0}".format(layer_name))

    return gpkg


def is_alnum(data):
    """
    Used to ensure that only 'safe' data can be used to query or create data.
    >>> is_alnum("test")
    True
    >>> is_alnum("test_2")
    True
    >>> is_alnum(";")
    False
    >>> is_alnum("test 4")
    False
    @param: String of data to be tested.
    @return: if data is only alphanumeric or '_' chars.
    """
    import re
    if re.match(r'[\w:]+$', data):
        return True
    return False


def get_table_count(gpkg, table):
    """
    :param gpkg: Path to geopackage file.
    :param table: A table name to count the rows.
    :return: A count of the rows in a table.
    """
    with sqlite3.connect(gpkg) as conn:
        if is_alnum(table):
            result = conn.execute("SELECT COUNT(*) FROM '{0}';".format(table))
            return result.fetchone()[0]
    return False


def get_table_names(gpkg):
    """
    Gets the list of the feature or tile data table names

    :param gpkg: Path to geopackage file.
    :return: List of user data table names in geopackage.
    """
    with sqlite3.connect(gpkg) as conn:
        result = conn.execute("SELECT table_name FROM gpkg_contents;")
    return [table for (table,) in result]


def get_tile_table_names(gpkg):
    """
    Gets the list of tile table names.

    :param gpkg: Path to geopackage file.
    :return: List of tile user data table names in geopackage.
    """
    with sqlite3.connect(gpkg) as conn:
        result = conn.execute("SELECT table_name FROM gpkg_contents WHERE data_type = 'tiles';")
        return [table for (table,) in result]


def get_table_gpkg_contents_information(gpkg, table_name):
    """

    :param gpkg: Path to geopackage file.
    :param table_name: A table name to look up in gpkg_contents.
    :return: A dict with the column names as the keys.
    """
    with sqlite3.connect(gpkg) as conn:
        result = conn.execute(
            "SELECT table_name, data_type, identifier, description, last_change, min_x, min_y, max_x, max_y, srs_id FROM gpkg_contents WHERE table_name = '{0}';".format(
                table_name))
        table_information = result.fetchone()
        return {"table_name": table_information[0],
                "data_type": table_information[1],
                "identifier": table_information[2],
                "description": table_information[3],
                "last_change": table_information[4],
                "min_x": table_information[5],
                "min_y": table_information[6],
                "max_x": table_information[7],
                "max_y": table_information[8],
                "srs_id": table_information[9]}


def set_gpkg_contents_bounds(gpkg, table_name, bbox):
    """

    :param gpkg: Path to geopackage file.
    :param table_name: A table name to set the bounds.
    :param bbox: An iterable with doubles representing the bounds [w,s,e,n]
    :return: A dict with the column names as the key.
    """
    with sqlite3.connect(gpkg) as conn:
        if not conn.execute(
                "UPDATE gpkg_contents SET min_x = {0}, min_y = {1}, max_x = {2}, max_y = {3} WHERE table_name = '{4}';".format(
                    bbox[0], bbox[1], bbox[2], bbox[3], table_name)).rowcount:
<<<<<<< HEAD
            logger.error("Unable to set bounds for the table `{1}` in {2}".format(table_name, gpkg))
            raise Exception("Unable to set the bounds in the geopackage.")
=======
            raise Exception("Unable to set bounds for {0} in {1}".format(table_name, gpkg))
>>>>>>> b0a6f763


def get_table_tile_matrix_information(gpkg, table_name):
    with sqlite3.connect(gpkg) as conn:
        result = conn.execute(
            "SELECT table_name, zoom_level, matrix_width, matrix_height, tile_width, tile_height, pixel_x_size, pixel_y_size FROM gpkg_tile_matrix WHERE table_name = '{0}' ORDER BY zoom_level;".format(
                table_name))
        tile_matrix_information = []
        for table_information in result:
            tile_matrix_information += [{"table_name": table_information[0],
                                         "zoom_level": table_information[1],
                                         "matrix_width": table_information[2],
                                         "matrix_height": table_information[3],
                                         "tile_width": table_information[4],
                                         "tile_height": table_information[5],
                                         "pixel_x_size": table_information[6],
                                         "pixel_y_size": table_information[7]}]
    return tile_matrix_information


def get_zoom_levels_table(gpkg, table):
    """
    Inspects the tile user data table for unique zoom levels.
    :param gpkg: Path to geopackage
    :param table: A table name to return the zoom_levels which have data in the user table.
    :return: A list of zoom levels.
    """
    with sqlite3.connect(gpkg) as conn:
        if is_alnum(table):
            result = conn.execute("SELECT DISTINCT zoom_level FROM '{0}';".format(table))
            return [zoom_level for (zoom_level,) in result]
    return False


def remove_empty_zoom_levels(gpkg):
    """
    Inspects geopackage for tile tables, and ensures that the tile matrix lists only levels with data in it.
    :param gpkg: Path to geopackage
    :return: None
    """
    for table in get_tile_table_names(gpkg):
        populated_zoom_levels = get_zoom_levels_table(gpkg, table)
        for zoom_level in get_tile_matrix_table_zoom_levels(gpkg, table):
            if zoom_level not in populated_zoom_levels:
                remove_zoom_level(gpkg, table, zoom_level)


def remove_zoom_level(gpkg, table, zoom_level):
    """
    Removes a specific zoom level, for a table in the gpkg_tile_matrix table.

    :param gpkg: Path to geopackage.
    :param table: Table name in gpkg_tile_matrix.
    :param zoom_level: A specific zoom level to remove from gpkg_tile_matrix.
    :return:
    """
    with sqlite3.connect(gpkg) as conn:
        if is_alnum(table):
            if conn.execute("DELETE FROM gpkg_tile_matrix "
                            "WHERE table_name = '{0}' AND zoom_level = '{1}';".format(table, zoom_level)).rowcount:
                return True
        raise Exception("Unable to remove zoom level {0} for {1} from {2}".format(zoom_level, table, gpkg))


def get_tile_matrix_table_zoom_levels(gpkg, table_name):
    """
    Returns the zoom levels listed in the gpkg_tile_matrix for a specific table_name.

    :param gpkg: Path to geopackage file.
    :param table_name: Table to query zoom_levels for in the gpkg_tile_matrix.
    :return: List of zoom levels (i.e. [2,3,4,5]
    """
    with sqlite3.connect(gpkg) as conn:
        if is_alnum(table_name):
            result = conn.execute("SELECT zoom_level "
                                  "FROM gpkg_tile_matrix WHERE table_name = '{0}';".format(table_name))
            return [zoom_level for (zoom_level,) in result]
    return False


def check_content_exists(gpkg):
    """
    :param gpkg: Path to geopackage file.
    :return: True if there is a single raster tile or feature is found.
    """
    for table in get_table_names(gpkg):
        if get_table_count(gpkg, table) > 0:
            return True
    return False


def check_zoom_levels(gpkg):
    """
    Checks the zoom levels for the geopackage returns False if ANY gpkg_tile_matrix sets do no match the zoom levels
    of the user data tables.

    :param gpkg: Path to geopackage file.
    :return: True if the zoom levels in the data tables match the zoom levels in the gpkg_tile_matrix_table
    """
    for table in get_table_names(gpkg):
        if not get_tile_matrix_table_zoom_levels(gpkg, table) == get_zoom_levels_table(gpkg, table):
            return False
    return True


def get_table_info(gpkg, table):
    """
    Checks the zoom levels for the geopackage returns False if ANY gpkg_tile_matrix sets do no match the zoom levels
    of the user data tables.

    :param gpkg: Path to geopackage file.
    :return: The type of the first value in  if the zoom levels in the data tables match the zoom levels in the gpkg_tile_matrix_table
    """
    with sqlite3.connect(gpkg) as conn:
        logger.debug("PRAGMA table_info({0});".format(table))
        return conn.execute("PRAGMA table_info({0});".format(table))
    return False


def create_table_from_existing(gpkg, old_table, new_table):
    """
    Creates a new gpkg table, from an existing table.  This assumed the original table is from a gpkg and as such has a primary key column.

    :param gpkg:
    :param old_table:
    :param new_table:
    :return:
    """
    columns = [('id', 'INTEGER PRIMARY KEY AUTOINCREMENT')]
    for (cid, name, type, notnull, dflt_value, pk) in get_table_info(gpkg, old_table):
        if pk:
            columns = [(name, 'INTEGER PRIMARY KEY AUTOINCREMENT')]
        else:
            columns += [(name, type)]
    with sqlite3.connect(gpkg) as conn:
        logger.debug("CREATE TABLE {0} ({1});".format(new_table, ','.join(
            ["{0} {1}".format(column[0], column[1]) for column in columns])))
        conn.execute("CREATE TABLE {0} ({1});".format(new_table, ','.join(
            ["{0} {1}".format(column[0], column[1]) for column in columns])))


def create_metadata_tables(gpkg):
    """
    Creates tables needed to add metadata.

    :param gpkg: A geopackage to create the metadata tables.
    :return:
    """
    create_extension_table(gpkg)
    commands = [
        """
        CREATE TABLE IF NOT EXISTS gpkg_metadata (
          id INTEGER CONSTRAINT m_pk PRIMARY KEY ASC NOT NULL,
          md_scope TEXT NOT NULL DEFAULT 'dataset',
          md_standard_uri TEXT NOT NULL,
          mime_type TEXT NOT NULL DEFAULT 'text/xml',
          metadata TEXT NOT NULL DEFAULT ''
        );
        """,
        """
        CREATE TABLE IF NOT EXISTS gpkg_metadata_reference (
          reference_scope TEXT NOT NULL,
          table_name TEXT,
          column_name TEXT,
          row_id_value INTEGER,
          timestamp DATETIME NOT NULL DEFAULT (strftime('%Y-%m-%dT%H:%M:%fZ','now')),
          md_file_id INTEGER NOT NULL,
          md_parent_id INTEGER,
          CONSTRAINT crmr_mfi_fk FOREIGN KEY (md_file_id) REFERENCES gpkg_metadata(id),
          CONSTRAINT crmr_mpi_fk FOREIGN KEY (md_parent_id) REFERENCES gpkg_metadata(id)
        );
        """,
        """
        INSERT OR IGNORE INTO gpkg_extensions(table_name, column_name, extension_name, definition, scope)
            VALUES (NULL, NULL, "gpkg_metadata", "http://www.geopackage.org/spec/#extension_metadata", "read-write");
        """
    ]
    with sqlite3.connect(gpkg) as conn:
        for command in commands:
            logger.debug(command)
            conn.execute(command)


def create_extension_table(gpkg):
    """

    :param gpkg: A geopackage to create the gpkg_extensions table.
    :return:
    """
    command = """
CREATE TABLE IF NOT EXISTS gpkg_extensions (
  table_name TEXT,
  column_name TEXT,
  extension_name TEXT NOT NULL,
  definition TEXT NOT NULL,
  scope TEXT NOT NULL,
  CONSTRAINT ge_tce UNIQUE (table_name, column_name, extension_name)
);
"""

    with sqlite3.connect(gpkg) as conn:
        logger.debug(command)
        conn.execute(command)


def add_file_metadata(gpkg, metadata):
    """
    :param gpkg: A geopackage to add metadata.
    :param metadata: The xml metadata to add as a string.
    :return:
    """
    create_metadata_tables(gpkg)

    with sqlite3.connect(gpkg) as conn:
        command = "INSERT OR IGNORE INTO gpkg_metadata (md_scope, md_standard_uri, mime_type, metadata)" \
                  "VALUES ('dataset', 'http://schemas.opengis.net/iso/19139/20070417/resources/Codelist/gmxCodelists.xml#MD_ScopeCode', 'text/xml', ?);"
        logger.debug(command)
        conn.execute(command, (metadata,))

        command = """
INSERT OR IGNORE INTO gpkg_metadata_reference (reference_scope, table_name, column_name, row_id_value, timestamp, md_file_id, md_parent_id)
VALUES ('geopackage', NULL, NULL, NULL, strftime('%Y-%m-%dT%H:%M:%fZ','now'), 1, null);
                 """
        logger.debug(command)
        conn.execute(command)<|MERGE_RESOLUTION|>--- conflicted
+++ resolved
@@ -539,12 +539,8 @@
         if not conn.execute(
                 "UPDATE gpkg_contents SET min_x = {0}, min_y = {1}, max_x = {2}, max_y = {3} WHERE table_name = '{4}';".format(
                     bbox[0], bbox[1], bbox[2], bbox[3], table_name)).rowcount:
-<<<<<<< HEAD
-            logger.error("Unable to set bounds for the table `{1}` in {2}".format(table_name, gpkg))
+            logger.error("Unable to set bounds for the table `{0}` in {1}".format(table_name, gpkg))
             raise Exception("Unable to set the bounds in the geopackage.")
-=======
-            raise Exception("Unable to set bounds for {0} in {1}".format(table_name, gpkg))
->>>>>>> b0a6f763
 
 
 def get_table_tile_matrix_information(gpkg, table_name):
