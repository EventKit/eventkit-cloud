# -*- coding: utf-8 -*-
import json
import logging
import os
import sqlite3
from string import Template

from django.conf import settings
<<<<<<< HEAD
from django.contrib.gis.geos import Polygon
from osgeo import gdal, osr

from eventkit_cloud.feature_selection.feature_selection import slugify
from eventkit_cloud.tasks.helpers import update_progress
from eventkit_cloud.tasks.task_process import TaskProcess  # NOQA
=======
from django.contrib.gis.geos import GEOSGeometry
from osgeo import gdal, osr

from eventkit_cloud.feature_selection.feature_selection import slugify
from eventkit_cloud.tasks.task_process import TaskProcess, update_progress  # NOQA
>>>>>>> 6660efe9
from eventkit_cloud.utils import gdalutils
from .artifact import Artifact

logger = logging.getLogger(__name__)

SPATIAL_SQL = """
UPDATE 'points' SET geom=GeomFromGPB(geom);
UPDATE 'lines' SET geom=GeomFromGPB(geom);
UPDATE 'multipolygons' SET geom=GeomFromGPB(geom);

UPDATE points SET geom = (SELECT ST_Intersection(boundary.geom,p.geom) FROM boundary,points p WHERE points.fid = p.fid);
UPDATE lines SET geom = (SELECT ST_Intersection(boundary.geom,l.geom) FROM boundary,lines l WHERE lines.fid = l.fid);
UPDATE multipolygons SET geom = (SELECT ST_Intersection(boundary.geom,m.geom) FROM boundary,multipolygons m
WHERE multipolygons.fid = m.fid);

DELETE FROM points where geom IS NULL;
DELETE FROM lines where geom IS NULL;
DELETE FROM multipolygons where geom IS NULL;

DROP TRIGGER rtree_multipolygons_geom_delete;
DROP TRIGGER rtree_multipolygons_geom_insert;
DROP TRIGGER rtree_multipolygons_geom_update1;
DROP TRIGGER rtree_multipolygons_geom_update2;
DROP TRIGGER rtree_multipolygons_geom_update3;
DROP TRIGGER rtree_multipolygons_geom_update4;
DROP TRIGGER rtree_points_geom_delete;
DROP TRIGGER rtree_points_geom_insert;
DROP TRIGGER rtree_points_geom_update1;
DROP TRIGGER rtree_points_geom_update2;
DROP TRIGGER rtree_points_geom_update3;
DROP TRIGGER rtree_points_geom_update4;
DROP TRIGGER rtree_lines_geom_delete;
DROP TRIGGER rtree_lines_geom_insert;
DROP TRIGGER rtree_lines_geom_update1;
DROP TRIGGER rtree_lines_geom_update2;
DROP TRIGGER rtree_lines_geom_update3;
DROP TRIGGER rtree_lines_geom_update4;

-- TODO: these are invalid multipolygons that result in GeometryCollections of linear features.
-- see https://github.com/hotosm/osm-export-tool2/issues/155 for discussion.
-- maybe we should log these somewhere.
DELETE FROM multipolygons where GeometryType(geom) NOT IN ('POLYGON','MULTIPOLYGON');

SELECT gpkgAddSpatialIndex('boundary', 'geom');

UPDATE 'boundary' SET geom=AsGPB(geom);
UPDATE 'points' SET geom=AsGPB(geom);
UPDATE 'lines' SET geom=AsGPB(geom);
UPDATE 'multipolygons' SET geom=AsGPB(geom);

DROP TABLE multilinestrings;
DROP TABLE other_relations;
DROP TABLE rtree_lines_geom;
DROP TABLE rtree_multilinestrings_geom;
DROP TABLE rtree_multipolygons_geom;
DROP TABLE rtree_other_relations_geom;
DROP TABLE rtree_points_geom;

INSERT INTO gpkg_contents VALUES ('boundary', 'features', 'boundary', '', '2017-04-08T01:35:16.576Z', null, null,
null, null, '4326');
INSERT INTO gpkg_geometry_columns VALUES ('boundary', 'geom', 'MULTIPOLYGON', '4326', '0', '0');
DELETE FROM gpkg_contents WHERE table_name="multilinestrings";
DELETE FROM gpkg_geometry_columns WHERE table_name="multilinestrings";
DELETE FROM gpkg_contents WHERE table_name="other_relations";
DELETE FROM gpkg_geometry_columns WHERE table_name="other_relations";
DELETE FROM gpkg_extensions WHERE table_name="multilinestrings";
DELETE FROM gpkg_extensions WHERE table_name="other_relations";
DELETE FROM gpkg_geometry_columns WHERE table_name="multilinestrings";
DELETE FROM gpkg_geometry_columns WHERE table_name="other_relations";
"""

INI_TEMPLATE = """
# Configuration file for OSM import

# put here the name of keys for ways that are assumed to be polygons if they are closed
# see http://wiki.openstreetmap.org/wiki/Map_Features
closed_ways_are_polygons=aeroway,amenity,boundary,building,craft,geological,harbour,historic,landuse,leisure,man_made,military,natural,office,place,power,shop,sport,tourism,water,waterway,wetland

# laundering of keys ( ':' turned into '_' )
attribute_name_laundering=no

# uncomment to report all nodes, including the ones without any (significant) tag
#report_all_nodes=yes

# uncomment to report all ways, including the ones without any (significant) tag
#report_all_ways=yes

[points]
# common attributes
osm_id=yes
osm_version=no
osm_timestamp=no
osm_uid=no
osm_user=no
osm_changeset=no

# keys to report as OGR fields
attributes={points_attributes}

# keys that, alone, are not significant enough to report a node as a OGR point
unsignificant=created_by,converted_by,source,time,attribution
# keys that should NOT be reported in the "other_tags" field
ignore=created_by,converted_by,source,time,note,openGeoDB:,fixme,FIXME
# uncomment to avoid creation of "other_tags" field
other_tags=no
# uncomment to create "all_tags" field. "all_tags" and "other_tags" are exclusive
#all_tags=no

[lines]
# common attributes
osm_id=yes
osm_version=no
osm_timestamp=no
osm_uid=no
osm_user=no
osm_changeset=no

# keys to report as OGR fields
attributes={lines_attributes}
# keys that should NOT be reported in the "other_tags" field
ignore=created_by,converted_by,source,time,ele,note,openGeoDB:,fixme,FIXME
# uncomment to avoid creation of "other_tags" field
other_tags=no
# uncomment to create "all_tags" field. "all_tags" and "other_tags" are exclusive
#all_tags=yes

[multipolygons]
# common attributes
# note: for multipolygons, osm_id=yes instanciates a osm_id field for the id of relations
# and a osm_way_id field for the id of closed ways. Both fields are exclusively set.
osm_id=yes
osm_version=no
osm_timestamp=no
osm_uid=no
osm_user=no
osm_changeset=no

# keys to report as OGR fields
attributes={multipolygons_attributes}
# keys that should NOT be reported in the "other_tags" field
ignore=area,created_by,converted_by,source,time,ele,note,openGeoDB:,fixme,FIXME
# uncomment to avoid creation of "other_tags" field
other_tags=no
# uncomment to create "all_tags" field. "all_tags" and "other_tags" are exclusive
#all_tags=yes

[multilinestrings]
# common attributes
osm_id=yes
osm_version=no
osm_timestamp=no
osm_uid=no
osm_user=no
osm_changeset=no

# keys to report as OGR fields
#attributes=access,addr:housename,addr:housenumber,addr:interpolation,admin_level,aerialway,barrier,bridge,boundary,
construction,covered,cutting,denomination,disused,embankment,foot,generator:source,highway,junction,layer,lock,
motorcar,name,natural,oneway,poi,population,railway,ref,religion,route,service,surface,toll,tower:type,tunnel,
waterway,width,wood
# keys that should NOT be reported in the "other_tags" field
ignore=area,created_by,converted_by,source,time,ele,note,openGeoDB:,fixme,FIXME
# uncomment to avoid creation of "other_tags" field
other_tags=no
# uncomment to create "all_tags" field. "all_tags" and "other_tags" are exclusive
#all_tags=yes

[other_relations]
# common attributes
osm_id=yes
osm_version=no
osm_timestamp=no
osm_uid=no
osm_user=no
osm_changeset=no

# keys to report as OGR fields
#attributes=admin_level,aeroway,amenity,boundary,harbour,historic,landuse,leisure,man_made,military,name,natural,
power,place,shop,sport,tourism,type,water,waterway,wetland,unocha:pcode
# keys that should NOT be reported in the "other_tags" field
ignore=area,created_by,converted_by,time,ele,note,openGeoDB:,fixme,FIXME
# uncomment to avoid creation of "other_tags" field
other_tags=no
# uncomment to create "all_tags" field. "all_tags" and "other_tags" are exclusive
#all_tags=yes
"""


class OSMConfig(object):
    """
    Create ogr2ogr OSM conf file based on the template
    at utils/conf/hotosm.ini.tmpl

    See: http://www.gdal.org/drv_osm.html
    """

    def __init__(self, stage_dir, points=[], lines=[], polygons=[], output_filename="osmconf.ini"):
        """
        Initialize the OSMConfig utility.

        Args:
            categories: the export tags categorized by geometry type.
            job_name: the name of the job
        """
        self.points = points
        self.lines = lines
        self.polygons = polygons
        self.output_ini = os.path.join(stage_dir, output_filename)

    def create_osm_conf(self, stage_dir=None):
        """
        Create the osm configuration file.

        Args:
            stage_dir: where to stage the config file.

        Return:
            the path to the export configuration file.
        """
        result = INI_TEMPLATE.format(
            points_attributes=",".join(self.points),
            lines_attributes=",".join(self.lines),
            multipolygons_attributes=",".join(self.polygons),
        )
        with open(self.output_ini, "wb") as f:
            f.write(result.encode())
        return self.output_ini


class Geopackage(object):
    """
    Parse a OSM file (.osm or .pbf) dumped from overpass query.
    Creates an output GeoPackage file to be used in export pipeline.
    """

    name = "geopackage"
    description = "GeoPackage (OSM Schema)"

    def __init__(
        self,
        input_pbf,
        output_gpkg,
        stage_dir,
        feature_selection,
        aoi_geom: GEOSGeometry,
        tempdir=None,
        per_theme=False,
        progress=None,
        export_task_record_uid=None,
    ):
        """
        Initialize the OSMParser.

        Args:
            osm: the osm file to convert
            sqlite: the location of the sqlite output file.
        """
        self.path = os.path.dirname(os.path.realpath(__file__))
        self.input_pbf = input_pbf
        self.output_gpkg = output_gpkg
        self.stage_dir = stage_dir
        self.feature_selection = feature_selection
        self.aoi_geom = aoi_geom
        self.per_theme = per_theme
        # Supplying an ExportTaskRecord ID allows progress updates
        self.export_task_record_uid = export_task_record_uid

        """
        OGR Command to run.
        OSM_CONFIG_FILE determines which OSM keys should be translated into OGR layer fields.
        See osmconf.ini for details. See gdal config options at http://www.gdal.org/drv_osm.html
        """
        self.ogr_cmd = Template(
            """
            ogr2ogr -f GPKG $gpkg $osm \
            --config OSM_CONFIG_FILE $osmconf \
            --config OGR_INTERLEAVED_READING YES \
            --config OSM_MAX_TMPFILE_SIZE 100 -gt 65536
        """
        )

        # Enable GDAL/OGR exceptions
        gdal.UseExceptions()
        self.srs = osr.SpatialReference()
        self.srs.ImportFromEPSG(4326)  # configurable
        try:
            os.remove(self.output_gpkg)
        except Exception:
            pass

    def run(self, subtask_percentage=100, subtask_start=0, eta=None):
        """
        Create the GeoPackage from the osm data.
        """
        if self.is_complete:
            logger.debug("Skipping Geopackage, file exists")
            return
        keys_points = self.feature_selection.key_union("points")
        keys_lines = self.feature_selection.key_union("lines")
        keys_polygons = self.feature_selection.key_union("polygons")
        osmconf = OSMConfig(self.stage_dir, points=keys_points, lines=keys_lines, polygons=keys_polygons)
        conf = osmconf.create_osm_conf()
        logger.debug(
            f"Creating OSM gpkg using OSM_MAX_TMPFILE_SIZE {settings.OSM_MAX_TMPFILE_SIZE}"
            f"from {self.input_pbf} to {self.output_gpkg}"
        )
        gdalutils.convert(
            input_file=self.input_pbf,
            output_file=self.output_gpkg,
            driver="GPKG",
            boundary=json.loads(self.aoi_geom.geojson),
            config_options=[
                ("OSM_CONFIG_FILE", conf),
                ("OGR_INTERLEAVED_READING", "YES"),
                ("OSM_MAX_TMPFILE_SIZE", settings.OSM_MAX_TMPFILE_SIZE),
            ],
            task_uid=self.export_task_record_uid,
        )
        # Cancel the provider task if the geopackage has no data.
        if not check_content_exists(self.output_gpkg):
            return None

        """
        Create the default osm gpkg schema
        """
        conn = sqlite3.connect(self.output_gpkg)
        conn.enable_load_extension(True)
        cur = conn.cursor()
        cur.execute("select load_extension('mod_spatialite')")
        cur.execute("CREATE TABLE boundary (id INTEGER PRIMARY KEY AUTOINCREMENT NOT NULL, geom GEOMETRY)")
        cur.execute(
            "INSERT INTO boundary (geom) VALUES (GeomFromWKB(?,4326));", (self.aoi_geom.wkb,),
        )

        update_progress(self.export_task_record_uid, 30, subtask_percentage, subtask_start, eta=eta)

        cur.executescript(SPATIAL_SQL)
        self.update_zindexes(cur, self.feature_selection)
        update_progress(self.export_task_record_uid, 42, subtask_percentage, subtask_start, eta=eta)

        # add themes
        create_sqls, index_sqls = self.feature_selection.sqls
        for query in create_sqls:
            logger.debug(query)
            cur.executescript(query)
        update_progress(self.export_task_record_uid, 50, subtask_percentage, subtask_start, eta=eta)

        for query in index_sqls:
            logger.debug(query)
            cur.executescript(query)

        """
        Remove points/lines/multipolygons tables
        """
        cur.execute("DROP TABLE points")
        cur.execute("DROP TABLE lines")
        cur.execute("DROP TABLE multipolygons")

        cur.execute("VACUUM;")

        conn.commit()
        conn.close()

        if self.per_theme:
            # this creates per-theme GPKGs
            for theme in self.feature_selection.themes:
                conn = sqlite3.connect(self.stage_dir + slugify(theme) + ".gpkg")
                conn.enable_load_extension(True)
                cur = conn.cursor()
                cur.execute("attach database ? as 'geopackage'", (self.output_gpkg,))
                cur.execute("create table gpkg_spatial_ref_sys as select * from geopackage.gpkg_spatial_ref_sys")
                cur.execute("create table gpkg_contents as select * from geopackage.gpkg_contents where 0")
                cur.execute(
                    "create table gpkg_geometry_columns as select * from geopackage.gpkg_geometry_columns where 0"
                )
                for geom_type in self.feature_selection.geom_types(theme):
                    for stmt in self.feature_selection.create_sql(theme, geom_type):
                        cur.executescript(stmt)
                cur.execute("VACUUM;")
                conn.commit()
                conn.close()

        update_progress(self.export_task_record_uid, 100, subtask_percentage, subtask_start, eta=eta)
        return self.output_gpkg

    @property
    def is_complete(self):
        return os.path.isfile(self.output_gpkg)

    @property
    def results(self):
        if self.per_theme:
            results_list = []
            for theme in self.feature_selection.themes:
                results_list.append(
                    Artifact([os.path.join(self.stage_dir, slugify(theme)) + ".gpkg"], Geopackage.name, theme=theme,)
                )
            return results_list
        else:
            return [Artifact([self.output_gpkg], Geopackage.name)]

    def update_zindexes(self, cur, feature_selection):
        # arguably, determing Z-index should require all 5 of these OSM keys
        # to construct a consistent z-index.
        for geom_type in ["point", "line", "polygon"]:
            key_union = feature_selection.key_union(geom_type + "s")  # boo
            MAPPING = {"point": "points", "line": "lines", "polygon": "multipolygons"}
            table_name = MAPPING[geom_type]
            if any([x in key_union for x in ["highway", "railway", "layer", "bridge", "tunnel"]]):
                cur.execute("ALTER TABLE {table} ADD COLUMN z_index SMALLINT DEFAULT 0;".format(table=table_name))
                if "highway" in key_union:
                    cur.executescript(
                        """
                        UPDATE {table} SET z_index = 3 WHERE highway IN ('path', 'track', 'footway', 'minor',
                        'road', 'service', 'unclassified', 'residential');
                        UPDATE {table} SET z_index = 4 WHERE highway IN ('tertiary_link', 'tertiary');
                        UPDATE {table} SET z_index = 6 WHERE highway IN ('secondary_link', 'secondary');
                        UPDATE {table} SET z_index = 7 WHERE highway IN ('primary_link', 'primary');
                        UPDATE {table} SET z_index = 8 WHERE highway IN  ('trunk_link', 'trunk');
                        UPDATE {table} SET z_index = 9 WHERE highway IN  ('motorway_link', 'motorway');
                    """.format(
                            table=table_name
                        )
                    )
                if "railway" in key_union:
                    cur.execute(
                        "UPDATE {table} SET z_index = z_index + 5 WHERE railway IS NOT NULL".format(table=table_name)
                    )
                if "layer" in key_union:
                    cur.execute(
                        "UPDATE {table} SET z_index = z_index + 10 * cast(layer AS SMALLINT) WHERE layer IS NOT NULL".format(  # NOQA
                            table=table_name
                        )
                    )
                if "bridge" in key_union:
                    cur.execute(
                        "UPDATE {table} SET z_index = z_index + 10 WHERE bridge IN ('yes', 'true', 1)".format(
                            table=table_name
                        )
                    )
                if "tunnel" in key_union:
                    cur.execute(
                        "UPDATE {table} SET z_index = z_index - 10 WHERE tunnel IN ('yes', 'true', 1)".format(
                            table=table_name
                        )
                    )


def add_geojson_to_geopackage(geojson=None, gpkg=None, layer_name=None, task_uid=None, user_details=None):
    """Uses an ogr2ogr script to upload a geojson file.
        Args:
            geojson: A geojson string.
            gpkg: Database dict from the django settings.
            layer_name: A DB table.
            task_uid: A task uid to update.
        Returns:
            True if the file is successfully uploaded.
    """
    # This is just to make it easier to trace when user_details haven't been sent
    if user_details is None:
        user_details = {"username": "unknown-add_geojson_to_geopackage"}

    if not geojson or not gpkg:
        raise Exception(
            "A valid geojson: {0} was not provided\nor a geopackage: {1} was not accessible.".format(geojson, gpkg)
        )

    geojson_file = os.path.join(
        os.path.dirname(gpkg), "{0}.geojson".format(os.path.splitext(os.path.basename(gpkg))[0]),
    )

    from audit_logging.file_logging import logging_open

    with logging_open(geojson_file, "w", user_details=user_details) as open_file:
        open_file.write(geojson)

    gpkg = gdalutils.convert(
        driver="gpkg",
        input_file=gpkg,
        output_file=geojson_file,
        task_uid=task_uid,
        creation_options=f"-nln {layer_name}",
    )

    return gpkg


def is_alnum(data):
    """
    Used to ensure that only 'safe' data can be used to query or create data.
    >>> is_alnum("test")
    True
    >>> is_alnum("test_2")
    True
    >>> is_alnum(";")
    False
    >>> is_alnum("test 4")
    False
    @param: String of data to be tested.
    @return: if data is only alphanumeric or '_' chars.
    """
    import re

    if re.match(r"[\w:]+$", data):
        return True
    return False


def get_table_count(gpkg, table):
    """
    :param gpkg: Path to geopackage file.
    :param table: A table name to count the rows.
    :return: A count of the rows in a table.
    """
    with sqlite3.connect(gpkg) as conn:
        if is_alnum(table):
            result = conn.execute("SELECT COUNT(*) FROM '{0}';".format(table))
            return result.fetchone()[0]
    return False


def get_table_names(gpkg):
    """
    Gets the list of the feature or tile data table names

    :param gpkg: Path to geopackage file.
    :return: List of user data table names in geopackage.
    """
    with sqlite3.connect(gpkg) as conn:
        result = conn.execute("SELECT table_name FROM gpkg_contents;")
    return [table for (table,) in result]


def get_tile_table_names(gpkg):
    """
    Gets the list of tile table names.

    :param gpkg: Path to geopackage file.
    :return: List of tile user data table names in geopackage.
    """
    with sqlite3.connect(gpkg) as conn:
        result = conn.execute("SELECT table_name FROM gpkg_contents WHERE data_type = 'tiles';")
        return [table for (table,) in result]


def get_table_gpkg_contents_information(gpkg, table_name):
    """

    :param gpkg: Path to geopackage file.
    :param table_name: A table name to look up in gpkg_contents.
    :return: A dict with the column names as the keys.
    """
    with sqlite3.connect(gpkg) as conn:
        result = conn.execute(
            "SELECT table_name, data_type, identifier, description, last_change, min_x, min_y, max_x, max_y, srs_id "
            "FROM gpkg_contents WHERE table_name = '{0}';".format(table_name)
        )
        table_information = result.fetchone()
        return {
            "table_name": table_information[0],
            "data_type": table_information[1],
            "identifier": table_information[2],
            "description": table_information[3],
            "last_change": table_information[4],
            "min_x": table_information[5],
            "min_y": table_information[6],
            "max_x": table_information[7],
            "max_y": table_information[8],
            "srs_id": table_information[9],
        }


def set_gpkg_contents_bounds(gpkg, table_name, bbox):
    """

    :param gpkg: Path to geopackage file.
    :param table_name: A table name to set the bounds.
    :param bbox: An iterable with doubles representing the bounds [w,s,e,n]
    :return: A dict with the column names as the key.
    """
    with sqlite3.connect(gpkg) as conn:
        if not conn.execute(
            "UPDATE gpkg_contents SET min_x = {0}, min_y = {1}, max_x = {2}, max_y = {3} WHERE table_name = '{4}';".format(  # NOQA
                bbox[0], bbox[1], bbox[2], bbox[3], table_name
            )
        ).rowcount:
            logger.error("Unable to set bounds for the table `{0}` in {1}".format(table_name, gpkg))
            raise Exception("Unable to set the bounds in the geopackage.")


def get_table_tile_matrix_information(gpkg, table_name):
    with sqlite3.connect(gpkg) as conn:
        result = conn.execute(
            "SELECT table_name, zoom_level, matrix_width, matrix_height, tile_width, tile_height, pixel_x_size, "
            "pixel_y_size FROM gpkg_tile_matrix WHERE table_name = '{0}' ORDER BY zoom_level;".format(table_name)
        )
        tile_matrix_information = []
        for table_information in result:
            tile_matrix_information += [
                {
                    "table_name": table_information[0],
                    "zoom_level": table_information[1],
                    "matrix_width": table_information[2],
                    "matrix_height": table_information[3],
                    "tile_width": table_information[4],
                    "tile_height": table_information[5],
                    "pixel_x_size": table_information[6],
                    "pixel_y_size": table_information[7],
                }
            ]
    return tile_matrix_information


def get_zoom_levels_table(gpkg, table):
    """
    Inspects the tile user data table for unique zoom levels.
    :param gpkg: Path to geopackage
    :param table: A table name to return the zoom_levels which have data in the user table.
    :return: A list of zoom levels.
    """
    with sqlite3.connect(gpkg) as conn:
        if is_alnum(table):
            result = conn.execute("SELECT DISTINCT zoom_level FROM '{0}';".format(table))
            return [zoom_level for (zoom_level,) in result]
    return False


def remove_empty_zoom_levels(gpkg):
    """
    Inspects geopackage for tile tables, and ensures that the tile matrix lists only levels with data in it.
    :param gpkg: Path to geopackage
    :return: None
    """
    for table in get_tile_table_names(gpkg):
        populated_zoom_levels = get_zoom_levels_table(gpkg, table)
        for zoom_level in get_tile_matrix_table_zoom_levels(gpkg, table):
            if zoom_level not in populated_zoom_levels:
                remove_zoom_level(gpkg, table, zoom_level)


def remove_zoom_level(gpkg, table, zoom_level):
    """
    Removes a specific zoom level, for a table in the gpkg_tile_matrix table.

    :param gpkg: Path to geopackage.
    :param table: Table name in gpkg_tile_matrix.
    :param zoom_level: A specific zoom level to remove from gpkg_tile_matrix.
    :return:
    """
    with sqlite3.connect(gpkg) as conn:
        if is_alnum(table):
            if conn.execute(
                "DELETE FROM gpkg_tile_matrix "
                "WHERE table_name = '{0}' AND zoom_level = '{1}';".format(table, zoom_level)
            ).rowcount:
                return True
        raise Exception("Unable to remove zoom level {0} for {1} from {2}".format(zoom_level, table, gpkg))


def get_tile_matrix_table_zoom_levels(gpkg, table_name):
    """
    Returns the zoom levels listed in the gpkg_tile_matrix for a specific table_name.

    :param gpkg: Path to geopackage file.
    :param table_name: Table to query zoom_levels for in the gpkg_tile_matrix.
    :return: List of zoom levels (i.e. [2,3,4,5]
    """
    with sqlite3.connect(gpkg) as conn:
        if is_alnum(table_name):
            result = conn.execute(
                "SELECT zoom_level " "FROM gpkg_tile_matrix WHERE table_name = '{0}';".format(table_name)
            )
            return [zoom_level for (zoom_level,) in result]
    return False


def check_content_exists(gpkg):
    """
    :param gpkg: Path to geopackage file.
    :return: True if there is a single raster tile or feature is found.
    """
    for table in get_table_names(gpkg):
        if get_table_count(gpkg, table) > 0:
            return True
    return False


def check_zoom_levels(gpkg):
    """
    Checks the zoom levels for the geopackage returns False if ANY gpkg_tile_matrix sets do no match the zoom levels
    of the user data tables.

    :param gpkg: Path to geopackage file.
    :return: True if the zoom levels in the data tables match the zoom levels in the gpkg_tile_matrix_table
    """
    for table in get_table_names(gpkg):
        if not get_tile_matrix_table_zoom_levels(gpkg, table) == get_zoom_levels_table(gpkg, table):
            return False
    return True


def get_table_info(gpkg, table):
    """
    Checks the zoom levels for the geopackage returns False if ANY gpkg_tile_matrix sets do no match the zoom levels
    of the user data tables.

    :param gpkg: Path to geopackage file.
    :return: The type of the first value in  if the zoom levels in the data tables match the zoom levels in the
    gpkg_tile_matrix_table
    """
    with sqlite3.connect(gpkg) as conn:
        logger.debug("PRAGMA table_info({0});".format(table))
        return conn.execute("PRAGMA table_info({0});".format(table))
    return False


def create_table_from_existing(gpkg, old_table, new_table):
    """
    Creates a new gpkg table, from an existing table.  This assumed the original table is from a gpkg and as
    such has a primary key column.

    :param gpkg:
    :param old_table:
    :param new_table:
    :return:
    """
    columns = [("id", "INTEGER PRIMARY KEY AUTOINCREMENT")]
    for (cid, name, type, notnull, dflt_value, pk) in get_table_info(gpkg, old_table):
        if pk:
            columns = [(name, "INTEGER PRIMARY KEY AUTOINCREMENT")]
        else:
            columns += [(name, type)]
    with sqlite3.connect(gpkg) as conn:
        logger.debug(
            "CREATE TABLE {0} ({1});".format(
                new_table, ",".join(["{0} {1}".format(column[0], column[1]) for column in columns]),
            )
        )
        conn.execute(
            "CREATE TABLE {0} ({1});".format(
                new_table, ",".join(["{0} {1}".format(column[0], column[1]) for column in columns]),
            )
        )


def create_metadata_tables(gpkg):
    """
    Creates tables needed to add metadata.

    :param gpkg: A geopackage to create the metadata tables.
    :return:
    """
    create_extension_table(gpkg)
    commands = [
        """
        CREATE TABLE IF NOT EXISTS gpkg_metadata (
          id INTEGER CONSTRAINT m_pk PRIMARY KEY ASC NOT NULL,
          md_scope TEXT NOT NULL DEFAULT 'dataset',
          md_standard_uri TEXT NOT NULL,
          mime_type TEXT NOT NULL DEFAULT 'text/xml',
          metadata TEXT NOT NULL DEFAULT ''
        );
        """,
        """
        CREATE TABLE IF NOT EXISTS gpkg_metadata_reference (
          reference_scope TEXT NOT NULL,
          table_name TEXT,
          column_name TEXT,
          row_id_value INTEGER,
          timestamp DATETIME NOT NULL DEFAULT (strftime('%Y-%m-%dT%H:%M:%fZ','now')),
          md_file_id INTEGER NOT NULL,
          md_parent_id INTEGER,
          CONSTRAINT crmr_mfi_fk FOREIGN KEY (md_file_id) REFERENCES gpkg_metadata(id),
          CONSTRAINT crmr_mpi_fk FOREIGN KEY (md_parent_id) REFERENCES gpkg_metadata(id)
        );
        """,
        """
        INSERT OR IGNORE INTO gpkg_extensions(table_name, column_name, extension_name, definition, scope)
            VALUES (NULL, NULL, "gpkg_metadata", "http://www.geopackage.org/spec/#extension_metadata", "read-write");
        """,
    ]
    with sqlite3.connect(gpkg) as conn:
        for command in commands:
            logger.debug(command)
            conn.execute(command)


def create_extension_table(gpkg):
    """

    :param gpkg: A geopackage to create the gpkg_extensions table.
    :return:
    """
    command = """
CREATE TABLE IF NOT EXISTS gpkg_extensions (
  table_name TEXT,
  column_name TEXT,
  extension_name TEXT NOT NULL,
  definition TEXT NOT NULL,
  scope TEXT NOT NULL,
  CONSTRAINT ge_tce UNIQUE (table_name, column_name, extension_name)
);
"""

    with sqlite3.connect(gpkg) as conn:
        logger.debug(command)
        conn.execute(command)


def add_file_metadata(gpkg, metadata):
    """
    :param gpkg: A geopackage to add metadata.
    :param metadata: The xml metadata to add as a string.
    :return:
    """
    create_metadata_tables(gpkg)

    with sqlite3.connect(gpkg) as conn:
        command = (
            "INSERT OR IGNORE INTO gpkg_metadata (md_scope, md_standard_uri, mime_type, metadata)"
            "VALUES ('dataset', 'http://schemas.opengis.net/iso/19139/20070417/resources/Codelist/"
            "gmxCodelists.xml#MD_ScopeCode', 'text/xml', ?);"
        )
        logger.debug(command)
        conn.execute(command, (metadata,))

        command = """
INSERT OR IGNORE INTO gpkg_metadata_reference (reference_scope, table_name, column_name, row_id_value,
 timestamp, md_file_id, md_parent_id)
VALUES ('geopackage', NULL, NULL, NULL, strftime('%Y-%m-%dT%H:%M:%fZ','now'), 1, null);
                 """
        logger.debug(command)
        conn.execute(command)<|MERGE_RESOLUTION|>--- conflicted
+++ resolved
@@ -6,20 +6,16 @@
 from string import Template
 
 from django.conf import settings
-<<<<<<< HEAD
+from django.contrib.gis.geos import GEOSGeometry
 from django.contrib.gis.geos import Polygon
 from osgeo import gdal, osr
-
+from osgeo import gdal, osr
+
+from eventkit_cloud.feature_selection.feature_selection import slugify
 from eventkit_cloud.feature_selection.feature_selection import slugify
 from eventkit_cloud.tasks.helpers import update_progress
 from eventkit_cloud.tasks.task_process import TaskProcess  # NOQA
-=======
-from django.contrib.gis.geos import GEOSGeometry
-from osgeo import gdal, osr
-
-from eventkit_cloud.feature_selection.feature_selection import slugify
 from eventkit_cloud.tasks.task_process import TaskProcess, update_progress  # NOQA
->>>>>>> 6660efe9
 from eventkit_cloud.utils import gdalutils
 from .artifact import Artifact
 
