import json
import os
from typing import Union

from django.conf import settings

from eventkit_cloud.utils.scaling import Docker, Pcf
from eventkit_cloud.utils.scaling.dummy import Dummy


def get_scale_client():
<<<<<<< HEAD
    if os.getenv("DEBUG_CELERY"):
        return Dummy(), "Dummy"
    elif os.getenv("PCF_SCALING"):
        client = Pcf()
        client.login()
=======
    client: Union[Pcf, Docker]
    if os.getenv("PCF_SCALING"):
        pcf_client = Pcf()
        pcf_client.login()
>>>>>>> f8f1c3c3
        if os.getenv("CELERY_TASK_APP"):
            app_name = os.getenv("CELERY_TASK_APP")
        else:
            app_name = json.loads(os.getenv("VCAP_APPLICATION", "{}")).get("application_name")
        client = pcf_client
    else:
        client = Docker()
        app_name = settings.DOCKER_IMAGE_NAME

    return client, app_name
<|MERGE_RESOLUTION|>--- conflicted
+++ resolved
@@ -1,33 +1,28 @@
-import json
-import os
-from typing import Union
-
-from django.conf import settings
-
-from eventkit_cloud.utils.scaling import Docker, Pcf
-from eventkit_cloud.utils.scaling.dummy import Dummy
-
-
-def get_scale_client():
-<<<<<<< HEAD
-    if os.getenv("DEBUG_CELERY"):
-        return Dummy(), "Dummy"
-    elif os.getenv("PCF_SCALING"):
-        client = Pcf()
-        client.login()
-=======
-    client: Union[Pcf, Docker]
-    if os.getenv("PCF_SCALING"):
-        pcf_client = Pcf()
-        pcf_client.login()
->>>>>>> f8f1c3c3
-        if os.getenv("CELERY_TASK_APP"):
-            app_name = os.getenv("CELERY_TASK_APP")
-        else:
-            app_name = json.loads(os.getenv("VCAP_APPLICATION", "{}")).get("application_name")
-        client = pcf_client
-    else:
-        client = Docker()
-        app_name = settings.DOCKER_IMAGE_NAME
-
-    return client, app_name
+import json
+import os
+from typing import Union
+
+from django.conf import settings
+
+from eventkit_cloud.utils.scaling import Docker, Pcf
+from eventkit_cloud.utils.scaling.dummy import Dummy
+
+
+def get_scale_client():
+
+    client: Union[Pcf, Docker]
+    if os.getenv("DEBUG_CELERY"):
+        return Dummy(), "Dummy"
+    elif os.getenv("PCF_SCALING"):
+        client = Pcf()
+        client.login()
+
+        if os.getenv("CELERY_TASK_APP"):
+            app_name = os.getenv("CELERY_TASK_APP")
+        else:
+            app_name = json.loads(os.getenv("VCAP_APPLICATION", "{}")).get("application_name")
+    else:
+        client = Docker()
+        app_name = settings.DOCKER_IMAGE_NAME
+
+    return client, app_name