from __future__ import absolute_import

from ..utils import auth_requests
from mapproxy.script.conf.app import config_command
from mapproxy.seed.seeder import seed
from mapproxy.seed.config import SeedingConfiguration
from mapproxy.config.loader import ProxyConfiguration, ConfigurationError, validate_references

from mapproxy.config.config import load_config, base_config, load_default_config
from mapproxy.seed import seeder
from mapproxy.seed.util import ProgressLog
from django.conf import settings
import yaml
from django.core.files.temp import NamedTemporaryFile
import logging
from django.db import connections
import requests
from pysqlite2 import dbapi2 as sqlite3
from .geopackage import (get_tile_table_names, get_zoom_levels_table,
                         get_table_tile_matrix_information, set_gpkg_contents_bounds)

logger = logging.getLogger(__name__)


class CustomLogger(ProgressLog):

    def __init__(self, task_uid=None, *args, **kwargs):

        self.task_uid = task_uid
        super(CustomLogger, self).__init__(*args, **kwargs)
        # Log mapproxy status but allow a setting to reduce database writes.
        self.log_step_step = 1
        self.log_step_counter = self.log_step_step

    def log_step(self, progress):
        from ..tasks.export_tasks import update_progress
        if self.task_uid:
            if self.log_step_counter == 0:
                update_progress(self.task_uid, progress=progress.progress * 100)
                self.log_step_counter = self.log_step_step
            self.log_step_counter -= 1
        super(CustomLogger, self).log_step(progress)


class ExternalRasterServiceToGeopackage(object):
    """
    Convert a External service to a geopackage.
    """

    def __init__(self, config=None, gpkgfile=None, bbox=None, service_url=None, layer=None, debug=None, name=None,
                 level_from=None, level_to=None, service_type=None, task_uid=None, selection=None):
        """
        Initialize the ExternalServiceToGeopackage utility.

        Args:
            gpkgfile: where to write the gpkg output
            debug: turn debugging on / off
        """
        self.gpkgfile = gpkgfile
        self.bbox = bbox
        self.service_url = service_url
        self.debug = debug
        self.name = name
        self.level_from = level_from
        self.level_to = level_to
        self.layer = layer
        self.config = config
        self.service_type = service_type
        self.task_uid = task_uid
        self.selection = selection

    def build_config(self):
        pass

    def get_check_config(self):
        """
        Create a MapProxy configuration object and verifies its validity
        """
        if self.config:
            conf_dict = yaml.load(self.config)
        else:
            conf_dict = create_conf_from_url(self.service_url)

        if not conf_dict.get('grids'):
            conf_dict['grids'] = {'geodetic': {'srs': 'EPSG:4326',
                                               'tile_size': [256, 256],
                                               'origin': 'nw'},
                                  'webmercator': {'srs': 'EPSG:3857',
                                                  'tile_size': [256, 256],
                                                  'origin': 'nw'}}

        # If user provides a cache setup then use that and substitute in the geopackage file for the placeholder.
        conf_dict['caches'] = conf_dict.get('caches', {})
        try:
            conf_dict['caches']['cache']['cache']['filename'] = self.gpkgfile
        except KeyError:
            conf_dict['caches']['cache'] = get_cache_template(["{0}_{1}".format(self.layer, self.service_type)],
                                                              [grids for grids in conf_dict.get('grids')],
                                                              self.gpkgfile, table_name=self.layer)

        conf_dict['services'] = ['demo']

        # Prevent the service from failing if source has missing tiles.
        for source in conf_dict.get('sources') or []:
            if 'wmts' in source:
                conf_dict['sources'][source]['transparent'] = True
                # You can set any number of error codes here, and mapproxy will ignore them any time they appear and
                # just skip the tile instead (normally it retries the tile for a very long time before finally erroring
                # out and quitting the job). Putting the string "other" as an additional error code will cause mapproxy
                # to skip tiles with ANY retrieval error. For now, we want to have mapproxy skip 404 tiles, and retry
                # everything else.
                conf_dict['sources'][source]['on_error'] = {404: {"response": "transparent", "cache": False}}

        # disable SSL cert checks
        if getattr(settings, "DISABLE_SSL_VERIFICATION", False):
            conf_dict['globals'] = {'http': {'ssl_no_cert_checks': True}}

        # Add autoconfiguration to base_config
        # default = load_default_config()
        mapproxy_config = load_default_config()
        load_config(mapproxy_config, config_dict=conf_dict)

        # Create a configuration object
        mapproxy_configuration = ProxyConfiguration(mapproxy_config, seed=seed, renderd=None)

        # # As of Mapproxy 1.9.x, datasource files covering a small area cause a bbox error.
        if self.bbox:
            if isclose(self.bbox[0], self.bbox[2], rel_tol=0.001) or isclose(self.bbox[0], self.bbox[2], rel_tol=0.001):
                logger.warn('Using bbox instead of selection, because the area is too small')
                self.selection = None

        seed_dict = get_seed_template(bbox=self.bbox, level_from=self.level_from, level_to=self.level_to,
                                      coverage_file=self.selection)

        # Create a seed configuration object
        seed_configuration = SeedingConfiguration(seed_dict, mapproxy_conf=mapproxy_configuration)

        errors = validate_references(conf_dict)
        if errors:
            logger.error("MapProxy configuration failed.")
            logger.error("Using Configuration:")
            logger.error(conf_dict)
            raise ConfigurationError("MapProxy returned the error - {0}".format(", ".join(errors)))

        return conf_dict, seed_configuration, mapproxy_configuration

    def convert(self,):
        """
        Convert external service to gpkg.
        """

        from ..tasks.task_process import TaskProcess
        from .geopackage import remove_empty_zoom_levels

        conf_dict, seed_configuration, mapproxy_configuration = self.get_check_config()

        logger.info("Beginning seeding to {0}".format(self.gpkgfile))
        try:
            auth_requests.patch_https(self.name)
<<<<<<< HEAD
            auth_requests.patch_mapproxy_opener_cache()
=======
            auth_requests.patch_mapproxy_opener_cache(slug=self.name)
>>>>>>> 328d40be
            check_service(conf_dict, self.name)
            progress_logger = CustomLogger(verbose=True, task_uid=self.task_uid)
            task_process = TaskProcess(task_uid=self.task_uid)
            task_process.start_process(billiard=True, target=seeder.seed,
                                       kwargs={"tasks": seed_configuration.seeds(['seed']),
                                               "concurrency": int(getattr(settings, 'MAPPROXY_CONCURRENCY', 1)),
                                               "progress_logger": progress_logger})
            check_zoom_levels(self.gpkgfile, mapproxy_configuration)
            remove_empty_zoom_levels(self.gpkgfile)
            set_gpkg_contents_bounds(self.gpkgfile, self.layer, self.bbox)
            if task_process.exitcode != 0:
                raise Exception("The Raster Service failed to complete, please contact an administrator.")
        except Exception:
            logger.error("Export failed for url {}.".format(self.service_url))
            raise
        finally:
            connections.close_all()
        return self.gpkgfile


def get_cache_template(sources, grids, geopackage, table_name='tiles'):
    """
    Returns the cache template which is "controlled" settings for the application.

    The intent is to allow the user to configure certain things but impose specific behavior.
    :param sources: A name for the source
    :param grids: specific grid for the data source
    :param geopackage: Location for the geopackage
    :return: The dict template
    """
    return {
        "sources": sources,
        "meta_size": [1, 1],
        "cache": {
            "type": "geopackage",
            "filename": str(geopackage),
            "table_name": table_name or 'None'
        },
        "grids": [grid for grid in grids if grid == 'geodetic'] or grids,
        "format": "mixed",
        "request_format": "image/png"
    }


def get_seed_template(bbox=None, level_from=None, level_to=None, coverage_file=None):
    bbox = bbox or [-180, -89, 180, 89]
    seed_template = {
        'coverages': {
            'geom': {
                'srs': 'EPSG:4326',
            }
        },
        'seeds': {
            'seed': {
                'coverages': ['geom'],
                'refresh_before': {
                    'minutes': 0
                },
                'levels': {
                    'to': level_to or 10,
                    'from': level_from or 0
                },
                'caches': ['cache']
            }
        }
    }

    if coverage_file:
        seed_template['coverages']['geom']['datasource'] = str(coverage_file)
    else:
        seed_template['coverages']['geom']['bbox'] = bbox

    return seed_template


def create_conf_from_url(service_url):
    temp_file = NamedTemporaryFile()
    params = ['--capabilities', service_url, '--output', temp_file.name, '--force']
    config_command(params)

    conf_dict = None
    try:
        conf_dict = yaml.load(temp_file)
    except yaml.YAMLError as exc:
        logger.error(exc)
    return conf_dict


def check_service(conf_dict, provider_name=None):
    """
    Used to verify the state of the service before running the seed task. This is used to prevent an invalid url from
    being seeded.  MapProxy's default behavior is to either cache a blank tile or to retry, that behavior can be altered,
    in the cache settings (i.e. `get_cache_template`).
    :param conf_dict: A MapProxy configuration as a dict.
    :param provider_name: (optional) Provider slug, used for client cert authentication if available
    :return: None if valid, otherwise exception is raised.
    """

    for source in conf_dict.get('sources', []):
        if not conf_dict['sources'][source].get('url'):
            continue
        tile = {'x': '1', 'y': '1', 'z': '1'}
        url = conf_dict['sources'][source].get('url') % tile
        response = auth_requests.get(url, slug=provider_name, verify=False)
        if response.status_code in [401, 403]:
            logger.error("The provider has invalid credentials with status code {0} and the text: \n{1}".format(
                response.status_code, response.text))
            raise Exception("The provider does not have valid credentials.")
        elif response.status_code >= 500:
            logger.error("The provider reported a server error with status code {0} and the text: \n{1}".format(
                response.status_code, response.text))
            raise Exception("The provider reported a server error.")


def isclose(a, b, rel_tol=1e-09, abs_tol=0.0):
    return abs(a - b) <= max(rel_tol * max(abs(a), abs(b)), abs_tol)


def check_zoom_levels(gpkg, mapproxy_configuration):

    try:
        grid = mapproxy_configuration.caches.get('cache').conf.get('grids')[0]
        tile_size = mapproxy_configuration.grids.get(grid).conf.get('tile_size')
        tile_grid = mapproxy_configuration.grids.get(grid).tile_grid()
        for table_name in get_tile_table_names(gpkg):
            actual_zoom_levels = get_zoom_levels_table(gpkg, table_name)
            gpkg_tile_matrix = get_table_tile_matrix_information(gpkg, table_name)
            for actual_zoom_level in actual_zoom_levels:
                if actual_zoom_level not in [level.get('zoom_level') for level in gpkg_tile_matrix]:
                    res = tile_grid.resolution(actual_zoom_level)
                    grid_sizes = tile_grid.grid_sizes[actual_zoom_level]
                    with sqlite3.connect(gpkg) as conn:
                        conn.execute("""
INSERT OR REPLACE INTO gpkg_tile_matrix (table_name, zoom_level, matrix_width, matrix_height, tile_width, tile_height, pixel_x_size, pixel_y_size) 
VALUES(?, ?, ?, ?, ?, ?, ?, ?)""", (table_name, actual_zoom_level, grid_sizes[0], grid_sizes[1], tile_size[0], tile_size[1], res, res))
    except Exception as e:
        logger.error('Problem in check_zoom_levels: {}'.format(e))<|MERGE_RESOLUTION|>--- conflicted
+++ resolved
@@ -157,11 +157,7 @@
         logger.info("Beginning seeding to {0}".format(self.gpkgfile))
         try:
             auth_requests.patch_https(self.name)
-<<<<<<< HEAD
-            auth_requests.patch_mapproxy_opener_cache()
-=======
             auth_requests.patch_mapproxy_opener_cache(slug=self.name)
->>>>>>> 328d40be
             check_service(conf_dict, self.name)
             progress_logger = CustomLogger(verbose=True, task_uid=self.task_uid)
             task_process = TaskProcess(task_uid=self.task_uid)
