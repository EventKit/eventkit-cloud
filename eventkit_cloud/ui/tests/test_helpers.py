# -*- coding: utf-8 -*-
import logging
import os

from django.test import TestCase
from mock import Mock, patch, mock_open

<<<<<<< HEAD
import os
from mock import Mock, patch, mock_open
from ..helpers import cd, file_to_geojson, \
    read_json_file, unzip_file, write_uploaded_file, is_mgrs, is_lat_lon

=======
from eventkit_cloud.ui.helpers import cd, get_style_files, get_file_paths, file_to_geojson, \
    read_json_file, unzip_file, write_uploaded_file, is_mgrs, is_lat_lon, get_last_update, get_osm_last_update, \
    get_metadata_url
>>>>>>> 76f8e47d

logger = logging.getLogger(__name__)


class TestHelpers(TestCase):

    def test_cd(self):
        current_path = os.getcwd()
        parent_path = os.path.dirname(current_path)
        with cd(parent_path):
            self.assertEquals(parent_path, os.getcwd())
        self.assertEquals(current_path, os.getcwd())

    @patch('eventkit_cloud.ui.helpers.os.path.splitext')
    @patch('eventkit_cloud.ui.helpers.shutil.rmtree')
    @patch('eventkit_cloud.ui.helpers.read_json_file')
    @patch('eventkit_cloud.ui.helpers.os.path.exists')
    @patch('eventkit_cloud.ui.helpers.subprocess')
    @patch('eventkit_cloud.ui.helpers.get_meta')
    @patch('eventkit_cloud.ui.helpers.os.listdir')
    @patch('eventkit_cloud.ui.helpers.unzip_file')
    @patch('eventkit_cloud.ui.helpers.write_uploaded_file')
    @patch('eventkit_cloud.ui.helpers.os.mkdir')
    @patch('eventkit_cloud.ui.helpers.uuid4')
    def test_file_to_geojson(self, uid, makedir, write, unzip, listdirs, meta, subproc, exists, reader, rm, split):
        geojson = {'type': 'FeatureCollection', 'other_stuff': {}}
        file = Mock()
        file.name = 'test_file.geojson'
        split.return_value = 'test_file', '.geojson'
        uid.return_value = 12345
        makedir.return_value = True
        write.return_value = True
        unzip.return_value = False
        listdirs.return_value = []
        meta.return_value = {'driver': 'GeoJSON', 'is_raster': False}
        proc = Mock()
        proc.wait = Mock()
        subproc.Popen.return_value = proc
        exists.return_value = True
        reader.return_value = geojson
        with self.settings(
            EXPORT_STAGING_ROOT='/var/lib/stage'
        ):
            # It should run through the entire process for a geojson file and return it
            dir = '/var/lib/stage/12345'
            expected_file_name, expected_file_ext = os.path.splitext(file.name)
            expected_in_path = os.path.join(dir, 'in_{0}{1}'.format(expected_file_name, expected_file_ext))
            expected_out_path = os.path.join(dir, 'out_{0}.geojson'.format(expected_file_name))
            ret = file_to_geojson(file)
            self.assertEquals(ret, geojson)
            makedir.assert_called_once_with(dir)
            write.assert_called_once_with(file, expected_in_path)
            meta.assert_called_once_with(expected_in_path)
            expected_cmd = "ogr2ogr -f geojson {0} {1}".format(expected_out_path, expected_in_path)
            subproc.Popen.assert_called_once_with(expected_cmd, shell=True, executable='/bin/bash')
            rm.assert_called_once_with(dir)


            # It should run through the entire process for a zip shp and return a geojson
            file.name = 'something.zip'
            split.return_value = 'something', '.zip'
            unzip.return_value = True
            expected_file_name, expected_file_ext = os.path.splitext(file.name)
            expected_in_path = os.path.join(dir, 'in_{0}{1}'.format(expected_file_name, expected_file_ext))
            expected_out_path = os.path.join(dir, 'out_{0}.geojson'.format(expected_file_name))
            listdirs.return_value = ['something.shp']
            updated_in_path = os.path.join(dir, 'something.shp')
            updated_cmd = 'ogr2ogr -f geojson {0} {1}'.format(expected_out_path, updated_in_path)
            ret = file_to_geojson(file)
            self.assertEquals(ret, geojson)
            unzip.assert_called_once_with(expected_in_path, dir)
            listdirs.assert_called_with(dir)
            meta.assert_called_with(updated_in_path)
            subproc.Popen.called_with(updated_cmd, shell=True, executable='/bin/bash')

            # It should raise an exception if there is no file extension
            file.name = 'something'
            split.return_value = 'something', ''
            self.assertRaises(Exception, file_to_geojson, file)

            # It should raise an exception if zip does not contain shp
            file.name = 'thing.zip'
            split.return_value = 'thing', '.zip'
            unzip.return_value = True
            listdirs.return_value = ['thing.dbf', 'thing.prj']
            self.assertRaises(Exception, file_to_geojson, file)

            # It should raise an exception if no driver can be found
            file.name = 'test.geojson'
            split.return_value = 'test', '.geojson'
            meta.return_value = {'driver': None, 'is_raster': None}
            self.assertRaises(Exception, file_to_geojson, file)

            # It should raise an exception if input file is not vector
            meta.return_value = {'driver': 'GTiff', 'is_raster': True}
            self.assertRaises(Exception, file_to_geojson, file)

            # It should raise an exception if the subprocess throws one
            meta.return_value = {'driver': 'GeoJSON', 'is_raster': False}
            subproc.Popen.side_effect = Exception('doh!')
            self.assertRaises(Exception, file_to_geojson, file)

            # It should raise and exception if output file does not exist
            subproc.Popen.side_effect = None
            exists.return_value = False
            self.assertRaises(Exception, file_to_geojson, file)

    @patch('eventkit_cloud.ui.helpers.json')
    def test_read_json_file(self, fake_json):
        file_path = '/path/to/file.geojson'
        geojson = {'type': 'FeatureCollection', 'other_stuff': {}}
        fake_json.load.return_value = geojson
        with patch('eventkit_cloud.ui.helpers.open', new_callable=mock_open()) as m:
            ret = read_json_file(file_path)
            self.assertEquals(ret, geojson)
            m.assert_called_once_with(file_path)
            fake_json.load.assert_called_once_with(m.return_value.__enter__.return_value)

            m.side_effect = Exception('Thats not right!')
            self.assertRaises(Exception, read_json_file, file_path)


    @patch('eventkit_cloud.ui.helpers.zipfile')
    def test_unzip_file(self, zipfile):
        mock_zip = Mock()
        mock_zip.extractall = Mock()
        mock_zip.close = Mock()
        zipfile.ZipFile.return_value = mock_zip

        file_path = '/path/to/file.txt'
        directory = '/path/to'

        ret = unzip_file(file_path, directory)
        self.assertTrue(ret)
        zipfile.ZipFile.assert_called_once_with(file_path, 'r')
        mock_zip.extractall.assert_called_once_with(directory)
        mock_zip.close.assert_called_once

        mock_zip.extractall.side_effect = Exception('oh no!')
        self.assertRaises(Exception, unzip_file, file_path, directory)

    def test_write_uploaded_file(self):
        with patch('eventkit_cloud.ui.helpers.open', new_callable=mock_open()) as m:
            test_file = Mock()
            test_file.chunks = Mock(return_value=['1', '2','3','4','5'])
            file_path = '/path/to/file.txt'
            ret = write_uploaded_file(test_file, file_path)
            self.assertTrue(ret)
            m.assert_called_once_with(file_path, 'w+')
            test_file.chunks.assert_called_once
            self.assertEqual(m.return_value.__enter__.return_value.write.call_count, 5)

            m.side_effect = Exception('whoops!')
            self.assertRaises(Exception, write_uploaded_file, test_file, file_path)

    def test_is_mgrs(self):
        valid_spaced = '18S TJ 90000 10000'
        valid_no_space = '18STJ9000010000'
        invalid = '180 TJ S0000 10000'
        self.assertTrue(is_mgrs(valid_spaced))
        self.assertTrue(is_mgrs(valid_no_space))
        self.assertFalse(is_mgrs(invalid))

    def test_is_lat_lon(self):
        valid_1 = '90 180'
        valid_2 = '-45, -120'
        valid_3 = '+67.0890808,129.0980007'
        valid_4 = '38.00 N, 89.088 E'
        invalid_1 = '390, 97.00'
        invalid_2 = '45a -25.00'
        invalid_3 = '-45.0+67.00'
        self.assertTrue(is_lat_lon(valid_1))
        self.assertTrue(is_lat_lon(valid_2))
        self.assertTrue(is_lat_lon(valid_3))
        self.assertTrue(is_lat_lon(valid_4))
        self.assertFalse(is_lat_lon(invalid_1))
        self.assertFalse(is_lat_lon(invalid_2))
        self.assertFalse(is_lat_lon(invalid_3))

        with patch('eventkit_cloud.ui.helpers.float') as float:
            float.side_effect = ValueError
            self.assertFalse(is_lat_lon(valid_1))

        with patch('eventkit_cloud.ui.helpers.math') as math:
            math.isnan.return_value = True
            self.assertFalse(is_lat_lon(valid_3))

<|MERGE_RESOLUTION|>--- conflicted
+++ resolved
@@ -1,21 +1,14 @@
 # -*- coding: utf-8 -*-
 import logging
+
+from django.test import TestCase
+
 import os
 
-from django.test import TestCase
 from mock import Mock, patch, mock_open
-
-<<<<<<< HEAD
-import os
-from mock import Mock, patch, mock_open
-from ..helpers import cd, file_to_geojson, \
+from eventkit_cloud.ui.helpers import cd, file_to_geojson, \
     read_json_file, unzip_file, write_uploaded_file, is_mgrs, is_lat_lon
 
-=======
-from eventkit_cloud.ui.helpers import cd, get_style_files, get_file_paths, file_to_geojson, \
-    read_json_file, unzip_file, write_uploaded_file, is_mgrs, is_lat_lon, get_last_update, get_osm_last_update, \
-    get_metadata_url
->>>>>>> 76f8e47d
 
 logger = logging.getLogger(__name__)
 
