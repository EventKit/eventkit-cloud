--- conflicted
+++ resolved
@@ -4,18 +4,12 @@
 from django.test import TestCase
 
 import os
-<<<<<<< HEAD
 from mock import Mock, patch, mock_open
 from ..helpers import cd, file_to_geojson, \
     read_json_file, unzip_file, write_uploaded_file, is_mgrs, is_lat_lon
 from eventkit_cloud.tasks.helpers import get_file_paths, get_last_update, get_metadata_url, get_osm_last_update
 from eventkit_cloud.tasks import get_style_files, get_human_readable_metadata_document
-=======
-from mock import Mock, patch, mock_open, MagicMock
-from ..helpers import cd, get_style_files, get_file_paths, file_to_geojson, \
-    read_json_file, unzip_file, write_uploaded_file, is_mgrs, is_lat_lon, get_human_readable_metadata_document,\
-    get_last_update, get_osm_last_update, get_metadata_url
->>>>>>> d0cf1378
+
 
 logger = logging.getLogger(__name__)
 
