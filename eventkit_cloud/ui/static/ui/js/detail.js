exports = {}
exports.detail = (function(){
    var map;
    var job_extents_source;

    return {
        init: function(){
            parts = window.location.href.split('/');
            var job_uid = parts[parts.length -2];
            exports.detail.job_uid = job_uid;
            exports.detail.timer = false;
            initMap();
            initPopovers();
            loadJobDetail();
            loadSubmittedRunDetails();
            loadCompletedRunDetails();
            //loadFailedRunDetails();
        },
    }

    /**
     * Initialize the export overview map.
     */
    function initMap(){
        // maxExtent = new OpenLayers.Bounds(-180,-90,180,90).transform("EPSG:4326", "EPSG:3857");
        // var mapOptions = {
        //         displayProjection: new OpenLayers.Projection("EPSG:4326"),
        //         controls: [new OpenLayers.Control.Attribution(),
        //                    new OpenLayers.Control.ScaleLine()],
        //         maxExtent: maxExtent,
        //         scales:[500000,350000,250000,100000,25000,20000,15000,10000,5000,2500,1250],
        //         units: 'm',
        //         sphericalMercator: true,
        //         noWrap: true // don't wrap world extents
        // }
        // map = new OpenLayers.Map('extents', {options: mapOptions});

        var osm = new ol.layer.Tile({
            source: new ol.source.OSM()
        });

        map = new ol.Map({
            target: 'extents',
            layers: [osm],
            view: new ol.View({
                projection: 'EPSG:3857',
                extent: [-20037508.34,-20037508.34, 20037508.34, 20037508.34],
                center: [0, 0],
                zoom: 2,
                minZoom: 2,
                maxZoom: 18,
            })
        });

        // add base layers
        // osm = Layers.OSM
        // osm.options = {layers: "basic", isBaseLayer: true, visibility: true, displayInLayerSwitcher: true};
        // map.addLayer(osm);
        // map.zoomToMaxExtent();

        // job_extents = new OpenLayers.Layer.Vector('extents', {
        //     displayInLayerSwitcher: false,
        //     style: {
        //         strokeWidth: 3.5,
        //         strokeColor: '#D73F3F',
        //         fillColor: 'transparent',
        //         fillOpacity: 0.8,
        //     }
        // });

        // map.addLayer(job_extents);

        job_extents_source = new ol.source.Vector();

        var job_extents = new ol.layer.Vector({
            name: 'extents',
            source: job_extents_source,
            style: new ol.style.Style({
                stroke: new ol.style.Stroke({
                    color: '#D73F3F',
                    width: 3.5
                })
            })
        });
        map.addLayer(job_extents);

        //map.restrictedExtent = map.getExtent();
        return map;
    }

    /**
     * Loads the job details.
     */
    function loadJobDetail(){
        var job_uid = exports.detail.job_uid;
        $.getJSON(Config.JOBS_URL + '/' + job_uid, function(data){
            // keep a reference to the job..
            exports.detail.job = data;
            $('#uid').html(data.uid);
            $('#name').html(data.name);
            $('#description').html(data.description);
            $('#event').html(data.event);
            //Not currently using the regions
            //region = data.region == undefined ? '': data.region.name;
            //if (region != "") {
            //   $('#region').html(region);
            //}
            $('#created_by').html(data.owner);
            var published = data.published ? 'Publicly' : 'Privately';
            $('#published').html(published);
            var created = moment(data.created_at).format('h:mm:ss a, MMMM Do YYYY');
            $('#created').html(created);
            var formats = data.exports;
            for (i = 0; i < formats[0].formats.length; i++){
                $('#formats').append(formats[0].formats[i].name + '<br/>');
            }

            // features
            var model = data.tags.length > 0 ? data.tags[0].data_model : null;

            switch (model){
                case 'HDM':
                    $('#osm-feature-tree').css('display','none');
                    $('#hdm-feature-tree').css('display','block');
                    $('#filelist').css('display', 'none');
                    initHDMFeatureTree(data.tags);
                    break;
                case 'OSM':
                    $('#hdm-feature-tree').css('display','none');
                    $('#osm-feature-tree').css('display','block');
                    $('#filelist').css('display', 'none');
                    initOSMFeatureTree(data.tags);
                    break;
                case 'PRESET':
                    $('#hdm-feature-tree').css('display','none');
                    $('#osm-feature-tree').css('display','none');
                    $('#filelist').css('display', 'block');
                    initPresetList(data.configurations);
                    break;
                default:
                    break;
            }

            // var extent = data.extent;
            // var geojson = new OpenLayers.Format.GeoJSON({
            //         'internalProjection': new OpenLayers.Projection("EPSG:3857"),
            //         'externalProjection': new OpenLayers.Projection("EPSG:4326")
            // });
            // var feature = geojson.read(extent, 'Feature');
            // job_extents.addFeatures(feature);

            var extent = data.extent;
            var geojson = new ol.format.GeoJSON();
            var feature = geojson.readFeature(extent, {
                'featureProjection': "EPSG:3857",
                'dataProjection': "EPSG:4326"
            });
            job_extents_source.addFeature(feature);

            //map.zoomToExtent(job_extents.getDataExtent());
            map.getView().fit(feature.getGeometry().getExtent(), map.getSize());
            // var bounds = feature.geometry.bounds.clone();
            // var area = bounds.transform('EPSG:3857', 'EPSG:4326').toGeometry().getGeodesicArea() / 1000000; // sq km
            // format the area and max bounds for display..
            var area = feature.getGeometry().getArea() / 1000000;
            var area_str = numeral(area).format('0,0');
            $('#extent').html(area_str + ' sq km');
            /*
             * Check for current user.
             * Display delete button if
             * current user matches the owner of the job.
             */
            var user = $('span#user').html();
            if (user === data.owner) {
                $('button#delete').css('display', 'block');
            }
            buildDeleteDialog();
            buildFeatureDialog();

        }).fail(function(jqxhr, textStatus, error) {
            if (jqxhr.status == 404) {
                $('#details-row').css('display', 'none');
                // display error info..
                $('#error-info').css('display', 'block');
            }
        });

        // handle re-run click events..
        $('button#rerun').bind('click', function(e){
            $(this).popover('hide');
            $.ajax({
                cache: false,
                url: Config.RERUN_URL + exports.detail.job_uid,
                success: function(data){
                    // initialize the submitted run panel immediately
                    initSumtittedRunPanel([data]);
                    // then start the check interval..
                    startRunCheckInterval();
                },
                error: function(jqXHR, textStatus, errorThrown){
                    console.log(jqXHR, textStatus, errorThrown);
                    if (jqXHR.status == 500 || jqXHR.status == 400) {
                        window.location.href = Config.CREATE_ERROR_URL;
                    }
                }
            })
        });

        // handle clone event
        $('button#clone').bind('click', function(e){
            window.location.href = '/exports/clone/' + exports.detail.job_uid;
        });
    }

    /**
     * Loads the completed run details.
     *
     * Parameters:
     * expand_first {Object} - whether to expand the first completed run.
     */
    function loadCompletedRunDetails(expand_first){
        var job_uid = exports.detail.job_uid;
        var $runPanel = $('#completed_runs > .panel-group');
        var url = Config.RUNS_URL + '?job_uid=' + job_uid
        $.ajax({
            cache: false,
            url: url,
            dataType: 'json',
            success: function(data){
                $runPanel.empty();
                // hide the submitted run panel
                if (!exports.detail.timer) {
                    $('#submitted_runs > .panel-group').empty();
                    $('#submitted_runs').css('display', 'none');
                }
                $.each(data, function(index, run) {
                    if (run.status == 'SUBMITTED') {
                        return;
                    } // ignore submitted runs
                    var started = moment(run.started_at).format('h:mm:ss a, MMMM Do YYYY');
                    var finished = moment(run.finished_at).format('h:mm:ss a, MMMM Do YYYY');
                    var duration = moment.duration(run.duration).humanize();
                    var status_class = '';
                    switch (run.status) {
                        case 'COMPLETED':
                            status_class = 'alert alert-success';
                            break;
                        case 'INCOMPLETE':
                            status_class = 'alert alert-warning';
                            break;
                        case 'FAILED':
                            status_class = 'alert alert-danger';
                            break;
                        default:
                            break;
                    }
                    var expanded = !exports.detail.timer && index === 0 ? 'in' : '';
                    var context = {
                        'run_uid': run.uid, 'status': run.status, 'user': run.user,
                        'started': started, 'finished': finished,
                        'duration': duration, 'status_class': status_class,
                        'expanded': expanded
                    };
                    var template = run.status == 'COMPLETED' || run.status == 'INCOMPLETE' ? getCompletedRunTemplate() : getFailedRunTemplate();
                    var html = template(context);
                    $runPanel.append(html);
                    // add data provider info
                    $providersDiv = $('div#' + run.uid).find('#providers');
                    var providers = run.provider_tasks;
                    $.each(providers, function (i, provider) {
                        var name = provider.name;
                        $providersDiv.append('<table width="100%"><tr id="' + provider.uid + '"><td><strong>' + name + '</strong></td></tr>');
                        // add task info

                        var taskDiv = '<div><table border=0 class="table table-condensed">';
                        var tasks = provider.tasks;
                        $.each(tasks, function (i, task) {
<<<<<<< HEAD
                            var errors = task.errors;
                            var result = task.result;
                            var status = task.status;
                            var duration = numeral(task.duration).format("HH:mm:ss.SSS");
                            switch (task.name) {
                                case 'KML Export':
                                    if (status === 'SUCCESS') {
                                        taskDiv+=('<tr><td><a href="' + result.url + '">' + gettext('Google Earth (KMZ) File') + '</a></td><td>' + duration + '</td><td>' + result.size + '</td></tr>');
                                    }
                                    break;
                                case 'OSM2PBF':
                                    if (status === 'SUCCESS') {
                                        taskDiv+=('<tr><td><a href="' + result.url + '">' + gettext('OpenStreetMap (PBF) File') + '</a></td><td>' + duration + '</td><td>' + result.size + '</td></tr>');
                                    }
                                    break;
                                case 'Default Shapefile Export':
                                    if (status === 'SUCCESS') {
                                        taskDiv+=('<tr><td><a href="' + result.url + '">' + gettext('ESRI Shapefile (SHP)') + '</a></td><td>' + duration + '</td><td>' + result.size + '</td></tr>');
                                    }
                                    break;
                                case 'SQLITE Export':
                                    if (status === 'SUCCESS') {
                                        taskDiv+=('<tr><td><a href="' + result.url + '">' + gettext('SQlite Database File') + '</a></td><td>' + duration + '</td><td>' + result.size + '</td></tr>');
                                    }
                                    break;
                                case 'Thematic Shapefile Export':
                                    if (status === 'SUCCESS') {
                                        taskDiv+=('<tr><td><a href="' + result.url + '">' + gettext('Thematic ESRI Shapefile (SHP)') + '</a></td><td>' + duration + '</td><td>' + result.size + '</td></tr>');
                                    }
                                    break;
                                case 'Geopackage Export':
                                    if (status === 'SUCCESS') {
                                        taskDiv+=('<tr><td><a href="' + result.url + '">' + gettext('Geopackage Export') + '</a></td><td>' + duration + '</td><td>' + result.size + '</td></tr>');
                                    }
                                    break;
                                case 'Generate Preset':
                                    if (status === 'SUCCESS') {
                                        taskDiv+=('<tr><td><a href="' + result.url + '" target="_blank">' + gettext('Custom JOSM Preset (XML)') + '</a></td><td>' + duration + '</td><td>' + result.size + '</td></tr>');
                                    }
                                    break;
                                case 'WMS Export':
                                    if (status === 'SUCCESS') {
                                        taskDiv+=('<tr><td><a href="' + result.url + '" target="_blank">' + gettext('WMS Export') + '</a></td><td>' + duration + '</td><td>' + result.size + '</td></tr>');
                                    }
                                    break;
                                case 'WMTS Export':
                                    if (status === 'SUCCESS') {
                                        taskDiv+=('<tr><td><a href="' + result.url + '" target="_blank">' + gettext('WMTS Export') + '</a></td><td>' + duration + '</td><td>' + result.size + '</td></tr>');
                                    }
                                    break;
                            }


                            if (errors.length > 0) {
                                $exceptions = $('tr#exceptions-' + run.uid);
                                $exceptions.css('display', 'table-row');
                                $errorsDiv = $runPanel.find('div#' + run.uid).find('#errors').find('table');
                                $errorsDiv.append('<tr><td>' + task.name + '</td><td>' + task.errors[0].exception + '</td></tr>');
=======
                            if (task.name != "OSMConf" && task.name != 'OSMSchema' && task.name != 'OverpassQuery') {
                                var errors = task.errors;
                                var result = task.result;
                                var status = task.status;
                                var duration = numeral(task.duration).format("HH:mm:ss.SSS");
                                var descriptiveName = task.name;
                                //var descriptiveName = 'Name Placeholder';
                                if (status === 'SUCCESS') {
                                    taskDiv += ('<tr><td><a href="' + result.url + '">' + descriptiveName + '</a></td><td>' + duration + '</td><td>' + result.size + '</td></tr>');
                                }

                                if (errors.length > 0) {
                                    $exceptions = $('tr#exceptions-' + run.uid);
                                    $exceptions.css('display', 'table-row');
                                    $errorsDiv = $runPanel.find('div#' + run.uid).find('#errors').find('table');
                                    $errorsDiv.append('<tr><td>' + task.name + '</td><td>' + task.errors[0].exception + '</td></tr>');
                                }
>>>>>>> 0bd1fb73
                            }
                        });
                        taskDiv+=('</table></div>');
                        $(taskDiv).appendTo('#providers');
                        $providersDiv.append('</table>')



                    });


                });
            }
        });
    }

    /**
     * Gets a template for displaying completed run details.
     */
    function getCompletedRunTemplate(context) {
        var html = $('  <div class="panel panel-default"> \
                            <div class="panel-heading" role="tab"> \
                                <h4 class="panel-title"> \
                                    <a role="button" data-toggle="collapse" data-parent="#completed_runs" href="#{{ run_uid }}" \
                                        aria-expanded="true" aria-controls="{{ run_uid }}"> \
                                        {{ finished }} \
                                    </a> \
                                </h4> \
                            </div> \
                            <div id="{{ run_uid }}" class="panel-collapse collapse {{ expanded }}" role="tabpanel"> \
                                <div class="panel-body"> \
                                    <div class="row"> \
                                       <div class="col-md-12"> \
                                           <div class="table-responsive"> \
                                               <table class="table"> \
                                                   <tr><td><strong>' + gettext('Run Id') + ':</strong></td><td><div id="runuid">{{ run_uid }}</div></td></tr> \
                                                   <tr><td><strong>' + gettext('Status') + ':</strong></td><td><div id="status" class="{{ status_class }}" role="alert">{{ status }}</div></td></tr> \
                                                   <tr><td><strong>' + gettext('Run by') + ':</strong></td><td><div id="user" class="{{ user }}">{{ user }}</div></td></tr> \
                                                   <tr><td><strong>' + gettext('Started') + ' :</strong></td><td><div id="started">{{ started }}</div></td></tr> \
                                                   <tr><td><strong>' + gettext('Finished') + ':</strong></td><td><div id="finished">{{ finished }}</div></td></tr> \
                                                   <tr><td><strong>' + gettext('Duration') + ':</strong></td><td><div id="duration">{{ duration }}</div></td></tr> \
                                                   <tr><td><strong>' + gettext('Provider') + ':</strong></td><td> \
                                                        <div id="providers"> \
                                                        </div> \
                                                    </td></tr> \
                                                    <tr id="exceptions-{{ run_uid }}" style="display: none;"><td><strong>' + gettext('Errors') + ':</strong></td><td> \
                                                        <div id="errors"> \
                                                            <table class="table table-condensed" width="100%"> \
                                                            <thead><th>Task</th><th>' + gettext('Error') + '</th></thead> \
                                                            </table> \
                                                        </div> \
                                                    </td></tr> \
                                               </table> \
                                           </div> \
                                       </div> \
                                    </div> \
                                </div> \
                            </div> \
                        </div>').html();
        var template = Handlebars.compile(html);
        return template;
    }

    /**
     * Gets a template for displaying completed run details.
     */
    function getFailedRunTemplate(context) {
        var html = $('  <div class="panel panel-default"> \
                            <div class="panel-heading" role="tab"> \
                                <h4 class="panel-title"> \
                                    <a role="button" data-toggle="collapse" data-parent="#completed_runs" href="#{{ run_uid }}" \
                                        aria-expanded="true" aria-controls="{{ run_uid }}"> \
                                        {{ finished }} \
                                    </a> \
                                </h4> \
                            </div> \
                            <div id="{{ run_uid }}" class="panel-collapse collapse {{ expanded }}" role="tabpanel"> \
                                <div class="panel-body"> \
                                    <div class="row"> \
                                       <div class="col-md-12"> \
                                           <div class="table-responsive"> \
                                               <table class="table"> \
                                                   <tr><td><strong>' + gettext('Run Id') + ':</strong></td><td><div id="runuid">{{ run_uid }}</div></td></tr> \
                                                   <tr><td><strong>' + gettext('Status') + ':</strong></td><td><div id="status" class="{{ status_class }}" role="alert">{{ status }}</div></td></tr> \
                                                   <tr><td><strong>' + gettext('Run by') + ':</strong></td><td><div id="user" class="{{ user }}">{{ user }}</div></td></tr> \
                                                   <tr><td><strong>' + gettext('Started') + ' :</strong></td><td><div id="started">{{ started }}</div></td></tr> \
                                                   <tr><td><strong>' + gettext('Finished') + ':</strong></td><td><div id="finished">{{ finished }}</div></td></tr> \
                                                   <tr><td><strong>' + gettext('Duration') + ':</strong></td><td><div id="duration">{{ duration }}</div></td></tr> \
                                                    <tr id="exceptions-{{ run_uid }}"><td><strong>' + gettext('Errors') + ':</strong></td><td> \
                                                        <div id="errors"> \
                                                            <table class="table table-condensed" width="100%"> \
                                                            <thead><th>Task</th><th>' + gettext('Error') + '</th></thead> \
                                                            </table> \
                                                        </div> \
                                                    </td></tr> \
                                               </table> \
                                           </div> \
                                       </div> \
                                    </div> \
                                </div> \
                            </div> \
                        </div>').html();
        var template = Handlebars.compile(html);
        return template;
    }



    /**
     * Loads the job details.
     * This occurs initially on page load..
     */
    function loadSubmittedRunDetails(){
        var job_uid = exports.detail.job_uid;
        $.ajax({
            cache: false,
            dataType: 'json',
            url: Config.RUNS_URL + '?status=SUBMITTED&job_uid=' + job_uid,
            success: function(data){
                if (data.length > 0) {
                    initSumtittedRunPanel(data);
                    startRunCheckInterval();
                }
            }
        });
    }

    /**
     * Initializes the submitted run panel.
     */
    function initSumtittedRunPanel(data){
        var $runPanel = $('#submitted_runs > .panel-group');
        $runPanel.empty();
        if (data.length > 0) {
            // display the submitted run
            $('#submitted_runs').css('display', 'block');
            // disable the re-run button..
            $('button#rerun').prop('disabled', true);
            $('button#delete').prop('disabled', true);
        }
        else {
            // stop the interval timer..
            clearInterval(exports.detail.timer);
            // hide the submitted run div
            $('#submitted_runs').css('display', 'none');
            // reload the completed runs to show the latest run..
            loadCompletedRunDetails();
            // enable the re-run button..
            $('button#rerun').prop('disabled', false);
            $('button#delete').prop('disabled', false);
            return;
        }
        $.each(data, function(index, run){
            var started = moment(run.started_at).format('h:mm:ss a, MMMM Do YYYY');
            var duration = moment.duration(run.duration).humanize();
            var status_class = run.status === 'SUBMITTED' ? 'alert alert-info' : 'alert alert-warning';
            var expanded = index === 0 ? 'in' : ''; // collapse all for now..
            var context = { 'run_uid': run.uid, 'status': run.status,
                'started': started, 'user': run.user, 'status_class': status_class,
                'expanded': expanded};
            var template = getSubmittedRunTemplate();
            var html = template(context);
            $runPanel.append(html);
            // add data provider info
            $providersDiv = $('div#' + run.uid).find('#providers');
            var providers = run.provider_tasks;
            $.each(providers, function (i, provider) {
                var name = provider.name;
                $providersDiv.append('<table width="100%"><tr id="' + provider.uid + '"><td><strong>' + name + '</strong></td></tr>');
                // add task info

                var taskDiv = '<div><table border=0 class="table table-condensed">';
                var tasks = provider.tasks;
                $.each(tasks, function (i, task) {
                    //not showing OSMConf files
                    if (task.name != "OSMConf") {
                        var result = task.result;
                        var status = task.status;
                        var duration = task.duration ? numeral(task.duration).format("HH:mm:ss.SSS") : ' -- ';
                        var descriptiveName = task.name;
                        //var descriptiveName = 'Name Placeholder';
                        if (status === 'PENDING' || status === 'RUNNING' || status === 'FAILED') {
                            cls = status.toLowerCase();
                            taskDiv+=('<tr class="' + cls + '" id="' + task.uid +'"><td>' + descriptiveName + '</td><td>' + duration + '</td><td> -- </td><td>' + task.status + '</td></tr>');
                        }
                        else {
                            cls = status.toLowerCase();
                            taskDiv+=('<tr class="' + cls + '" id="' + task.uid +'"><td>' + descriptiveName + '</td><td>' + duration + '</td><td>' + result.size + '</td><td>' + task.status + '</td></tr>');
                        }
                    }
                });

                taskDiv+=('</table></div>');
                $(taskDiv).appendTo('#providers');
                $providersDiv.append('</table>')
            });
        });
    }

    /**
     * Gets a template for displaying submitted run details.
     */
    function getSubmittedRunTemplate(context) {
        var html = $('  <div class="panel panel-default"> \
                            <!-- \
                            <div class="panel-heading" role="tab"> \
                                <h4 class="panel-title"> \
                                    <a role="button" data-toggle="collapse" data-parent="#submitted_runs" href="#{{ run_uid }}" \
                                        aria-expanded="true" aria-controls="{{ run_uid }}"> \
                                        {{ finished }} \
                                    </a> \
                                </h4> \
                            </div> \
                            --> \
                            <div id="{{ run_uid }}" class="panel-collapse collapse {{ expanded }}" role="tabpanel"> \
                                <div class="panel-body"> \
                                    <div class="row"> \
                                       <div class="col-md-12"> \
                                           <div class="table-responsive"> \
                                               <table class="table"> \
                                                   <tr><td><strong>' + gettext('Run Id') + ':</strong></td><td><div id="runuid">{{ run_uid }}</div></td></tr> \
                                                   <tr><td><strong>' + gettext('Status') + ':</strong></td><td><div id="status" class="{{ status_class }}" role="alert">{{ status }}</div></td></tr> \
                                                   <tr><td><strong>' + gettext('Started') + ':</strong></td><td><div id="started">{{ started }}</div></td></tr> \
                                                   <tr><td><strong>' + gettext('Run by') + ':</strong></td><td><div id="user">{{ user }}</div></td></tr> \
                                                   <tr><td><strong>' + gettext('Provider') + ':</strong></td><td> \
                                                        <div id="providers"> \
                                                        </div> \
                                                   </td></tr> \
                                               </table> \
                                           </div> \
                                       </div> \
                                   </div> \
                                </div> \
                            </div> \
                        </div>').html();
        var template = Handlebars.compile(html);
        return template;
    }

    /**
     * Updates the submitted run details to show task status.
     *
     * data: the data to update
     */
    function updateSubmittedRunDetails(data){
        if (data.length > 0) {
            var run = data[0];
            var run_uid = run.uid;
            var $runDiv = $('#' + run_uid);
            var providers = run.provider_tasks;
            $.each(providers, function(i, provider){
                var provideruid = provider.uid;
                var name = provider.name;
                var tasks = provider.tasks;
                var $tr = $runDiv.find('table').find('tr#' + provideruid);
                $tr.html('<td>' + name + '</td></tr>');
                $.each(tasks, function(i, task) {
                    if (task.name != "OSMConf") {
                        var uid = task.uid;
                        var result = task.result;
                        var status = task.status;
                        var duration = task.duration ? numeral(task.duration).format("HH:mm:ss.SSS") : ' -- ';
                        var descriptiveName = task.name;
                        //var descriptiveName = 'Name Placeholder';
                        var $tr = $runDiv.find('table').find('tr#' + uid);
                        if (status === 'PENDING' || status === 'RUNNING' || status === 'FAILED') {
                            $tr.removeClass();
                            $tr.addClass(status.toLowerCase());
                            $tr.html('<td>' + descriptiveName + '</td><td> -- </td><td> -- </td><td>' + task.status + '</td>');
                        }
                        else {
                            $tr.removeClass();
                            $tr.addClass(status.toLowerCase());
                            $tr.html('<td>' + descriptiveName + '</td><td>' + duration + '</td><td>' + result.size + '</td><td>' + task.status + '</td>');
                        }

                    }
                });

            });
        }
        else {
            // stop the interval timer..
            clearInterval(exports.detail.timer);
            exports.detail.timer = false;

            // reload the completed runs to show the latest run..
            loadCompletedRunDetails();

            // enable the re-run button..
            $('button#rerun').prop('disabled', false);
            $('button#delete').prop('disabled', false);
        }
    }

    /*
     * Starts an interval timer to periodically
     * report the status of a currently running job.
     */
    function startRunCheckInterval(){
        var job_uid = exports.detail.job_uid;
        /*
         * Collapse the completed run panels before
         * updating the submitted run panel.
         * Only do this once before interval check kicks in.
         */
        if (!exports.detail.timer) {
            $('#completed_runs .panel-collapse').removeClass('in');
        }

        /*
         * Run a check on the submitted job
         * at an interval of 3 seconds.
         */
        exports.detail.timer = setInterval(function(){
            var job_uid = exports.detail.job_uid;
            var url = Config.RUNS_URL + '?job_uid=' +  job_uid + '&status=SUBMITTED&format=json';
            $.ajax({
                url: url,
                dataType: 'json',
                cache: false,
                success: function(data, textStatus, jqXhr){
                    updateSubmittedRunDetails(data);
                }
            });
        }, 3000);
    }

    function buildDeleteDialog(){

        var that = this;
        var options = {
            url: Config.JOBS_URL + '/' + exports.detail.job_uid,
            dataType: 'json',
            beforeSubmit: function(arr, $form, options) {
            },
            success: function(data, status, xhr) {
                if (status == 'nocontent') {
                    $('#details-row').css('display', 'none');
                    // display delete info..
                    $('#delete-info').css('display', 'block');
                }
            },
            error: function(xhr, status, error){
                var json = xhr.responseJSON
                console.log(error);
            },
        }

        var modalOpts = {
            keyboard: true,
            backdrop: 'static',
        }

        $("button#delete").bind('click', function(e){
            // stop form getting posted..
            e.preventDefault();
            $("#deleteExportModal").modal(modalOpts, 'show');
        });

        $("#deleteConfirm").click(function(){
            // post form..
            $('#deleteForm').ajaxSubmit(options);
            $("#deleteExportModal").modal('hide');
        });
    }

    function buildFeatureDialog(){
        var modalOpts = {
            keyboard: true,
            backdrop: 'static',
        }
        $("button#features").bind('click', function(e){
            $("#featuresModal").modal(modalOpts, 'show');
        });
    }

    function initPopovers(){
        $('button#rerun').popover({
            content: gettext("Run the export with the same geographic location and settings"),
            trigger: 'hover',
            delay: {show: 0, hide: 0},
            placement: 'top'
        });
        $('button#clone').popover({
            content: gettext("Clone this export while adjusting the settings"),
            trigger: 'hover',
            delay: {show: 0, hide: 0},
            placement: 'top'
        });
        $('button#features').popover({
            content: gettext("Show the selected features for this export"),
            trigger: 'hover',
            delay: {show: 0, hide: 0},
            placement: 'top'
        });

    }

    // ----- FEATURE SELECTION TREES ----- //

    /*
     * Initialises the HDM feature tree.
     */
    function initHDMFeatureTree(tags){

        $.get(Config.HDM_TAGS_URL, function(data){
            var level_idx = 0;
            var $tree = $('#hdm-feature-tree ul.nav-list');
            if (typeof data == 'object') {
                traverse(data, $tree, level_idx);
            }

            /*
             * Recursively builds the feature tree.
             */
            function traverse(data, $level, level_idx){
                $.each(data, function(k,v){
                    if ($(v).attr('displayName')){
                        var name = $(v).attr('displayName');
                        var tag = $(v).attr('tag');
                        var key = tag.split('=')[0];
                        var val = tag.split('=')[1];
                        var geom = $(v).attr('geom');
                        geom_str = geom.join([separator=',']);
                        var $entry = $('<li class="entry" data-toggle="tooltip" data-placement="right" title="' + key + '=' + val + '"><label><i class="fa fa-square-o fa-fw"></i>' + name + '</label>' +
                            '<div class="checkbox tree-checkbox"><input class="entry" type="checkbox" data-model="HDM" data-geom="' +
                            geom_str + '" data-key="' + key + '" data-val="' + val +'" data-name="' + name + '" disabled/></div>' +
                            '</li>');
                        $level.append($entry);
                    }
                    else {
                        var collapse = level_idx > 0 ? 'collapse' : '';
                        var state = level_idx == 0 ? 'open' : 'closed';
                        var icon = level_idx == 0 ? 'fa-minus-square-o' : 'fa-plus-square-o';
                        var root = level_idx == 0 ? 'root' : '';
                        var $nextLevel = $('<li class="level nav-header ' + state + ' ' + root + '"><label><i class="level fa ' + icon + ' fa-fw"></i>' + k + '</label>' +
                            '<div class="checkbox tree-checkbox"><input class="level" type="checkbox" disabled/></div>');
                        var $nextUL = $('<ul class="nav nav-list sub-level ' + collapse + '">');
                        $nextLevel.append($nextUL);
                        $level.append($nextLevel);
                        level_idx += 1;
                        traverse(v, $nextUL, level_idx);
                    }
                });
            }

            $.each(tags, function(idx, tag){
                var key = tag.key;
                var val = tag.value;
                // check the corresponding input on the tree
                var $input = $('#hdm-feature-tree').find('input[data-key="' + key + '"][data-val="' + val + '"]');
                $input.prop('checked', true);
                $input.prop('disabled', false);
                // check the parent levels
                $.each($input.parentsUntil('#hdm-feature-tree', 'li.level'),
                    function(idx, level){
                        $(level).children('div.tree-checkbox').find('input.level').prop('checked', true);
                        $(level).children('div.tree-checkbox').find('input.level').prop('disabled', false);
                    });
            });

            // toggle level collapse
            $('#hdm-feature-tree li.level > label').bind('click', function(e){
                if ($(this).parent().hasClass('open')) {
                    $(this).parent().removeClass('open').addClass('closed');
                    $(this).find('i.level').removeClass('fa-plus-minus-o').addClass('fa-plus-square-o');
                }
                else {
                    $(this).parent().removeClass('closed').addClass('open');
                    $(this).find('i.level').removeClass('fa-plus-square-o').addClass('fa-minus-square-o');
                }
                $(this).parent().children('ul.sub-level').toggle(150);
            });

            // prevent checkboxes from being deselected
            $('#hdm-feature-tree input[type="checkbox"]').on('click', function(e){
                e.preventDefault();
            });

        });
    }

    /*
     * Initialises the OSM feature tree.
     */
    function initOSMFeatureTree(tags){
        $.get(Config.OSM_TAGS_URL, function(data){
            var level_idx = 0;
            var $tree = $('#osm-feature-tree ul.nav-list');
            if (typeof data == 'object') {
                traverse(data, $tree, level_idx);
            }

            /*
             * Recursively builds the feature tree.
             */
            function traverse(data, $level, level_idx){
                $.each(data, function(k,v){
                    if ($(v).attr('displayName')){
                        var name = $(v).attr('displayName');
                        var tag = $(v).attr('tag');
                        var key = tag.split('=')[0];
                        var val = tag.split('=')[1];
                        var geom = $(v).attr('geom');
                        geom_str = geom.join([separator=',']);
                        var $entry = $('<li class="entry" data-toggle="tooltip" data-placement="right" title="' + key + '=' + val + '"><label><i class="fa fa-square-o fa-fw"></i>' + name + '</label>' +
                            '<div class="checkbox tree-checkbox"><input class="entry" type="checkbox" data-model="OSM" data-geom="' +
                            geom_str + '" data-key="' + key + '" data-val="' + val +'" data-name="' + name + '" disabled/></div>' +
                            '</li>');
                        $level.append($entry);
                    }
                    else {
                        var collapse = level_idx > 0 ? 'collapse' : '';
                        var state = level_idx == 0 ? 'open' : 'closed';
                        var icon = level_idx == 0 ? 'fa-minus-square-o' : 'fa-plus-square-o';
                        var root = level_idx == 0 ? 'root' : '';
                        var $nextLevel = $('<li class="level nav-header ' + state + ' ' + root + '"><label><i class="level fa ' + icon + ' fa-fw"></i>' + k + '</label>' +
                            '<div class="checkbox tree-checkbox"><input class="level" type="checkbox" disabled /></div>');
                        var $nextUL = $('<ul class="nav nav-list sub-level ' + collapse + '">');
                        $nextLevel.append($nextUL);
                        $level.append($nextLevel);
                        level_idx += 1;
                        traverse(v, $nextUL, level_idx);
                    }
                });
            }

            // toggle level collapse
            $('#osm-feature-tree li.level > label').bind('click', function(e){
                if ($(this).parent().hasClass('open')) {
                    $(this).parent().removeClass('open').addClass('closed');
                    $(this).find('i.level').removeClass('fa-plus-minus-o').addClass('fa-plus-square-o');
                }
                else {
                    $(this).parent().removeClass('closed').addClass('open');
                    $(this).find('i.level').removeClass('fa-plus-square-o').addClass('fa-minus-square-o');
                }
                $(this).parent().children('ul.sub-level').toggle(150);
            });

            $.each(tags, function(idx, tag){
                var key = tag.key;
                var val = tag.value;
                // check the corresponding input on the tree
                var $input = $('#osm-feature-tree').find('input[data-key="' + key + '"][data-val="' + val + '"]');
                $input.prop('checked', true);
                $input.prop('disabled', false);
                // check the parent levels
                $.each($input.parentsUntil('#osm-feature-tree', 'li.level'),
                    function(idx, level){
                        $(level).children('div.tree-checkbox').find('input.level').prop('checked', true);
                        $(level).children('div.tree-checkbox').find('input.level').prop('disabled', false);
                    });
            });

            // prevent checkboxes from being deselected
            $('#osm-feature-tree input[type="checkbox"]').on('click', function(e){
                e.preventDefault();
            });
        });
    }

    /*
     * Loads preset details on fetaures modal.
     */
    function initPresetList(configurations){
        var $filelist = $('#filelist');
        if (configurations.length > 0) {
            var config = configurations[0];
            var published = config.published ? gettext('Published') : gettext('Private');
            var created = moment(config.created).format('MMMM Do YYYY');
            var $tr = $('<tr id="' + config.uid + '" data-filename="' + config.filename + '"' +
                'data-type="' + config.config_type + '" data-published="' + config.published + '"' +
                'class="config"><td><i class="fa fa-file" style="margin-top: 0px !important;"></i>&nbsp;&nbsp;<span>' + config.filename + '</span></td>' +
                '<td>' + config.config_type + '</td><td>' + published + '</td><td>' + created + '</td></tr>');
            $filelist.append($tr);
        }
        else {
            // config most likely deleted
            $filelist.css('display','none');
            $('#config-deleted-message').css('display', 'block');
        }
    }

})();


$(document).ready(function() {
    // initialize the app..
    exports.detail.init();
});
<|MERGE_RESOLUTION|>--- conflicted
+++ resolved
@@ -275,66 +275,6 @@
                         var taskDiv = '<div><table border=0 class="table table-condensed">';
                         var tasks = provider.tasks;
                         $.each(tasks, function (i, task) {
-<<<<<<< HEAD
-                            var errors = task.errors;
-                            var result = task.result;
-                            var status = task.status;
-                            var duration = numeral(task.duration).format("HH:mm:ss.SSS");
-                            switch (task.name) {
-                                case 'KML Export':
-                                    if (status === 'SUCCESS') {
-                                        taskDiv+=('<tr><td><a href="' + result.url + '">' + gettext('Google Earth (KMZ) File') + '</a></td><td>' + duration + '</td><td>' + result.size + '</td></tr>');
-                                    }
-                                    break;
-                                case 'OSM2PBF':
-                                    if (status === 'SUCCESS') {
-                                        taskDiv+=('<tr><td><a href="' + result.url + '">' + gettext('OpenStreetMap (PBF) File') + '</a></td><td>' + duration + '</td><td>' + result.size + '</td></tr>');
-                                    }
-                                    break;
-                                case 'Default Shapefile Export':
-                                    if (status === 'SUCCESS') {
-                                        taskDiv+=('<tr><td><a href="' + result.url + '">' + gettext('ESRI Shapefile (SHP)') + '</a></td><td>' + duration + '</td><td>' + result.size + '</td></tr>');
-                                    }
-                                    break;
-                                case 'SQLITE Export':
-                                    if (status === 'SUCCESS') {
-                                        taskDiv+=('<tr><td><a href="' + result.url + '">' + gettext('SQlite Database File') + '</a></td><td>' + duration + '</td><td>' + result.size + '</td></tr>');
-                                    }
-                                    break;
-                                case 'Thematic Shapefile Export':
-                                    if (status === 'SUCCESS') {
-                                        taskDiv+=('<tr><td><a href="' + result.url + '">' + gettext('Thematic ESRI Shapefile (SHP)') + '</a></td><td>' + duration + '</td><td>' + result.size + '</td></tr>');
-                                    }
-                                    break;
-                                case 'Geopackage Export':
-                                    if (status === 'SUCCESS') {
-                                        taskDiv+=('<tr><td><a href="' + result.url + '">' + gettext('Geopackage Export') + '</a></td><td>' + duration + '</td><td>' + result.size + '</td></tr>');
-                                    }
-                                    break;
-                                case 'Generate Preset':
-                                    if (status === 'SUCCESS') {
-                                        taskDiv+=('<tr><td><a href="' + result.url + '" target="_blank">' + gettext('Custom JOSM Preset (XML)') + '</a></td><td>' + duration + '</td><td>' + result.size + '</td></tr>');
-                                    }
-                                    break;
-                                case 'WMS Export':
-                                    if (status === 'SUCCESS') {
-                                        taskDiv+=('<tr><td><a href="' + result.url + '" target="_blank">' + gettext('WMS Export') + '</a></td><td>' + duration + '</td><td>' + result.size + '</td></tr>');
-                                    }
-                                    break;
-                                case 'WMTS Export':
-                                    if (status === 'SUCCESS') {
-                                        taskDiv+=('<tr><td><a href="' + result.url + '" target="_blank">' + gettext('WMTS Export') + '</a></td><td>' + duration + '</td><td>' + result.size + '</td></tr>');
-                                    }
-                                    break;
-                            }
-
-
-                            if (errors.length > 0) {
-                                $exceptions = $('tr#exceptions-' + run.uid);
-                                $exceptions.css('display', 'table-row');
-                                $errorsDiv = $runPanel.find('div#' + run.uid).find('#errors').find('table');
-                                $errorsDiv.append('<tr><td>' + task.name + '</td><td>' + task.errors[0].exception + '</td></tr>');
-=======
                             if (task.name != "OSMConf" && task.name != 'OSMSchema' && task.name != 'OverpassQuery') {
                                 var errors = task.errors;
                                 var result = task.result;
@@ -352,7 +292,6 @@
                                     $errorsDiv = $runPanel.find('div#' + run.uid).find('#errors').find('table');
                                     $errorsDiv.append('<tr><td>' + task.name + '</td><td>' + task.errors[0].exception + '</td></tr>');
                                 }
->>>>>>> 0bd1fb73
                             }
                         });
                         taskDiv+=('</table></div>');
