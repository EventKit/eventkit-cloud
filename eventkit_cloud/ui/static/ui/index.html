<!DOCTYPE HTML>
<html>
  <head>
    <meta charset="utf-8">
<<<<<<< HEAD
    <meta id="meta" name="viewport" content="width=device-width; initial-scale=1.0" />
    <title>React Hello World</title>
    <link rel="stylesheet" href="https://maxcdn.bootstrapcdn.com/bootstrap/latest/css/bootstrap.min.css">
=======
    <title>EventKit</title>
    <meta id="meta" name="viewport" content="width=device-width; initial-scale=1.0" />
    <link rel="stylesheet" href="contrib/bootstrap/css/bootstrap.min.css">
>>>>>>> c9cc9ce8
    <link rel="stylesheet" href="contrib/font-awesome/css/font-awesome.min.css">
    <link rel="stylesheet" href="contrib/openlayers/ol.css">
    <link href="https://fonts.googleapis.com/css?family=Roboto:300,400,500" rel="stylesheet">

    <style>
      .ol-scale-line {
        background: rgba(0,0,0,0);
      }
      .ol-scale-line-inner {
        color: #171515;
        border-bottom-color: black;
        border-left-color: black;
        border-right-color: black;
      }
    </style>
  </head>
  <body>

    <!--
    The recommended approach in React is to use a container
    dive to load your react code into, rather than using `document.body`.

    This can be any element or tag name, just don't use `document.body`
    if you can avoid it.
    -->
    <div id='root'></div>

    <!--
    For ease of use, we are including the React, ReactDOM and Babel CDN
    builds to make getting started as fast as possible.

    In production, you'll want to instead look at using something
    like Gulp, Grunt or WebPack (my personal recommendation)
    to compile JSX into JavaScript. Also, check out:
    http://facebook.github.io/react/docs/tooling-integration.html
    -->
    <script src="build/bundle.js"></script>
    <!--
    <script src="https://fb.me/react-15.0.1.js"></script>
    <script src="https://fb.me/react-dom-15.0.1.js"></script>
    <script src="https://cdnjs.cloudflare.com/ajax/libs/babel-core/5.8.23/browser.min.js"></script>
    -->
    <!--
    This is where you link to your React code. Can be .js or .jsx
    extension, doesn't really matter.
    -->
    <script src="scripts.js" type="text/babel"></script>
  </body>
</html><|MERGE_RESOLUTION|>--- conflicted
+++ resolved
@@ -2,15 +2,9 @@
 <html>
   <head>
     <meta charset="utf-8">
-<<<<<<< HEAD
-    <meta id="meta" name="viewport" content="width=device-width; initial-scale=1.0" />
-    <title>React Hello World</title>
-    <link rel="stylesheet" href="https://maxcdn.bootstrapcdn.com/bootstrap/latest/css/bootstrap.min.css">
-=======
     <title>EventKit</title>
     <meta id="meta" name="viewport" content="width=device-width; initial-scale=1.0" />
     <link rel="stylesheet" href="contrib/bootstrap/css/bootstrap.min.css">
->>>>>>> c9cc9ce8
     <link rel="stylesheet" href="contrib/font-awesome/css/font-awesome.min.css">
     <link rel="stylesheet" href="contrib/openlayers/ol.css">
     <link href="https://fonts.googleapis.com/css?family=Roboto:300,400,500" rel="stylesheet">
