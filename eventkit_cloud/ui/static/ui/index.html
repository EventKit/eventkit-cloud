--- conflicted
+++ resolved
@@ -10,19 +10,12 @@
     <link rel="stylesheet" href="app/styles/openlayers/ol.css">
 
     <style>
-<<<<<<< HEAD
       body {
         background-image: url('./images/ek_topo_pattern.png');
       }
 
       .ol-scale-line {
         background: rgba(0,0,0,0);
-=======
-      .ol-attribution {
-        left: .5em;
-        right: auto;
-        text-align: left;
->>>>>>> eed23842
       }
       .ol-attribution.ol-uncollapsible {
         bottom: 10px;
