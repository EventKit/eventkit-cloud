import axios from 'axios';
import cookie from 'react-cookie';
import types from './actionTypes';

<<<<<<< HEAD
export function getRuns(args = {}) {
=======
export function getRuns(params, geojson, isAuto) {
>>>>>>> 20220e74
    return (dispatch, getState) => {
        const { runsList } = getState();
        // if there is already a request in process we need to cancel it
        // before executing the current request
        if (runsList.fetching && runsList.cancelSource) {
            // if this is not a direct request from the user, dont cancel ongoing requests
            if (isAuto) {
                return null;
            }
            // if this is a direct user action, it is safe to cancel ongoing requests
            runsList.cancelSource.cancel('Request is no longer valid, cancelling');
        }

        const { CancelToken } = axios;
        const source = CancelToken.source();

        dispatch({ type: types.FETCHING_RUNS, cancelSource: source });

        const status = [];
        if (args.status) {
            Object.keys(args.status).forEach((key) => {
                if (args.status[key]) {
                    status.push(key.toUpperCase());
                }
            });
        }

        const providers = (args.providers) ? Object.keys(args.providers) : [];

        const params = {};
        params.page_size = args.pageSize;
        if (args.ordering) {
            params.ordering = args.ordering.includes('featured') ?
            `${args.ordering},-started_at`
            :
            args.ordering;
        } else {
            params.ordering = '-job__featured';
        }
        if (args.ownerFilter) params.user = args.ownerFilter;
        if (args.published) params.published = args.published;
        if (status.length) params.status = status.join(',');
        if (args.minDate) {
            params.min_date = args.minDate.toISOString().substring(0, 10);
        }
        if (args.maxDate) {
            const maxDate = new Date(args.maxDate.getTime());
            maxDate.setDate(maxDate.getDate() + 1);
            params.max_date = maxDate.toISOString().substring(0, 10);
        }
        if (args.search) params.search_term = args.search.slice(0, 1000);
        if (providers.length) params.providers = providers.join(',');

        const url = '/api/runs/filter';
        const csrfmiddlewaretoken = cookie.load('csrftoken');
        const data = args.geojson ? { geojson: JSON.stringify(args.geojson) } : { };

        return axios({
            url,
            method: 'POST',
            data,
            params,
            headers: { 'X-CSRFToken': csrfmiddlewaretoken },
            cancelToken: source.token,
        }).then((response) => {
            let nextPage = false;
            let links = [];

            if (response.headers.link) {
                links = response.headers.link.split(',');
            }
            for (const i in links) {
                if (links[i].includes('rel="next"')) {
                    nextPage = true;
                }
                
            }
            let range = '';
            if (response.headers['content-range']) {
                range = response.headers['content-range'].split('-')[1]; 
            }
            dispatch({ type: types.RECEIVED_RUNS, runs: response.data, nextPage, range });
        }).catch((error) => {
            if (axios.isCancel(error)) {
                console.log(error.message);
            } else {
                dispatch({ type: types.FETCH_RUNS_ERROR, error: error.response.data });
            }
        });
    };
}

export function getFeaturedRuns(args) {
    return (dispatch, getState) => {
        const { featuredRunsList } = getState();
        if (featuredRunsList.fetching && featuredRunsList.cancelSource) {
            // if there is already a request in process we need to cancel it
            // before executing the current request
            featuredRunsList.cancelSource.cancel('Request is no longer valid, cancelling');
        }

        const { CancelToken } = axios;
        const source = CancelToken.source();

        dispatch({ type: types.FETCHING_FEATURED_RUNS, cancelSource: source });

        const params = {};
        params.page_size = args.pageSize;
        params.ordering = 'featured,-started_at';

        const url = '/api/runs/filter';
        const csrfmiddlewaretoken = cookie.load('csrftoken');

        return axios({
            url,
            method: 'POST',
            data: {},
            params,
            headers: { 'X-CSRFToken': csrfmiddlewaretoken },
            cancelToken: source.token,
        }).then((response) => {
            let nextPage = false;
            let links = [];

            if (response.headers.link) {
                links = response.headers.link.split(',');
            }
            for (const i in links) {
                if (links[i].includes('rel="next"')) {
                    nextPage = true;
                }
            }
            let range = '';
            if (response.headers['content-range']) {
                range = response.headers['content-range'].split('-')[1];
            }

            const runs = [];
            for (const run of Object.values(response.data)) {
                if (run.job.featured) {
                    runs.push(run);
                } else {
                    nextPage = false;
                }
            }

            dispatch({ type: types.RECEIVED_FEATURED_RUNS, runs: runs, nextPage, range });
        }).catch((error) => {
            if (axios.isCancel(error)) {
                console.log(error.message);
            } else {
                dispatch({ type: types.FETCH_FEATURED_RUNS_ERROR, error: error.response.data });
            }
        });
    };
}

export function deleteRuns(uid) {
    return (dispatch, getState) => {
        dispatch({ type: types.DELETING_RUN });

        const csrftoken = cookie.load('csrftoken');

        const form_data = new FormData();
        form_data.append('csrfmiddlewaretoken', csrftoken);

        return axios({
            url: `/api/runs/${uid}`,
            method: 'DELETE',
            data: form_data,
            headers: { 'X-CSRFToken': csrftoken },
        }).then(() => {
            dispatch({ type: types.DELETED_RUN });
        }).catch((error) => {
            dispatch({ type: types.DELETE_RUN_ERROR, error: error.response.data });
        });
    };
}

export function setPageOrder(order) {
    return {
        type: types.SET_PAGE_ORDER,
        order: order
    }
}

export function setPageView(view) {
    return {
        type: types.SET_PAGE_VIEW,
        view: view
    }
}<|MERGE_RESOLUTION|>--- conflicted
+++ resolved
@@ -2,18 +2,14 @@
 import cookie from 'react-cookie';
 import types from './actionTypes';
 
-<<<<<<< HEAD
 export function getRuns(args = {}) {
-=======
-export function getRuns(params, geojson, isAuto) {
->>>>>>> 20220e74
     return (dispatch, getState) => {
         const { runsList } = getState();
         // if there is already a request in process we need to cancel it
         // before executing the current request
         if (runsList.fetching && runsList.cancelSource) {
             // if this is not a direct request from the user, dont cancel ongoing requests
-            if (isAuto) {
+            if (args.isAuto) {
                 return null;
             }
             // if this is a direct user action, it is safe to cancel ongoing requests
