--- conflicted
+++ resolved
@@ -30,17 +30,14 @@
     MAKE_STEPPER_INACTIVE: 'MAKE_STEPPER_INACTIVE',
     EXPORT_INFO_DONE: 'EXPORT_INFO_DONE',
     LOAD_JOBS_SUCCESS: 'LOAD_JOBS_SUCCESS',
-<<<<<<< HEAD
-    SUBMITTING_JOB: 'SUBMITTING_JOB',
-    JOB_SUBMITTED_SUCCESS: 'JOB_SUBMITTED_SUCCESS',
-    JOB_SUBMITTED_ERROR: 'JOB_SUBMITTED_ERROR',
-=======
     SET_TOKEN: 'SET_TOKEN',
     CLEAR_TOKEN: 'CLEAR_TOKEN',
     DELETING_RUN: 'DELETING_RUN',
     DELETED_RUN: 'DELETED_RUN',
     DELETE_RUN_ERROR: 'DELETE_RUN_ERROR',
->>>>>>> 2a0d404f
+    SUBMITTING_JOB: 'SUBMITTING_JOB',
+    JOB_SUBMITTED_SUCCESS: 'JOB_SUBMITTED_SUCCESS',
+    JOB_SUBMITTED_ERROR: 'JOB_SUBMITTED_ERROR',
 }
 
 export default types
