import {Config} from '../config';
import types from './actionTypes';
import axios from 'axios'
import cookie from 'react-cookie'
import {browserHistory} from 'react-router';

export const getDatacartDetails = (jobuid) => dispatch => {
    dispatch({
        type: types.GETTING_DATACART_DETAILS
    });

    return axios({
        url: '/api/runs?job_uid='+jobuid,
        method: 'GET',
    }).then((response) => {
        
        // Remove the OpenStreetMap Generic from the tasks until the backend is updated
        let data = {...response.data[0]};
        data.provider_tasks = data.provider_tasks.filter((task) => {
            return task.name != 'OpenStreetMap Data (Generic)'
        });

        dispatch({
<<<<<<< HEAD
            type: types.DATACART_DETAILS_RECEIVED,
            datacartDetails: {
                data: [data]
            }
        });
=======
            type: types.DATACART_DETAILS_RECEIVED, datacartDetails: {data: response.data}});
>>>>>>> e9f68a83

    }).catch((error) => {console.log(error)
        dispatch({
            type: types.DATACART_DETAILS_ERROR, error: error
        });
    });
};

export function setDatacartDetailsReceived() {
    return {
        type: types.DATACART_DETAILS_RECEIVED_FLAG,
        datacartDetailsReceived: true
    }
};

export function deleteRun(uid) {
    return (dispatch) => {

        dispatch({type: types.DELETING_RUN});

        const csrftoken = cookie.load('csrftoken');

        const form_data = new FormData();
        form_data.append('csrfmiddlewaretoken', csrftoken);

        return axios({
            url: '/api/runs/' + uid,
            method: 'DELETE',
            data: form_data,
            headers: {"X-CSRFToken": csrftoken}
        }).then((response) => {
            dispatch({type: types.DELETED_RUN});
        }).catch(error => {
            dispatch({type: types.DELETE_RUN_ERROR, error: error});
        });
    }
};

export const rerunExport = jobuid => dispatch => {
    dispatch({
        type: types.RERUNNING_EXPORT
    });

    const csrfmiddlewaretoken = cookie.load('csrftoken');
    return axios({
        url: '/api/jobs/'+jobuid+'/run',
        method: 'POST',
        contentType: 'application/json; version=1.0',
        headers: {"X-CSRFToken": csrfmiddlewaretoken}
    }).then((response) => {
        dispatch({
            type: types.RERUN_EXPORT_SUCCESS,
            exportReRun: {
                data: response.data
            }
        });
        //browserHistory.push('/exports/')
    }).catch((error) => {console.log(error)
        dispatch({
            type: types.RERUN_EXPORT_ERROR, error: error
        });
    });
}
export function clearReRunInfo() {
    return {
        type: types.CLEAR_RERUN_INFO,
    }
}<|MERGE_RESOLUTION|>--- conflicted
+++ resolved
@@ -21,16 +21,11 @@
         });
 
         dispatch({
-<<<<<<< HEAD
             type: types.DATACART_DETAILS_RECEIVED,
             datacartDetails: {
                 data: [data]
             }
         });
-=======
-            type: types.DATACART_DETAILS_RECEIVED, datacartDetails: {data: response.data}});
->>>>>>> e9f68a83
-
     }).catch((error) => {console.log(error)
         dispatch({
             type: types.DATACART_DETAILS_ERROR, error: error
