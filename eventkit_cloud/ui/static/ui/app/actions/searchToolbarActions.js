import {Config} from '../config'
import actions from './actionTypes'
import fetch from 'isomorphic-fetch'
const isEqual = require('lodash/isEqual');


export function getGeonames(query) {
    return (dispatch) => {
        dispatch({type: "FETCHING_GEONAMES"});
        return fetch(`http:\/\/api.geonames.org/searchJSON?q=${query}&maxRows=${20}&username=${'hotexports'}&style=${'full'}`, {
            method: 'POST',
        }).then(response => {
            return response.json();
        }).then(responseData => {
            let data = responseData.geonames;
            let geonames = []
            for(var i=0;i<data.length;i++) {
                if ((data[i].bbox && !isEqual(data[i].bbox, {})) || (data.lat && data.lng)) {
                    geonames.push(data[i]);
                }
            }
            dispatch({type: "RECEIVED_GEONAMES", geonames: geonames});
        }).catch(error => {
            dispatch({type: "GEONAMES_ERROR", error: error});
        });
    }
}
<<<<<<< HEAD

export function drawSearchBbox(searchBbox) {
    return {
        type: actions.DRAW_SEARCH_BBOX,
        searchBbox: searchBbox,
    }
}

export function clearSearchBbox() {
    return {
        type: actions.CLEAR_SEARCH_BBOX,
    }
}
=======
>>>>>>> faeaf551
<|MERGE_RESOLUTION|>--- conflicted
+++ resolved
@@ -1,5 +1,3 @@
-import {Config} from '../config'
-import actions from './actionTypes'
 import fetch from 'isomorphic-fetch'
 const isEqual = require('lodash/isEqual');
 
@@ -24,20 +22,4 @@
             dispatch({type: "GEONAMES_ERROR", error: error});
         });
     }
-}
-<<<<<<< HEAD
-
-export function drawSearchBbox(searchBbox) {
-    return {
-        type: actions.DRAW_SEARCH_BBOX,
-        searchBbox: searchBbox,
-    }
-}
-
-export function clearSearchBbox() {
-    return {
-        type: actions.CLEAR_SEARCH_BBOX,
-    }
-}
-=======
->>>>>>> faeaf551
+}