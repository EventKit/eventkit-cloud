import { push } from 'react-router-redux';
import axios from 'axios';
import cookie from 'react-cookie';
import actions from './actionTypes';


export function logout() {
    return dispatch => (
        axios('/logout', { method: 'GET' }).then((response) => {
            dispatch({
                type: actions.USER_LOGGED_OUT,
            });
            if (response.data.OAUTH_LOGOUT_URL) {
                window.location.assign(response.data.OAUTH_LOGOUT_URL);
            } else {
                dispatch(push({ pathname: '/login' }));
            }
        }).catch((error) => {
            console.log(error);
        })
    );
}

export function login(data, query) {
    return (dispatch) => {
        const csrftoken = cookie.load('csrftoken');

        dispatch({
            type: actions.USER_LOGGING_IN,
        });

        const form_data = new FormData();
        let method = 'get';
        if (data && (data.username && data.password)) {
            form_data.append('username', data.username);
            form_data.append('password', data.password);
            method = 'post';
        }

        return axios({
            url: '/auth',
            method,
            data: form_data,
            headers: { 'X-CSRFToken': csrftoken },
        }).then((response) => {
            if (response.data) {
                dispatch({
                    type: actions.USER_LOGGED_IN,
                    payload: response.data,
                });
            } else {
                dispatch({
                    type: actions.USER_LOGGED_OUT,
                });
            }
        }).catch(() => {
            dispatch({
                type: actions.USER_LOGGED_OUT,
            });
        });
    };
}

export function patchUser(acceptedLicenses, username) {
    return (dispatch) => {
        const csrftoken = cookie.load('csrftoken');

        dispatch({
            type: actions.PATCHING_USER,
        });

        return axios({
            url: `/api/users/${username}`,
            method: 'PATCH',
            data: { accepted_licenses: acceptedLicenses },
            headers: { 'X-CSRFToken': csrftoken },
        }).then((response) => {
            dispatch({
                type: actions.PATCHED_USER,
                payload: response.data || { ERROR: 'No user response data' },
            });
        }).catch((error) => {
            dispatch({
                type: actions.PATCHING_USER_ERROR,
                error: error.response.data,
            });
        });
    };
}

export function userActive() {
    return dispatch => (
        axios('/user_active', { method: 'GET' }).then((response) => {
            const autoLogoutAt = response.data.auto_logout_at;
            const autoLogoutWarningat = response.data.auto_logout_warning_at;

            dispatch({
                type: actions.USER_ACTIVE,
                payload: {
                    autoLogoutAt: (autoLogoutAt) ? new Date(autoLogoutAt) : null,
                    autoLogoutWarningAt: (autoLogoutWarningat) ?
                        new Date(autoLogoutWarningat) : null,
                },
            });
        }).catch((error) => {
            console.error(error.message);
        })
    );
}

<<<<<<< HEAD
export const viewedJob = (jobUid) => (dispatch) => {
    dispatch({
        type: actions.VIEWED_JOB,
        payload: {
            jobUid: jobUid
        }
    });

    return axios({
        url: '/api/user/activity/jobs?activity=viewed',
        method: 'POST',
        data: {job_uid: jobUid},
        headers: {'X-CSRFToken': cookie.load('csrftoken')}
    }).catch((error) => {
        console.error(error.message);
    });
};

export const getViewedJobs = (args = {}) => (dispatch) => {
    const cancelSource = axios.CancelToken.source();

    dispatch({
        type: actions.FETCHING_VIEWED_JOBS,
        cancelSource: cancelSource,
    });

    const pageSize = args.pageSize || 10;

    return axios({
        url: `/api/user/activity/jobs?activity=viewed&page_size=${pageSize}`,
        method: 'GET',
        cancelToken: cancelSource.token,
    }).then((response) => {
        let nextPage = false;
        let links = [];

        if (response.headers.link) {
            links = response.headers.link.split(',');
        }
        for (const i in links) {
            if (links[i].includes('rel="next"')) {
                nextPage = true;
            }
        }
        let range = '';
        if (response.headers['content-range']) {
            range = response.headers['content-range'].split('-')[1];
        }

        dispatch({
            type: actions.RECEIVED_VIEWED_JOBS,
            payload: response.data,
            nextPage,
            range,
        });
    }).catch((error) => {
        if (axios.isCancel(error)) {
            console.log(error.message);
        } else {
            dispatch({
                type: actions.FETCH_VIEWED_JOBS_ERROR,
                error: error.response.data,
            });
        }
    });
};
=======
export function getUsers(params) {
    return (dispatch, getState) => {
        // get the current user information
        const loggedInUser = getState().user.data.user;

        dispatch({ type: actions.FETCHING_USERS });

        const csrfmiddlewaretoken = cookie.load('csrftoken');

        return axios({
            url: '/api/users',
            params,
            method: 'GET',
            headers: { 'X-CSRFToken': csrfmiddlewaretoken },
        }).then((response) => {
            // filter out the current user from the list
            const users = response.data.filter(user => (user.user.username !== loggedInUser.username));
            dispatch({ type: actions.FETCHED_USERS, users });
        }).catch((error) => {
            dispatch({ type: actions.FETCH_USERS_ERROR, error: error.response.data });
        });
    };
}
>>>>>>> 7238e5e3
<|MERGE_RESOLUTION|>--- conflicted
+++ resolved
@@ -108,74 +108,6 @@
     );
 }
 
-<<<<<<< HEAD
-export const viewedJob = (jobUid) => (dispatch) => {
-    dispatch({
-        type: actions.VIEWED_JOB,
-        payload: {
-            jobUid: jobUid
-        }
-    });
-
-    return axios({
-        url: '/api/user/activity/jobs?activity=viewed',
-        method: 'POST',
-        data: {job_uid: jobUid},
-        headers: {'X-CSRFToken': cookie.load('csrftoken')}
-    }).catch((error) => {
-        console.error(error.message);
-    });
-};
-
-export const getViewedJobs = (args = {}) => (dispatch) => {
-    const cancelSource = axios.CancelToken.source();
-
-    dispatch({
-        type: actions.FETCHING_VIEWED_JOBS,
-        cancelSource: cancelSource,
-    });
-
-    const pageSize = args.pageSize || 10;
-
-    return axios({
-        url: `/api/user/activity/jobs?activity=viewed&page_size=${pageSize}`,
-        method: 'GET',
-        cancelToken: cancelSource.token,
-    }).then((response) => {
-        let nextPage = false;
-        let links = [];
-
-        if (response.headers.link) {
-            links = response.headers.link.split(',');
-        }
-        for (const i in links) {
-            if (links[i].includes('rel="next"')) {
-                nextPage = true;
-            }
-        }
-        let range = '';
-        if (response.headers['content-range']) {
-            range = response.headers['content-range'].split('-')[1];
-        }
-
-        dispatch({
-            type: actions.RECEIVED_VIEWED_JOBS,
-            payload: response.data,
-            nextPage,
-            range,
-        });
-    }).catch((error) => {
-        if (axios.isCancel(error)) {
-            console.log(error.message);
-        } else {
-            dispatch({
-                type: actions.FETCH_VIEWED_JOBS_ERROR,
-                error: error.response.data,
-            });
-        }
-    });
-};
-=======
 export function getUsers(params) {
     return (dispatch, getState) => {
         // get the current user information
@@ -199,4 +131,74 @@
         });
     };
 }
->>>>>>> 7238e5e3
+
+export function viewedJob(jobUid) {
+    return (dispatch) => {
+        dispatch({
+            type: actions.VIEWED_JOB,
+            payload: {
+                jobUid: jobUid
+            }
+        });
+
+        return axios({
+            url: '/api/user/activity/jobs?activity=viewed',
+            method: 'POST',
+            data: {job_uid: jobUid},
+            headers: {'X-CSRFToken': cookie.load('csrftoken')}
+        }).catch((error) => {
+            console.error(error.message);
+        });
+    };
+}
+
+export function getViewedJobs(args = {}) {
+    return (dispatch) => {
+        const cancelSource = axios.CancelToken.source();
+
+        dispatch({
+            type: actions.FETCHING_VIEWED_JOBS,
+            cancelSource: cancelSource,
+        });
+
+        const pageSize = args.pageSize || 10;
+
+        return axios({
+            url: `/api/user/activity/jobs?activity=viewed&page_size=${pageSize}`,
+            method: 'GET',
+            cancelToken: cancelSource.token,
+        }).then((response) => {
+            let nextPage = false;
+            let links = [];
+
+            if (response.headers.link) {
+                links = response.headers.link.split(',');
+            }
+            for (const i in links) {
+                if (links[i].includes('rel="next"')) {
+                    nextPage = true;
+                }
+            }
+            let range = '';
+            if (response.headers['content-range']) {
+                range = response.headers['content-range'].split('-')[1];
+            }
+
+            dispatch({
+                type: actions.RECEIVED_VIEWED_JOBS,
+                payload: response.data,
+                nextPage,
+                range,
+            });
+        }).catch((error) => {
+            if (axios.isCancel(error)) {
+                console.log(error.message);
+            } else {
+                dispatch({
+                    type: actions.FETCH_VIEWED_JOBS_ERROR,
+                    error: error.response.data,
+                });
+            }
+        });
+    }
+}