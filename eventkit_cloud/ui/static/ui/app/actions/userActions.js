import { push } from 'react-router-redux';
import axios from 'axios';
import cookie from 'react-cookie';
import actions from './actionTypes';

export const logout = query => (dispatch) => {
    return axios('/logout', { method: 'GET' }).then(() => {
        dispatch({
            type: actions.USER_LOGGED_OUT,
        });
        if (typeof query === 'undefined') {
            dispatch(push({ pathname: '/login' }));
        }
    }).catch((error) => {
        console.log(error);
    });
};


export const login = (data, query) => (dispatch) => {

    const csrftoken = cookie.load('csrftoken');

    dispatch({
        type: actions.USER_LOGGING_IN,
    });

    const form_data = new FormData();
    let method = 'get';
    if (data && (data.username && data.password)) {
        form_data.append('username', data.username);
        form_data.append('password', data.password);
        method = 'post';
    }

    return axios({
        url: '/auth',
        method,
        data: form_data,
        headers: { 'X-CSRFToken': csrftoken },
    }).then((response) => {
        if (response.data) {
            dispatch({
                type: actions.USER_LOGGED_IN,
                payload: response.data,
            });
        } else {
            dispatch(logout(query));
        }
    }).catch(() => {
        dispatch(logout(query));
    });
};

export const patchUser = (acceptedLicenses, username) => (dispatch) => {
    const csrftoken = cookie.load('csrftoken');
    dispatch({
        type: actions.PATCHING_USER,
    });

    return axios({
        url: `/api/user/${username}`,
        method: 'PATCH',
        data: { accepted_licenses: acceptedLicenses },
        headers: { 'X-CSRFToken': csrftoken },
    }).then((response) => {
        dispatch({
            type: actions.PATCHED_USER,
            payload: response.data || { ERROR: 'No user response data'},
        });
    }).catch((error) => {
        dispatch({
            type: actions.PATCHING_USER_ERROR,
            error,
        });
    });
<<<<<<< HEAD
=======
}

export const userActive = () => (dispatch) => {
    return axios('/user_active', {method: 'GET'}).then((response) => {
        const autoLogoutAt = response.data.auto_logout_at;
        const autoLogoutWarningat = response.data.auto_logout_warning_at;

        dispatch({
            type: actions.USER_ACTIVE,
            payload: {
                autoLogoutAt: (autoLogoutAt) ? new Date(autoLogoutAt) : null,
                autoLogoutWarningAt: (autoLogoutWarningat) ? new Date(autoLogoutWarningat) : null,
            },
        });
    }).catch((error) => {
        console.error(error.message);
    });
>>>>>>> 8d37a670
};<|MERGE_RESOLUTION|>--- conflicted
+++ resolved
@@ -74,8 +74,6 @@
             error,
         });
     });
-<<<<<<< HEAD
-=======
 }
 
 export const userActive = () => (dispatch) => {
@@ -93,5 +91,4 @@
     }).catch((error) => {
         console.error(error.message);
     });
->>>>>>> 8d37a670
 };