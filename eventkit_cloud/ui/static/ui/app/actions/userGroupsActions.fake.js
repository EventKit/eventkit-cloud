--- conflicted
+++ resolved
@@ -15,17 +15,7 @@
             { username: 'U2', name: 'User 2', email: 'user2@email.com', groups: ['id-1', 'id-2', 'id-3', 'id-6', 'id-8', 'id-9', 'id-14', 'id-16', 'id-20'] },
             { username: 'U3', name: 'User 3', email: 'user3@email.com', groups: ['id-1', 'id-2', 'id-4', 'id-7', 'id-9', 'id-11', 'id-13', 'id-17', 'id-20'] },
         ];
-<<<<<<< HEAD
-        const fakeGroups = [];
-        for (let i = 0; i < 21; i++) {
-            fakeGroups.push({
-                name: i == 1 ? `Group ${i} with a really long name that you will need to truncate ya fool` : `Group ${i}`,
-                administrators: i === 18 ? [fakeUsers[1].username] : [fakeUsers[0].username],
-                id: `id-${i}`,
-                members: fakeUsers.filter(user => user.groups.includes(`id-${i}`)).map(user => (user.username)),
-            });
-        }
-=======
+        
         const fakeGroups = [
             {
                 name: 'Group 0',
@@ -134,7 +124,6 @@
                 members: ['JaneD', 'JoeS', 'U1', 'U2', 'U3'],
             },
         ];
->>>>>>> ce93cc3a
 
         const fakeAxios = axios.create();
         const mock = new MockAdapter(fakeAxios, { delayResponse: 3000 });
