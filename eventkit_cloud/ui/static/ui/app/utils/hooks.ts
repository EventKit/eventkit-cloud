--- conflicted
+++ resolved
@@ -1,8 +1,4 @@
-<<<<<<< HEAD
-import {useCallback, useEffect, useReducer, useRef} from "react";
-=======
 import {useCallback, useEffect, useReducer, useRef, useState} from "react";
->>>>>>> 5472087b
 import axios from "axios";
 
 // Convenience function that acts like componentDidMount.
@@ -115,8 +111,6 @@
         }
         return DepsHashers.stringHash(`${size.value}:${time.value}`);
     }
-<<<<<<< HEAD
-=======
 }
 
 export function useProviderIdentity(effect: () => void, providers: Eventkit.Provider[]) {
@@ -138,5 +132,4 @@
         setFlag(flag => !flag);
     }
     return [areProvidersLoading, setProviderLoading];
->>>>>>> 5472087b
 }