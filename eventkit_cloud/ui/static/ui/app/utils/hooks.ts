--- conflicted
+++ resolved
@@ -1,9 +1,5 @@
-<<<<<<< HEAD
-import {useCallback, useEffect, useReducer, useRef} from "react";
+import {useCallback, useEffect, useReducer, useRef, useState} from "react";
 import axios from "axios";
-=======
-import {useEffect, useRef, useState} from "react";
->>>>>>> 853b1c5a
 
 // Convenience function that acts like componentDidMount.
 // useEffect replaces componentDidMount AND componentDidUpdate
@@ -25,7 +21,6 @@
     return ref.current;
 }
 
-<<<<<<< HEAD
 enum ACTIONS {
     FETCHING,
     SUCCESS,
@@ -81,7 +76,7 @@
         }
     }, []);
     return [state, makeRequest];
-=======
+}
 
 export class DepsHashers {
 
@@ -137,5 +132,4 @@
         setFlag(flag => !flag);
     }
     return [areProvidersLoading, setProviderLoading];
->>>>>>> 853b1c5a
 }