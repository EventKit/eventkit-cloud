<<<<<<< HEAD
import {Dispatch, ReducerAction, ReducerState, useCallback, useEffect, useReducer, useRef, useState} from "react";
=======
import {useCallback, useEffect, useReducer, useRef} from "react";
>>>>>>> af135dcf
import axios from "axios";

// Convenience function that acts like componentDidMount.
// useEffect replaces componentDidMount AND componentDidUpdate
// sending an empty array to the second param of useEffect causes it to fire only once, on mount.
// useEffect may return a function that will be called as a cleanup operation.
// cleanup function is used like componentWillUnmount
export const useEffectOnMount = (effect: () => void) => useEffect(effect, []);


// From react docs, custom hook that allows access to the previous state of a value.
// Example usage:
// --- const [count, setCount] = useState(0);
// --- const prevCount = usePrevious(count);
function usePrevious(stateValue) {
    const ref = useRef();
    useEffect(() => {
        ref.current = stateValue;
    });
    return ref.current;
}

enum ACTIONS {
    FETCHING,
    SUCCESS,
    ERROR,
    CLEAR,
}

<<<<<<< HEAD
const initialState = {
    status: null,
    response: {},
};

function submitReducer(state = initialState, { type = undefined, response = undefined } = {}) {
=======
interface RequestState {status: any, response: any}
const initialState = { status: null, response: {} } as RequestState;
function submitReducer(state = initialState, { type = undefined, response = undefined } = {}) : RequestState {
>>>>>>> af135dcf
    switch (type) {
        case ACTIONS.FETCHING:
            return { ...initialState, status: 'fetching' };
        case ACTIONS.SUCCESS:
            return { ...state, status: 'success', response };
        case ACTIONS.ERROR:
            return { ...state, status: 'error', response };
        case ACTIONS.CLEAR:
            return { ...initialState };
        default:
            return state;
    }
}

interface Dispatcher {
    fetching: () => void;
    success: (response) => void;
    error: (response) => void;
<<<<<<< HEAD
}

// Async request hook with more fine grained ability to control the request.
export function useAsyncRequest_Control(): [any, Dispatcher] {
=======
    clear: () => void;
}

// Async request hook with more fine grained ability to control the request.
export function useAsyncRequest_Control(): [RequestState, Dispatcher] {
>>>>>>> af135dcf
    const [state, dispatch] = useReducer(submitReducer, initialState);
    const dispatches = {
        fetching: () => dispatch({ type: ACTIONS.FETCHING }),
        success: (response) => dispatch({ type: ACTIONS.SUCCESS, response }),
        error: (response) => dispatch({ type: ACTIONS.ERROR, response }),
        clear: () => dispatch({ type: ACTIONS.CLEAR }),
    };
    return [state, dispatches]
}

<<<<<<< HEAD
export function useAsyncRequest() {
=======
export function useAsyncRequest(): [RequestState, ((params: any) => Promise<void>)] {
>>>>>>> af135dcf
    const [state, dispatches] = useAsyncRequest_Control();
    const makeRequest = useCallback(async (params: any) => {
        dispatches.fetching();
        try {
            const response = await axios({ ...params });
            dispatches.success(response);
        } catch (e) {
            dispatches.error(e);
        }
    }, []);
    return [state, makeRequest];
<<<<<<< HEAD
}

// Returns a callback function that wraps the passed setter in a debouncer mechanism
// While the timer is off, the setter will be called immediately and trigger a new timer.
// While the timer is on, the value to be set is captured and used at the end of the timer period.
// Subsequent calls during the timer period will replace the captured value to be set, there is no queue.
export function useDebouncedSetter(setter: (value: any) => void, timeout = 1000) {
    const timerActive = useRef(false);
    const valueCapture = useRef(null);
    const setterCapture = useRef(setter);  // Capture the setter value to detect if a new one is passed
    return useCallback(async (value: any) => {
        if (timerActive.current === true) {
            valueCapture.current = value;
        } else {
            setter(value);
            valueCapture.current = value;
            timerActive.current = true;
            setterCapture.current = setter;
            setTimeout(() => {
                timerActive.current = false;
                // If the last captured value is the same as the value when the timeout was started, do nothing
                // If the last captured setter is different from the current setter, do nothing
                // This later case means a new setter was passed invalidating the old one.
                if (valueCapture.current !== value && setterCapture.current === setter) {
                    setter(valueCapture.current);
                }
            }, timeout);
        }
        return () => {
            // Cleanup, set the flag to false, get rid of the last value.
            timerActive.current = false;
            valueCapture.current = null;
        }
    }, [setter, timeout]);
}

export function useDebouncedState(initialValue: any, timeout = 1000) {
    const [ valueState, setValueState ] = useState(initialValue);
    return [ valueState, useDebouncedSetter(setValueState, timeout) ];
=======
>>>>>>> af135dcf
}<|MERGE_RESOLUTION|>--- conflicted
+++ resolved
@@ -1,8 +1,4 @@
-<<<<<<< HEAD
-import {Dispatch, ReducerAction, ReducerState, useCallback, useEffect, useReducer, useRef, useState} from "react";
-=======
-import {useCallback, useEffect, useReducer, useRef} from "react";
->>>>>>> af135dcf
+import {useCallback, useEffect, useReducer, useRef, useState} from "react";
 import axios from "axios";
 
 // Convenience function that acts like componentDidMount.
@@ -32,18 +28,9 @@
     CLEAR,
 }
 
-<<<<<<< HEAD
-const initialState = {
-    status: null,
-    response: {},
-};
-
-function submitReducer(state = initialState, { type = undefined, response = undefined } = {}) {
-=======
 interface RequestState {status: any, response: any}
 const initialState = { status: null, response: {} } as RequestState;
 function submitReducer(state = initialState, { type = undefined, response = undefined } = {}) : RequestState {
->>>>>>> af135dcf
     switch (type) {
         case ACTIONS.FETCHING:
             return { ...initialState, status: 'fetching' };
@@ -62,18 +49,11 @@
     fetching: () => void;
     success: (response) => void;
     error: (response) => void;
-<<<<<<< HEAD
-}
-
-// Async request hook with more fine grained ability to control the request.
-export function useAsyncRequest_Control(): [any, Dispatcher] {
-=======
     clear: () => void;
 }
 
 // Async request hook with more fine grained ability to control the request.
 export function useAsyncRequest_Control(): [RequestState, Dispatcher] {
->>>>>>> af135dcf
     const [state, dispatch] = useReducer(submitReducer, initialState);
     const dispatches = {
         fetching: () => dispatch({ type: ACTIONS.FETCHING }),
@@ -84,23 +64,18 @@
     return [state, dispatches]
 }
 
-<<<<<<< HEAD
-export function useAsyncRequest() {
-=======
 export function useAsyncRequest(): [RequestState, ((params: any) => Promise<void>)] {
->>>>>>> af135dcf
     const [state, dispatches] = useAsyncRequest_Control();
     const makeRequest = useCallback(async (params: any) => {
         dispatches.fetching();
         try {
-            const response = await axios({ ...params });
+            const response = await axios({ ...params }).then();
             dispatches.success(response);
         } catch (e) {
             dispatches.error(e);
         }
     }, []);
     return [state, makeRequest];
-<<<<<<< HEAD
 }
 
 // Returns a callback function that wraps the passed setter in a debouncer mechanism
@@ -140,6 +115,4 @@
 export function useDebouncedState(initialValue: any, timeout = 1000) {
     const [ valueState, setValueState ] = useState(initialValue);
     return [ valueState, useDebouncedSetter(setValueState, timeout) ];
-=======
->>>>>>> af135dcf
-}+}
