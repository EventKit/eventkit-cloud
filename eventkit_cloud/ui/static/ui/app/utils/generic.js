<<<<<<< HEAD
=======
import detector from 'detect-browser';

export function isBrowserValid() {
    const browser = detector.detect();
    const { name } = browser;
    if (name === 'ie') {
        const { version } = browser;
        const majorVersion = version.split('.')[0];
        if (Number(majorVersion) < 10) {
            return false;
        }
    }
    return true;
}

export function userIsDataPackAdmin(user, permissions, groups) {
    const { username } = user;
    if (permissions.members[username] === 'ADMIN') {
        return true;
    }
    const groupPermissions = Object.keys(permissions.groups);
    return groupPermissions.some((groupName) => {
        if (permissions.groups[groupName] === 'ADMIN') {
            const adminGroup = groups.find(g => g.name === groupName);
            if (adminGroup) {
                if (adminGroup.administrators.includes(username)) {
                    return true;
                }
                return false;
            }
        }
        return false;
    });
}

>>>>>>> e5faa318
export function isMgrsString(c) {
    const coord = c.replace(/\s+/g, '');
    const MGRS = /^(\d{1,2})([C-HJ-NP-X])\s*([A-HJ-NP-Z])([A-HJ-NP-V])\s*(\d{1,5}\s*\d{1,5})$/i;
    return MGRS.test(coord);
}

export function isLatLon(c) {
    // Regex for lat and lon respectively
    const lat = /^(\+|-)?(?:90(?:(?:\.0{1,20})?)|(?:[0-9]|[1-8][0-9])(?:(?:\.[0-9]{1,20})?))$/;
    const lon = /^(\+|-)?(?:180(?:(?:\.0{1,20})?)|(?:[0-9]|[1-9][0-9]|1[0-7][0-9])(?:(?:\.[0-9]{1,20})?))$/;

    let coordArray = [];
    const parsedCoordArray = [];

    // Initial separation of numbers
    if (c.indexOf(',') > 0) {
        coordArray = c.split(',');
    } else {
        coordArray = c.split(' ');
    }

    if (coordArray.length > 2) {
        coordArray.forEach((coord) => {
            if (!Number.isNaN(parseFloat(coord))) {
                parsedCoordArray.push(parseFloat(coord));
            }
        });
        coordArray.forEach((coord) => {
            if (!Number.isNaN(parseFloat(coord))) {
                parsedCoordArray.push(parseFloat(coord));
            }
        });
    } else if (!Number.isNaN(parseFloat(coordArray[0]) && !Number.isNaN(parseFloat(coordArray[1])))) {
        coordArray.forEach((coord) => {
            parsedCoordArray.push(parseFloat(coord));
        });
    }

    if (parsedCoordArray.length === 2 && lat.test(parsedCoordArray[0]) && lon.test(parsedCoordArray[1])) {
        return parsedCoordArray;
    }
    return false;
}<|MERGE_RESOLUTION|>--- conflicted
+++ resolved
@@ -1,19 +1,3 @@
-<<<<<<< HEAD
-=======
-import detector from 'detect-browser';
-
-export function isBrowserValid() {
-    const browser = detector.detect();
-    const { name } = browser;
-    if (name === 'ie') {
-        const { version } = browser;
-        const majorVersion = version.split('.')[0];
-        if (Number(majorVersion) < 10) {
-            return false;
-        }
-    }
-    return true;
-}
 
 export function userIsDataPackAdmin(user, permissions, groups) {
     const { username } = user;
@@ -35,7 +19,6 @@
     });
 }
 
->>>>>>> e5faa318
 export function isMgrsString(c) {
     const coord = c.replace(/\s+/g, '');
     const MGRS = /^(\d{1,2})([C-HJ-NP-X])\s*([A-HJ-NP-Z])([A-HJ-NP-V])\s*(\d{1,5}\s*\d{1,5})$/i;
