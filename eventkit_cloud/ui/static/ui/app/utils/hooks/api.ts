--- conflicted
+++ resolved
@@ -29,24 +29,10 @@
         FileStatus.SUCCESS, FileStatus.FAILED];
     static readonly inProgressStates = [FileStatus.PENDING, FileStatus.RUNNING, FileStatus.SUBMITTED];
 
-<<<<<<< HEAD
-    static isFetching(status: string) : boolean {
-        return status === ApiStatuses.hookActions.FETCHING;
-    }
-
-    static isSuccessful(status: string) : boolean {
-        return status === ApiStatuses.hookActions.SUCCESS;
-    }
-
-    static isError(status: string) : boolean {
-        return status === ApiStatuses.hookActions.ERROR;
-    }
-=======
     static readonly isFetching = (status: any) => status === ACTIONS.FETCHING;
     static readonly isSuccess = (status: any) => status === ACTIONS.SUCCESS;
     static readonly isNotFired = (status: any) => status === ACTIONS.NOT_FIRED;
     static readonly isError = (status: any) => status === ACTIONS.ERROR;
->>>>>>> 68d69aa6
 }
 
 interface RequestState {
