--- conflicted
+++ resolved
@@ -48,23 +48,6 @@
 
     render() {
         return (
-<<<<<<< HEAD
-                <OlMapComponent
-                    style={{ height: '100%', width: '100%' }}
-                    divId={this.mapDiv}
-                    minZoom={this.props.minZoom}
-                    maxZoom={this.props.maxZoom}
-                    zoomLevel={this.props.zoom}
-                >
-                    {Object.keys(this.props.geojson).length !== 0 && (
-                        <OlFeatureLayer geojson={this.props.geojson} zIndex={99}>
-                            <ZoomToAoi zoomLevel={this.props.zoom}/>
-                        </OlFeatureLayer>
-                    )}
-                    <OlMouseWheelZoom enabled={false}/>
-                    <OlRasterTileLayer mapLayer={this.state.selectedBaseMap} copyright={this.props.copyright} zIndex={0}/>
-                </OlMapComponent>
-=======
             <OlMapComponent
                 style={{ ...this.style, height: '100%', width: '100%' }}
                 divId={this.mapDiv}
@@ -80,7 +63,6 @@
                 <OlMouseWheelZoom enabled={false}/>
                 <OlRasterTileLayer mapLayer={this.state.selectedBaseMap} copyright={this.props.copyright} zIndex={0}/>
             </OlMapComponent>
->>>>>>> 7cb1e39c
         );
     }
 }