import React, {PropTypes, Component} from 'react'
import {GridList} from 'material-ui/GridList'
import {Card, CardActions, CardHeader, CardMedia, CardTitle, CardText} from 'material-ui/Card'
import DataPackGridItem from './DataPackGridItem';


export class DataPackGrid extends Component {
    constructor(props) {
        super(props);
    }

<<<<<<< HEAD
    componentWillUpdate() {
        const cols = this.getColumns(window.innerWidth);
        if(cols != this.state.cols) {
            this.setState({cols: cols});
        }
    }

    getColumns(screenWidth) {
        if(screenWidth < 768) {
            return 2;
        }
        else if(screenWidth >= 1200) {
=======
    getColumns() {
        if(window.innerWidth <= 800) {
            return 2;
        }
        else if(window.innerWidth > 1200) {
>>>>>>> 2aacee29
            return 4;
        }
        else {
            return 3;
        }
    }

    render() {
        const styles = {
            root: {
                display: 'flex',
                flexWrap: 'wrap',
                justifyContent: 'space-around',
                marginLeft: '10px',
                marginRight: '10px',
                paddingBottom: '10px'
            },
            gridList: {
                border: '1px',
                width: '100%',
                margin: '0px',
                height: 'auto',
            },
        };

        return (
            <div style={styles.root}>
                <GridList
                    cellHeight={'auto'}
                    style={styles.gridList}
<<<<<<< HEAD
                    cols={this.state.cols}
                    padding={window.innerWidth >= 768 ? 7: 2}
=======
                    cols={this.getColumns()}
                    padding={1}
>>>>>>> 2aacee29
                >
                    {this.props.runs.map((run) => (
                        <DataPackGridItem 
                            run={run} 
                            user={this.props.user} 
                            key={run.uid}
                            onRunDelete={this.props.onRunDelete}/>
                    ))}
                </GridList>
            </div>
        )
    }
}

DataPackGrid.propTypes = {
    runs: PropTypes.array.isRequired,
    user: PropTypes.object.isRequired,
    onRunDelete: PropTypes.func.isRequired,
};

export default DataPackGrid;<|MERGE_RESOLUTION|>--- conflicted
+++ resolved
@@ -9,26 +9,11 @@
         super(props);
     }
 
-<<<<<<< HEAD
-    componentWillUpdate() {
-        const cols = this.getColumns(window.innerWidth);
-        if(cols != this.state.cols) {
-            this.setState({cols: cols});
-        }
-    }
-
-    getColumns(screenWidth) {
-        if(screenWidth < 768) {
-            return 2;
-        }
-        else if(screenWidth >= 1200) {
-=======
     getColumns() {
         if(window.innerWidth <= 800) {
             return 2;
         }
         else if(window.innerWidth > 1200) {
->>>>>>> 2aacee29
             return 4;
         }
         else {
@@ -59,13 +44,8 @@
                 <GridList
                     cellHeight={'auto'}
                     style={styles.gridList}
-<<<<<<< HEAD
-                    cols={this.state.cols}
                     padding={window.innerWidth >= 768 ? 7: 2}
-=======
                     cols={this.getColumns()}
-                    padding={1}
->>>>>>> 2aacee29
                 >
                     {this.props.runs.map((run) => (
                         <DataPackGridItem 
