--- conflicted
+++ resolved
@@ -59,10 +59,7 @@
                                 key={run.uid}
                                 onRunDelete={this.props.onRunDelete}
                                 providers={this.props.providers}
-<<<<<<< HEAD
                                 openShare={this.props.openShare}
-=======
->>>>>>> 996b0668
                             />
                         ))}
                     </GridList>
@@ -89,10 +86,7 @@
     handleLoadMore: PropTypes.func.isRequired,
     loadLessDisabled: PropTypes.bool.isRequired,
     loadMoreDisabled: PropTypes.bool.isRequired,
-<<<<<<< HEAD
     openShare: PropTypes.func.isRequired,
-=======
->>>>>>> 996b0668
 };
 
 export default DataPackGrid;