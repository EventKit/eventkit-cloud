--- conflicted
+++ resolved
@@ -41,25 +41,6 @@
         };
 
         return ( 
-<<<<<<< HEAD
-            <div style={styles.root}>
-                <GridList
-                    cellHeight={'auto'}
-                    style={styles.gridList}
-                    padding={window.innerWidth >= 768 ? 7: 2}
-                    cols={this.getColumns()}
-                >
-                    {this.props.runs.map((run) => (
-                        <DataPackGridItem 
-                            run={run} 
-                            user={this.props.user} 
-                            key={run.uid}
-                            onRunDelete={this.props.onRunDelete}
-                            providers={this.props.providers}/>
-                    ))}
-                </GridList>
-            </div>
-=======
             <CustomScrollbar style={{height: window.innerHeight - 236, width: '100%'}}>
                 <div style={styles.root}>
                     <GridList
@@ -69,11 +50,12 @@
                         cols={this.getColumns()}
                     >
                         {this.props.runs.map((run) => (
-                            <DataPackGridItem 
-                                run={run} 
-                                user={this.props.user} 
+                            <DataPackGridItem
+                                run={run}
+                                user={this.props.user}
                                 key={run.uid}
-                                onRunDelete={this.props.onRunDelete}/>
+                                onRunDelete={this.props.onRunDelete}
+                                providers={this.props.providers}/>
                         ))}
                     </GridList>
                 </div>
@@ -85,7 +67,6 @@
                     loadMoreDisabled={this.props.loadMoreDisabled}
                 />
             </CustomScrollbar>
->>>>>>> 378f7a8d
         )
     }
 }
@@ -94,15 +75,12 @@
     runs: PropTypes.array.isRequired,
     user: PropTypes.object.isRequired,
     onRunDelete: PropTypes.func.isRequired,
-<<<<<<< HEAD
     providers: PropTypes.array.isRequired,
-=======
     range: PropTypes.string.isRequired,
     handleLoadLess: PropTypes.func.isRequired,
     handleLoadMore: PropTypes.func.isRequired,
     loadLessDisabled: PropTypes.bool.isRequired,
     loadMoreDisabled: PropTypes.bool.isRequired
->>>>>>> 378f7a8d
 };
 
 export default DataPackGrid;