--- conflicted
+++ resolved
@@ -21,11 +21,7 @@
     // If it is a 'reversed' order the arrow should be up, otherwise it should be down
     getIcon(order) {
         const style = { verticalAlign: 'middle', marginBottom: '2px', fill: '#4498c0' };
-<<<<<<< HEAD
         const icon = this.props.order === order ?
-=======
-        const icon = this.props.order == order ?
->>>>>>> f321edb7
             <NavigationArrowDropUp className="qa-DataPackList-NavigationArrowDropUp" style={style} />
             :
             <NavigationArrowDropDown className="qa-DataPackList-NavigationArrowDropDown" style={style} />;
@@ -34,23 +30,6 @@
 
     getHeaderStyle(isActive) {
         return isActive ? { color: '#000', fontWeight: 'bold' } : { color: 'inherit' };
-<<<<<<< HEAD
-    }
-
-    isSameOrderType(unknown, known) {
-        return unknown.replace(/-/, '') === known.replace(/-/, '');
-    }
-
-    handleOrder(order) {
-        let newOrder = '';
-        if (this.isSameOrderType(this.props.order, order)) {
-            newOrder = this.props.order.charAt(0) === '-' ? this.props.order.substring(1) : '-' + this.props.order;
-        } else {
-            newOrder = order;
-        }
-        this.props.onSort(newOrder);
-=======
->>>>>>> f321edb7
     }
 
     isSameOrderType(unknown, known) {
@@ -66,6 +45,7 @@
         }
         this.props.onSort(newOrder);
     }
+
     render() {
         const spacing = window.innerWidth > 575 ? '10px' : '2px';
         const styles = {
@@ -128,7 +108,6 @@
             },
         };
 
-<<<<<<< HEAD
         const load = (
             <LoadButtons
                 range={this.props.range}
@@ -138,15 +117,6 @@
                 loadMoreDisabled={this.props.loadMoreDisabled}
             />
         );
-=======
-        const load = (<LoadButtons
-            range={this.props.range}
-            handleLoadLess={this.props.handleLoadLess}
-            handleLoadMore={this.props.handleLoadMore}
-            loadLessDisabled={this.props.loadLessDisabled}
-            loadMoreDisabled={this.props.loadMoreDisabled}
-        />);
->>>>>>> f321edb7
 
         if (window.innerWidth < 768) {
             return (
@@ -159,7 +129,6 @@
                             padding={0}
                             style={{ width: '100%', minWidth: '360px' }}
                         >
-<<<<<<< HEAD
                             {this.props.runs.map((run) => {
                                 const admin = userIsDataPackAdmin(this.props.user.data.user, run.job.permissions, this.props.groups);
                                 return (
@@ -174,127 +143,76 @@
                                     />
                                 );
                             })}
-=======
-                            {this.props.runs.map(run => (
-                                <DataPackListItem
-                                    run={run}
-                                    user={this.props.user}
-                                    key={run.uid}
-                                    onRunDelete={this.props.onRunDelete}
-                                    providers={this.props.providers}
-                                />
-                            ))}
->>>>>>> f321edb7
                         </GridList>
                     </div>
                     {load}
                 </CustomScrollbar>
             );
         }
-<<<<<<< HEAD
-=======
-
->>>>>>> f321edb7
+        
         return (
             <div>
                 <div style={styles.root}>
                     <Table className="qa-DataPackList-Table-list">
-<<<<<<< HEAD
                         <TableHeader
                             className="qa-DataPackList-TableHeader"
                             displaySelectAll={false}
                             adjustForCheckbox={false}
                             style={{ height: '50px' }}
                         >
-=======
-                        <TableHeader className="qa-DataPackList-TableHeader" displaySelectAll={false} adjustForCheckbox={false} style={{ height: '50px' }}>
->>>>>>> f321edb7
                             <TableRow className="qa-DataPackList-TableRow" style={styles.tableRow}>
                                 <TableHeaderColumn
                                     className="qa-DataPackList-TableHeaderColumn-name"
                                     style={styles.nameColumn}
                                 >
-<<<<<<< HEAD
-                                    <div onClick={() => {this.handleOrder('job__name')}} style={styles.clickable}>
-=======
                                     <div onClick={() => { this.handleOrder('job__name'); }} style={styles.clickable}>
->>>>>>> f321edb7
                                         <span style={this.getHeaderStyle(this.isSameOrderType(this.props.order, 'job__name'))}>Name</span>
                                         {this.getIcon('-job__name')}
                                     </div>
                                 </TableHeaderColumn>
                                 <TableHeaderColumn className="qa-DataPackList-TableHeaderColumn-event" style={styles.eventColumn}>
-<<<<<<< HEAD
-                                    <div onClick={() => {this.handleOrder('job__event')}} style={styles.clickable}>
-=======
                                     <div onClick={() => { this.handleOrder('job__event'); }} style={styles.clickable}>
->>>>>>> f321edb7
                                         <span style={this.getHeaderStyle(this.isSameOrderType(this.props.order, 'job__event'))}>Event</span>
                                         {this.getIcon('-job__event')}
                                     </div>
                                 </TableHeaderColumn>
                                 <TableHeaderColumn className="qa-DataPackList-TableHeaderColumn-date" style={styles.dateColumn}>
-<<<<<<< HEAD
-                                    <div onClick={() => {this.handleOrder('-started_at')}} style={styles.clickable}>
-=======
                                     <div onClick={() => { this.handleOrder('-started_at'); }} style={styles.clickable}>
->>>>>>> f321edb7
                                         <span style={this.getHeaderStyle(this.isSameOrderType(this.props.order, 'started_at'))}>Date Added</span>
                                         {this.getIcon('started_at')}
                                     </div>
                                 </TableHeaderColumn>
                                 <TableHeaderColumn className="qa-DataPackList-TableHeaderColumn-status" style={styles.statusColumn}>
-<<<<<<< HEAD
-                                    <div onClick={() => {this.handleOrder('status')}} style={styles.clickable}>
-=======
                                     <div onClick={() => { this.handleOrder('status'); }} style={styles.clickable}>
->>>>>>> f321edb7
                                         <span style={this.getHeaderStyle(this.isSameOrderType(this.props.order, 'status'))}>Status</span>
                                         {this.getIcon('-status')}
                                     </div>
                                 </TableHeaderColumn>
                                 <TableHeaderColumn className="qa-DataPackList-TableHeaderColumn-permission" style={styles.permissionsColumn}>
-<<<<<<< HEAD
-                                    <div onClick={() => {this.handleOrder('job__published')}} style={styles.clickable}>
-=======
                                     <div onClick={() => { this.handleOrder('job__published'); }} style={styles.clickable}>
->>>>>>> f321edb7
                                         <span style={this.getHeaderStyle(this.isSameOrderType(this.props.order, 'job__published'))}>Permissions</span>
                                         {this.getIcon('-job__published')}
                                     </div>
                                 </TableHeaderColumn>
                                 <TableHeaderColumn className="qa-DataPackList-TableHeaderColumn-owner" style={styles.ownerColumn}>
-<<<<<<< HEAD
-                                    <div onClick={() => {this.handleOrder('user__username')}} style={styles.clickable}>
-=======
                                     <div onClick={() => { this.handleOrder('user__username'); }} style={styles.clickable}>
->>>>>>> f321edb7
                                         <span style={this.getHeaderStyle(this.isSameOrderType(this.props.order, 'user__username'))}>Owner</span>
                                         {this.getIcon('-user__username')}
                                     </div>
                                 </TableHeaderColumn>
                                 <TableHeaderColumn className="qa-DataPackList-TableHeaderColumn-featured" style={styles.featuredColum}>
-<<<<<<< HEAD
-                                    <div onClick={() => {this.handleOrder('-job__featured')}} style={styles.clickable}>
-=======
                                     <div onClick={() => { this.handleOrder('-job__featured'); }} style={styles.clickable}>
->>>>>>> f321edb7
                                         <span style={this.getHeaderStyle(this.isSameOrderType(this.props.order, 'job__featured'))}>Featured</span>
                                         {this.getIcon('job__featured')}
                                     </div>
                                 </TableHeaderColumn>
-<<<<<<< HEAD
-                                <TableHeaderColumn style={{padding: '0px', width: '35px', height: 'inherit'}} />
-=======
                                 <TableHeaderColumn style={{ padding: '0px', width: '35px', height: 'inherit' }} />
->>>>>>> f321edb7
                             </TableRow>
                         </TableHeader>
                     </Table>
                     <CustomScrollbar style={{ height: window.innerHeight - 343 }}>
                         <Table className="qa-DataPackList-Table-item">
                             <TableBody displayRowCheckbox={false}>
-<<<<<<< HEAD
                                 {this.props.runs.map((run) => {
                                     const admin = userIsDataPackAdmin(this.props.user.data.user, run.job.permissions, this.props.groups);
                                     return (
@@ -309,20 +227,6 @@
                                         />
                                     );
                                 })}
-
-=======
-
-                                {this.props.runs.map(run => (
-                                    <DataPackTableItem
-                                        run={run}
-                                        user={this.props.user}
-                                        key={run.uid}
-                                        onRunDelete={this.props.onRunDelete}
-                                        providers={this.props.providers}
-                                    />
-                                ))}
-
->>>>>>> f321edb7
                             </TableBody>
                         </Table>
                     </CustomScrollbar>
