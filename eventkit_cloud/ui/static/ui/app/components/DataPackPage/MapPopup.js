import React, { PropTypes, Component } from 'react';
import Clear from 'material-ui/svg-icons/content/clear';
import { Card } from 'material-ui/Card';
import ArrowDown from 'material-ui/svg-icons/hardware/keyboard-arrow-down';
import ArrowUp from 'material-ui/svg-icons/hardware/keyboard-arrow-up';
import Dot from 'material-ui/svg-icons/av/fiber-manual-record';
import OpenInNewIcon from 'material-ui/svg-icons/action/open-in-new';
import ActionZoomInIcon from 'material-ui/svg-icons/action/zoom-in';
import moment from 'moment';

export class MapPopup extends Component {
    constructor(props) {
        super(props);
        this.showMore = this.showMore.bind(this);
        this.state = {
            showMore: false,
        };
    }

    showMore() {
        this.setState({ showMore: !this.state.showMore });
    }

    render() {
        const styles = {
            popupHeader: {
                width: '100%',
                height: '100%',
                padding: '10px 10px 5px',
                color: '#4598bf',
            },
            popupNameContainer: {
                display: 'inline-block',
                verticalAlign: 'middle',
                height: '22px',
                width: 'calc(100% - 20px)',
            },
            popupName: {
                overflow: 'hidden',
                textOverflow: 'ellipsis',
                whiteSpace: 'nowrap',
                fontSize: '18px',
            },
            closeButtonContainer: {
                display: 'inline-block',
                verticalAlign: 'middle',
                height: '22px',
                float: 'right',
            },
            closeButton: {
                height: '20px',
                width: '20px',
                fill: '#4598bf',
                cursor: 'pointer',
            },
            buttonLabel: {
                display: 'inline-block',
                height: '20px',
                verticalAlign: 'middle',
                lineHeight: '19px',
            },
            buttonIcon: {
                fill: '#4598bf',
                height: '20px',
                width: '20px',
                verticalAlign: 'middle',
                marginRight: '6px',
            },
            buttonStyle: {
                height: '25px',
                fontSize: '12px',
                color: '#4598bf',
                lineHeight: '25px',
            },
            event: {
                width: '100%',
                height: '100%',
                padding: '5px 10px',
                color: 'grey',
                fontSize: '14px',
                overflow: 'hidden',
                textOverflow: 'ellipsis',
                whiteSpace: 'nowrap',
            },
            actions: {
                width: '100%',
                padding: '5px 10px 0',
                color: 'grey',
                display: 'flex',
                flexWrap: 'wrap',
            },
            actionButton: {
                display: 'inline-block',
                color: '#4598bf',
                whiteSpace: 'nowrap',
                marginBottom: '10px',
                cursor: 'pointer',
            },
            showMoreIcon: {
                width: '18px',
                height: '18px',
                color: '#4598bf',
                verticalAlign: 'bottom',
            },
            dot: {
                color: '#ce4427',
                backgroundColor: 'white',
                border: '1px solid #4598bf',
                borderRadius: '100%',
                height: '14px',
                width: '14px',
                verticalAlign: 'middle',
                marginRight: '5px',
            },
            moreInfo: {
                width: '100%',
                height: '100%',
                padding: '0 10px 5px',
                color: 'grey',
            },
        };

        return (
            <Card className="qa-MapPopup-Card" containerStyle={{ padding: '10px', zIndex: 10 }}>
                <div id="popup-header" style={styles.popupHeader}>
                    <div className="qa-MapPopup-div-name" id="popup-name-container" style={styles.popupNameContainer}>
                        <div id="popup-name" style={styles.popupName}>
                            <a href={`/status/${this.props.featureInfo.job.uid}`} style={{ color: '#4598bf' }}>
                                <Dot style={styles.dot} />
                                <strong>{this.props.featureInfo.name}</strong>
                            </a>
                        </div>
                    </div>
                    <div className="qa-MapPopup-close" id="close-button-container" style={styles.closeButtonContainer}>
                        <Clear
                            className="qa-MapPopup-Clear"
                            style={styles.closeButton}
                            onClick={this.props.handlePopupClose}
                        />
                    </div>
                </div>
                <div className="qa-MapPopup-event" id="popup-event" style={styles.event}>
                    Event: {this.props.featureInfo.job.event}
                </div>
                <div id="popup-actions" style={styles.actions}>
                    <div
                        className="qa-MapPopup-div-detailsUrl"
                    >
                        <a
                            id="details-url"
                            href={this.props.detailUrl}
                            style={{
                                ...styles.actionButton,
                                marginRight: '15px',
                            }}
                        >
<<<<<<< HEAD
                            <a id="details-url" href={this.props.detailUrl} style={{ color: '#4598bf' }}>
                                Status & Download
                            </a>
                        </div>
                        <div
                            className="qa-MapPopup-div-zoomTo"
=======
                            <OpenInNewIcon style={styles.buttonIcon} />
                            <span style={{ verticalAlign: 'middle' }}>
                                Status & Download
                            </span>
                        </a>
                    </div>
                    <div
                        className="qa-MapPopup-div-zoomTo"
                        style={{ flex: '1' }}
                    >
                        <span
                            id="zoom-to"
                            role="button"
                            tabIndex={0}
                            onKeyPress={this.props.handleZoom}
                            onClick={this.props.handleZoom}
>>>>>>> 089b6f22
                            style={{
                                ...styles.actionButton,
                                marginRight: '15px',
                                textDecoration: 'none',
                            }}
                        >
                            <ActionZoomInIcon style={{ ...styles.buttonIcon, marginRight: '4px' }} />
                            <span style={{ verticalAlign: 'middle' }}>
                                Zoom To
                            </span>
                        </span>
                    </div>
                    <div className="qa-MapPopup-div-showMore">
                        <div
                            id="show-more"
                            role="button"
                            tabIndex={0}
                            onKeyPress={this.showMore}
                            onClick={this.showMore}
                            style={{
                                ...styles.actionButton,
                                textDecoration: 'none',
                            }}
                        >
                            {this.state.showMore ?
                                <span style={{ verticalAlign: 'middle' }}>Show Less</span> :
                                <span style={{ verticalAlign: 'middle' }}>Show More</span>
                            }
                            {this.state.showMore ? <ArrowUp style={styles.showMoreIcon} /> : <ArrowDown style={styles.showMoreIcon} />}
                        </div>
                    </div>
                </div>

                {this.state.showMore ?
                    <div className="qa-MapPopup-div-moreInfo" id="moreInfo" style={styles.moreInfo}>
                        {this.props.featureInfo.job.description ?
                            <div style={{ margin: '5px 0px' }}>Description: {this.props.featureInfo.job.description}</div>
                            : null
                        }
                        {this.props.featureInfo.created_at ?
                            <div style={{ margin: '5px 0px' }}>
                                Created: {moment(this.props.featureInfo.created_at).format('M/D/YY')}
                            </div>
                            : null}
                        {this.props.featureInfo.expiration ?
                            <div style={{ margin: '5px 0px' }}>
                                Expires: {moment(this.props.featureInfo.expiration).format('M/D/YY')}
                            </div>
                            : null}
                        {this.props.featureInfo.user ?
                            <div style={{ margin: '5px 0px' }}>Owner: {this.props.featureInfo.user}</div>
                            : null}
                    </div>
                    : null}
            </Card>
        );
    }
}

MapPopup.propTypes = {
    featureInfo: PropTypes.object.isRequired,
    detailUrl: PropTypes.string.isRequired,
    handleZoom: PropTypes.func.isRequired,
    handlePopupClose: PropTypes.func.isRequired,
};

export default MapPopup;<|MERGE_RESOLUTION|>--- conflicted
+++ resolved
@@ -154,14 +154,6 @@
                                 marginRight: '15px',
                             }}
                         >
-<<<<<<< HEAD
-                            <a id="details-url" href={this.props.detailUrl} style={{ color: '#4598bf' }}>
-                                Status & Download
-                            </a>
-                        </div>
-                        <div
-                            className="qa-MapPopup-div-zoomTo"
-=======
                             <OpenInNewIcon style={styles.buttonIcon} />
                             <span style={{ verticalAlign: 'middle' }}>
                                 Status & Download
@@ -178,7 +170,6 @@
                             tabIndex={0}
                             onKeyPress={this.props.handleZoom}
                             onClick={this.props.handleZoom}
->>>>>>> 089b6f22
                             style={{
                                 ...styles.actionButton,
                                 marginRight: '15px',
