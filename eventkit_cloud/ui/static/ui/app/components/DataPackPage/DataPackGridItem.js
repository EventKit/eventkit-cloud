--- conflicted
+++ resolved
@@ -16,10 +16,7 @@
 import {browserHistory} from 'react-router';
 import CustomScrollbar from '../CustomScrollbar';
 import BaseDialog from '../BaseDialog';
-<<<<<<< HEAD
-=======
 import DeleteDialog from '../DeleteDialog';
->>>>>>> e4f1b677
 import FeaturedFlag from './FeaturedFlag';
 import ol3mapCss from '../../styles/ol3map.css';
 
@@ -143,23 +140,6 @@
 
         const providersList = Object.entries(this.state.providerDescs).map(([key,value], ix)=>{
             return (
-<<<<<<< HEAD
-            <ListItem
-                key={key}
-                style={{backgroundColor: ix % 2 == 0 ? 'whitesmoke': 'white', fontWeight:'bold', width:'100%', zIndex: 0}}
-                nestedListStyle={{padding: '0px'}}
-                primaryText={key}
-                initiallyOpen={false}
-                primaryTogglesNestedList={false}
-                nestedItems={[
-                    <ListItem
-                        key={1}
-                        primaryText={<div style={{whiteSpace: 'pre-wrap', fontWeight:'bold'}}>{value}</div>}
-                        style={{backgroundColor: ix % 2 == 0 ? 'whitesmoke': 'white',  fontSize: '14px', width:'100%', zIndex: 0}}
-                    />
-                ]}
-            />
-=======
                 <ListItem
                     key={key}
                     style={{backgroundColor: ix % 2 == 0 ? 'whitesmoke': 'white', fontWeight:'bold', width:'100%', zIndex: 0}}
@@ -175,7 +155,6 @@
                         />
                     ]}
                 />
->>>>>>> e4f1b677
 
             );
         })
@@ -332,14 +311,11 @@
                             >
                                 <List>{providersList}</List>
                             </BaseDialog>
-<<<<<<< HEAD
-=======
                             <DeleteDialog
                                 show={this.state.deleteDialogOpen}
                                 handleCancel={this.hideDeleteDialog}
                                 handleDelete={this.handleDelete}
                             />
->>>>>>> e4f1b677
                         </div>
                     }
                     subtitle={
