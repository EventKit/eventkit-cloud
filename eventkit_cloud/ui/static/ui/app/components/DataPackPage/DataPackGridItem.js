import React, { PropTypes, Component } from 'react';
import { Link, browserHistory } from 'react-router';
import { Card, CardActions, CardMedia, CardTitle, CardText } from 'material-ui/Card';
import IconButton from 'material-ui/IconButton';
import IconMenu from 'material-ui/IconMenu';
import MenuItem from 'material-ui/MenuItem';
import moment from 'moment';
import { List, ListItem } from 'material-ui/List';
import NavigationMoreVert from 'material-ui/svg-icons/navigation/more-vert';
import SocialGroup from 'material-ui/svg-icons/social/group';
import SocialPerson from 'material-ui/svg-icons/social/person';
import NotificationSync from 'material-ui/svg-icons/notification/sync';
import NavigationCheck from 'material-ui/svg-icons/navigation/check';
import AlertError from 'material-ui/svg-icons/alert/error';

import Map from 'ol/map';
import View from 'ol/view';
import interaction from 'ol/interaction';
import VectorSource from 'ol/source/vector';
import XYZ from 'ol/source/xyz';
import GeoJSON from 'ol/format/geojson';
import VectorLayer from 'ol/layer/vector';
import Tile from 'ol/layer/tile';
import Attribution from 'ol/control/attribution';
import Zoom from 'ol/control/zoom';
import ScaleLine from 'ol/control/scaleline';

import BaseDialog from '../Dialog/BaseDialog';
import DeleteDataPackDialog from '../Dialog/DeleteDataPackDialog';
import FeaturedFlag from './FeaturedFlag';
import ol3mapCss from '../../styles/ol3map.css';

export class DataPackGridItem extends Component {
    constructor(props) {
        super(props);
        this.initMap = this.initMap.bind(this);
        this.toggleExpanded = this.toggleExpanded.bind(this);
        this.handleExpandChange = this.handleExpandChange.bind(this);
        this.showDeleteDialog = this.showDeleteDialog.bind(this);
        this.hideDeleteDialog = this.hideDeleteDialog.bind(this);
        this.handleDelete = this.handleDelete.bind(this);
        this.handleProviderOpen = this.handleProviderOpen.bind(this);
        this.handleProviderClose = this.handleProviderClose.bind(this);
        this.state = {
            expanded: false,
            overflow: false,
            providerDescs: {},
            providerDialogOpen: false,
            deleteDialogOpen: false,
        };
    }

    componentDidMount() {
        this.setState({ expanded: true });
    }

    componentDidUpdate(prevProps, prevState) {
        if (prevState.expanded !== this.state.expanded) {
            if (this.state.expanded) {
                this.initMap();
            }
        }
    }

    initMap() {
        const map = new Map({
            target: `${this.props.run.uid}_map`,
            layers: [
                new Tile({
                    source: new XYZ({
                        url: this.context.config.BASEMAP_URL,
                        wrapX: true,
                        attributions: this.context.config.BASEMAP_COPYRIGHT,
                    }),
                }),
            ],
            view: new View({
                projection: 'EPSG:3857',
                center: [110, 0],
                zoom: 2,
                minZoom: 2,
                maxZoom: 22,
            }),
            interactions: interaction.defaults({ mouseWheelZoom: false }),
            controls: [
                new Attribution({
                    className: ['ol-attribution', ol3mapCss['ol-attribution']].join(' '),
                    collapsible: false,
                    collapsed: false,
                }),
                new Zoom({
                    className: [ol3mapCss.olZoom, ol3mapCss.olControlTopLeft].join(' '),
                }),
                new ScaleLine({
                    className: ol3mapCss.olScaleLine,
                }),
            ],
        });

        const source = new VectorSource({ wrapX: true });

        const geojson = new GeoJSON();
        const feature = geojson.readFeature(this.props.run.job.extent, {
            featureProjection: 'EPSG:3857',
            dataProjection: 'EPSG:4326',
        });
        source.addFeature(feature);
        const layer = new VectorLayer({
            source,
        });
        map.addLayer(layer);
        map.getView().fit(source.getExtent(), map.getSize());
    }

    handleExpandChange(expanded) {
        this.setState({ expanded });
    }

    handleProviderClose() {
        this.setState({ providerDialogOpen: false });
    }

    handleProviderOpen() {
        const runProviders = this.props.run.provider_tasks
            .filter(provider => (provider.display !== false));
        const providerDescs = {};
        runProviders.forEach((runProvider) => {
            const a = this.props.providers.find(x => x.slug === runProvider.slug);
            providerDescs[a.name] = a.service_description;
        });
        this.setState({ providerDescs, providerDialogOpen: true });
    }

    toggleExpanded() {
        this.setState({ expanded: !this.state.expanded });
    }

    showDeleteDialog() {
        this.setState({ deleteDialogOpen: true });
    }

    hideDeleteDialog() {
        this.setState({ deleteDialogOpen: false });
    }

    handleDelete() {
        this.hideDeleteDialog();
        this.props.onRunDelete(this.props.run.uid);
    }

    render() {
        const providersList = Object.entries(this.state.providerDescs).map(([key, value], ix) => {
            return (
                <ListItem
                    key={key}
                    style={{
                        backgroundColor: ix % 2 === 0 ? 'whitesmoke' : 'white',
                        fontWeight: 'bold',
                        width: '100%',
                        zIndex: 0,
                    }}
                    nestedListStyle={{ padding: '0px' }}
                    primaryText={key}
                    initiallyOpen={false}
                    primaryTogglesNestedList={false}
                    nestedItems={[
                        <ListItem
                            key={1}
                            primaryText={<div style={{ whiteSpace: 'pre-wrap', fontWeight: 'bold' }}>{value}</div>}
                            style={{
                                backgroundColor: ix % 2 === 0 ? 'whitesmoke' : 'white',
                                fontSize: '14px',
                                width: '100%',
                                zIndex: 0,
                            }}
                        />,
                    ]}
                />

            );
        });

        const cardTextFontSize = window.innerWidth < 768 ? 10 : 12;
        const titleFontSize = 22;
        const styles = {
            card: {
                backgroundColor: '#f7f8f8',
                position: 'relative',
            },
            cardTitle: {
                wordWrap: 'break-word',
                padding: '15px 10px 10px',
            },
            cardTitle2: {
                fontSize: titleFontSize,
                height: '36px',
            },
            cardSubtitle: {
                fontSize: cardTextFontSize,
            },
            completeIcon: {
                float: 'left',
                color: '#bcdfbb',
                fontSize: '20px',
            },
            errorIcon: {
                float: 'left',
                color: '#ce4427',
                fontSize: '20px',
                opacity: '0.6',
            },
            runningIcon: {
                float: 'left',
                color: '#f4D225',
                fontSize: '22px',
            },
            unpublishedIcon: {
                float: 'right',
                color: 'grey',
                fontSize: '18px',
                marginRight: '5px',
            },
            publishedIcon: {
                float: 'right',
                color: '#bcdfbb',
                fontSize: '20px',
                marginRight: '5px',
            },
            ownerLabel: {
                float: 'right',
                color: 'grey',
                padding: '0px, 10px',
                margin: '0px',
                fontSize: cardTextFontSize,
            },
            cardTextMinimized: {
                position: 'absolute',
                wordWrap: 'break-word',
                width: '100%',
                backgroundColor: '#f7f8f8',
                zIndex: 2,
                padding: '0px 10px 5px',
                display: '-webkit-box',
                WebkitBoxOrient: 'vertical',
                textOverflow: 'ellipsis',
                WebkitLineClamp: 3,
                height: window.innerWidth < 768 ? '47px' : '56px',
            },
            cardText: {
                position: 'absolute',
                wordWrap: 'break-word',
                width: '100%',
                backgroundColor: '#f7f8f8',
                zIndex: 2,
                padding: '0px 10px 5px',

            },
            cardTextContainer: {
                fontSize: cardTextFontSize,
                padding: '0px',
                marginBottom: '10px',
                height: window.innerWidth < 768 ? '42px' : '51px',
                overflow: this.state.overflow ? 'visible' : 'hidden',
                position: 'relative',
            },
            titleLink: {
                color: 'inherit',
                display: 'block',
                width: '100%',
                height: '36px',
                overflow: 'hidden',
                textOverflow: 'ellipsis',
                whiteSpace: 'nowrap',
                margin: '0px',
            },
            iconMenu: {
                padding: '0px',
                width: '24px',
                height: '24px',
                verticalAlign: 'middle',
            },
        };

        return (
            <Card
                className="qa-DataPackGridItem-Card"
                style={styles.card}
                key={this.props.run.uid}
                expanded={this.state.expanded}
                onExpandChange={this.handleExpandChange}
            >
                <FeaturedFlag show={this.props.run.job.featured} />
                <CardTitle
                    className="qa-DataPackGridItem-CardTitle"
                    titleColor="#4598bf"
                    style={styles.cardTitle}
                    titleStyle={styles.cardTitle2}
                    subtitleStyle={styles.cardSubtitle}
                    title={
                        <div>
                            <div className="qa-DataPackGridItem-div-cardTitleLink" style={{ display: 'inline-block', width: 'calc(100% - 24px)', height: '36px' }}>
                                <Link
                                    className="qa-DataPackGridItem-Link"
                                    to={`/status/${this.props.run.job.uid}`}
                                    href={`/status/${this.props.run.job.uid}`}
                                    style={styles.titleLink}
                                >
                                    {this.props.run.job.name}
                                </Link>
                            </div>
                            <IconMenu
                                className="qa-DataPackGridItem-IconMenu"
                                style={{ float: 'right', width: '24px', height: '100%' }}
                                iconButtonElement={
                                    <IconButton
                                        style={styles.iconMenu}
                                        iconStyle={{ color: '#4598bf' }}
                                    >
                                        <NavigationMoreVert />
                                    </IconButton>}
                                anchorOrigin={{ horizontal: 'right', vertical: 'top' }}
                                targetOrigin={{ horizontal: 'right', vertical: 'top' }}
                            >
                                <MenuItem
                                    className="qa-DataPackGridItem-MenuItem-showHideMap"
                                    style={{ fontSize: cardTextFontSize }}
                                    primaryText={this.state.expanded ? 'Hide Map' : 'Show Map'}
                                    onClick={this.toggleExpanded}
                                />
                                <MenuItem
                                    className="qa-DataPackGridItem-MenuItem-goToStatus"
                                    style={{ fontSize: cardTextFontSize }}
                                    primaryText="Go to Status & Download"
                                    onClick={() => { browserHistory.push(`/status/${this.props.run.job.uid}`); }}
                                />
                                <MenuItem
                                    className="qa-DataPackGridItem-MenuItem-viewProviders"
                                    style={{ fontSize: cardTextFontSize }}
                                    primaryText="View Data Sources"
                                    onClick={this.handleProviderOpen}
                                />
                                {this.props.run.user === this.props.user.data.user.username ?
                                    <MenuItem
                                        key="delete"
                                        className="qa-DataPackGridItem-MenuItem-delete"
                                        style={{ fontSize: cardTextFontSize }}
                                        primaryText="Delete Export"
                                        onClick={this.showDeleteDialog}
                                    />
                                    :
                                    null
                                }
                            </IconMenu>
                            <BaseDialog
                                className="qa-DataPackGridItem-BaseDialog"
                                show={this.state.providerDialogOpen}
                                title="DATA SOURCES"
                                onClose={this.handleProviderClose}
                            >
                                <List>{providersList}</List>
                            </BaseDialog>
<<<<<<< HEAD
                            <DeleteDialog
                                className="qa-DataPackGridItem-DeleteDialog"
=======
                            <DeleteDataPackDialog
>>>>>>> b2bb8e01
                                show={this.state.deleteDialogOpen}
                                onCancel={this.hideDeleteDialog}
                                onDelete={this.handleDelete}
                            />
                        </div>
                    }
                    subtitle={
                        <div>
                            <div
                                className="qa-DataPackGridItem-div-subtitle"
                                style={{ overflow: 'hidden', textOverflow: 'ellipsis', whiteSpace: 'nowrap' }}
                            >
                                {`Event: ${this.props.run.job.event}`}
                            </div>
                            <span>{`Added: ${moment(this.props.run.started_at).format('YYYY-MM-DD')}`}</span><br />
                            <span>{`Expires: ${moment(this.props.run.expiration).format('YYYY-MM-DD')}`}</span><br />
                        </div>
                    }
                />
                <CardText
                    className="qa-DataPackGridItem-CardText"
                    style={styles.cardTextContainer}
                    onMouseEnter={() => { this.setState({ overflow: true }); }}
                    onMouseLeave={() => { this.setState({ overflow: false }); }}
                    onTouchTap={() => { this.setState({ overflow: !this.state.overflow }); }}
                >
                    <span className="qa-DataPackGridItem-span-description" style={this.state.overflow ? styles.cardText : styles.cardTextMinimized}>
                        {this.props.run.job.description}
                    </span>
                </CardText>
                <CardMedia className="qa-DataPackGridItem-CardMedia" expandable>
                    <div id={`${this.props.run.uid}_map`} style={{ padding: '0px 2px', backgroundColor: 'none', maxHeight: '200px' }} />
                </CardMedia>
                <CardActions className="qa-DataPackGridItem-CardActions" style={{ height: '45px' }}>
                    <span>
                        {this.props.run.status == "SUBMITTED" ?
                            <NotificationSync style={styles.runningIcon} />
                            :
                            this.props.run.status == "INCOMPLETE" ?
                                <AlertError style={styles.errorIcon} />
                                :
                                <NavigationCheck style={styles.completeIcon} />
                        }
                        {this.props.run.user === this.props.user.data.user.username ?
                            <p style={styles.ownerLabel}>My DataPack</p>
                            :
                            <p style={styles.ownerLabel}>{this.props.run.user}</p>
                        }
                        {this.props.run.job.published ?
                            <SocialGroup style={styles.publishedIcon} />
                            :

                            <SocialPerson style={styles.unpublishedIcon} />
                        }
                    </span>
                </CardActions>
            </Card>
        );
    }
}

DataPackGridItem.contextTypes = {
    config: React.PropTypes.object,
};

DataPackGridItem.propTypes = {
    run: PropTypes.object.isRequired,
    user: PropTypes.object.isRequired,
    onRunDelete: PropTypes.func.isRequired,
    providers: PropTypes.array.isRequired,
};

export default DataPackGridItem;<|MERGE_RESOLUTION|>--- conflicted
+++ resolved
@@ -359,12 +359,8 @@
                             >
                                 <List>{providersList}</List>
                             </BaseDialog>
-<<<<<<< HEAD
-                            <DeleteDialog
+                            <DeleteDataPackDialog
                                 className="qa-DataPackGridItem-DeleteDialog"
-=======
-                            <DeleteDataPackDialog
->>>>>>> b2bb8e01
                                 show={this.state.deleteDialogOpen}
                                 onCancel={this.hideDeleteDialog}
                                 onDelete={this.handleDelete}
