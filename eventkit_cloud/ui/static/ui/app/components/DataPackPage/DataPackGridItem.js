import React, { PropTypes, Component } from 'react';
import { Link, browserHistory } from 'react-router';
import { Card, CardActions, CardMedia, CardTitle, CardText } from 'material-ui/Card';
import IconButton from 'material-ui/IconButton';
import IconMenu from 'material-ui/IconMenu';
import MenuItem from 'material-ui/MenuItem';
import moment from 'moment';
import { List, ListItem } from 'material-ui/List';
import NavigationMoreVert from 'material-ui/svg-icons/navigation/more-vert';
import SocialGroup from 'material-ui/svg-icons/social/group';
import SocialPerson from 'material-ui/svg-icons/social/person';
import NotificationSync from 'material-ui/svg-icons/notification/sync';
import NavigationCheck from 'material-ui/svg-icons/navigation/check';
import AlertError from 'material-ui/svg-icons/alert/error';

import Map from 'ol/map';
import View from 'ol/view';
import interaction from 'ol/interaction';
import VectorSource from 'ol/source/vector';
import XYZ from 'ol/source/xyz';
import GeoJSON from 'ol/format/geojson';
import VectorLayer from 'ol/layer/vector';
import Tile from 'ol/layer/tile';
import Attribution from 'ol/control/attribution';
import Zoom from 'ol/control/zoom';
import ScaleLine from 'ol/control/scaleline';

import BaseDialog from '../BaseDialog';
import DeleteDialog from '../DeleteDialog';
import FeaturedFlag from './FeaturedFlag';
import ol3mapCss from '../../styles/ol3map.css';

export class DataPackGridItem extends Component {
    constructor(props) {
        super(props);
        this.initMap = this.initMap.bind(this);
        this.toggleExpanded = this.toggleExpanded.bind(this);
        this.handleExpandChange = this.handleExpandChange.bind(this);
        this.showDeleteDialog = this.showDeleteDialog.bind(this);
        this.hideDeleteDialog = this.hideDeleteDialog.bind(this);
        this.handleDelete = this.handleDelete.bind(this);
        this.handleProviderOpen = this.handleProviderOpen.bind(this);
        this.handleProviderClose = this.handleProviderClose.bind(this);
        this.state = {
            expanded: false,
            overflow: false,
            providerDescs: {},
            providerDialogOpen: false,
            deleteDialogOpen: false,
        };
    }

    componentDidMount() {
        this.setState({ expanded: true });
    }

    componentDidUpdate(prevProps, prevState) {
        if (prevState.expanded !== this.state.expanded) {
            if (this.state.expanded) {
                this.initMap();
            }
        }
    }

    initMap() {
        const map = new Map({
            target: `${this.props.run.uid}_map`,
            layers: [
                new Tile({
                    source: new XYZ({
                        url: this.context.config.BASEMAP_URL,
                        wrapX: true,
                        attributions: this.context.config.BASEMAP_COPYRIGHT,
                    }),
                }),
            ],
            view: new View({
                projection: 'EPSG:3857',
                center: [110, 0],
                zoom: 2,
                minZoom: 2,
                maxZoom: 22,
            }),
            interactions: interaction.defaults({ mouseWheelZoom: false }),
            controls: [
                new Attribution({
                    className: ['ol-attribution', ol3mapCss['ol-attribution']].join(' '),
                    collapsible: false,
                    collapsed: false,
                }),
                new Zoom({
                    className: [ol3mapCss.olZoom, ol3mapCss.olControlTopLeft].join(' '),
                }),
                new ScaleLine({
                    className: ol3mapCss.olScaleLine,
                }),
            ],
        });

        const source = new VectorSource({ wrapX: true });

        const geojson = new GeoJSON();
        const feature = geojson.readFeature(this.props.run.job.extent, {
            featureProjection: 'EPSG:3857',
            dataProjection: 'EPSG:4326',
        });
        source.addFeature(feature);
        const layer = new VectorLayer({
            source,
        });
        map.addLayer(layer);
        map.getView().fit(source.getExtent(), map.getSize());
    }

    handleExpandChange(expanded) {
        this.setState({ expanded });
    }

    handleProviderClose() {
        this.setState({ providerDialogOpen: false });
    }

    handleProviderOpen() {
        const runProviders = this.props.run.provider_tasks
            .filter(provider => (provider.display !== false));
        const providerDescs = {};
        runProviders.forEach((runProvider) => {
            const a = this.props.providers.find(x => x.slug === runProvider.slug);
            providerDescs[a.name] = a.service_description;
        });
        this.setState({ providerDescs, providerDialogOpen: true });
    }

    toggleExpanded() {
        this.setState({ expanded: !this.state.expanded });
    }

    showDeleteDialog() {
        this.setState({ deleteDialogOpen: true });
    }

    hideDeleteDialog() {
        this.setState({ deleteDialogOpen: false });
    }

    handleDelete() {
        this.hideDeleteDialog();
        this.props.onRunDelete(this.props.run.uid);
    }

    render() {
        const providersList = Object.entries(this.state.providerDescs).map(([key, value], ix) => {
            return (
                <ListItem
                    key={key}
                    style={{
                        backgroundColor: ix % 2 === 0 ? 'whitesmoke' : 'white',
                        fontWeight: 'bold',
                        width: '100%',
                        zIndex: 0,
                    }}
                    nestedListStyle={{ padding: '0px' }}
                    primaryText={key}
                    initiallyOpen={false}
                    primaryTogglesNestedList={false}
                    nestedItems={[
                        <ListItem
                            key={1}
                            primaryText={<div style={{ whiteSpace: 'pre-wrap', fontWeight: 'bold' }}>{value}</div>}
                            style={{
                                backgroundColor: ix % 2 === 0 ? 'whitesmoke' : 'white',
                                fontSize: '14px',
                                width: '100%',
                                zIndex: 0,
                            }}
                        />,
                    ]}
                />

            );
        });

        const cardTextFontSize = window.innerWidth < 768 ? 10 : 12;
        const titleFontSize = 22;
        const styles = {
            card: {
                backgroundColor: '#f7f8f8',
                position: 'relative',
            },
            cardTitle: {
                wordWrap: 'break-word',
                padding: '15px 10px 10px',
            },
            cardTitle2: {
                fontSize: titleFontSize,
                height: '36px',
            },
            cardSubtitle: {
                fontSize: cardTextFontSize,
            },
            completeIcon: {
                float: 'left',
                color: '#bcdfbb',
                fontSize: '20px',
            },
            errorIcon: {
                float: 'left',
                color: '#ce4427',
                fontSize: '20px',
                opacity: '0.6',
            },
            runningIcon: {
                float: 'left',
                color: '#f4D225',
                fontSize: '22px',
            },
            unpublishedIcon: {
                float: 'right',
                color: 'grey',
                fontSize: '18px',
                marginRight: '5px',
            },
            publishedIcon: {
                float: 'right',
                color: '#bcdfbb',
                fontSize: '20px',
                marginRight: '5px',
            },
            ownerLabel: {
                float: 'right',
                color: 'grey',
                padding: '0px, 10px',
                margin: '0px',
                fontSize: cardTextFontSize,
            },
            cardTextMinimized: {
                position: 'absolute',
                wordWrap: 'break-word',
                width: '100%',
                backgroundColor: '#f7f8f8',
                zIndex: 2,
                padding: '0px 10px 5px',
                display: '-webkit-box',
                WebkitBoxOrient: 'vertical',
                textOverflow: 'ellipsis',
                WebkitLineClamp: 3,
                height: window.innerWidth < 768 ? '47px' : '56px',
            },
            cardText: {
                position: 'absolute',
                wordWrap: 'break-word',
                width: '100%',
                backgroundColor: '#f7f8f8',
                zIndex: 2,
                padding: '0px 10px 5px',

            },
            cardTextContainer: {
                fontSize: cardTextFontSize,
                padding: '0px',
                marginBottom: '10px',
                height: window.innerWidth < 768 ? '42px' : '51px',
                overflow: this.state.overflow ? 'visible' : 'hidden',
                position: 'relative',
            },
            titleLink: {
                color: 'inherit',
                display: 'block',
                width: '100%',
                height: '36px',
                overflow: 'hidden',
                textOverflow: 'ellipsis',
                whiteSpace: 'nowrap',
                margin: '0px',
            },
            iconMenu: {
                padding: '0px',
                width: '24px',
                height: '24px',
                verticalAlign: 'middle',
            },
        };

        return (
            <Card
                className="qa-DataPackGridItem-Card"
                style={styles.card}
                key={this.props.run.uid}
                expanded={this.state.expanded}
                onExpandChange={this.handleExpandChange}
            >
                <FeaturedFlag show={this.props.run.job.featured} />
                <CardTitle
                    className="qa-DataPackGridItem-CardTitle"
                    titleColor="#4598bf"
                    style={styles.cardTitle}
                    titleStyle={styles.cardTitle2}
                    subtitleStyle={styles.cardSubtitle}
                    title={
                        <div>
                            <div className="qa-DataPackGridItem-div-cardTitleLink" style={{ display: 'inline-block', width: 'calc(100% - 24px)', height: '36px' }}>
                                <Link
<<<<<<< HEAD
                                    className="qa-DataPackGridItem-Link"
                                    to={'/status/' + this.props.run.job.uid}
=======
                                    to={`/status/${this.props.run.job.uid}`}
                                    href={`/status/${this.props.run.job.uid}`}
>>>>>>> 9d9badbd
                                    style={styles.titleLink}
                                >
                                    {this.props.run.job.name}
                                </Link>
                            </div>
                            <IconMenu
                                className="qa-DataPackGridItem-IconMenu"
                                style={{ float: 'right', width: '24px', height: '100%' }}
                                iconButtonElement={
                                    <IconButton
<<<<<<< HEAD
                                        className="qa-DataPackGridItem-IconButton"
                                        style={{ padding: '0px', width: '24px', height: '24px', verticalAlign: 'middle' }}
=======
                                        style={styles.iconMenu}
>>>>>>> 9d9badbd
                                        iconStyle={{ color: '#4598bf' }}
                                    >
                                        <NavigationMoreVert />
                                    </IconButton>}
                                anchorOrigin={{ horizontal: 'right', vertical: 'top' }}
                                targetOrigin={{ horizontal: 'right', vertical: 'top' }}
                            >
                                <MenuItem
                                    className="qa-DataPackGridItem-MenuItem-showHideMap"
                                    style={{ fontSize: cardTextFontSize }}
                                    primaryText={this.state.expanded ? 'Hide Map' : 'Show Map'}
                                    onClick={this.toggleExpanded}
                                />
                                <MenuItem
                                    className="qa-DataPackGridItem-MenuItem-goToStatus"
                                    style={{ fontSize: cardTextFontSize }}
                                    primaryText="Go to Status & Download"
                                    onClick={() => { browserHistory.push(`/status/${this.props.run.job.uid}`); }}
                                />
                                <MenuItem
                                    className="qa-DataPackGridItem-MenuItem-viewProviders"
                                    style={{ fontSize: cardTextFontSize }}
                                    primaryText="View Data Sources"
                                    onClick={this.handleProviderOpen}
                                />
                                {this.props.run.user === this.props.user.data.user.username ?
                                    <MenuItem
<<<<<<< HEAD
=======
                                        key="delete"
>>>>>>> 9d9badbd
                                        className="qa-DataPackGridItem-MenuItem-delete"
                                        style={{ fontSize: cardTextFontSize }}
                                        primaryText="Delete Export"
                                        onClick={this.showDeleteDialog}
                                    />
                                    :
                                    null
                                }
                            </IconMenu>
                            <BaseDialog
                                className="qa-DataPackGridItem-BaseDialog"
                                show={this.state.providerDialogOpen}
                                title="DATA SOURCES"
                                onClose={this.handleProviderClose}
                            >
                                <List>{providersList}</List>
                            </BaseDialog>
                            <DeleteDialog
                                className="qa-DataPackGridItem-DeleteDialog"
                                show={this.state.deleteDialogOpen}
                                handleCancel={this.hideDeleteDialog}
                                handleDelete={this.handleDelete}
                            />
                        </div>
                    }
                    subtitle={
                        <div>
                            <div
                                className="qa-DataPackGridItem-div-subtitle"
                                style={{ overflow: 'hidden', textOverflow: 'ellipsis', whiteSpace: 'nowrap' }}
                            >
                                {`Event: ${this.props.run.job.event}`}
                            </div>
                            <span>{`Added: ${moment(this.props.run.started_at).format('YYYY-MM-DD')}`}</span><br />
                            <span>{`Expires: ${moment(this.props.run.expiration).format('YYYY-MM-DD')}`}</span><br />
                        </div>
                    }
                />
                <CardText
                    className="qa-DataPackGridItem-CardText"
                    style={styles.cardTextContainer}
                    onMouseEnter={() => { this.setState({ overflow: true }); }}
                    onMouseLeave={() => { this.setState({ overflow: false }); }}
                    onTouchTap={() => { this.setState({ overflow: !this.state.overflow }); }}
                >
                    <span className="qa-DataPackGridItem-span-description" style={this.state.overflow ? styles.cardText : styles.cardTextMinimized}>
                        {this.props.run.job.description}
                    </span>
                </CardText>
                <CardMedia className="qa-DataPackGridItem-CardMedia" expandable>
                    <div id={`${this.props.run.uid}_map`} style={{ padding: '0px 2px', backgroundColor: 'none', maxHeight: '200px' }} />
                </CardMedia>
                <CardActions className="qa-DataPackGridItem-CardActions" style={{ height: '45px' }}>
                    <span>
                        {this.props.run.status == "SUBMITTED" ?
                            <NotificationSync style={styles.runningIcon} />
                            :
                            this.props.run.status == "INCOMPLETE" ?
                                <AlertError style={styles.errorIcon} />
                                :
                                <NavigationCheck style={styles.completeIcon} />
                        }
                        {this.props.run.user === this.props.user.data.user.username ?
                            <p style={styles.ownerLabel}>My DataPack</p>
                            :
                            <p style={styles.ownerLabel}>{this.props.run.user}</p>
                        }
                        {this.props.run.job.published ?
                            <SocialGroup style={styles.publishedIcon} />
                            :

                            <SocialPerson style={styles.unpublishedIcon} />
                        }
                    </span>
                </CardActions>
            </Card>
        );
    }
}

DataPackGridItem.contextTypes = {
    config: React.PropTypes.object,
};

DataPackGridItem.propTypes = {
    run: PropTypes.object.isRequired,
    user: PropTypes.object.isRequired,
    onRunDelete: PropTypes.func.isRequired,
    providers: PropTypes.array.isRequired,
};

export default DataPackGridItem;<|MERGE_RESOLUTION|>--- conflicted
+++ resolved
@@ -283,7 +283,6 @@
 
         return (
             <Card
-                className="qa-DataPackGridItem-Card"
                 style={styles.card}
                 key={this.props.run.uid}
                 expanded={this.state.expanded}
@@ -291,38 +290,26 @@
             >
                 <FeaturedFlag show={this.props.run.job.featured} />
                 <CardTitle
-                    className="qa-DataPackGridItem-CardTitle"
                     titleColor="#4598bf"
                     style={styles.cardTitle}
                     titleStyle={styles.cardTitle2}
                     subtitleStyle={styles.cardSubtitle}
                     title={
                         <div>
-                            <div className="qa-DataPackGridItem-div-cardTitleLink" style={{ display: 'inline-block', width: 'calc(100% - 24px)', height: '36px' }}>
+                            <div style={{ display: 'inline-block', width: 'calc(100% - 24px)', height: '36px' }}>
                                 <Link
-<<<<<<< HEAD
-                                    className="qa-DataPackGridItem-Link"
-                                    to={'/status/' + this.props.run.job.uid}
-=======
                                     to={`/status/${this.props.run.job.uid}`}
                                     href={`/status/${this.props.run.job.uid}`}
->>>>>>> 9d9badbd
                                     style={styles.titleLink}
                                 >
                                     {this.props.run.job.name}
                                 </Link>
                             </div>
                             <IconMenu
-                                className="qa-DataPackGridItem-IconMenu"
                                 style={{ float: 'right', width: '24px', height: '100%' }}
                                 iconButtonElement={
                                     <IconButton
-<<<<<<< HEAD
-                                        className="qa-DataPackGridItem-IconButton"
-                                        style={{ padding: '0px', width: '24px', height: '24px', verticalAlign: 'middle' }}
-=======
                                         style={styles.iconMenu}
->>>>>>> 9d9badbd
                                         iconStyle={{ color: '#4598bf' }}
                                     >
                                         <NavigationMoreVert />
@@ -331,29 +318,23 @@
                                 targetOrigin={{ horizontal: 'right', vertical: 'top' }}
                             >
                                 <MenuItem
-                                    className="qa-DataPackGridItem-MenuItem-showHideMap"
                                     style={{ fontSize: cardTextFontSize }}
                                     primaryText={this.state.expanded ? 'Hide Map' : 'Show Map'}
                                     onClick={this.toggleExpanded}
                                 />
                                 <MenuItem
-                                    className="qa-DataPackGridItem-MenuItem-goToStatus"
                                     style={{ fontSize: cardTextFontSize }}
                                     primaryText="Go to Status & Download"
                                     onClick={() => { browserHistory.push(`/status/${this.props.run.job.uid}`); }}
                                 />
                                 <MenuItem
-                                    className="qa-DataPackGridItem-MenuItem-viewProviders"
                                     style={{ fontSize: cardTextFontSize }}
                                     primaryText="View Data Sources"
                                     onClick={this.handleProviderOpen}
                                 />
                                 {this.props.run.user === this.props.user.data.user.username ?
                                     <MenuItem
-<<<<<<< HEAD
-=======
                                         key="delete"
->>>>>>> 9d9badbd
                                         className="qa-DataPackGridItem-MenuItem-delete"
                                         style={{ fontSize: cardTextFontSize }}
                                         primaryText="Delete Export"
@@ -364,7 +345,6 @@
                                 }
                             </IconMenu>
                             <BaseDialog
-                                className="qa-DataPackGridItem-BaseDialog"
                                 show={this.state.providerDialogOpen}
                                 title="DATA SOURCES"
                                 onClose={this.handleProviderClose}
@@ -372,7 +352,6 @@
                                 <List>{providersList}</List>
                             </BaseDialog>
                             <DeleteDialog
-                                className="qa-DataPackGridItem-DeleteDialog"
                                 show={this.state.deleteDialogOpen}
                                 handleCancel={this.hideDeleteDialog}
                                 handleDelete={this.handleDelete}
@@ -382,7 +361,6 @@
                     subtitle={
                         <div>
                             <div
-                                className="qa-DataPackGridItem-div-subtitle"
                                 style={{ overflow: 'hidden', textOverflow: 'ellipsis', whiteSpace: 'nowrap' }}
                             >
                                 {`Event: ${this.props.run.job.event}`}
@@ -393,20 +371,19 @@
                     }
                 />
                 <CardText
-                    className="qa-DataPackGridItem-CardText"
                     style={styles.cardTextContainer}
                     onMouseEnter={() => { this.setState({ overflow: true }); }}
                     onMouseLeave={() => { this.setState({ overflow: false }); }}
                     onTouchTap={() => { this.setState({ overflow: !this.state.overflow }); }}
                 >
-                    <span className="qa-DataPackGridItem-span-description" style={this.state.overflow ? styles.cardText : styles.cardTextMinimized}>
+                    <span style={this.state.overflow ? styles.cardText : styles.cardTextMinimized}>
                         {this.props.run.job.description}
                     </span>
                 </CardText>
-                <CardMedia className="qa-DataPackGridItem-CardMedia" expandable>
+                <CardMedia expandable>
                     <div id={`${this.props.run.uid}_map`} style={{ padding: '0px 2px', backgroundColor: 'none', maxHeight: '200px' }} />
                 </CardMedia>
-                <CardActions className="qa-DataPackGridItem-CardActions" style={{ height: '45px' }}>
+                <CardActions style={{ height: '45px' }}>
                     <span>
                         {this.props.run.status == "SUBMITTED" ?
                             <NotificationSync style={styles.runningIcon} />
