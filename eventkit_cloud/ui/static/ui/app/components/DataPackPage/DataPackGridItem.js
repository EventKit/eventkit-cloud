import React, {PropTypes, Component} from 'react'
import {Link} from 'react-router';
import {Card, CardActions, CardMedia, CardTitle, CardText} from 'material-ui/Card'
import IconButton from 'material-ui/IconButton';
import IconMenu from 'material-ui/IconMenu';
import MenuItem from 'material-ui/MenuItem';
import moment from 'moment';
import ol from 'openlayers';
import { List, ListItem} from 'material-ui/List'
import NavigationMoreVert from 'material-ui/svg-icons/navigation/more-vert';
import SocialGroup from 'material-ui/svg-icons/social/group';
import SocialPerson from 'material-ui/svg-icons/social/person';
import NotificationSync from 'material-ui/svg-icons/notification/sync';
import NavigationCheck from 'material-ui/svg-icons/navigation/check';
import AlertError from 'material-ui/svg-icons/alert/error';
import {browserHistory} from 'react-router';
import CustomScrollbar from '../CustomScrollbar';
import BaseDialog from '../BaseDialog';
import DeleteDialog from '../DeleteDialog';
import FeaturedFlag from './FeaturedFlag';

export class DataPackGridItem extends Component {
    constructor(props) {
        super(props);
        this.initMap = this.initMap.bind(this);
        this.toggleExpanded = this.toggleExpanded.bind(this);
        this.handleExpandChange = this.handleExpandChange.bind(this);
        this.showDeleteDialog =  this.showDeleteDialog.bind(this);
        this.hideDeleteDialog = this.hideDeleteDialog.bind(this);
        this.handleDelete = this.handleDelete.bind(this);
        this.state = { 
            expanded: false,
            overflow: false,
            providerDescs: {},
            providerDialogOpen: false,
            deleteDialogOpen: false
        };
    }

    componentDidMount() {
        this.setState({expanded: true});
    }

    componentDidUpdate(prevProps, prevState) {
        if(prevState.expanded != this.state.expanded) {
            if(this.state.expanded) {
                this.initMap();
            }
        }
    }

    initMap() {
        const map = new ol.Map({
            target: this.props.run.uid + '_map',
            layers: [
                new ol.layer.Tile({
                    source: new ol.source.XYZ({
                        url: this.context.config.BASEMAP_URL,
                        wrapX: true,
                        attributions: this.context.config.BASEMAP_COPYRIGHT
                    })
                }),
            ],
            view: new ol.View({
                projection: 'EPSG:3857',
                center: [110,0],
                zoom: 2,
                minZoom: 2,
                maxZoom: 22,
            }),
            interactions: ol.interaction.defaults({mouseWheelZoom: false}),
        });

        let source = new ol.source.Vector({wrapX: true});

        const geojson = new ol.format.GeoJSON();
        const feature = geojson.readFeature(this.props.run.job.extent, {
            'featureProjection': 'EPSG:3857',
            'dataProjection': 'EPSG:4326'
        });
        source.addFeature(feature);
        const layer = new ol.layer.Vector({
            source: source,
        });
        map.addLayer(layer);
        map.getView().fit(source.getExtent(), map.getSize());
    }

    handleExpandChange = (expanded) => {
        this.setState({expanded: expanded});
    }

    handleProviderClose = () => {
        this.setState({providerDialogOpen: false});

    };

    handleProviderOpen(runProviders) {
        let providerDesc = {};
        runProviders.forEach((runProvider) => {
            let a = this.props.providers.find(x => x.slug === runProvider.slug)
            providerDesc[a.name] = a.service_description;
        })
        this.setState({providerDescs:providerDesc, providerDialogOpen: true});

    };
    toggleExpanded() {
        this.setState({expanded: !this.state.expanded});
    }

    showDeleteDialog() {
        this.setState({deleteDialogOpen: true});
    }

    hideDeleteDialog() {
        this.setState({deleteDialogOpen: false});
    }

    handleDelete() {
        this.hideDeleteDialog();
        this.props.onRunDelete(this.props.run.uid);
    }

    render() {

        const runProviders = this.props.run.provider_tasks.filter((provider) => {
            return provider.display != false;
        });

        const providersList = Object.entries(this.state.providerDescs).map(([key,value], ix)=>{
            return (
            <ListItem
                className={'qa-DataPackGridItem-ListItem'}
                key={key}
                style={{backgroundColor: ix % 2 == 0 ? 'whitesmoke': 'white', fontWeight:'bold', width:'100%', zIndex: 0}}
                nestedListStyle={{padding: '0px'}}
                primaryText={key}
                initiallyOpen={false}
                primaryTogglesNestedList={false}
                nestedItems={[
                    <ListItem
                        className={'qa-DataPackGridItem-NestedListItem'}
                        key={1}
                        primaryText={<div style={{whiteSpace: 'pre-wrap', fontWeight:'bold'}}>{value}</div>}
                        style={{backgroundColor: ix % 2 == 0 ? 'whitesmoke': 'white',  fontSize: '14px', width:'100%', zIndex: 0}}
                    />
                ]}
            />

            );
        })

        const cardTextFontSize = window.innerWidth < 768 ? 10 : 12;
        const titleFontSize = 22;
        const styles = {
            card: {
                backgroundColor: '#f7f8f8',
                position: 'relative'
            },
            cardTitle:{
                wordWrap: 'break-word',
                padding: '15px 10px 10px'
            },
            cardTitle2: {
                fontSize: titleFontSize, 
                height: '36px'
            },
            cardSubtitle: {
                fontSize: cardTextFontSize
            },
            completeIcon: {
                float: 'left', 
                color: '#bcdfbb', 
                fontSize: '20px'
            },
            errorIcon: {
                float: 'left', 
                color: '#ce4427', 
                fontSize: '20px', 
                opacity: '0.6'
            },
            runningIcon: {
                float: 'left', 
                color: '#f4D225', 
                fontSize: '22px'
            },
            unpublishedIcon: {
                float: 'right', 
                color: 'grey', 
                fontSize: '18px', 
                marginRight: '5px'
            },
            publishedIcon: {
                float: 'right', 
                color: '#bcdfbb', 
                fontSize: '20px', 
                marginRight: '5px'
            },
            ownerLabel: {
                float: 'right', 
                color: 'grey', 
                padding: '0px, 10px', 
                margin: '0px', 
                fontSize: cardTextFontSize
            },
            cardTextMinimized: {
                position: 'absolute',
                wordWrap: 'break-word',
                width: '100%',
                backgroundColor: '#f7f8f8',
                zIndex: 2,
                padding: '0px 10px 5px',
                display: '-webkit-box',
                WebkitBoxOrient: 'vertical',
                textOverflow: 'ellipsis',
                WebkitLineClamp: 3,
                height: window.innerWidth < 768 ? '47px' : '56px'
            },
            cardText: {
                position: 'absolute',
                wordWrap: 'break-word', 
                width: '100%', 
                backgroundColor: '#f7f8f8', 
                zIndex: 2, 
                padding: '0px 10px 5px',
                
            },
            cardTextContainer: {
                fontSize: cardTextFontSize, 
                padding: '0px', 
                marginBottom: '10px', 
                height: window.innerWidth < 768 ? '42px' : '51px', 
                overflow: this.state.overflow ? 'visible' : 'hidden', 
                position: 'relative'
            },
            titleLink: {
                color: 'inherit', 
                display: 'block', 
                width: '100%', 
                height: '36px', 
                overflow: 'hidden', 
                textOverflow: 'ellipsis', 
                whiteSpace: 'nowrap',
                margin: '0px'
            }
        };

        return (
            <Card style={styles.card} className={'qa-DataPackGridItem-Card'} key={this.props.run.uid} expanded={this.state.expanded} onExpandChange={this.handleExpandChange}>
                <FeaturedFlag show={this.props.run.job.featured}/>
                <CardTitle
                    className={'qa-DataPackGridItem-CardTitle'}
                    titleColor={'#4598bf'}
                    style={styles.cardTitle} 
                    titleStyle={styles.cardTitle2}
                    subtitleStyle={styles.cardSubtitle}
                    title={
                        <div>
                            <div className={'qa-DataPackGridItem-jobLink'} style={{display: 'inline-block', width: 'calc(100% - 24px)', height: '36px'}}>
                                <Link 
                                    to={'/status/' + this.props.run.job.uid} 
                                    style={styles.titleLink}
                                >{this.props.run.job.name}</Link>
                            </div>
                            <IconMenu
                                className={'qa-DataPackGridItem-IconMenu'}
                                style={{float: 'right', width: '24px', height: '100%'}}
                                iconButtonElement={
                                    <IconButton
                                        className={'qa-DataPackGridItem-IconButton'}
                                        style={{padding: '0px', width: '24px', height: '24px', verticalAlign: 'middle'}}
                                        iconStyle={{color: '#4598bf'}}>
                                        <NavigationMoreVert className={'qa-DataPackGridItem-NavigationMoreVert'} />
                                    </IconButton>}
                                anchorOrigin={{horizontal: 'right', vertical: 'top'}}
                                targetOrigin={{horizontal: 'right', vertical: 'top'}}
                            >
                                <MenuItem
                                    className={'qa-DataPackGridItem-MenuItem-showHideMap'}
                                    style={{fontSize: cardTextFontSize}}
                                    primaryText={this.state.expanded ? "Hide Map" : "Show Map"}
                                    onClick={this.toggleExpanded}/>
                                <MenuItem
                                    className={'qa-DataPackGridItem-MenuItem-statusDownloadLink'}
                                style={{fontSize: cardTextFontSize}}
                                primaryText="Go to Status & Download"
                                onClick={() => {browserHistory.push('/status/'+this.props.run.job.uid)}}/>

                                <MenuItem
                                    className={'qa-DataPackGridItem-MenuItem-viewDataSources'}
                                    style={{fontSize: cardTextFontSize}}
                                    primaryText="View Data Sources"
                                    onClick={this.handleProviderOpen.bind(this, runProviders)}
                                    />

                                {this.props.run.user == this.props.user.data.user.username ?
                                <MenuItem
                                    className={'qa-DataPackGridItem-MenuItem-deleteExport'}
                                    style={{fontSize: cardTextFontSize}}
                                    primaryText={'Delete Export'}
                                    onClick={this.showDeleteDialog}
                                />
                                : null}
                            </IconMenu>
                            <BaseDialog
                                className={'qa-DataPackGridItem-BaseDialog-dataSources'}
                                show={this.state.providerDialogOpen}
                                title={'DATA SOURCES'}
                                onClose={this.handleProviderClose.bind(this)}
                            >
                                <List className={'qa-DataPackGridItem-List-providers'}>{providersList}</List>
                            </BaseDialog>
                            <DeleteDialog
                                className={'qa-DataPackGridItem-DeleteDialog'}
                                show={this.state.deleteDialogOpen}
                                handleCancel={this.hideDeleteDialog}
                                handleDelete={this.handleDelete}
                            />
                        </div>
                    } 
                    subtitle={
                        <div>
                        <div className={'qa-DataPackGridItem-subTitle'}
                            style={{overflow: 'hidden', textOverflow: 'ellipsis', whiteSpace: 'nowrap'}}
                        >
                            {'Event: ' + this.props.run.job.event}
                        </div>
                        <span>{'Added: ' + moment(this.props.run.started_at).format('YYYY-MM-DD')}</span><br/>
                        <span>{'Expires: ' + moment(this.props.run.expiration).format('YYYY-MM-DD')}</span><br/>
                        </div>
                        } />
                <CardText
                    className={'qa-DataPackGridItem-CardText'}
                    style={styles.cardTextContainer}
                    onMouseEnter={() => {this.setState({overflow: true})}}
                    onMouseLeave={() => {this.setState({overflow: false})}}
                    onTouchTap={() => {this.setState({overflow: !this.state.overflow})}}
                >
                    <span style={this.state.overflow ? styles.cardText : styles.cardTextMinimized}>{this.props.run.job.description}</span>
                </CardText>
<<<<<<< HEAD
                <CardMedia className={'qa-DataPackGridItem-CardMedia'} expandable={true}>
                    <div id={this.props.run.uid + '_map'} className={style.map} style={{padding: '0px 2px'}}/>
=======
                <CardMedia expandable={true}>
                    <div id={this.props.run.uid + '_map'} style={{padding: '0px 2px', backgroundColor: 'none', maxHeight: '200px'}}/>
>>>>>>> c7b36f20
                </CardMedia>
                <CardActions className={'qa-DataPackGridItem-CardActions'} style={{height: '45px'}}>
                    <span>
                        {this.props.run.status == "SUBMITTED" ?
                            <NotificationSync className={'qa-DataPackGridItem-NotificationSync'} style={styles.runningIcon}/>
                            :
                            this.props.run.status == "INCOMPLETE" ?
                                <AlertError className={'qa-DataPackGridItem-AlertError'} style={styles.errorIcon}/>
                                :
                                <NavigationCheck className={'qa-DataPackGridItem-NavigationCheck'} style={styles.completeIcon}/>
                        }
                        {this.props.run.user == this.props.user.data.user.username ?
                            <p style={styles.ownerLabel}>My DataPack</p>
                            :
                            <p style={styles.ownerLabel}>{this.props.run.user}</p>
                        }
                        {this.props.run.job.published ? 
                            <SocialGroup className={'qa-DataPackGridItem-SocialGroup'} style={styles.publishedIcon}/>
                            :
                            
                            <SocialPerson className={'qa-DataPackGridItem-SocialPerson'} style={styles.unpublishedIcon}/>
                        }
                        
                    </span>
                </CardActions>
            </Card>
        )
    }
}

DataPackGridItem.contextTypes = {
    config: React.PropTypes.object
}

DataPackGridItem.propTypes = {
    run: PropTypes.object.isRequired,
    user: PropTypes.object.isRequired,
    onRunDelete: PropTypes.func.isRequired,
    providers: PropTypes.array.isRequired,
};

export default DataPackGridItem;<|MERGE_RESOLUTION|>--- conflicted
+++ resolved
@@ -338,13 +338,8 @@
                 >
                     <span style={this.state.overflow ? styles.cardText : styles.cardTextMinimized}>{this.props.run.job.description}</span>
                 </CardText>
-<<<<<<< HEAD
                 <CardMedia className={'qa-DataPackGridItem-CardMedia'} expandable={true}>
-                    <div id={this.props.run.uid + '_map'} className={style.map} style={{padding: '0px 2px'}}/>
-=======
-                <CardMedia expandable={true}>
-                    <div id={this.props.run.uid + '_map'} style={{padding: '0px 2px', backgroundColor: 'none', maxHeight: '200px'}}/>
->>>>>>> c7b36f20
+                    <div id={this.props.run.uid + '_map'} className={style.map} style={{padding: '0px 2px', backgroundColor: 'none', maxHeight: '200px'}}/>
                 </CardMedia>
                 <CardActions className={'qa-DataPackGridItem-CardActions'} style={{height: '45px'}}>
                     <span>
