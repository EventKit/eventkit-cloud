--- conflicted
+++ resolved
@@ -233,12 +233,8 @@
         this.map.addOverlay(this.overlay);
     }
 
-<<<<<<< HEAD
     handleOlPopupClose() {
         this.map.addInteraction(new ol.interaction.MouseWheelZoom());
-=======
-    handleOlPopupClose(e) {
->>>>>>> bf39e230
         this.overlay.setPosition(undefined);
         this.closer.blur();
         window.setTimeout(() => {
@@ -349,8 +345,7 @@
                 this.handleClick(features[0].getId());
             }
             else {
-<<<<<<< HEAD
-                this.setState({groupedFeatures: features});
+                this.setState({groupedFeatures: features, disableMapClick: true});
                 // disable scroll zoom while popup is open
                 let zoom = null;
                 this.map.getInteractions().forEach((interaction) => {
@@ -359,9 +354,6 @@
                     }
                 });
                 if (zoom) {this.map.removeInteraction(zoom)};
-=======
-                this.setState({groupedFeatures: features, disableMapClick: true});
->>>>>>> bf39e230
                 const coord = evt.coordinate;
                 this.overlay.setPosition(coord);
             }
