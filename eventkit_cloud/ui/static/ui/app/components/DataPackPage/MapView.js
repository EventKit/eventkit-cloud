--- conflicted
+++ resolved
@@ -13,7 +13,7 @@
 import DrawAOIToolbar from '../MapTools/DrawAOIToolbar.js';
 import InvalidDrawWarning from '../MapTools/InvalidDrawWarning.js';
 import DropZone from '../MapTools/DropZone.js';
-import {generateDrawLayer, generateDrawBoxInteraction, generateDrawFreeInteraction, 
+import {generateDrawLayer, generateDrawBoxInteraction, generateDrawFreeInteraction,
     serialize, isGeoJSONValid, createGeoJSON, createGeoJSONGeometry, zoomToExtent, clearDraw,
     MODE_DRAW_BBOX, MODE_DRAW_FREE, MODE_NORMAL, zoomToGeometry} from '../../utils/mapUtils'
 
@@ -534,7 +534,7 @@
                         toolbarIcons={this.state.toolbarIcons}
                         getGeocode={this.props.getGeocode}
                         setAllButtonsDefault={this.setAllButtonsDefault}
-                        setSearchAOIButtonSelected={() => {this.setButtonSelected('search')}} 
+                        setSearchAOIButtonSelected={() => {this.setButtonSelected('search')}}
                     />
                     <DrawAOIToolbar
                         toolbarIcons={this.state.toolbarIcons}
@@ -545,10 +545,10 @@
                         setBoxButtonSelected={() => {this.setButtonSelected('box')}}
                         setFreeButtonSelected={() => {this.setButtonSelected('free')}}
                         setMapViewButtonSelected={() => {this.setButtonSelected('mapView')}}
-                        setImportButtonSelected={() => {this.setButtonSelected('import')}} 
+                        setImportButtonSelected={() => {this.setButtonSelected('import')}}
                         setImportModalState={this.toggleImportModal}
                     />
-                    <InvalidDrawWarning 
+                    <InvalidDrawWarning
                         show={this.state.showInvalidDrawWarning}
                     />
                     <DropZone
@@ -607,16 +607,13 @@
     handleLoadMore: PropTypes.func.isRequired,
     loadLessDisabled: PropTypes.bool.isRequired,
     loadMoreDisabled: PropTypes.bool.isRequired,
-<<<<<<< HEAD
     providers: PropTypes.array.isRequired,
-=======
     geocode: PropTypes.object.isRequired,
     getGeocode: PropTypes.func.isRequired,
     importGeom: PropTypes.object.isRequired,
     processGeoJSONFile: PropTypes.func.isRequired,
     resetGeoJSONFile: PropTypes.func.isRequired,
     onMapFilter: PropTypes.func.isRequired,
->>>>>>> f80d5328
 };
 
 export default MapView;