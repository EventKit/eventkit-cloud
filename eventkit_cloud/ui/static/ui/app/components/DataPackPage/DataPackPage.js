--- conflicted
+++ resolved
@@ -159,7 +159,6 @@
         // The auto run request will not have the power to cancel any current requests
         this.makeRunRequest(true);
     }
-<<<<<<< HEAD
 
     makeRunRequest(isAuto = false) {
         return this.props.getRuns({
@@ -175,40 +174,6 @@
             geojson: this.state.geojson_geometry,
             isAuto,
         });
-=======
-
-    makeRunRequest(isAuto = false) {
-        const status = [];
-        Object.keys(this.state.status).forEach((key) => {
-            if (this.state.status[key]) {
-                status.push(key.toUpperCase());
-            }
-        });
-
-        const providers = Object.keys(this.state.providers);
-
-        const params = {};
-        params.page_size = this.state.pageSize;
-        params.ordering = this.state.order.includes('featured') ?
-            `${this.state.order},-started_at`
-            :
-            this.state.order;
-        if (this.state.ownerFilter) params.user = this.state.ownerFilter;
-        if (this.state.published) params.published = this.state.published;
-        if (status.length) params.status = status.join(',');
-        if (this.state.minDate) {
-            params.min_date = this.state.minDate.toISOString().substring(0, 10);
-        }
-        if (this.state.maxDate) {
-            const maxDate = new Date(this.state.maxDate.getTime());
-            maxDate.setDate(maxDate.getDate() + 1);
-            params.max_date = maxDate.toISOString().substring(0, 10);
-        }
-        if (this.state.search) params.search_term = this.state.search.slice(0, 1000);
-        if (providers.length) params.providers = providers.join(',');
-
-        return this.props.getRuns(params, this.state.geojson_geometry, isAuto);
->>>>>>> 09e60104
     }
 
     handleOwnerFilter(event, index, value) {
@@ -463,15 +428,9 @@
 
 function mapDispatchToProps(dispatch) {
     return {
-<<<<<<< HEAD
         getRuns: (args) => {
             dispatch(getRuns(args));
         },
-=======
-        getRuns: (params, geojson, isAuto) => (
-            dispatch(getRuns(params, geojson, isAuto))
-        ),
->>>>>>> 09e60104
         deleteRuns: (uid) => {
             dispatch(deleteRuns(uid));
         },
