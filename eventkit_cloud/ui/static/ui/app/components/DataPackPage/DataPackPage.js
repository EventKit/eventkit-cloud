import React, {PropTypes} from 'react';
import {connect} from 'react-redux';
import {getRuns, deleteRuns} from '../../actions/DataPackListActions';
import {getProviders} from '../../actions/exportsActions'
import AppBar from 'material-ui/AppBar';
import CircularProgress from 'material-ui/CircularProgress';
import {Toolbar, ToolbarGroup} from 'material-ui/Toolbar';
import Drawer from 'material-ui/Drawer';
import DataPackGrid from './DataPackGrid';
import DataPackList from './DataPackList';
import MapView from './MapView';
import primaryStyles from '../../styles/constants.css'
import DataPackSearchbar from './DataPackSearchbar';
import DataPackViewButtons from './DataPackViewButtons';
import DataPackSortDropDown from './DataPackSortDropDown';
import DataPackFilterButton from './DataPackFilterButton';
import DataPackOwnerSort from './DataPackOwnerSort';
import DataPackLinkButton from './DataPackLinkButton';
import FilterDrawer from './FilterDrawer';

export class DataPackPage extends React.Component {

    constructor(props) {
        super(props);
        this.handleToggle = this.handleToggle.bind(this);
        this.onSearch = this.onSearch.bind(this);
        this.checkForEmptySearch = this.checkForEmptySearch.bind(this);
        this.handleOwnerFilter = this.handleOwnerFilter.bind(this);
        this.screenSizeUpdate = this.screenSizeUpdate.bind(this);
        this.handleFilterApply = this.handleFilterApply.bind(this);
        this.handleFilterClear = this.handleFilterClear.bind(this);
        this.changeView = this.changeView.bind(this);
        this.makeRunRequest = this.makeRunRequest.bind(this);
        this.loadMore = this.loadMore.bind(this);
        this.loadLess = this.loadLess.bind(this);
        this.getView = this.getView.bind(this);
        this.state = {
            open: window.innerWidth < 1200 ? false: true,
            search: '',
            published: null,
            minDate: null,
            maxDate: null,
            status: {
                completed: false,
                submitted: false,
                incomplete: false,
            },
            view: 'map',
            pageLoading: true,
            order: '-started_at',
            ownerFilter: '',
            pageSize: 12,
            loading: false,
        }
    }

    componentWillReceiveProps(nextProps) { 
        if(nextProps.runsList.fetched != this.props.runsList.fetched) { 
            if (nextProps.runsList.fetched == true) {
                if (this.state.pageLoading) {
                    this.setState({pageLoading: false});
                }
                if (this.state.loading) {
                    this.setState({loading: false});
                }
            }
        }
        if (nextProps.runsDeletion.deleted != this.props.runsDeletion.deleted) {
            if(nextProps.runsDeletion.deleted) {
                this.setState({loading: true}, this.makeRunRequest);
            }
        }
    }
    componentDidMount() {
        this.props.getProviders();
    }

    componentWillMount() {
        this.makeRunRequest();
        window.addEventListener('resize', this.screenSizeUpdate);
        this.fetch = setInterval(this.makeRunRequest, 10000);
    }

    componentWillUnmount() {
        window.removeEventListener('resize', this.screenSizeUpdate);
        clearInterval(this.fetch);
    }

    onSearch(searchText, ix) { 
        this.setState({search: searchText, loading: true}, this.makeRunRequest);
    }

    checkForEmptySearch(searchText, dataSource, params) {
        if(searchText == '') {
            this.setState({search: '', loading: true}, this.makeRunRequest);
        }
    }

    handleSortChange = (value) => {
        this.setState({order: value, loading: true}, this.makeRunRequest);
    }

    makeRunRequest() {
        let status = []
        Object.keys(this.state.status).forEach((key, ix) => {
            if(this.state.status[key]) {status.push(key.toUpperCase())};
        });

        const minDate = this.state.minDate ? `&min_date=${this.state.minDate.toISOString().substring(0, 10)}` : '';
        let maxDate = ''
        if(this.state.maxDate) {
            maxDate = new Date(this.state.maxDate.getTime());
            maxDate.setDate(maxDate.getDate() + 1);
            maxDate = `&max_date=${maxDate.toISOString().substring(0, 10)}`;
        }

        let params = '';
        params += `page_size=${this.state.pageSize}`;
        params += this.state.order ? `&ordering=${this.state.order}`: '';
        params += this.state.ownerFilter ? `&user=${this.state.ownerFilter}`: '';
        params += this.state.published ? `&published=${this.state.published}` : '';
        params += status.length ? `&status=${status.join(',')}` : '';
        params += minDate;
        params += maxDate;
        params += this.state.search ? `&search_term=${this.state.search}` : '';
        return this.props.getRuns(params);
    }

    handleOwnerFilter = (event, index, value) => {
        this.setState({ownerFilter: value, loading: true}, this.makeRunRequest);
    }

    handleFilterApply = (state) => {
        this.setState({...this.state, ...state, loading: true}, this.makeRunRequest);
        if(window.innerWidth < 1200) {
            this.setState({open: false});
        }
    }

    handleFilterClear = () => {
        this.setState({
            published: null,
            minDate: null,
            maxDate: null,
            status: {
                completed: false,
                incomplete: false,
                submitted: false,
            },
            loading: true
        }, this.makeRunRequest);
        if(window.innerWidth < 1200) {
            this.setState({open: false});
        }
    }

    screenSizeUpdate() {
        this.forceUpdate();
    }

    changeView(view) {
        if (['started_at', '-started_at', 'job__name', '-job__name'].indexOf(this.state.order) < 0) {
            this.setState({order: '-started_at', loading: true}, () => {
                let promise = this.makeRunRequest();
                promise.then(() => this.setState({view: view}));
            });
        }
        else {
            this.setState({view: view});
        }
    }

    handleToggle = () => {
        this.setState({open: !this.state.open});
    }

    loadMore() {
        if (this.props.runsList.nextPage) {
            this.setState(
                {pageSize: this.state.pageSize + 12, loading: true}, 
                this.makeRunRequest
            );
        }
    }

    loadLess() {
        if (this.state.pageSize > 12) {
            this.setState(
                {pageSize: this.state.pageSize - 12, loading: true},
                this.makeRunRequest
            );
        }
    }

    getView(view) {
        switch(view) {
            case 'list':
                return <DataPackList
                    runs={this.props.runsList.runs}
                    user={this.props.user}
                    onRunDelete={this.props.deleteRuns}
                    onSort={this.handleSortChange}
                    order={this.state.order}
                    range={this.props.runsList.range}
                    handleLoadLess={this.loadLess}
                    handleLoadMore={this.loadMore}
                    loadLessDisabled={this.props.runsList.runs.length <= 12}
                    loadMoreDisabled={!this.props.runsList.nextPage}
                />;
            case 'grid':
                return <DataPackGrid 
                    runs={this.props.runsList.runs} 
                    user={this.props.user} 
                    onRunDelete={this.props.deleteRuns}
                    range={this.props.runsList.range}
                    handleLoadLess={this.loadLess}
                    handleLoadMore={this.loadMore}
                    loadLessDisabled={this.props.runsList.runs.length <= 12}
                    loadMoreDisabled={!this.props.runsList.nextPage}
                />
            case 'map': 
                return <MapView
                    runs={this.props.runsList.runs} 
                    user={this.props.user} 
                    onRunDelete={this.props.deleteRuns}
                    range={this.props.runsList.range}
                    handleLoadLess={this.loadLess}
                    handleLoadMore={this.loadMore}
                    loadLessDisabled={this.props.runsList.runs.length <= 12}
                    loadMoreDisabled={!this.props.runsList.nextPage}
                />;
            default: return null;
        }
    }

    render() { 
        const pageTitle = "DataPack Library"
        const styles = {
            wholeDiv: {
                height: window.innerHeight - 236,
                backgroundRepeat: 'repeat repeat',
                marginRight: this.state.open && window.innerWidth >= 1200 ? '200px' : '0px',
                marginTop: '10px',
            },
            appBar: {
                backgroundColor: '#161e2e',
                height: '35px',
                color: 'white',
                fontSize: '14px',
            },
            toolbarSearch: {
                backgroundColor: '#253447',
            },
            toolbarSort: {
                backgroundColor: '#253447',
                height: '35px',
                display: 'inline-block',
                width: '100%'
            },
            containerStyle: {
                backgroundColor: '#fff',
                top: '221px',
                height: window.innerHeight - 221,
                overflowY: 'hidden',
                overflowX: 'hidden'
            },
            backgroundStyle: {
                backgroundImage: 'url('+require('../../../images/ek_topo_pattern.png')+')'
            },
            range: window.innerWidth < 768 ?
                {color: '#a59c9c', lineHeight: '36px', fontSize: '12px'}
                :
                {display: 'inline-block', position: 'absolute', color: '#a59c9c', lineHeight: '36px', right: '10px', fontSize: '12px'}
        };

        return (
            <div style={styles.backgroundStyle}>
                <AppBar 
                    className={primaryStyles.sectionTitle} 
                    style={styles.appBar} title={pageTitle}
                    iconElementLeft={<p></p>}
                >
                    <DataPackLinkButton />
                </AppBar>
                <Toolbar style={styles.toolbarSearch}>
                    <ToolbarGroup style={{margin: 'auto', width: '100%'}}>
                        <DataPackSearchbar
                            onSearchChange={this.checkForEmptySearch}
                            onSearchSubmit={this.onSearch}
                            searchbarWidth={'100%'} 
                        />
                    </ToolbarGroup>
                </Toolbar>

                <Toolbar style={styles.toolbarSort}>
                        <DataPackOwnerSort handleChange={this.handleOwnerFilter} value={this.state.ownerFilter} owner={this.props.user.data.user.username} />
                        <DataPackFilterButton handleToggle={this.handleToggle} />
                        {this.state.view == 'list' && window.innerWidth >= 768 ? 
                            null
                            : 
                            <DataPackSortDropDown handleChange={(e, i, v) => {this.handleSortChange(v)}} value={this.state.order} />
                        }
                        <DataPackViewButtons handleViewChange={this.changeView}/>
                </Toolbar>
                
                <div style={styles.wholeDiv}>
                    <FilterDrawer 
                        onFilterApply={this.handleFilterApply} 
                        onFilterClear={this.handleFilterClear}
                        open={this.state.open}/>

                    {this.state.pageLoading ? 
                        <div style={{width: '100%', height: '100%', display: 'inline-flex'}}>
                            <CircularProgress 
                                style={{margin: 'auto', display: 'block'}} 
                                color={'#4598bf'}
                                size={50}
                            />
                        </div>
                        :
                        <div style={{position: 'relative'}}>
                            {this.state.loading || this.props.runsDeletion.deleting ? 
                            <div style={{zIndex: 10, position: 'absolute', width: '100%', height: '100%',  backgroundColor: 'rgba(0,0,0,0.2)'}}>
                                <div style={{width: '100%', height: '100%', display: 'inline-flex'}}>
                                    <CircularProgress 
                                        style={{margin: 'auto', display: 'block'}} 
                                        color={'#4598bf'}
                                        size={50}
                                    />
                                </div>
                            </div>
<<<<<<< HEAD
                            : null}
                        <CustomScrollbar style={{height: styles.wholeDiv.height, width: '100%'}}>
                            
                            {this.state.grid ?
                                <DataPackGrid 
                                    runs={this.props.runsList.runs} 
                                    user={this.props.user} 
                                    onRunDelete={this.props.deleteRuns}
                                    providers={this.props.providers}
                                />
                            :
                                <DataPackList
                                    runs={this.props.runsList.runs}
                                    user={this.props.user}
                                    onRunDelete={this.props.deleteRuns}
                                    onSort={this.handleSortChange}
                                    order={this.state.order}
                                    providers={this.props.providers}
                                />
                            }
                            <div style={{textAlign: 'center', paddingBottom: '10px', margin: '0px 10px', position: 'relative', height: '46px'}}>
                                <div style={{display: 'inline-block'}}>
                                    <RaisedButton 
                                        backgroundColor={'#e5e5e5'}
                                        labelColor={'#4498c0'}
                                        label={'Show Less'}
                                        disabled={this.props.runsList.runs.length <= 12}
                                        onClick={this.loadLess}
                                        icon={<KeyboardArrowUp/>}
                                        style={{minWidth: '145px', marginRight: '2.5px'}}
                                    />
                                    
                                    <RaisedButton 
                                        backgroundColor={'#e5e5e5'}
                                        labelColor={'#4498c0'}
                                        label={'Show More'}
                                        disabled={!this.props.runsList.nextPage}
                                        onClick={this.loadMore}
                                        icon={<KeyboardArrowDown/>}
                                        style={{minWidth: '145px', marginLeft: '2.5px'}}
                                    />
                                </div>
                                <div id='range' style={styles.range}>
                                    {range ? `${range[0]} of ${range[1]}` : ''}
                                </div>
                            </div>
                        </CustomScrollbar>
=======
                            : null}                            
                            {this.getView(this.state.view)}
>>>>>>> 378f7a8d
                        </div>
                    }
                </div>
                
            </div>
        );
    }
}

DataPackPage.propTypes = {
    runsList: PropTypes.object.isRequired,
    user: PropTypes.object.isRequired,
    getRuns: PropTypes.func.isRequired,
    deleteRuns: PropTypes.func.isRequired,
    getProviders: PropTypes.func.isRequired,
    runsDeletion: PropTypes.object.isRequired,
    drawerOpen: PropTypes.bool.isRequired,
};

function mapStateToProps(state) {
    return {
        runsList: state.runsList,
        user: state.user,
        runsDeletion: state.runsDeletion,
        drawerOpen: state.drawerOpen,
        providers: state.providers
    };
}

function mapDispatchToProps(dispatch) {
    return {
        getRuns: (params) => {
            return dispatch(getRuns(params));
        },
        deleteRuns: (uid) => {
            dispatch(deleteRuns(uid));
        },
        getProviders: () => {
            dispatch(getProviders())
        },
    }
}

export default connect(
    mapStateToProps,
    mapDispatchToProps
)(DataPackPage);<|MERGE_RESOLUTION|>--- conflicted
+++ resolved
@@ -206,34 +206,37 @@
                     handleLoadMore={this.loadMore}
                     loadLessDisabled={this.props.runsList.runs.length <= 12}
                     loadMoreDisabled={!this.props.runsList.nextPage}
+                    providers={this.props.providers}
                 />;
             case 'grid':
-                return <DataPackGrid 
-                    runs={this.props.runsList.runs} 
-                    user={this.props.user} 
+                return <DataPackGrid
+                    runs={this.props.runsList.runs}
+                    user={this.props.user}
                     onRunDelete={this.props.deleteRuns}
                     range={this.props.runsList.range}
                     handleLoadLess={this.loadLess}
                     handleLoadMore={this.loadMore}
                     loadLessDisabled={this.props.runsList.runs.length <= 12}
                     loadMoreDisabled={!this.props.runsList.nextPage}
+                    providers={this.props.providers}
                 />
-            case 'map': 
+            case 'map':
                 return <MapView
-                    runs={this.props.runsList.runs} 
-                    user={this.props.user} 
+                    runs={this.props.runsList.runs}
+                    user={this.props.user}
                     onRunDelete={this.props.deleteRuns}
                     range={this.props.runsList.range}
                     handleLoadLess={this.loadLess}
                     handleLoadMore={this.loadMore}
                     loadLessDisabled={this.props.runsList.runs.length <= 12}
                     loadMoreDisabled={!this.props.runsList.nextPage}
+                    providers={this.props.providers}
                 />;
             default: return null;
         }
     }
 
-    render() { 
+    render() {
         const pageTitle = "DataPack Library"
         const styles = {
             wholeDiv: {
@@ -295,7 +298,7 @@
                 <Toolbar style={styles.toolbarSort}>
                         <DataPackOwnerSort handleChange={this.handleOwnerFilter} value={this.state.ownerFilter} owner={this.props.user.data.user.username} />
                         <DataPackFilterButton handleToggle={this.handleToggle} />
-                        {this.state.view == 'list' && window.innerWidth >= 768 ? 
+                        {this.state.view == 'list' && window.innerWidth >= 768 ?
                             null
                             : 
                             <DataPackSortDropDown handleChange={(e, i, v) => {this.handleSortChange(v)}} value={this.state.order} />
@@ -329,58 +332,8 @@
                                     />
                                 </div>
                             </div>
-<<<<<<< HEAD
                             : null}
-                        <CustomScrollbar style={{height: styles.wholeDiv.height, width: '100%'}}>
-                            
-                            {this.state.grid ?
-                                <DataPackGrid 
-                                    runs={this.props.runsList.runs} 
-                                    user={this.props.user} 
-                                    onRunDelete={this.props.deleteRuns}
-                                    providers={this.props.providers}
-                                />
-                            :
-                                <DataPackList
-                                    runs={this.props.runsList.runs}
-                                    user={this.props.user}
-                                    onRunDelete={this.props.deleteRuns}
-                                    onSort={this.handleSortChange}
-                                    order={this.state.order}
-                                    providers={this.props.providers}
-                                />
-                            }
-                            <div style={{textAlign: 'center', paddingBottom: '10px', margin: '0px 10px', position: 'relative', height: '46px'}}>
-                                <div style={{display: 'inline-block'}}>
-                                    <RaisedButton 
-                                        backgroundColor={'#e5e5e5'}
-                                        labelColor={'#4498c0'}
-                                        label={'Show Less'}
-                                        disabled={this.props.runsList.runs.length <= 12}
-                                        onClick={this.loadLess}
-                                        icon={<KeyboardArrowUp/>}
-                                        style={{minWidth: '145px', marginRight: '2.5px'}}
-                                    />
-                                    
-                                    <RaisedButton 
-                                        backgroundColor={'#e5e5e5'}
-                                        labelColor={'#4498c0'}
-                                        label={'Show More'}
-                                        disabled={!this.props.runsList.nextPage}
-                                        onClick={this.loadMore}
-                                        icon={<KeyboardArrowDown/>}
-                                        style={{minWidth: '145px', marginLeft: '2.5px'}}
-                                    />
-                                </div>
-                                <div id='range' style={styles.range}>
-                                    {range ? `${range[0]} of ${range[1]}` : ''}
-                                </div>
-                            </div>
-                        </CustomScrollbar>
-=======
-                            : null}                            
                             {this.getView(this.state.view)}
->>>>>>> 378f7a8d
                         </div>
                     }
                 </div>
