import React, {PropTypes} from 'react';
import {connect} from 'react-redux';
import {getRuns, deleteRuns} from '../../actions/DataPackListActions';
import AppBar from 'material-ui/AppBar';
import {Toolbar, ToolbarGroup} from 'material-ui/Toolbar';
import DataPackList from './DataPackList';
import primaryStyles from '../../styles/constants.css'
import DataPackSearchbar from './DataPackSearchbar';
import DataPackViewButtons from './DataPackViewButtons';
import DataPackSortDropDown from './DataPackSortDropDown';
import DataPackFilterButton from './DataPackFilterButton';
import DataPackOwnerSort from './DataPackOwnerSort';
import DataPackLinkButton from './DataPackLinkButton';
import DataPackDrawer from './DataPackDrawer.js';
import * as utils from '../../utils/sortUtils';

export class DataPackPage extends React.Component {

    constructor(props) {
        super(props);
        this.onSearch = this.onSearch.bind(this);
        this.checkForEmptySearch = this.checkForEmptySearch.bind(this);
        this.handleDropDownChange = this.handleDropDownChange.bind(this);
        this.applyFilters = this.applyFilters.bind(this);
        this.screenSizeUpdate = this.screenSizeUpdate.bind(this);
        this.state = {
            open: window.innerWidth > 991 ? true : false,
            runs: [],
            displayedRuns: [],
            dropDownValue: 1,
            sortDropDown: utils.orderNewest,
            search: {
                searched: false,
                searchQuery: ''
            },
            ordered: utils.orderNewest
        }
    }

    componentWillReceiveProps(nextProps) {
        if(nextProps.runsList.fetched != this.props.runsList.fetched) {
            if (nextProps.runsList.fetched == true) {
                let runs = nextProps.runsList.runs;
                this.setState({runs: runs});
                this.applyFilters(runs);      
                
            }
        }
        if (nextProps.runsDeletion.deleted != this.props.runsDeletion.deleted) {
            if(nextProps.runsDeletion.deleted) {
                this.props.getRuns();
            }
        }
    }

    componentWillMount() {
        this.props.getRuns();
        window.addEventListener('resize', this.screenSizeUpdate);
    }

    componentWillUnmount() {
        window.removeEventListener('resize', this.screenSizeUpdate);
    }

    screenSizeUpdate() {
        this.forceUpdate();
    }

    onSearch(searchText, ix) {
        this.setState({search: {searched: true, searchQuery: searchText}});
        const searched = utils.search(searchText, this.state.displayedRuns);
        this.setState({displayedRuns: searched});
    }

    

    checkForEmptySearch(searchText, dataSource, params) {
        if(searchText == '') {
            this.setState({search: {searched: false, searchQuery: ''}}, () => {
                this.applyFilters(this.state.runs);
            });
        }
    }

    handleSortChange = (event, index, value) => {
        this.setState({sortDropDown: value});
        const runs = value(this.state.displayedRuns);
        this.setState({displayedRuns: runs});
    }

    handleDropDownChange = (event, index, value) => {
        if(value == 1) {
            this.setState({dropDownValue: value}, () => {
                this.applyFilters(this.state.runs);
            });
            
        }
        else {
            this.setState({dropDownValue: value});
            const filteredRuns = utils.myDataPacksOnly(this.state.displayedRuns, this.props.user.data.username);
            this.setState({displayedRuns: filteredRuns});
        }
    }

    applyFilters(runs) {
        // run functions that remove first
        if(this.state.search.searched) {
            runs = utils.search(this.state.search.searchQuery, runs);
        }
        if(this.state.dropDownValue == 2) {
            runs = utils.myDataPacksOnly(runs, this.props.user.data.username);
        }
        runs = this.state.sortDropDown(runs);
        this.setState({displayedRuns: runs});
    }

    handleToggle = () => {
        this.setState({open: !this.state.open});
    }

    render() {

        const pageTitle = "DataPack Library"
        const styles = {
            wholeDiv: {
                // width: this.state.open ? window.innerWidth - 200 : '100%',
                height: window.innerHeight - 221,
                overflowY: 'visible',
                backgroundRepeat: 'repeat repeat',
<<<<<<< HEAD
                marginRight: this.state.open && window.innerWidth > 991 ? '200px' : '0px',
                marginLeft: this.props.drawerOpen && window.innerWidth > 991 ? '200px' : '0px',
=======
                paddingBottom: '30px',
                paddingTop: '10px',
>>>>>>> 764c8499
            },
            appBar: {
                backgroundColor: '#161e2e',
                height: '35px',
                color: 'white',
                fontSize: '14px',
            },
            toolbarSearch: {
                backgroundColor: '#253447',
            },
            toolbarSort: {
                backgroundColor: '#253447',
                height: '35px',
                display: 'inline-block',
                width: '100%'
            },
        };

        return (
            <div>
                <AppBar 
                    className={primaryStyles.sectionTitle} 
                    style={styles.appBar} title={pageTitle}
                    iconElementLeft={<p></p>}
                >
                    <DataPackLinkButton />
                </AppBar>
                <Toolbar style={styles.toolbarSearch}>
                    <ToolbarGroup style={{margin: 'auto', width: '100%'}}>
                        <DataPackSearchbar
                            onSearchChange={this.checkForEmptySearch}
                            onSearchSubmit={this.onSearch}
                            searchbarWidth={'100%'} 
                        />
                    </ToolbarGroup>
                </Toolbar>

                <Toolbar style={styles.toolbarSort}>
                        <DataPackOwnerSort handleChange={this.handleDropDownChange} value={this.state.dropDownValue} />
                        <DataPackFilterButton open={this.state.open} handleToggle={this.handleToggle} />
                        <DataPackSortDropDown handleChange={this.handleSortChange} value={this.state.sortDropDown} />
                        <DataPackViewButtons handleGridSelect={() => {console.log('grid')}} handleListSelect={() => {console.log('list')}} />
                </Toolbar>
                <div style={{/* hides scrollbar */ overflowY: 'scroll', right: '-17px', position: 'absolute'}}>
                    <div style={styles.wholeDiv}>
                        <DataPackDrawer open={this.state.open}/>
                        <DataPackList 
                            runs={this.state.displayedRuns} 
                            user={this.props.user} 
                            onRunDelete={this.props.deleteRuns}/>
                        <div >
                            {this.props.children}
                        </div>
                    </div>
                </div>
            </div>
        );
    }
}


DataPackPage.propTypes = {
    runsList: PropTypes.object.isRequired,
    user: PropTypes.object.isRequired,
    getRuns: PropTypes.func.isRequired,
    deleteRuns: PropTypes.func.isRequired,
    runsDeletion: PropTypes.object.isRequired,
    drawerOpen: PropTypes.bool.isRequired,
};

function mapStateToProps(state) {
    return {
        runsList: state.runsList,
        user: state.user,
        runsDeletion: state.runsDeletion,
        drawerOpen: state.drawerOpen,
    };
}

function mapDispatchToProps(dispatch) {
    return {
        getRuns: () => {
            dispatch(getRuns());
        },
        deleteRuns: (uid) => {
            dispatch(deleteRuns(uid));
        }
    }
}

export default connect(
    mapStateToProps,
    mapDispatchToProps
)(DataPackPage);<|MERGE_RESOLUTION|>--- conflicted
+++ resolved
@@ -127,13 +127,10 @@
                 height: window.innerHeight - 221,
                 overflowY: 'visible',
                 backgroundRepeat: 'repeat repeat',
-<<<<<<< HEAD
                 marginRight: this.state.open && window.innerWidth > 991 ? '200px' : '0px',
                 marginLeft: this.props.drawerOpen && window.innerWidth > 991 ? '200px' : '0px',
-=======
                 paddingBottom: '30px',
                 paddingTop: '10px',
->>>>>>> 764c8499
             },
             appBar: {
                 backgroundColor: '#161e2e',
