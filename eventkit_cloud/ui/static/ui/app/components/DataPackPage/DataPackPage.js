--- conflicted
+++ resolved
@@ -191,43 +191,9 @@
             search: this.state.search,
             providers: this.state.providers,
             geojson: this.state.geojson_geometry,
+            permissions: this.state.permissions,
             isAuto,
         });
-<<<<<<< HEAD
-=======
-
-        const providers = Object.keys(this.state.providers);
-
-        const params = {};
-        params.page_size = this.state.pageSize;
-        params.ordering = this.state.order.includes('featured') ?
-            `${this.state.order},-started_at`
-            :
-            this.state.order;
-        if (this.state.ownerFilter) params.user = this.state.ownerFilter;
-        if (this.state.permissions.value) params.visibility = this.state.permissions.value;
-        if (status.length) params.status = status.join(',');
-        if (this.state.minDate) {
-            params.min_date = this.state.minDate.toISOString().substring(0, 10);
-        }
-        if (this.state.maxDate) {
-            const maxDate = new Date(this.state.maxDate.getTime());
-            maxDate.setDate(maxDate.getDate() + 1);
-            params.max_date = maxDate.toISOString().substring(0, 10);
-        }
-        if (this.state.search) params.search_term = this.state.search.slice(0, 1000);
-        if (providers.length) params.providers = providers.join(',');
-
-        const options = {};
-        if (this.state.geojson_geometry) {
-            options.geojson = this.state.geojson_geometry;
-        }
-        if (params.visibility === 'SHARED') {
-            options.permissions = this.state.permissions;
-        }
-
-        return this.props.getRuns(params, options, isAuto);
->>>>>>> 328d40be
     }
 
     handleOwnerFilter(event, index, value) {
@@ -548,15 +514,9 @@
 
 function mapDispatchToProps(dispatch) {
     return {
-<<<<<<< HEAD
         getRuns: (args) => {
             dispatch(getRuns(args));
         },
-=======
-        getRuns: (params, options, isAuto) => (
-            dispatch(getRuns(params, options, isAuto))
-        ),
->>>>>>> 328d40be
         deleteRuns: (uid) => {
             dispatch(deleteRuns(uid));
         },
