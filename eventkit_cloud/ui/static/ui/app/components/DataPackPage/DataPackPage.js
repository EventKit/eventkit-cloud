import React, { PropTypes } from 'react';
import { connect } from 'react-redux';
import AppBar from 'material-ui/AppBar';
import CircularProgress from 'material-ui/CircularProgress';
import { Toolbar, ToolbarGroup } from 'material-ui/Toolbar';
import DataPackGrid from './DataPackGrid';
import DataPackList from './DataPackList';
import MapView from './MapView';
import DataPackSearchbar from './DataPackSearchbar';
import DataPackViewButtons from './DataPackViewButtons';
import DataPackSortDropDown from './DataPackSortDropDown';
import DataPackFilterButton from './DataPackFilterButton';
import DataPackOwnerSort from './DataPackOwnerSort';
import DataPackLinkButton from './DataPackLinkButton';
import FilterDrawer from './FilterDrawer';
import DataPackShareDialog from '../DataPackShareDialog/DataPackShareDialog';
import { getRuns, deleteRuns, setPageOrder, setPageView } from '../../actions/dataPackActions';
import { getProviders } from '../../actions/exportsActions';
import { getGeocode } from '../../actions/searchToolbarActions';
import { processGeoJSONFile, resetGeoJSONFile } from '../../actions/mapToolActions';
import { getGroups } from '../../actions/userGroupsActions';
import { getUsers } from '../../actions/userActions';
import { updateDataCartPermissions } from '../../actions/statusDownloadActions';
import { flattenFeatureCollection } from '../../utils/mapUtils';

export class DataPackPage extends React.Component {
    constructor(props) {
        super(props);
        this.handleToggle = this.handleToggle.bind(this);
        this.onSearch = this.onSearch.bind(this);
        this.checkForEmptySearch = this.checkForEmptySearch.bind(this);
        this.handleOwnerFilter = this.handleOwnerFilter.bind(this);
        this.handleFilterApply = this.handleFilterApply.bind(this);
        this.handleFilterClear = this.handleFilterClear.bind(this);
        this.changeView = this.changeView.bind(this);
        this.autoRunRequest = this.autoRunRequest.bind(this);
        this.makeRunRequest = this.makeRunRequest.bind(this);
        this.loadMore = this.loadMore.bind(this);
        this.loadLess = this.loadLess.bind(this);
        this.getView = this.getView.bind(this);
        this.handleSpatialFilter = this.handleSpatialFilter.bind(this);
<<<<<<< HEAD
        this.handleShareOpen = this.handleShareOpen.bind(this);
        this.handleShareClose = this.handleShareClose.bind(this);
        this.handleShareSave = this.handleShareSave.bind(this);
=======
        this.handleSortChange = this.handleSortChange.bind(this);
>>>>>>> f321edb7
        this.state = {
            open: window.innerWidth >= 1200,
            search: '',
            permissions: {
                value: '',
                groups: {},
                members: {},
            },
            minDate: null,
            maxDate: null,
            status: {
                completed: false,
                submitted: false,
                incomplete: false,
            },
            providers: {},
            view: props.runsList.view || 'map',
            pageLoading: true,
            order: props.runsList.order || '-job__featured',
            ownerFilter: '',
            pageSize: 12,
            loading: false,
            geojson_geometry: null,
            shareOpen: false,
            targetRun: null,
        };
    }

    componentDidMount() {
        this.props.getGroups();
        this.props.getUsers();
        this.props.getProviders();
        this.makeRunRequest();
        this.fetch = setInterval(this.autoRunRequest, 10000);
        // make sure no geojson upload is in the state
        this.props.resetGeoJSONFile();
    }

    componentWillReceiveProps(nextProps) {
        if (nextProps.runsList.fetched && !this.props.runsList.fetched) {
            if (this.state.pageLoading) {
                this.setState({ pageLoading: false });
            }
            if (this.state.loading) {
                this.setState({ loading: false });
            }
        }
        if (nextProps.runsDeletion.deleted && !this.props.runsDeletion.deleted) {
            this.setState({ loading: true }, this.makeRunRequest);
        }
        if (nextProps.updatePermissions.updated && !this.props.updatePermissions.updated) {
            this.setState({ loading: true }, this.makeRunRequest);
        }
    }

    componentWillUnmount() {
        clearInterval(this.fetch);
        // save view and order to redux state so it can be set next time the page is visited
        if (this.props.runsList.order !== this.state.order) {
            this.props.setOrder(this.state.order);
        }
        if (this.props.runsList.view !== this.state.view) {
            this.props.setView(this.state.view);
        }
    }

    onSearch(searchText) {
        this.setState({ search: searchText, loading: true }, this.makeRunRequest);
    }

    getView(view) {
        const commonProps = {
            runs: this.props.runsList.runs,
            user: this.props.user,
            onRunDelete: this.props.deleteRuns,
            range: this.props.runsList.range,
            handleLoadLess: this.loadLess,
            handleLoadMore: this.loadMore,
            loadLessDisabled: this.props.runsList.runs.length <= 12,
            loadMoreDisabled: !this.props.runsList.nextPage,
            providers: this.props.providers,
            openShare: this.handleShareOpen,
            groups: this.props.groups,
        };
        switch (view) {
        case 'list':
            return (
                <DataPackList
                    {...commonProps}
                    onSort={this.handleSortChange}
                    order={this.state.order}
                />
            );
        case 'grid':
            return (
                <DataPackGrid
                    {...commonProps}
                />
            );
        case 'map':
            return (
                <MapView
                    {...commonProps}
                    geocode={this.props.geocode}
                    getGeocode={this.props.getGeocode}
                    importGeom={this.props.importGeom}
                    processGeoJSONFile={this.props.processGeoJSONFile}
                    resetGeoJSONFile={this.props.resetGeoJSONFile}
                    onMapFilter={this.handleSpatialFilter}
                />
            );
        default: return null;
        }
    }

    checkForEmptySearch(searchText) {
        if (searchText === '' && this.state.search) {
            this.setState({ search: '', loading: true }, this.makeRunRequest);
        }
    }

    handleSortChange(value) {
        this.setState({ order: value, loading: true }, this.makeRunRequest);
    }

    autoRunRequest() {
        // Call make run request and pass true to indicate this is an auto run request
        // The auto run request will not have the power to cancel any current requests
        this.makeRunRequest(true);
    }

    makeRunRequest(isAuto = false) {
        const status = [];
        Object.keys(this.state.status).forEach((key) => {
            if (this.state.status[key]) {
                status.push(key.toUpperCase());
            }
        });

        const providers = Object.keys(this.state.providers);

        const params = {};
        params.page_size = this.state.pageSize;
        params.ordering = this.state.order.includes('featured') ?
            `${this.state.order},-started_at`
            :
            this.state.order;
        if (this.state.ownerFilter) params.user = this.state.ownerFilter;
        if (this.state.permissions.value) params.visibility = this.state.permissions.value;
        if (status.length) params.status = status.join(',');
        if (this.state.minDate) {
            params.min_date = this.state.minDate.toISOString().substring(0, 10);
        }
        if (this.state.maxDate) {
            const maxDate = new Date(this.state.maxDate.getTime());
            maxDate.setDate(maxDate.getDate() + 1);
            params.max_date = maxDate.toISOString().substring(0, 10);
        }
        if (this.state.search) params.search_term = this.state.search.slice(0, 1000);
        if (providers.length) params.providers = providers.join(',');

<<<<<<< HEAD
        const options = {};
        if (this.state.geojson_geometry) {
            options.geojson = this.state.geojson_geometry;
        }
        if (params.visibility === 'SHARED') {
            options.permissions = this.state.permissions;
        }

        return this.props.getRuns(params, options);
=======
        return this.props.getRuns(params, this.state.geojson_geometry, isAuto);
>>>>>>> f321edb7
    }

    handleOwnerFilter(event, index, value) {
        this.setState({ ownerFilter: value, loading: true }, this.makeRunRequest);
    }

    handleFilterApply(state) {
        this.setState({ ...this.state, ...state, loading: true }, this.makeRunRequest);
        if (window.innerWidth < 1200) {
            this.setState({ open: false });
        }
    }

    handleFilterClear() {
        this.setState({
            permissions: {
                value: '',
                groups: {},
                members: {},
            },
            minDate: null,
            maxDate: null,
            status: {
                completed: false,
                incomplete: false,
                submitted: false,
            },
            providers: {},
            loading: true,
        }, this.makeRunRequest);
        if (window.innerWidth < 1200) {
            this.setState({ open: false });
        }
    }

    handleSpatialFilter(geojson) {
        let geom = null;
        if (geojson) {
            geom = flattenFeatureCollection(geojson).features[0].geometry;
        }
        this.setState({ geojson_geometry: geom, loading: true }, this.makeRunRequest);
    }

    changeView(view) {
        if (['started_at', '-started_at', 'job__name', '-job__name', '-job__featured', 'job__featured'].indexOf(this.state.order) < 0) {
            this.setState({ order: '-started_at', loading: true }, () => {
                const promise = this.makeRunRequest();
                promise.then(() => this.setState({ view }));
            });
        } else {
            this.setState({ view });
        }
    }

    handleToggle() {
        this.setState({ open: !this.state.open });
    }

    loadMore() {
        if (this.props.runsList.nextPage) {
            this.setState(
                { pageSize: this.state.pageSize + 12, loading: true },
                this.makeRunRequest,
            );
        }
    }

    loadLess() {
        if (this.state.pageSize > 12) {
            this.setState(
                { pageSize: this.state.pageSize - 12, loading: true },
                this.makeRunRequest,
            );
        }
    }

    handleShareOpen(run) {
        this.setState({ shareOpen: true, targetRun: run });
    }

    handleShareClose() {
        this.setState({ shareOpen: false, targetRun: null });
    }

    handleShareSave(perms) {
        this.handleShareClose();
        const permissions = { ...perms };
        this.props.updateDataCartPermissions(this.state.targetRun.job.uid, permissions);
    }

    render() {
        const pageTitle = 'DataPack Library';
        const styles = {
            wholeDiv: {
                height: window.innerWidth > 575 ?
                    window.innerHeight - 231
                    :
                    window.innerHeight - 223,
                backgroundRepeat: 'repeat repeat',
                marginRight: this.state.open && window.innerWidth >= 1200 ? '250px' : '0px',
                marginTop: window.innerWidth > 575 ? '10px' : '2px',
            },
            appBar: {
                backgroundColor: '#161e2e',
                height: '35px',
                color: 'white',
                fontSize: '14px',
            },
            pageTitle: {
                fontSize: '18px',
                lineHeight: '35px',
                paddingLeft: '10px',
                height: '35px',
            },
            toolbarSearch: {
                backgroundColor: '#253447',
            },
            toolbarSort: {
                backgroundColor: '#253447',
                height: '35px',
                display: 'inline-block',
                width: '100%',
            },
            containerStyle: {
                backgroundColor: '#fff',
                top: '221px',
                height: window.innerHeight - 221,
                overflowY: 'hidden',
                overflowX: 'hidden',
            },
            backgroundStyle: {
                backgroundImage: `url(${require('../../../images/ek_topo_pattern.png')})`,
            },
            range: window.innerWidth < 768 ?
                { color: '#a59c9c', lineHeight: '36px', fontSize: '12px' }
                :
                {
                    display: 'inline-block',
                    position: 'absolute',
                    color: '#a59c9c',
                    lineHeight: '36px',
                    right: '10px',
                    fontSize: '12px',
                },
        };

        return (
            <div style={styles.backgroundStyle}>
                <AppBar
                    className="qa-DataPackPage-AppBar"
                    style={styles.appBar}
                    title={pageTitle}
                    titleStyle={styles.pageTitle}
                    iconElementLeft={<p />}
                >
                    <DataPackLinkButton />
                </AppBar>

                <Toolbar className="qa-DataPackPage-Toolbar-search" style={styles.toolbarSearch}>
                    <ToolbarGroup className="qa-DataPackPage-ToolbarGroup-search" style={{ width: '100%' }}>
                        <DataPackSearchbar
                            onSearchChange={this.checkForEmptySearch}
                            onSearchSubmit={this.onSearch}
                        />
                    </ToolbarGroup>
                </Toolbar>

                <Toolbar className="qa-DataPackPage-Toolbar-sort" style={styles.toolbarSort}>
                    <DataPackOwnerSort
                        handleChange={this.handleOwnerFilter}
                        value={this.state.ownerFilter}
                        owner={this.props.user.data.user.username}
                    />
                    <DataPackFilterButton
                        handleToggle={this.handleToggle}
                        active={this.state.open}
                    />
                    {this.state.view === 'list' && window.innerWidth >= 768 ?
                        null
                        :
                        <DataPackSortDropDown
                            handleChange={(e, i, v) => { this.handleSortChange(v); }}
                            value={this.state.order}
                        />
                    }
                    <DataPackViewButtons
                        handleViewChange={this.changeView}
                        view={this.state.view}
                    />
                </Toolbar>

                <div style={styles.wholeDiv}>
                    <FilterDrawer
                        onFilterApply={this.handleFilterApply}
                        onFilterClear={this.handleFilterClear}
                        open={this.state.open}
                        providers={this.props.providers}
                        groups={this.props.groups}
                        members={this.props.users}
                    />

                    {this.state.pageLoading ?
                        <div style={{ width: '100%', height: '100%', display: 'inline-flex' }}>
                            <CircularProgress
                                style={{ margin: 'auto', display: 'block' }}
                                color="#4598bf"
                                size={50}
                            />
                        </div>
                        :
                        <div style={{ position: 'relative' }} className="qa-DataPackPage-view">
                            {this.state.loading ||
                            this.props.runsDeletion.deleting ||
                            this.props.updatePermissions.updating ||
                            this.props.importGeom.processing ?
                                <div
                                    style={{
                                        zIndex: 10,
                                        position: 'absolute',
                                        width: '100%',
                                        height: '100%',
                                        backgroundColor: 'rgba(0,0,0,0.2)',
                                    }}
                                >
                                    <div style={{ width: '100%', height: '100%', display: 'inline-flex' }}>
                                        <CircularProgress
                                            style={{ margin: 'auto', display: 'block' }}
                                            color="#4598bf"
                                            size={50}
                                        />
                                    </div>
                                </div>
                                : null
                            }
                            {this.getView(this.state.view)}
                        </div>
                    }
                </div>
                {this.state.shareOpen && this.state.targetRun ?
                    <DataPackShareDialog
                        show
                        onClose={this.handleShareClose}
                        onSave={this.handleShareSave}
                        user={this.props.user.data}
                        groups={this.props.groups}
                        members={this.props.users}
                        permissions={this.state.targetRun.job.permissions}
                        groupsText="You may share view and edit rights with groups exclusively. Group sharing is managed separately from member sharing."
                        membersText="You may share view and edit rights with members exclusively. Member sharing is managed separately from group sharing."
                        canUpdateAdmin
                        warnPublic
                    />
                    :
                    null
                }
            </div>
        );
    }
}

DataPackPage.propTypes = {
    runsList: PropTypes.shape({
        cancelSource: PropTypes.object,
        error: PropTypes.object,
        fetched: PropTypes.bool,
        fetching: PropTypes.bool,
        nextPage: PropTypes.bool,
        order: PropTypes.string,
        range: PropTypes.string,
        runs: PropTypes.arrayOf(PropTypes.object),
        view: PropTypes.string,
    }).isRequired,
    user: PropTypes.object.isRequired,
    getRuns: PropTypes.func.isRequired,
    deleteRuns: PropTypes.func.isRequired,
    getProviders: PropTypes.func.isRequired,
    runsDeletion: PropTypes.object.isRequired,
    drawer: PropTypes.string.isRequired,
    importGeom: PropTypes.object.isRequired,
    geocode: PropTypes.object.isRequired,
    getGeocode: PropTypes.func.isRequired,
    processGeoJSONFile: PropTypes.func.isRequired,
    resetGeoJSONFile: PropTypes.func.isRequired,
    setOrder: PropTypes.func.isRequired,
    setView: PropTypes.func.isRequired,
    providers: PropTypes.arrayOf(PropTypes.object).isRequired,
    groups: PropTypes.arrayOf(PropTypes.shape({
        id: PropTypes.number,
        name: PropTypes.string,
        members: PropTypes.arrayOf(PropTypes.string),
        administrators: PropTypes.arrayOf(PropTypes.string),
    })).isRequired,
    users: PropTypes.arrayOf(PropTypes.object).isRequired,
    getGroups: PropTypes.func.isRequired,
    getUsers: PropTypes.func.isRequired,
    updateDataCartPermissions: PropTypes.func.isRequired,
    updatePermissions: PropTypes.shape({
        updating: PropTypes.bool,
        updated: PropTypes.bool,
        error: PropTypes.array,
    }).isRequired,
};

function mapStateToProps(state) {
    return {
        runsList: state.runsList,
        user: state.user,
        runsDeletion: state.runsDeletion,
        drawer: state.drawer,
        providers: state.providers,
        importGeom: state.importGeom,
        geocode: state.geocode,
        groups: state.groups.groups,
        users: state.users.users,
        updatePermissions: state.updatePermission,
    };
}

function mapDispatchToProps(dispatch) {
    return {
<<<<<<< HEAD
        getRuns: (params, options) => (
            dispatch(getRuns(params, options))
=======
        getRuns: (params, geojson, isAuto) => (
            dispatch(getRuns(params, geojson, isAuto))
>>>>>>> f321edb7
        ),
        deleteRuns: (uid) => {
            dispatch(deleteRuns(uid));
        },
        getProviders: () => {
            dispatch(getProviders());
        },
        getGeocode: (query) => {
            dispatch(getGeocode(query));
        },
        processGeoJSONFile: (file) => {
            dispatch(processGeoJSONFile(file));
        },
        resetGeoJSONFile: () => {
            dispatch(resetGeoJSONFile());
        },
        setOrder: (order) => {
            dispatch(setPageOrder(order));
        },
        setView: (view) => {
            dispatch(setPageView(view));
        },
        getGroups: () => {
            dispatch(getGroups());
        },
        getUsers: () => {
            dispatch(getUsers());
        },
        updateDataCartPermissions: (uid, permissions) => {
            dispatch(updateDataCartPermissions(uid, permissions));
        },
    };
}

export default connect(
    mapStateToProps,
    mapDispatchToProps,
)(DataPackPage);<|MERGE_RESOLUTION|>--- conflicted
+++ resolved
@@ -39,13 +39,10 @@
         this.loadLess = this.loadLess.bind(this);
         this.getView = this.getView.bind(this);
         this.handleSpatialFilter = this.handleSpatialFilter.bind(this);
-<<<<<<< HEAD
         this.handleShareOpen = this.handleShareOpen.bind(this);
         this.handleShareClose = this.handleShareClose.bind(this);
         this.handleShareSave = this.handleShareSave.bind(this);
-=======
         this.handleSortChange = this.handleSortChange.bind(this);
->>>>>>> f321edb7
         this.state = {
             open: window.innerWidth >= 1200,
             search: '',
@@ -207,7 +204,6 @@
         if (this.state.search) params.search_term = this.state.search.slice(0, 1000);
         if (providers.length) params.providers = providers.join(',');
 
-<<<<<<< HEAD
         const options = {};
         if (this.state.geojson_geometry) {
             options.geojson = this.state.geojson_geometry;
@@ -216,10 +212,7 @@
             options.permissions = this.state.permissions;
         }
 
-        return this.props.getRuns(params, options);
-=======
-        return this.props.getRuns(params, this.state.geojson_geometry, isAuto);
->>>>>>> f321edb7
+        return this.props.getRuns(params, options, isAuto);
     }
 
     handleOwnerFilter(event, index, value) {
@@ -540,13 +533,8 @@
 
 function mapDispatchToProps(dispatch) {
     return {
-<<<<<<< HEAD
-        getRuns: (params, options) => (
-            dispatch(getRuns(params, options))
-=======
-        getRuns: (params, geojson, isAuto) => (
-            dispatch(getRuns(params, geojson, isAuto))
->>>>>>> f321edb7
+        getRuns: (params, options, isAuto) => (
+            dispatch(getRuns(params, options, isAuto))
         ),
         deleteRuns: (uid) => {
             dispatch(deleteRuns(uid));
