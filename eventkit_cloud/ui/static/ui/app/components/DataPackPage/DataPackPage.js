import React, { PropTypes } from 'react';
import { connect } from 'react-redux';
import AppBar from 'material-ui/AppBar';
import CircularProgress from 'material-ui/CircularProgress';
import { Toolbar, ToolbarGroup } from 'material-ui/Toolbar';
import DataPackGrid from './DataPackGrid';
import DataPackList from './DataPackList';
import MapView from './MapView';
import DataPackSearchbar from './DataPackSearchbar';
import DataPackViewButtons from './DataPackViewButtons';
import DataPackSortDropDown from './DataPackSortDropDown';
import DataPackFilterButton from './DataPackFilterButton';
import DataPackOwnerSort from './DataPackOwnerSort';
import DataPackLinkButton from './DataPackLinkButton';
import FilterDrawer from './FilterDrawer';
import { getRuns, deleteRuns, setPageOrder, setPageView } from '../../actions/dataPackActions';
import { getProviders } from '../../actions/exportsActions';
import { getGeocode } from '../../actions/searchToolbarActions';
import { processGeoJSONFile, resetGeoJSONFile } from '../../actions/mapToolActions';
import { flattenFeatureCollection } from '../../utils/mapUtils';
import Help from 'material-ui/svg-icons/action/help';
import Joyride from 'react-joyride';

export class DataPackPage extends React.Component {
    constructor(props) {
        super(props);
        this.handleToggle = this.handleToggle.bind(this);
        this.onSearch = this.onSearch.bind(this);
        this.checkForEmptySearch = this.checkForEmptySearch.bind(this);
        this.handleOwnerFilter = this.handleOwnerFilter.bind(this);
        this.handleFilterApply = this.handleFilterApply.bind(this);
        this.handleFilterClear = this.handleFilterClear.bind(this);
        this.changeView = this.changeView.bind(this);
        this.makeRunRequest = this.makeRunRequest.bind(this);
        this.loadMore = this.loadMore.bind(this);
        this.loadLess = this.loadLess.bind(this);
        this.getView = this.getView.bind(this);
        this.callback = this.callback.bind(this);
        this.handleSpatialFilter = this.handleSpatialFilter.bind(this);
        this.state = {
            open: window.innerWidth >= 1200,
            search: '',
            published: null,
            minDate: null,
            maxDate: null,
            status: {
                completed: false,
                submitted: false,
                incomplete: false,
            },
            providers: {},
            view: props.runsList.view || 'map',
            pageLoading: true,
            order: props.runsList.order || '-job__featured',
            ownerFilter: '',
            pageSize: 12,
            loading: false,
            geojson_geometry: null,
<<<<<<< HEAD
            steps: [],
            isRunning: false,
        }
    }

    componentWillReceiveProps(nextProps) { 
        if(nextProps.runsList.fetched != this.props.runsList.fetched) { 
            if (nextProps.runsList.fetched == true) {
                if (this.state.pageLoading) {
                    this.setState({pageLoading: false});
                }
                if (this.state.loading) {
                    this.setState({loading: false});
                }
            }
        }
        if (nextProps.runsDeletion.deleted != this.props.runsDeletion.deleted) {
            if(nextProps.runsDeletion.deleted) {
                this.setState({loading: true}, this.makeRunRequest);
            }
        }
=======
            targetJob: '',
        };
>>>>>>> 9d9badbd
    }

    componentDidMount() {
        const steps = this.setJoyRideSteps();
        this.joyrideAddSteps(steps);
        this.props.getProviders();
        this.makeRunRequest();
        this.fetch = setInterval(this.makeRunRequest, 10000);
        // make sure no geojson upload is in the state
        this.props.resetGeoJSONFile();
    }

    componentWillReceiveProps(nextProps) {
        if (nextProps.runsList.fetched && !this.props.runsList.fetched) {
            if (this.state.pageLoading) {
                this.setState({ pageLoading: false });
            }
            if (this.state.loading) {
                this.setState({ loading: false });
            }
        }
        if (nextProps.runsDeletion.deleted && !this.props.runsDeletion.deleted) {
            this.setState({ loading: true }, this.makeRunRequest);
        }
    }

    componentWillUnmount() {
        clearInterval(this.fetch);
        // save view and order to redux state so it can be set next time the page is visited
        if (this.props.runsList.order !== this.state.order) {
            this.props.setOrder(this.state.order);
        }
        if (this.props.runsList.view !== this.state.view) {
            this.props.setView(this.state.view);
        }
    }

<<<<<<< HEAD
    setJoyRideSteps() {
        const tooltipStyle = {
            backgroundColor: 'white',
            borderRadius: '0',
            color: 'black',
            mainColor: '#ff4456',
            textAlign: 'left',
            header: {
                textAlign: 'left',
                fontSize: '20px',
                borderColor: '#4598bf'
            },
            main: {
                paddingTop: '20px',
                paddingBottom: '20px',
            },

            button: {
                color: 'white',
                backgroundColor: '#4598bf'
            },
            skip: {
                color: '#8b9396'
            },
            back: {
                color: '#8b9396'
            },
            hole: {
                backgroundColor: 'rgba(226,226,226, 0.2)',
            }
        };

        switch (this.state.view) {
            case 'map':
                return [
                {
                    title: 'Create DataPack',
                    text: 'Click here to Navigate to Create a DataPack.',
                    selector: '.qa-DataPackLinkButton-RaisedButton',
                    position: 'bottom',
                    style: tooltipStyle,

                },
                {
                    title: 'Search DataPacks',
                    text: 'Search and Sort the existing DataPack Library.',
                    selector: '.qa-DataPackSearchBar-TextField',
                    position: 'bottom',
                    style: tooltipStyle,
                },
                {
                    title: 'Filter DataPacks',
                    text: 'Filter the DataPack Library by Permission, Status, Dates and Data Sources.',
                    selector: '.qa-FilterDrawer-Drawer > div',
                    position: 'bottom',
                    style: tooltipStyle,
                },
                {
                    title: 'DataPack Status',
                    text: 'Check the status of previously created DataPacks',
                    selector: '.qa-DataPackListItem-subtitle-date',
                    position: 'bottom',
                    style: tooltipStyle,
                },
                {
                    title: 'Status and Download',
                    text: 'Navigate to the “Status & Download” page of an existing DataPack, where you can download the data.',
                    selector: '.qa-DataPackListItem-IconMenu',
                    position: 'bottom',
                    style: tooltipStyle,
                },
            ];
            case 'grid':
                return [
                    {
                        title: 'Create DataPack',
                        text: 'Click here to Navigate to Create a DataPack.',
                        selector: '.qa-DataPackLinkButton-RaisedButton',
                        position: 'bottom',
                        style: tooltipStyle,

                    },
                    {
                        title: 'Search DataPacks',
                        text: 'Search and Sort the existing DataPack Library.',
                        selector: '.qa-DataPackSearchBar-TextField',
                        position: 'bottom',
                        style: tooltipStyle,
                    },
                    {
                        title: 'Filter DataPacks',
                        text: 'Filter the DataPack Library by Permission, Status, Dates and Data Sources.',
                        selector: '.qa-FilterDrawer-Drawer > div',
                        position: 'bottom',
                        style: tooltipStyle,
                    },
                    {
                        title: 'DataPack Status',
                        text: 'Check the status of previously created DataPacks',
                        selector: '.qa-DataPackGridItem-CardActions',
                        position: 'bottom',
                        style: tooltipStyle,
                    },
                    {
                        title: 'Status and Download',
                        text: 'Navigate to the “Status & Download” page of an existing DataPack, where you can download the data.',
                        selector: '.qa-DataPackGridItem-IconMenu',
                        position: 'bottom',
                        style: tooltipStyle,
                    },
                ];
            case 'list':
                return [
                    {
                        title: 'Create DataPack',
                        text: 'Click here to Navigate to Create a DataPack.',
                        selector: '.qa-DataPackLinkButton-RaisedButton',
                        position: 'bottom',
                        style: tooltipStyle,

                    },
                    {
                        title: 'Search DataPacks',
                        text: 'Search and Sort the existing DataPack Library.',
                        selector: '.qa-DataPackSearchBar-TextField',
                        position: 'bottom',
                        style: tooltipStyle,
                    },
                    {
                        title: 'Filter DataPacks',
                        text: 'Filter the DataPack Library by Permission, Status, Dates and Data Sources.',
                        selector: '.qa-FilterDrawer-Drawer > div',
                        position: 'bottom',
                        style: tooltipStyle,
                    },
                    {
                        title: 'DataPack Status',
                        text: 'Check the status of previously created DataPacks',
                        selector: '.qa-DataPackTableItem-TableRowColumn-status',
                        position: 'bottom',
                        style: tooltipStyle,
                    },
                    {
                        title: 'Status and Download',
                        text: 'Navigate to the “Status & Download” page of an existing DataPack, where you can download the data.',
                        selector: '.qa-DataPackTableItem-IconMenu',
                        position: 'bottom',
                        style: tooltipStyle,
                    },
                ];
        }

    }

    onSearch(searchText) {
        this.setState({search: searchText, loading: true}, this.makeRunRequest);
=======
    onSearch(searchText) {
        this.setState({ search: searchText, loading: true }, this.makeRunRequest);
    }

    getView(view) {
        const commonProps = {
            runs: this.props.runsList.runs,
            user: this.props.user,
            onRunDelete: this.props.deleteRuns,
            range: this.props.runsList.range,
            handleLoadLess: this.loadLess,
            handleLoadMore: this.loadMore,
            loadLessDisabled: this.props.runsList.runs.length <= 12,
            loadMoreDisabled: !this.props.runsList.nextPage,
            providers: this.props.providers,
        };
        switch (view) {
        case 'list':
            return (
                <DataPackList
                    {...commonProps}
                    onSort={this.handleSortChange}
                    order={this.state.order}
                />
            );
        case 'grid':
            return (
                <DataPackGrid
                    {...commonProps}
                />
            );
        case 'map':
            return (
                <MapView
                    {...commonProps}
                    geocode={this.props.geocode}
                    getGeocode={this.props.getGeocode}
                    importGeom={this.props.importGeom}
                    processGeoJSONFile={this.props.processGeoJSONFile}
                    resetGeoJSONFile={this.props.resetGeoJSONFile}
                    onMapFilter={this.handleSpatialFilter}
                />
            );
        default: return null;
        }
>>>>>>> 9d9badbd
    }

    checkForEmptySearch(searchText) {
        if (searchText === '' && this.state.search) {
            this.setState({ search: '', loading: true }, this.makeRunRequest);
        }
    }

    handleSortChange(value) {
        this.setState({ order: value, loading: true }, this.makeRunRequest);
    }

    makeRunRequest() {
        const status = [];
        Object.keys(this.state.status).forEach((key) => {
            if (this.state.status[key]) {
                status.push(key.toUpperCase());
            }
        });

        const providers = Object.keys(this.state.providers);

        const params = {};
        params.page_size = this.state.pageSize;
        params.ordering = this.state.order.includes('featured') ?
            `${this.state.order},-started_at`
            :
            this.state.order;
        if (this.state.ownerFilter) params.user = this.state.ownerFilter;
        if (this.state.published) params.published = this.state.published;
        if (status.length) params.status = status.join(',');
        if (this.state.minDate) {
            params.min_date = this.state.minDate.toISOString().substring(0, 10);
        }
        if (this.state.maxDate) {
            const maxDate = new Date(this.state.maxDate.getTime());
            maxDate.setDate(maxDate.getDate() + 1);
            params.max_date = maxDate.toISOString().substring(0, 10);
        }
        if (this.state.search) params.search_term = this.state.search.slice(0, 1000);
        if (providers.length) params.providers = providers.join(',');

        return this.props.getRuns(params, this.state.geojson_geometry);
    }

    handleOwnerFilter(event, index, value) {
        this.setState({ ownerFilter: value, loading: true }, this.makeRunRequest);
    }

    handleFilterApply(state) {
        this.setState({ ...this.state, ...state, loading: true }, this.makeRunRequest);
        if (window.innerWidth < 1200) {
            this.setState({ open: false });
        }
    }

    handleFilterClear() {
        this.setState({
            published: null,
            minDate: null,
            maxDate: null,
            status: {
                completed: false,
                incomplete: false,
                submitted: false,
            },
            providers: {},
            loading: true,
        }, this.makeRunRequest);
        if (window.innerWidth < 1200) {
            this.setState({ open: false });
        }
    }

    handleSpatialFilter(geojson) {
        let geom = null;
        if (geojson) {
            geom = flattenFeatureCollection(geojson).features[0].geometry;
        }
        this.setState({ geojson_geometry: geom, loading: true }, this.makeRunRequest);
    }

    changeView(view) {
        if (['started_at', '-started_at', 'job__name', '-job__name', '-job__featured', 'job__featured'].indexOf(this.state.order) < 0) {
            this.setState({ order: '-started_at', loading: true }, () => {
                const promise = this.makeRunRequest();
                promise.then(() => this.setState({ view }));
            });
<<<<<<< HEAD
        }
        else {
            this.setState({view: view},
            function () {
                const steps = this.setJoyRideSteps();
                this.joyrideAddSteps(steps);
            });
=======
        } else {
            this.setState({ view });
>>>>>>> 9d9badbd
        }
    }

    handleToggle() {
        this.setState({ open: !this.state.open });
    }

    loadMore() {
        if (this.props.runsList.nextPage) {
            this.setState(
                { pageSize: this.state.pageSize + 12, loading: true },
                this.makeRunRequest,
            );
        }
    }

    loadLess() {
        if (this.state.pageSize > 12) {
            this.setState(
                { pageSize: this.state.pageSize - 12, loading: true },
                this.makeRunRequest,
            );
        }
    }

<<<<<<< HEAD
    getView(view) {
        switch(view) {
            case 'list':
                return <DataPackList
                    runs={this.props.runsList.runs}
                    user={this.props.user}
                    onRunDelete={this.props.deleteRuns}
                    onSort={this.handleSortChange}
                    order={this.state.order}
                    range={this.props.runsList.range}
                    handleLoadLess={this.loadLess}
                    handleLoadMore={this.loadMore}
                    loadLessDisabled={this.props.runsList.runs.length <= 12}
                    loadMoreDisabled={!this.props.runsList.nextPage}
                    providers={this.props.providers}
                />;
            case 'grid':
                return <DataPackGrid
                    runs={this.props.runsList.runs}
                    user={this.props.user}
                    onRunDelete={this.props.deleteRuns}
                    range={this.props.runsList.range}
                    handleLoadLess={this.loadLess}
                    handleLoadMore={this.loadMore}
                    loadLessDisabled={this.props.runsList.runs.length <= 12}
                    loadMoreDisabled={!this.props.runsList.nextPage}
                    providers={this.props.providers}
                />
            case 'map':
                return <MapView
                    runs={this.props.runsList.runs}
                    user={this.props.user}
                    onRunDelete={this.props.deleteRuns}
                    range={this.props.runsList.range}
                    handleLoadLess={this.loadLess}
                    handleLoadMore={this.loadMore}
                    loadLessDisabled={this.props.runsList.runs.length <= 12}
                    loadMoreDisabled={!this.props.runsList.nextPage}
                    providers={this.props.providers}
                    geocode={this.props.geocode}
                    getGeocode={this.props.getGeocode}
                    importGeom={this.props.importGeom}
                    processGeoJSONFile={this.props.processGeoJSONFile}
                    resetGeoJSONFile={this.props.resetGeoJSONFile}
                    onMapFilter={this.handleSpatialFilter}
                />;
            default: return null;
        }
    }

    joyrideAddSteps(steps) {
        let newSteps = steps;

        if (!Array.isArray(newSteps)) {
            newSteps = [newSteps];
        }

        if (!newSteps.length) return;

        this.setState({steps:newSteps});
    }

    callback(data) {
        if(data.action === 'close' || data.action === 'skip' || data.type === 'finished'){
            // This explicitly stops the tour (otherwise it displays a "beacon" to resume the tour)
            this.setState({ isRunning: false });
            this.refs.joyride.reset(true);
        }
        if(data.index === 2 && data.type === 'step:before') {
            if (this.state.open == false){
                this.setState({open: true})
            }
        }
    }

    handleJoyride() {
        if(this.state.isRunning === true){
            this.setState({isRunning: false})
            this.refs.joyride.reset(true);
        }
        else {
            this.setState({isRunning: true})
        }
    }

    render() {
        const {steps, isRunning} = this.state;
        const pageTitle = <div style={{display: 'inline-block', paddingRight: '10px'}}>DataPack Library</div>
        const iconElementRight = <div onTouchTap={this.handleJoyride.bind(this)} style={{color: '#4598bf', cursor:'pointer', display: 'inline-block', marginRight:'30px', fontSize:'16px'}}><Help onTouchTap={this.handleJoyride.bind(this)} style={{color: '#4598bf', cursor:'pointer', height:'18px', width:'18px', verticalAlign:'middle', marginRight:'5px', marginBottom:'5px'}}/>Page Tour</div>
=======
    render() {
        const pageTitle = 'DataPack Library';
>>>>>>> 9d9badbd
        const styles = {
            wholeDiv: {
                height: window.innerWidth > 575 ?
                    window.innerHeight - 231
                    :
                    window.innerHeight - 223,
                backgroundRepeat: 'repeat repeat',
                marginRight: this.state.open && window.innerWidth >= 1200 ? '250px' : '0px',
                marginTop: window.innerWidth > 575 ? '10px' : '2px',
            },
            appBar: {
                backgroundColor: '#161e2e',
                height: '35px',
                color: 'white',
                fontSize: '14px',
            },
            pageTitle: {
                fontSize: '18px',
                lineHeight: '35px',
                paddingLeft: '10px',
                height: '35px',
            },
            toolbarSearch: {
                backgroundColor: '#253447',
            },
            toolbarSort: {
                backgroundColor: '#253447',
                height: '35px',
                display: 'inline-block',
                width: '100%',
            },
            containerStyle: {
                backgroundColor: '#fff',
                top: '221px',
                height: window.innerHeight - 221,
                overflowY: 'hidden',
                overflowX: 'hidden',
            },
            backgroundStyle: {
                backgroundImage: `url(${require('../../../images/ek_topo_pattern.png')})`,
            },
            range: window.innerWidth < 768 ?
                { color: '#a59c9c', lineHeight: '36px', fontSize: '12px' }
                :
                {
                    display: 'inline-block',
                    position: 'absolute',
                    color: '#a59c9c',
                    lineHeight: '36px',
                    right: '10px',
                    fontSize: '12px',
                },
        };

        return (
            <div style={styles.backgroundStyle}>
                <Joyride
                    callback={this.callback}
                    ref={'joyride'}
                    debug={false}
                    steps={steps}
                    autoStart={true}
                    type={'continuous'}
                    disableOverlay
                    showSkipButton={true}
                    showStepsProgress={true}
                    locale={{
                        back: (<span>Back</span>),
                        close: (<span>Close</span>),
                        last: (<span>Done</span>),
                        next: (<span>Next</span>),
                        skip: (<span>Skip</span>),
                    }}
                    run={isRunning}/>
                <AppBar
                    className="qa-DataPackPage-AppBar"
                    style={styles.appBar}
                    title={pageTitle}
                    titleStyle={styles.pageTitle}
<<<<<<< HEAD
                    iconElementRight={iconElementRight}
                    iconElementLeft={<p></p>}
=======
                    iconElementLeft={<p />}
>>>>>>> 9d9badbd
                >
                    <DataPackLinkButton />
                </AppBar>

                <Toolbar className="qa-DataPackPage-Toolbar-search" style={styles.toolbarSearch}>
                    <ToolbarGroup className="qa-DataPackPage-ToolbarGroup-search" style={{ width: '100%' }}>
                        <DataPackSearchbar
                            onSearchChange={this.checkForEmptySearch}
                            onSearchSubmit={this.onSearch}
                        />
                    </ToolbarGroup>
                </Toolbar>

                <Toolbar className="qa-DataPackPage-Toolbar-sort" style={styles.toolbarSort}>
                    <DataPackOwnerSort
                        handleChange={this.handleOwnerFilter}
                        value={this.state.ownerFilter}
                        owner={this.props.user.data.user.username}
                    />
                    <DataPackFilterButton
                        handleToggle={this.handleToggle}
                        active={this.state.open}
                    />
                    {this.state.view === 'list' && window.innerWidth >= 768 ?
                        null
                        :
                        <DataPackSortDropDown
                            handleChange={(e, i, v) => { this.handleSortChange(v); }}
                            value={this.state.order}
                        />
                    }
                    <DataPackViewButtons
                        handleViewChange={this.changeView}
                        view={this.state.view}
                    />
                </Toolbar>

                <div style={styles.wholeDiv}>
                    <FilterDrawer
                        onFilterApply={this.handleFilterApply}
                        onFilterClear={this.handleFilterClear}
                        open={this.state.open}
                        providers={this.props.providers}
                    />

                    {this.state.pageLoading ?
                        <div style={{ width: '100%', height: '100%', display: 'inline-flex' }}>
                            <CircularProgress
                                style={{ margin: 'auto', display: 'block' }}
                                color="#4598bf"
                                size={50}
                            />
                        </div>
                        :
                        <div style={{ position: 'relative' }} className="qa-DataPackPage-view">
                            {this.state.loading || this.props.runsDeletion.deleting || this.props.importGeom.processing ?
                                <div style={{ zIndex: 10, position: 'absolute', width: '100%', height: '100%', backgroundColor: 'rgba(0,0,0,0.2)' }}>
                                    <div style={{ width: '100%', height: '100%', display: 'inline-flex' }}>
                                        <CircularProgress
                                            style={{ margin: 'auto', display: 'block' }} 
                                            color="#4598bf"
                                            size={50}
                                        />
                                    </div>
                                </div>
                                : null
                            }
                            {this.getView(this.state.view)}
                        </div>
                    }
                </div>
            </div>
        );
    }
}

DataPackPage.propTypes = {
    runsList: PropTypes.shape({
        cancelSource: PropTypes.object,
        error: PropTypes.string,
        fetched: PropTypes.bool,
        fetching: PropTypes.bool,
        nextPage: PropTypes.bool,
        order: PropTypes.string,
        range: PropTypes.string,
        runs: PropTypes.arrayOf(PropTypes.object),
        view: PropTypes.string,
    }).isRequired,
    user: PropTypes.object.isRequired,
    getRuns: PropTypes.func.isRequired,
    deleteRuns: PropTypes.func.isRequired,
    getProviders: PropTypes.func.isRequired,
    runsDeletion: PropTypes.object.isRequired,
    drawer: PropTypes.string.isRequired,
    importGeom: PropTypes.object.isRequired,
    geocode: PropTypes.object.isRequired,
    getGeocode: PropTypes.func.isRequired,
    processGeoJSONFile: PropTypes.func.isRequired,
    resetGeoJSONFile: PropTypes.func.isRequired,
    setOrder: PropTypes.func.isRequired,
    setView: PropTypes.func.isRequired,
    providers: PropTypes.arrayOf(PropTypes.object).isRequired,
};

function mapStateToProps(state) {
    return {
        runsList: state.runsList,
        user: state.user,
        runsDeletion: state.runsDeletion,
        drawer: state.drawer,
        providers: state.providers,
        importGeom: state.importGeom,
        geocode: state.geocode,
    };
}

function mapDispatchToProps(dispatch) {
    return {
        getRuns: (params, geojson) => (
            dispatch(getRuns(params, geojson))
        ),
        deleteRuns: (uid) => {
            dispatch(deleteRuns(uid));
        },
        getProviders: () => {
            dispatch(getProviders());
        },
        getGeocode: (query) => {
            dispatch(getGeocode(query));
        },
        processGeoJSONFile: (file) => {
            dispatch(processGeoJSONFile(file));
        },
        resetGeoJSONFile: () => {
            dispatch(resetGeoJSONFile());
        },
        setOrder: (order) => {
            dispatch(setPageOrder(order));
        },
        setView: (view) => {
            dispatch(setPageView(view));
        },
    };
}

export default connect(
    mapStateToProps,
    mapDispatchToProps,
)(DataPackPage);<|MERGE_RESOLUTION|>--- conflicted
+++ resolved
@@ -56,32 +56,32 @@
             pageSize: 12,
             loading: false,
             geojson_geometry: null,
-<<<<<<< HEAD
             steps: [],
             isRunning: false,
-        }
-    }
-
-    componentWillReceiveProps(nextProps) { 
-        if(nextProps.runsList.fetched != this.props.runsList.fetched) { 
-            if (nextProps.runsList.fetched == true) {
-                if (this.state.pageLoading) {
-                    this.setState({pageLoading: false});
-                }
-                if (this.state.loading) {
-                    this.setState({loading: false});
-                }
-            }
-        }
-        if (nextProps.runsDeletion.deleted != this.props.runsDeletion.deleted) {
-            if(nextProps.runsDeletion.deleted) {
-                this.setState({loading: true}, this.makeRunRequest);
-            }
-        }
-=======
             targetJob: '',
         };
->>>>>>> 9d9badbd
+    }
+
+    componentDidMount() {
+        this.props.getProviders();
+        this.makeRunRequest();
+        this.fetch = setInterval(this.makeRunRequest, 10000);
+        // make sure no geojson upload is in the state
+        this.props.resetGeoJSONFile();
+    }
+
+    componentWillReceiveProps(nextProps) {
+        if (nextProps.runsList.fetched && !this.props.runsList.fetched) {
+            if (this.state.pageLoading) {
+                this.setState({ pageLoading: false });
+            }
+            if (this.state.loading) {
+                this.setState({ loading: false });
+            }
+        }
+        if (nextProps.runsDeletion.deleted && !this.props.runsDeletion.deleted) {
+            this.setState({ loading: true }, this.makeRunRequest);
+        }
     }
 
     componentDidMount() {
@@ -94,20 +94,6 @@
         this.props.resetGeoJSONFile();
     }
 
-    componentWillReceiveProps(nextProps) {
-        if (nextProps.runsList.fetched && !this.props.runsList.fetched) {
-            if (this.state.pageLoading) {
-                this.setState({ pageLoading: false });
-            }
-            if (this.state.loading) {
-                this.setState({ loading: false });
-            }
-        }
-        if (nextProps.runsDeletion.deleted && !this.props.runsDeletion.deleted) {
-            this.setState({ loading: true }, this.makeRunRequest);
-        }
-    }
-
     componentWillUnmount() {
         clearInterval(this.fetch);
         // save view and order to redux state so it can be set next time the page is visited
@@ -119,7 +105,8 @@
         }
     }
 
-<<<<<<< HEAD
+    onSearch(searchText) {
+        this.setState({ search: searchText, loading: true }, this.makeRunRequest);
     setJoyRideSteps() {
         const tooltipStyle = {
             backgroundColor: 'white',
@@ -276,9 +263,6 @@
 
     onSearch(searchText) {
         this.setState({search: searchText, loading: true}, this.makeRunRequest);
-=======
-    onSearch(searchText) {
-        this.setState({ search: searchText, loading: true }, this.makeRunRequest);
     }
 
     getView(view) {
@@ -322,7 +306,6 @@
             );
         default: return null;
         }
->>>>>>> 9d9badbd
     }
 
     checkForEmptySearch(searchText) {
@@ -411,7 +394,6 @@
                 const promise = this.makeRunRequest();
                 promise.then(() => this.setState({ view }));
             });
-<<<<<<< HEAD
         }
         else {
             this.setState({view: view},
@@ -419,10 +401,6 @@
                 const steps = this.setJoyRideSteps();
                 this.joyrideAddSteps(steps);
             });
-=======
-        } else {
-            this.setState({ view });
->>>>>>> 9d9badbd
         }
     }
 
@@ -448,57 +426,6 @@
         }
     }
 
-<<<<<<< HEAD
-    getView(view) {
-        switch(view) {
-            case 'list':
-                return <DataPackList
-                    runs={this.props.runsList.runs}
-                    user={this.props.user}
-                    onRunDelete={this.props.deleteRuns}
-                    onSort={this.handleSortChange}
-                    order={this.state.order}
-                    range={this.props.runsList.range}
-                    handleLoadLess={this.loadLess}
-                    handleLoadMore={this.loadMore}
-                    loadLessDisabled={this.props.runsList.runs.length <= 12}
-                    loadMoreDisabled={!this.props.runsList.nextPage}
-                    providers={this.props.providers}
-                />;
-            case 'grid':
-                return <DataPackGrid
-                    runs={this.props.runsList.runs}
-                    user={this.props.user}
-                    onRunDelete={this.props.deleteRuns}
-                    range={this.props.runsList.range}
-                    handleLoadLess={this.loadLess}
-                    handleLoadMore={this.loadMore}
-                    loadLessDisabled={this.props.runsList.runs.length <= 12}
-                    loadMoreDisabled={!this.props.runsList.nextPage}
-                    providers={this.props.providers}
-                />
-            case 'map':
-                return <MapView
-                    runs={this.props.runsList.runs}
-                    user={this.props.user}
-                    onRunDelete={this.props.deleteRuns}
-                    range={this.props.runsList.range}
-                    handleLoadLess={this.loadLess}
-                    handleLoadMore={this.loadMore}
-                    loadLessDisabled={this.props.runsList.runs.length <= 12}
-                    loadMoreDisabled={!this.props.runsList.nextPage}
-                    providers={this.props.providers}
-                    geocode={this.props.geocode}
-                    getGeocode={this.props.getGeocode}
-                    importGeom={this.props.importGeom}
-                    processGeoJSONFile={this.props.processGeoJSONFile}
-                    resetGeoJSONFile={this.props.resetGeoJSONFile}
-                    onMapFilter={this.handleSpatialFilter}
-                />;
-            default: return null;
-        }
-    }
-
     joyrideAddSteps(steps) {
         let newSteps = steps;
 
@@ -538,10 +465,6 @@
         const {steps, isRunning} = this.state;
         const pageTitle = <div style={{display: 'inline-block', paddingRight: '10px'}}>DataPack Library</div>
         const iconElementRight = <div onTouchTap={this.handleJoyride.bind(this)} style={{color: '#4598bf', cursor:'pointer', display: 'inline-block', marginRight:'30px', fontSize:'16px'}}><Help onTouchTap={this.handleJoyride.bind(this)} style={{color: '#4598bf', cursor:'pointer', height:'18px', width:'18px', verticalAlign:'middle', marginRight:'5px', marginBottom:'5px'}}/>Page Tour</div>
-=======
-    render() {
-        const pageTitle = 'DataPack Library';
->>>>>>> 9d9badbd
         const styles = {
             wholeDiv: {
                 height: window.innerWidth > 575 ?
@@ -621,12 +544,8 @@
                     style={styles.appBar}
                     title={pageTitle}
                     titleStyle={styles.pageTitle}
-<<<<<<< HEAD
+                    iconElementLeft={<p />}
                     iconElementRight={iconElementRight}
-                    iconElementLeft={<p></p>}
-=======
-                    iconElementLeft={<p />}
->>>>>>> 9d9badbd
                 >
                     <DataPackLinkButton />
                 </AppBar>
@@ -686,7 +605,7 @@
                                 <div style={{ zIndex: 10, position: 'absolute', width: '100%', height: '100%', backgroundColor: 'rgba(0,0,0,0.2)' }}>
                                     <div style={{ width: '100%', height: '100%', display: 'inline-flex' }}>
                                         <CircularProgress
-                                            style={{ margin: 'auto', display: 'block' }} 
+                                            style={{ margin: 'auto', display: 'block' }}
                                             color="#4598bf"
                                             size={50}
                                         />
