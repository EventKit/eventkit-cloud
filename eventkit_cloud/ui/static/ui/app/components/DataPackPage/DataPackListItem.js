import React, {PropTypes, Component} from 'react'
import {browserHistory} from 'react-router';
import {Link} from 'react-router';
import {Card, CardTitle} from 'material-ui/Card'
import IconButton from 'material-ui/IconButton';
import IconMenu from 'material-ui/IconMenu';
import MenuItem from 'material-ui/MenuItem';
import moment from 'moment';
import NavigationMoreVert from 'material-ui/svg-icons/navigation/more-vert';
import SocialGroup from 'material-ui/svg-icons/social/group';
import SocialPerson from 'material-ui/svg-icons/social/person';
import NotificationSync from 'material-ui/svg-icons/notification/sync';
import NavigationCheck from 'material-ui/svg-icons/navigation/check';
import AlertError from 'material-ui/svg-icons/alert/error';
import { List, ListItem} from 'material-ui/List'
import CustomScrollbar from '../CustomScrollbar';
import BaseDialog from '../BaseDialog';
import DeleteDialog from '../DeleteDialog';
import FeaturedFlag from './FeaturedFlag';

export class DataPackListItem extends Component {
    constructor(props) {
        super(props);
        this.showDeleteDialog =  this.showDeleteDialog.bind(this);
        this.hideDeleteDialog = this.hideDeleteDialog.bind(this);
        this.handleDelete = this.handleDelete.bind(this);
        this.state = {
            providerDescs: {},
            providerDialogOpen: false,
            deleteDialogOpen: false
        };
    }
    handleProviderClose = () => {
        this.setState({providerDialogOpen: false});

    };

    handleProviderOpen(runProviders) {
        let providerDesc = {};
        runProviders.forEach((runProvider) => {
            let a = this.props.providers.find(x => x.slug === runProvider.slug)
            providerDesc[a.name] = a.service_description;
        })
        this.setState({providerDescs:providerDesc, providerDialogOpen: true});

    };

<<<<<<< HEAD
    handleMenuButtonClick(e) {
        e.stopPropagation();
=======
    showDeleteDialog() {
        this.setState({deleteDialogOpen: true});
    }

    hideDeleteDialog() {
        this.setState({deleteDialogOpen: false});
    }

    handleDelete() {
        this.hideDeleteDialog();
        this.props.onRunDelete(this.props.run.uid);
>>>>>>> f6fdfc58
    }

    render() {

        const runProviders = this.props.run.provider_tasks.filter((provider) => {
            return provider.display != false;
        });

        const providersList = Object.entries(this.state.providerDescs).map(([key,value], ix)=>{
            return (
                <ListItem
                    key={key}
                    style={{backgroundColor: ix % 2 == 0 ? 'whitesmoke': 'white', fontWeight:'bold', width:'100%', zIndex: 0}}
                    nestedListStyle={{padding: '0px'}}
                    primaryText={key}
                    initiallyOpen={false}
                    primaryTogglesNestedList={false}
                    nestedItems={[
                        <ListItem
                            key={1}
                            primaryText={<div style={{whiteSpace: 'pre-wrap', fontWeight:'bold'}}>{value}</div>}
                            style={{backgroundColor: ix % 2 == 0 ? 'whitesmoke': 'white', fontSize: '14px', width:'100%', zIndex: 0}}
                        />
                    ]}
                />

            );
        })

        const width = window.innerWidth;
        const titleFontSize = width < 576 ? '19px' : '23px';
        const subtitleFontSize = width < 576 ? '10px': '14px';
        const subtitleHeight = width < 576 ? '16px': '20px';

        const styles = {
            card: {
                backgroundColor: this.props.backgroundColor || '#f7f8f8',
                borderRadius: '0px',
                borderTop: 'grey 1px solid',
                paddingBottom: '0px',
                position: 'relative'
            },
            cardTitle:{
                wordWrap: 'break-word',
                padding: '15px',
            },
            completeIcon: {
                height: '18px', 
                float: 'right', 
                color: '#bcdfbb', 
                opacity: '0.6'
            },
            errorIcon: {
                height: '18px', 
                float: 'right', 
                color: '#ce4427', 
                opacity: '0.6'
            },
            runningIcon: {
                height: '18px', 
                float: 'right', 
                color: '#f4D225'
            },
            unpublishedIcon: {
                height: '18px', 
                float: 'right', 
                color: 'grey', 
                marginRight: '5px'
            },
            publishedIcon : {
                height: '18px', 
                float: 'right', 
                color: '#bcdfbb', 
                marginRight: '5px'
            },
            ownerLabel: {
                float: 'right', 
                color: 'grey'
            },
            eventText: {
                height: '18px', 
                lineHeight: '18px', 
                overflow: 'hidden', 
                textOverflow: 'ellipsis', 
                whiteSpace: 'nowrap'
            },
            titleLink: {
                height: '36px', 
                overflow: 'hidden', 
                textOverflow: 'ellipsis', 
                whiteSpace: 'nowrap'
            }
        };

        const onMouseEnter = this.props.onHoverStart ? () => {this.props.onHoverStart(this.props.run.uid)} : null;
        const onMouseLeave = this.props.onHoverEnd ? () => {this.props.onHoverEnd(this.props.run.uid)} : null;
        const onClick = this.props.onClick ? () => {this.props.onClick(this.props.run.uid)} : null;
        return (
            <Card
                style={styles.card}
                key={this.props.run.uid}
                containerStyle={{padding: '0px'}}
                onMouseEnter={onMouseEnter}
                onMouseLeave={onMouseLeave}
                onClick={onClick}
            >
                <FeaturedFlag show={this.props.run.job.featured}/>
                <CardTitle 
                    titleColor={'#4598bf'}
                    style={styles.cardTitle} 
                    titleStyle={{fontSize: '21px', height: '36px'}}
                    subtitleStyle={{fontSize: '12px'}}
                    title={
                        <div>
                            <div style={{display: 'inline-block', width: 'calc(100% - 24px)', height: '36px'}}>
                                <div style={styles.titleLink}>
                                    <Link
                                        to={'/status/' + this.props.run.job.uid}
                                        style={{color: 'inherit'}}>
                                        {this.props.run.job.name}
                                    </Link>
                                </div>
                            </div>
                            <IconMenu
                                style={{float: 'right', width: '24px', height: '100%'}}
                                iconButtonElement={
                                    <IconButton
                                        style={{padding: '0px', width: '24px', height: '24px', verticalAlign: 'middle'}}
                                        iconStyle={{color: '#4598bf'}}
                                        onClick={this.handleMenuButtonClick}>
                                        <NavigationMoreVert />
                                    </IconButton>}
                                anchorOrigin={{horizontal: 'right', vertical: 'top'}}
                                targetOrigin={{horizontal: 'right', vertical: 'top'}}
                            >
                                <MenuItem
                                    style={{fontSize: subtitleFontSize}}
                                    primaryText="Go to Status & Download"
                                    onClick={() => {browserHistory.push('/status/'+this.props.run.job.uid)}}/>
                                <MenuItem
                                    style={{fontSize: subtitleFontSize}}
                                    primaryText="View Data Sources"
                                    onClick={this.handleProviderOpen.bind(this, runProviders)}
                                />

                                {this.props.run.user == this.props.user.data.user.username ?
                                <MenuItem
                                    style={{fontSize: subtitleFontSize}}
                                    primaryText={'Delete Export'}
                                    onClick={this.showDeleteDialog}/>
                                : null}
                            </IconMenu>
                            <BaseDialog
                                show={this.state.providerDialogOpen}
                                title={'DATA SOURCES'}
                                onClose={this.handleProviderClose.bind(this)}
                            >
                                <List>{providersList}</List>
                            </BaseDialog>
                            <DeleteDialog
                                show={this.state.deleteDialogOpen}
                                handleCancel={this.hideDeleteDialog}
                                handleDelete={this.handleDelete}
                            />
                        </div>
                    } 
                    subtitle={
                        <div>
                            <div style={styles.eventText}>
                                {'Event: ' + this.props.run.job.event}
                            </div>
                            <div style={{lineHeight: '18px', display: 'inline-block', width: '100%'}}>
                                {'Added: ' + moment(this.props.run.started_at).format('YYYY-MM-DD')}
                                {this.props.run.user == this.props.user.data.user.username ?
                                    <div style={styles.ownerLabel}>My DataPack</div>
                                    :
                                    <div style={styles.ownerLabel}>{this.props.run.user}</div>
                                }
                                <div style={{display: 'inline-block', float: 'right'}}>
                                {this.props.run.job.published ?
                                    <SocialGroup style={styles.publishedIcon}/>
                                    :
                                    
                                    <SocialPerson style={styles.unpublishedIcon}/>
                                }
                                {this.props.run.status == "SUBMITTED" ?
                                    <NotificationSync style={styles.runningIcon}/>
                                    :
                                    this.props.run.status == "INCOMPLETE"  ?
                                        <AlertError style={styles.errorIcon}/>
                                        :
                                        <NavigationCheck style={styles.completeIcon}/>
                                }
                                </div>
                            </div>
                        </div>
                    }
                />
            </Card>
        )
    }
}

DataPackListItem.propTypes = {
    run: PropTypes.object.isRequired,
    user: PropTypes.object.isRequired,
    onRunDelete: PropTypes.func.isRequired,
    providers: PropTypes.array.isRequired,
    onHoverStart: PropTypes.func,
    onHoverEnd: PropTypes.func,
    onClick: PropTypes.func,
    backgroundColor: PropTypes.string
};

export default DataPackListItem;<|MERGE_RESOLUTION|>--- conflicted
+++ resolved
@@ -45,10 +45,10 @@
 
     };
 
-<<<<<<< HEAD
     handleMenuButtonClick(e) {
         e.stopPropagation();
-=======
+    }
+
     showDeleteDialog() {
         this.setState({deleteDialogOpen: true});
     }
@@ -60,7 +60,6 @@
     handleDelete() {
         this.hideDeleteDialog();
         this.props.onRunDelete(this.props.run.uid);
->>>>>>> f6fdfc58
     }
 
     render() {
