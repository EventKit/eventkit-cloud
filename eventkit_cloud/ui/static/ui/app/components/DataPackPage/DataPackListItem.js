--- conflicted
+++ resolved
@@ -30,15 +30,10 @@
             deleteDialogOpen: false,
         };
     }
-<<<<<<< HEAD
 
     handleProviderClose() {
         this.setState({ providerDialogOpen: false });
-=======
-    handleProviderClose() {
-        this.setState({ providerDialogOpen: false });
-
->>>>>>> f321edb7
+
     }
 
     handleProviderOpen(runProviders) {
