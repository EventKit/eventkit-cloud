--- conflicted
+++ resolved
@@ -15,10 +15,7 @@
 import moment from 'moment';
 import CustomScrollbar from '../CustomScrollbar';
 import BaseDialog from '../BaseDialog';
-<<<<<<< HEAD
-=======
 import DeleteDialog from '../DeleteDialog';
->>>>>>> e4f1b677
 
 export class DataPackTableItem extends Component {
     constructor(props) {
@@ -174,18 +171,11 @@
                         : null}
                     </IconMenu>
                     <BaseDialog
-<<<<<<< HEAD
-=======
                         className={'qa-DataPackTableItem-BaseDialog'}
->>>>>>> e4f1b677
                         show={this.state.providerDialogOpen}
                         title={'DATA SOURCES'}
                         onClose={this.handleProviderClose.bind(this)}
                     >
-<<<<<<< HEAD
-                        <List>{providersList}</List>
-                    </BaseDialog>
-=======
                         <List className={'qa-DataPackTableItem-List-dataSources'} >{providersList}</List>
                     </BaseDialog>
                     <DeleteDialog
@@ -194,7 +184,6 @@
                         handleCancel={this.hideDeleteDialog}
                         handleDelete={this.handleDelete}
                     />
->>>>>>> e4f1b677
                 </TableRowColumn>
             </TableRow>
         )
