--- conflicted
+++ resolved
@@ -149,18 +149,14 @@
                 >
                     <div style={styles.optionsButtonsContainer}>
                         {(window.innerWidth > 1280) ?
-<<<<<<< HEAD
                             <div
                                 className="qa-NotificationsTableItem-ActionButtons"
-                                style={{ display: 'flex', flex: '1' }}>
-                                <div style={{ flex: '1', textAlign: 'right', marginRight: '6px', boxSizing: 'border-box' }}>
-=======
-                            <div style={{ display: 'flex', flex: '1' }}>
+                                style={{ display: 'flex', flex: '1' }}
+                            >
                                 <div style={{
                                     flex: '1', textAlign: 'right', marginRight: '6px', boxSizing: 'border-box',
                                 }}
                                 >
->>>>>>> f8b2a5d4
                                     {viewPath ?
                                         <FlatButton
                                             className="qa-NotificationsTableItem-ActionButtons-View"
