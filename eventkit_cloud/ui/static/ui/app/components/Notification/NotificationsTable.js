import React, { PropTypes } from 'react';
import { Checkbox, Table, TableBody, TableHeader, TableHeaderColumn, TableRow } from 'material-ui';
import CheckboxIcon from 'material-ui/svg-icons/toggle/check-box';
import IndeterminateCheckboxIcon from '../icons/IndeterminateIcon';
import NotificationsTableItem from './NotificationsTableItem';
import NotificationsTableMenu from './NotificationsTableMenu';

export class NotificationsTable extends React.Component {
    constructor(props) {
        super(props);
        this.getSelectedCount = this.getSelectedCount.bind(this);
        this.isSelected = this.isSelected.bind(this);
        this.setSelected = this.setSelected.bind(this);
        this.handleSelectAllCheck = this.handleSelectAllCheck.bind(this);
        this.getSelectAllCheckedIcon = this.getSelectAllCheckedIcon.bind(this);
        this.state = {
            selected: {},
        };
    }

    componentWillReceiveProps(nextProps) {
        if (nextProps.notifications !== this.props.notifications) {
            // Make sure to deselect any notifications that have been removed. Handle it here instead of
            // the standard callback in case it was removed by the notifications dropdown.
            const selected = { ...this.state.selected };

            Object.keys(selected).forEach((uid) => {
                if (!nextProps.notifications.notifications[uid]) {
                    delete selected[uid];
                }
            });

            this.setState({ selected });
        }
    }

    getSelectedCount() {
        return Object.keys(this.state.selected).length;
    }

<<<<<<< HEAD
    isSelected(notification) {
        return !!this.state.selected[notification.id];
=======
    getSelectAllCheckedIcon() {
        if (this.getSelectedCount() === this.props.notificationsArray.length) {
            return <CheckboxIcon />;
        }
        return <IndeterminateCheckboxIcon />;
>>>>>>> f8b2a5d4
    }

    setSelected(notification, isSelected) {
        const selected = { ...this.state.selected };
        if (isSelected) {
            selected[notification.id] = notification;
        } else {
            delete selected[notification.id];
        }

        this.setState({ selected });
    }

    handleSelectAllCheck() {
        let selected = { ...this.state.selected };
        if (this.getSelectedCount() === 0) {
            this.props.notificationsArray.forEach((notification) => {
                selected[notification.id] = notification;
            });
        } else {
            selected = {};
        }
        this.setState({ selected });
    }

    render() {
        const spacing = window.innerWidth > 575 ? '10px' : '2px';
        let styles = {
            root: {
                display: 'flex',
                flexWrap: 'wrap',
                justifyContent: 'space-around',
                marginLeft: spacing,
                marginRight: spacing,
                paddingBottom: spacing,
            },
            tableHeader: {
                height: '50px',
            },
            tableHeaderColumn: {
                padding: '0 15px',
                textAlign: 'left',
            },
            contentHeaderColumnWrapper: {
                display: 'flex',
                alignItems: 'center',
                height: '100%',
            },
            multiMenu: {
                marginLeft: '6px',
                position: 'relative',
                top: '1px',
            },
        };

        let optionsWidth = '60px';
        if (window.innerWidth > 1600) optionsWidth = '600px';
        else if (window.innerWidth > 1280) optionsWidth = '435px';

        styles = {
            ...styles,
            checkboxHeaderColumn: {
                ...styles.tableHeaderColumn,
                width: '45px',
            },
            contentHeaderColumn: {
                ...styles.tableHeaderColumn,
                fontWeight: 'bold',
            },
            dateHeaderColumn: {
                ...styles.tableHeaderColumn,
                textAlign: 'center',
                width: (window.innerWidth > 768) ? '200px' : '150px',
            },
            optionsHeaderColumn: {
                ...styles.tableHeaderColumn,
                textAlign: (window.innerWidth > 1280) ? 'center' : 'right',
                width: optionsWidth,
                padding: '0 15px 0 0',
            },
        };

        return (
            <div style={styles.root}>
                <Table selectable={false}>
                    <TableHeader
                        style={styles.tableHeader}
                        displaySelectAll={false}
                        adjustForCheckbox={false}
                    >
                        <TableRow>
                            <TableHeaderColumn
                                className="qa-NotificationsTable-TableHeaderColumn-Checkbox"
                                style={styles.checkboxHeaderColumn}
                            >
                                <Checkbox
                                    className="qa-NotificationsTable-SelectAllCheckbox"
                                    checked={this.getSelectedCount() > 0}
                                    checkedIcon={this.getSelectAllCheckedIcon()}
                                    onCheck={this.handleSelectAllCheck}
                                    disableTouchRipple
                                />
                            </TableHeaderColumn>
                            <TableHeaderColumn
                                className="qa-NotificationsTable-TableHeaderColumn-Content"
                                style={styles.contentHeaderColumn}
                            >
                                <div style={styles.contentHeaderColumnWrapper}>
                                    <span>{this.getSelectedCount()} Selected</span>
                                    <NotificationsTableMenu
                                        style={styles.multiMenu}
                                        selectedNotifications={this.state.selected}
                                        onMarkAsRead={this.props.onMarkAsRead}
                                        onMarkAsUnread={this.props.onMarkAsUnread}
                                        onRemove={this.props.onRemove}
                                        onMarkAllAsRead={this.props.onMarkAllAsRead}
                                    />
                                </div>
                            </TableHeaderColumn>
                            <TableHeaderColumn
                                className="qa-NotificationsTable-TableHeaderColumn-Date"
                                style={styles.dateHeaderColumn}
                            >
                                Date
                            </TableHeaderColumn>
                            <TableHeaderColumn
                                className="qa-NotificationsTable-TableHeaderColumn-Options"
                                style={styles.optionsHeaderColumn}
                            >
                                Options
                            </TableHeaderColumn>
                        </TableRow>
                    </TableHeader>
                    <TableBody displayRowCheckbox={false}>
                        {this.props.notificationsArray.map(notification => (
                            <NotificationsTableItem
                                key={`NotificationsTableItem-${notification.id}`}
                                notification={notification}
                                router={this.props.router}
                                isSelected={this.isSelected(notification)}
                                setSelected={this.setSelected}
                                onMarkAsRead={this.props.onMarkAsRead}
                                onMarkAsUnread={this.props.onMarkAsUnread}
                                onRemove={this.props.onRemove}
                                onView={this.props.onView}
                            />
                        ))}
                    </TableBody>
                </Table>
            </div>
        );
    }
}

NotificationsTable.propTypes = {
    notifications: PropTypes.object.isRequired,
    notificationsArray: PropTypes.arrayOf(PropTypes.object).isRequired,
    router: PropTypes.object.isRequired,
    onMarkAsRead: PropTypes.func,
    onMarkAsUnread: PropTypes.func,
    onRemove: PropTypes.func,
    onMarkAllAsRead: PropTypes.func,
    onView: PropTypes.func,
};

NotificationsTable.defaultProps = {
    onMarkAsRead: undefined,
    onMarkAsUnread: undefined,
    onRemove: undefined,
    onMarkAllAsRead: undefined,
    onView: undefined,
};

export default NotificationsTable;<|MERGE_RESOLUTION|>--- conflicted
+++ resolved
@@ -38,16 +38,15 @@
         return Object.keys(this.state.selected).length;
     }
 
-<<<<<<< HEAD
     isSelected(notification) {
         return !!this.state.selected[notification.id];
-=======
+    }
+
     getSelectAllCheckedIcon() {
         if (this.getSelectedCount() === this.props.notificationsArray.length) {
             return <CheckboxIcon />;
         }
         return <IndeterminateCheckboxIcon />;
->>>>>>> f8b2a5d4
     }
 
     setSelected(notification, isSelected) {
