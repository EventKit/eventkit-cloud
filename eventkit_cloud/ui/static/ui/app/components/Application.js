--- conflicted
+++ resolved
@@ -58,15 +58,12 @@
                 },
             },
         },
-<<<<<<< HEAD
         MuiList: {
             padding: {
                 paddingTop: '0px',
                 paddingBottom: '0px',
             },
         },
-=======
->>>>>>> bf862436
         MuiTableCell: {
             head: {
                 fontSize: '12px',
