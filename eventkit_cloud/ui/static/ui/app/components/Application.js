--- conflicted
+++ resolved
@@ -88,23 +88,6 @@
                     <ClassificationBanner />
                     <header className="header" style={{height: '95px'}}>
                         <AppBar style={styles.appBar} title={img} onLeftIconButtonTouchTap={this.handleToggle.bind(this)} />
-<<<<<<< HEAD
-                        <Drawer className={css.drawer}
-                                containerStyle={styles.drawer}
-                                overlayStyle={styles.drawer}
-                                docked={false}
-                                open={this.props.drawerOpen}
-                                onRequestChange={(open) => this.setState({open})}>
-                            <Subheader inset={false}><span style={{width:'100%'}}><div style={styles.mainMenu}>MAIN MENU</div><div style={{display:'inline-block'}}><a href="#"><i className="fa fa-long-arrow-left fa-lg" style={{color: '#4498c0'}} onTouchTap={this.handleClose.bind(this)} aria-hidden="true"></i></a></div></span></Subheader>
-                            <MenuItem className={css.menuItem} ><IndexLink className={css.link} activeClassName={css.active} onlyActiveOnIndex={true} to="/exports"><i className="fa fa-book" aria-hidden="true"></i>&nbsp;&nbsp;&nbsp;DataPack Library</IndexLink></MenuItem>
-                            <MenuItem className={css.menuItem} ><Link className={css.link} activeClassName={css.active} to="/create" ><i className="fa fa-plus-square" aria-hidden="true"></i>&nbsp;&nbsp;&nbsp;Create DataPack</Link></MenuItem>
-                            <MenuItem className={css.menuItem} ><Link className={css.link} activeClassName={css.active} to="/about" ><i className="fa fa-info-circle" aria-hidden="true"></i>&nbsp;&nbsp;&nbsp;About EventKit</Link></MenuItem>
-                            <MenuItem className={css.menuItem} ><Link className={css.link} activeClassName={css.active} to="/account" ><i className="fa fa-user" aria-hidden="true"></i>&nbsp;&nbsp;&nbsp;Account Settings</Link></MenuItem>
-                            <MenuItem className={css.menuItem} ><Link className={css.link} activeClassName={css.active} to="/logout" ><i className="fa fa-sign-out" aria-hidden="true"></i>&nbsp;&nbsp;&nbsp;Log Out</Link></MenuItem>
-                        </Drawer>
-
-=======
->>>>>>> 46ad90d4
                     </header>
                     <Drawer className={css.drawer}
                             containerStyle={styles.drawer}
