import React, { Component, PropTypes } from 'react';
import { connect } from 'react-redux';
import axios from 'axios';
import AppBar from 'material-ui/AppBar';
import Drawer from 'material-ui/Drawer';
import MenuItem from 'material-ui/MenuItem';
import { Link, IndexLink } from 'react-router';
import AVLibraryBooks from 'material-ui/svg-icons/av/library-books';
import ContentAddBox from 'material-ui/svg-icons/content/add-box';
import Dashboard from 'material-ui/svg-icons/action/dashboard';
import ActionInfoOutline from 'material-ui/svg-icons/action/info-outline';
import SocialPerson from 'material-ui/svg-icons/social/person';
import ActionExitToApp from 'material-ui/svg-icons/action/exit-to-app';
import MuiThemeProvider from 'material-ui/styles/MuiThemeProvider';
import getMuiTheme from 'material-ui/styles/getMuiTheme';
import Banner from './Banner';
import BaseDialog from './BaseDialog';
import logo from '../../images/eventkit-logo.1.png';
import { DrawerTimeout } from '../actions/exportsActions';
import { userActive } from '../actions/userActions';

require('../fonts/index.css');

const muiTheme = getMuiTheme({
    datePicker: {
        selectColor: '#253447',
    },
    flatButton: {
        textColor: '#253447',
        primaryTextColor: '#253447',
    },
    checkbox: {
        boxColor: '#4598bf',
        checkedColor: '#4598bf',
    },
    tableRow: {
        selectedColor: 'initial',
    },
    svgIcon: {
        color: '#4598bf',
    },
    palette: {
        accent1Color: '#4598bf',
    },
});

export class Application extends Component {
    constructor(props) {
        super(props);
        this.handleToggle = this.handleToggle.bind(this);
        this.handleClose = this.handleClose.bind(this);
        this.onMenuItemClick = this.onMenuItemClick.bind(this);
        this.getConfig = this.getConfig.bind(this);
        this.handleMouseOver = this.handleMouseOver.bind(this);
        this.handleMouseOut = this.handleMouseOut.bind(this);
        this.handleResize = this.handleResize.bind(this);
        this.startCheckingForAutoLogout = this.startCheckingForAutoLogout.bind(this);
        this.stopCheckingForAutoLogout = this.stopCheckingForAutoLogout.bind(this);
        this.startSendingUserActivePings = this.startSendingUserActivePings.bind(this);
        this.stopSendingUserActivePings = this.stopSendingUserActivePings.bind(this);
        this.handleStayLoggedIn = this.handleStayLoggedIn.bind(this);
        this.handleCloseAutoLoggedOutDialog = this.handleCloseAutoLoggedOutDialog.bind(this);
        this.state = {
            config: {},
            hovered: '',
            showAutoLogoutWarningDialog: false,
            showAutoLoggedOutDialog: false,
        };
        this.userActiveInputTypes = ['mousemove', 'click', 'keypress', 'wheel', 'touchstart', 'touchmove', 'touchend'];
    }

    getChildContext() {
        return {
            config: this.state.config,
        };
    }

    componentDidMount() {
        this.getConfig();
        window.addEventListener('resize', this.handleResize);
    }

    componentWillReceiveProps(nextProps) {
        if (nextProps.userData !== this.props.userData) {
            if (nextProps.userData != null) {
                // if the user is logged in and the screen is large the drawer should be open
                if (window.innerWidth >= 1200) {
                    this.props.openDrawer();
                }
                this.startCheckingForAutoLogout();
                this.startSendingUserActivePings();
            } else {
                this.stopCheckingForAutoLogout();
                this.stopSendingUserActivePings();
            }
        }
    }

    componentWillUnmount() {
        window.removeEventListener('resize', this.handleResize);
    }

    onMenuItemClick() {
        if (window.innerWidth < 1200) {
            this.handleToggle();
        }
    }

    getConfig() {
        return axios.get('/configuration')
            .then((response) => {
                if (response.data) {
                    this.setState({ config: response.data });
                }
            }).catch((error) => {
                console.log(error.response.data);
            });
    }

    handleStayLoggedIn() {
        this.hideAutoLogoutWarning();
        this.startSendingUserActivePings();
    }

    handleCloseAutoLoggedOutDialog() {
        this.setState({ showAutoLoggedOutDialog: false });
    }

    handleToggle() {
        if (this.props.drawer === 'open' || this.props.drawer === 'opening') {
            this.props.closeDrawer();
        } else {
            this.props.openDrawer();
        }
    }

    handleClose() {
        this.props.closeDrawer();
    }

    startCheckingForAutoLogout() {
        if (this.checkAutoLogoutIntervalId) {
            console.warn('Already checking for auto logout.');
            return;
        }

        // Regularly check if the user should be notified about an impending auto logout.
        this.checkAutoLogoutIntervalId = setInterval(() => {
            if (!this.props.autoLogoutAt) {
                return;
            }

            if (Date.now() >= this.props.autoLogoutAt.getTime()) {
                // Redirect to logout and show auto logged out dialog.
                this.stopCheckingForAutoLogout();
                this.stopSendingUserActivePings();
                this.hideAutoLogoutWarning();
                this.setState({
                    showAutoLoggedOutDialog: true,
                });
                this.props.closeDrawer();
                this.props.router.push('/logout');
            } else if (Date.now() >= this.props.autoLogoutWarningAt.getTime()) {
                if (!this.state.showAutoLogoutWarningDialog) {
                    this.showAutoLogoutWarning();
                }
            }
        }, 1000);
    }

    stopCheckingForAutoLogout() {
        if (!this.checkAutoLogoutIntervalId) {
            console.warn('Not checking for auto logout.');
            return;
        }

        clearInterval(this.checkAutoLogoutIntervalId);
        this.checkAutoLogoutIntervalId = null;
    }

    startSendingUserActivePings() {
        if (this.isSendingUserActivePings) {
            console.warn('Already sending user active pings.');
            return;
        }

        this.isSendingUserActivePings = true;

        let sendPing = true;
        this.handleUserActiveInput = () => {
            if (sendPing) {
                // Allow the next ping to be sent after one minute.
                sendPing = false;
                setTimeout(() => {
                    sendPing = true;
                }, 60 * 1000);

                // Notify server.
                this.props.userActive();
            }
        };

        // Check all forms of input to track user activity.
        this.userActiveInputTypes.forEach((eventType) => {
            window.addEventListener(eventType, this.handleUserActiveInput);
        });

        // Send an initial user active ping to kick the whole cycle off.
        this.props.userActive();
    }

    stopSendingUserActivePings() {
        if (!this.isSendingUserActivePings) {
            console.warn('Not sending user active pings.');
            return;
        }

        this.isSendingUserActivePings = false;

        // Remove input event listeners.
        this.userActiveInputTypes.forEach((eventType) => {
            window.removeEventListener(eventType, this.handleUserActiveInput);
        });
    }

    showAutoLogoutWarning() {
        if (this.autoLogoutWarningIntervalId) {
            console.warn('Already showing auto logout warning.');
            return;
        }

        const updateAutoLogoutWarningText = () => {
            const secondsLeft = Math.ceil((this.props.autoLogoutAt.getTime() - Date.now()) / 1000);

            let timeLeftText;
            if (secondsLeft > 60) {
                // For anything above one minute, show minutes left.
                const minutesLeft = Math.ceil(secondsLeft / 60);
                timeLeftText = `${minutesLeft} minutes`;
            } else {
                // For one minute or less, show seconds left.
                timeLeftText = `${secondsLeft} second`;
                if (secondsLeft !== 1) {
                    timeLeftText += 's';
                }
            }

            this.setState({
                autoLogoutWarningText: `You will be automatically logged out in ${timeLeftText} due to inactivity.`,
            });
        };

        updateAutoLogoutWarningText();
        this.setState({ showAutoLogoutWarningDialog: true });

        // Stop automatically sending user active pings during this time, so that the user
        // has to press a button to stay logged in.
        this.stopSendingUserActivePings();

        // Update auto logout warning text every second.
        this.autoLogoutWarningIntervalId = setInterval(updateAutoLogoutWarningText, 1000);
    }

    hideAutoLogoutWarning() {
        if (!this.autoLogoutWarningIntervalId) {
            console.warn('Not showing auto logout warning.');
            return;
        }

        this.setState({ showAutoLogoutWarningDialog: false });

        clearInterval(this.autoLogoutWarningIntervalId);
        this.autoLogoutWarningIntervalId = null;
    }

    handleResize() {
        this.forceUpdate();
    }

    handleMouseOver(route) {
        this.setState({ hovered: route });
    }

    handleMouseOut() {
        this.setState({ hovered: '' });
    }

    render() {
        const styles = {
            appBar: {
                backgroundColor: 'black',
                height: '70px',
                top: '25px',
            },
            img: {
                position: 'absolute',
                left: '50%',
                marginLeft: '-127px',
                marginTop: '10px',
                height: '50px',
            },
            drawer: {
                width: '200px',
                marginTop: '95px',
                backgroundColor: '#010101',
                padding: '0px',
            },
            mainMenu: {
                color: '#3e3f3f',
                display: 'inline-block',
                marginRight: '40px',
                fontSize: '20px',
                align: 'left',
            },
            menuItem: {
                marginLeft: '0px',
                padding: '0px',
            },
            link: {
                position: 'relative',
                display: 'block',
                padding: '5px',
                textAlign: 'left',
                textDecoration: 'none',
                color: '#4498c0',
                fill: '#4498c0',
            },
            activeLink: {
                position: 'relative',
                display: 'block',
                padding: '5px',
                textAlign: 'left',
                textDecoration: 'none',
                color: '#4498c0',
                backgroundColor: '#161e2e',
                fill: '#1675aa',
            },
            icon: {
                height: '22px',
                width: '22px',
                marginRight: '11px',
                verticalAlign: 'middle',
                fill: 'inherit',
            },
            content: {
                transition: 'margin-left 450ms cubic-bezier(0.23, 1, 0.32, 1)',
                marginLeft: ((this.props.drawer === 'open' || this.props.drawer === 'opening') && window.innerWidth) >= 1200 ? 200 : 0
            },
        };

        const img = <img style={styles.img} src={logo} alt="EventKit" />;

        const childrenWithContext = React.Children.map(this.props.children, child => (
            React.cloneElement(child, {
                context: { config: this.state.config },
            })
        ));

        return (
            <MuiThemeProvider muiTheme={muiTheme}>
                <div style={{ backgroundColor: '#000' }}>
                    <Banner />
                    <header className="qa-Application-header" style={{ height: '95px' }}>
                        <AppBar
                            className="qa-Application-AppBar"
                            style={styles.appBar}
                            title={img}
                            onLeftIconButtonTouchTap={this.handleToggle}
                            showMenuIconButton={!!this.props.userData}
                        />
                    </header>
                    <Drawer
                        className="qa-Application-Drawer"
                        containerStyle={styles.drawer}
                        overlayStyle={styles.drawer}
                        docked
                        open={this.props.drawer === 'open' || this.props.drawer === 'opening'}
                    >
<<<<<<< HEAD
                        <MenuItem className={"qa-Application-MenuItem-dashboard"} onClick={this.onMenuItemClick} innerDivStyle={styles.menuItem}>
                            <IndexLink
                                className={"qa-Application-Link-dashboard"}
                                style={{...styles.link, backgroundColor: this.state.hovered == 'dashboard' ? '#161e2e': ''}}
                                activeStyle={styles.activeLink}
                                to="/dashboard"
                                onMouseEnter={() => this.handleMouseOver('dashboard')}
                                onMouseLeave={this.handleMouseOut}
                            >
                                <Dashboard style={styles.icon}/>
                                Dashboard
                            </IndexLink>
                        </MenuItem>
                        <MenuItem className={"qa-Application-MenuItem-exports"} onClick={this.onMenuItemClick} innerDivStyle={styles.menuItem}>
                            <IndexLink 
                                className={"qa-Application-Link-exports"} 
                                style={{...styles.link, backgroundColor: this.state.hovered == 'exports' ? '#161e2e': ''}} 
                                activeStyle={styles.activeLink} 
=======
                        <MenuItem
                            className="qa-Application-MenuItem-exports"
                            onClick={this.onMenuItemClick}
                            innerDivStyle={styles.menuItem}
                        >
                            <IndexLink
                                className="qa-Application-Link-exports"
                                style={{ ...styles.link, backgroundColor: this.state.hovered === 'exports' ? '#161e2e' : '' }}
                                activeStyle={styles.activeLink}
>>>>>>> 9d9badbd
                                to="/exports"
                                href="/exports"
                                onMouseEnter={() => this.handleMouseOver('exports')}
                                onMouseLeave={this.handleMouseOut}
                            >
                                <AVLibraryBooks style={styles.icon} />
                                DataPack Library
                            </IndexLink>
                        </MenuItem>
                        <MenuItem
                            className="qa-Application-MenuItem-create"
                            onClick={this.onMenuItemClick}
                            innerDivStyle={styles.menuItem}
                        >
                            <Link
                                className="qa-Application-Link-create"
                                style={{ ...styles.link, backgroundColor: this.state.hovered === 'create' ? '#161e2e' : '' }}
                                activeStyle={styles.activeLink}
                                onMouseEnter={() => this.handleMouseOver('create')}
                                onMouseLeave={this.handleMouseOut}
                                to="/create"
                                href="/create"
                            >
                                <ContentAddBox style={styles.icon} />
                                Create DataPack
                            </Link>
                        </MenuItem>
                        <MenuItem
                            className="qa-Application-MenuItem-about"
                            onClick={this.onMenuItemClick}
                            innerDivStyle={styles.menuItem}
                        >
                            <Link
                                className="qa-Application-Link-about"
                                style={{ ...styles.link, backgroundColor: this.state.hovered === 'about' ? '#161e2e' : '' }}
                                activeStyle={styles.activeLink}
                                onMouseEnter={() => this.handleMouseOver('about')}
                                onMouseLeave={this.handleMouseOut}
                                to="/about"
                                href="/about"
                            >
                                <ActionInfoOutline style={styles.icon} />
                                About EventKit
                            </Link>
                        </MenuItem>
                        <MenuItem
                            className="qa-Application-MenuItem-account"
                            onClick={this.onMenuItemClick}
                            innerDivStyle={styles.menuItem}
                        >
                            <Link
                                className="qa-Application-Link-account"
                                style={{ ...styles.link, backgroundColor: this.state.hovered === 'account' ? '#161e2e' : '' }}
                                activeStyle={styles.activeLink}
                                onMouseEnter={() => this.handleMouseOver('account')}
                                onMouseLeave={this.handleMouseOut}
                                to="/account"
                                href="/account"
                            >
                                <SocialPerson style={styles.icon} />
                                Account Settings
                            </Link>
                        </MenuItem>
                        <MenuItem
                            className="qa-Application-MenuItem-logout"
                            onClick={this.handleClose}
                            innerDivStyle={styles.menuItem}
                        >
                            <Link
                                className="qa-Application-Link-logout"
                                style={{ ...styles.link, backgroundColor: this.state.hovered === 'logout' ? '#161e2e' : '' }}
                                activeStyle={styles.activeLink}
                                onMouseEnter={() => this.handleMouseOver('logout')}
                                onMouseLeave={this.handleMouseOut}
                                to="/logout"
                                href="/logout"
                            >
                                <ActionExitToApp style={styles.icon} />
                                Log Out
                            </Link>
                        </MenuItem>
                    </Drawer>
                    <div style={styles.content} className="qa-Application-content">
                        <div>{childrenWithContext}</div>
                    </div>
                    <BaseDialog
                        show={this.state.showAutoLogoutWarningDialog}
                        title="AUTO LOGOUT"
                        buttonText="Stay Logged In"
                        onClose={this.handleStayLoggedIn}
                    >
                        <strong>{this.state.autoLogoutWarningText}</strong>
                    </BaseDialog>
                    <BaseDialog
                        show={this.state.showAutoLoggedOutDialog}
                        title="AUTO LOGOUT"
                        onClose={this.handleCloseAutoLoggedOutDialog}
                    >
                        <strong>You have been automatically logged out due to inactivity.</strong>
                    </BaseDialog>
                </div>
            </MuiThemeProvider>
        );
    }
}

Application.defaultProps = {
    children: null,
    autoLogoutAt: null,
    autoLogoutWarningAt: null,
    userData: {},
};

Application.propTypes = {
    children: PropTypes.object,
    openDrawer: PropTypes.func.isRequired,
    closeDrawer: PropTypes.func.isRequired,
    userActive: PropTypes.func.isRequired,
    drawer: PropTypes.string.isRequired,
    router: PropTypes.shape({
        push: PropTypes.func,
    }).isRequired,
    userData: PropTypes.shape({
        accepted_licenses: PropTypes.object,
        user: PropTypes.shape({
            username: PropTypes.string,
            last_name: PropTypes.string,
            first_name: PropTypes.string,
            email: PropTypes.string,
            commonname: PropTypes.string,
            date_joined: PropTypes.string,
            last_login: PropTypes.string,
            identification: PropTypes.string,
        }),
    }),
    autoLogoutAt: PropTypes.instanceOf(Date),
    autoLogoutWarningAt: PropTypes.instanceOf(Date),
};

Application.childContextTypes = {
    config: PropTypes.object,
};

function mapStateToProps(state) {
    return {
        drawer: state.drawer,
        userData: state.user.data,
        autoLogoutAt: state.user.autoLogoutAt,
        autoLogoutWarningAt: state.user.autoLogoutWarningAt,
    };
}

function mapDispatchToProps(dispatch) {
    const timeout = new DrawerTimeout();
    return {
        closeDrawer: () => {
            dispatch(timeout.closeDrawer());
        },
        openDrawer: () => {
            dispatch(timeout.openDrawer());
        },
        userActive: () => {
            dispatch(userActive());
        },
    };
}

export default connect(
    mapStateToProps,
    mapDispatchToProps,
)(Application);<|MERGE_RESOLUTION|>--- conflicted
+++ resolved
@@ -376,7 +376,6 @@
                         docked
                         open={this.props.drawer === 'open' || this.props.drawer === 'opening'}
                     >
-<<<<<<< HEAD
                         <MenuItem className={"qa-Application-MenuItem-dashboard"} onClick={this.onMenuItemClick} innerDivStyle={styles.menuItem}>
                             <IndexLink
                                 className={"qa-Application-Link-dashboard"}
@@ -390,12 +389,6 @@
                                 Dashboard
                             </IndexLink>
                         </MenuItem>
-                        <MenuItem className={"qa-Application-MenuItem-exports"} onClick={this.onMenuItemClick} innerDivStyle={styles.menuItem}>
-                            <IndexLink 
-                                className={"qa-Application-Link-exports"} 
-                                style={{...styles.link, backgroundColor: this.state.hovered == 'exports' ? '#161e2e': ''}} 
-                                activeStyle={styles.activeLink} 
-=======
                         <MenuItem
                             className="qa-Application-MenuItem-exports"
                             onClick={this.onMenuItemClick}
@@ -405,7 +398,6 @@
                                 className="qa-Application-Link-exports"
                                 style={{ ...styles.link, backgroundColor: this.state.hovered === 'exports' ? '#161e2e' : '' }}
                                 activeStyle={styles.activeLink}
->>>>>>> 9d9badbd
                                 to="/exports"
                                 href="/exports"
                                 onMouseEnter={() => this.handleMouseOver('exports')}
