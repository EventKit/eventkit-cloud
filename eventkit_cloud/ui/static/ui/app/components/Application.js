--- conflicted
+++ resolved
@@ -100,10 +100,6 @@
         window.removeEventListener('resize', this.handleResize);
     }
 
-<<<<<<< HEAD
-    handleResize() {
-        this.forceUpdate();
-=======
     onMenuItemClick() {
         if (window.innerWidth < 1200) {
             this.handleToggle();
@@ -140,7 +136,6 @@
 
     handleClose() {
         this.props.closeDrawer();
->>>>>>> 996b0668
     }
 
     startCheckingForAutoLogout() {
