<<<<<<< HEAD


=======
@media only screen and (max-width: 800px) {
    .form {
        margin: 0 auto;
        width: 90% !important
    }

}
>>>>>>> faeaf551
.wholeDiv {
    margin-top:-30px;
    padding-bottom: 90px;
    width:100%;
    height: 100%;
    background-image: url('../../images/ek_topo_pattern.png');
    background-repeat: repeat repeat;

}
.root {
   justify-content: space-around;
   margin-top: 30px;
   display: flex;
   flex-wrap: wrap;
}
.paper {
    margin: 0 auto;
    padding: 20px;
    margin-top: 30px;
    margin-bottom: 70px;
    width: 100%;
    max-width: 700px;
}
.form {
   margin: 0 auto;
   width: 50%
}
.sectionBottom {
   padding-bottom: 50px;
}
.heading {
   font-size: 18px;
   font-weight: bold;
   color: black;
   align-content: flex-start;
}
.subHeading {
   font-size: 14px;
   color: black;
   align-content: flex-start;
}
.fieldWrapper > div{
   background-color: whitesmoke!important;
   font-size: 14px;
   width: 100%!important;
   height: 40px!important;
   margin-top: 15px!important;
}
.fieldWrapperLarge > div{
   font-size: 14px;
   background-color: whitesmoke!important;
   width: 100%!important;
   margin-top: 15px!important;
}
.checkbox > div{
   padding-bottom: 60px;
   margin-top: 15px!important;
}
.checkbox > div > div > label {
   font-weight: normal!important;
}
.checkboxLabel > div > div > label {
   font-weight:normal!important;
}
.list {
   width: 100%;
   background-color: whitesmoke!important;
   font-size: 14px!important;
}
.list > div > span {
   font-size: 14px!important;
}
.list > div  > div > div > span {
   font-size: 14px!important;
}
.listBottom {
   width: 100%;
   background-color: whitesmoke!important;
   margin-top: 15px!important;
}
.listBottom > div  > span {
   font-size: 14px!important;
}
.listBottom > div  > div > div > span  {
   font-size: 14px!important;
}
.checkboxColor > div >  div > div > svg {
   color: #4598bf!important;
   fill: #4598bf!important;
}<|MERGE_RESOLUTION|>--- conflicted
+++ resolved
@@ -1,7 +1,4 @@
-<<<<<<< HEAD
 
-
-=======
 @media only screen and (max-width: 800px) {
     .form {
         margin: 0 auto;
@@ -9,7 +6,7 @@
     }
 
 }
->>>>>>> faeaf551
+
 .wholeDiv {
     margin-top:-30px;
     padding-bottom: 90px;
