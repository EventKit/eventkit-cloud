/* eslint react/no-array-index-key: 0 */
import React, { PropTypes } from 'react';
import { GridList, Tab, Tabs } from 'material-ui';
import SwipeableViews from 'react-swipeable-views';

export class DashboardSection extends React.Component {
    constructor(props) {
        super(props);
        this.handlePageChange = this.handlePageChange.bind(this);
        this.getPages = this.getPages.bind(this);
        this.state = {
            pageIndex: 0,
        };
        this.maxPages = 3;
        this.itemsPerPage = this.props.columns * this.props.rows;
    }

    handlePageChange(pageIndex) {
        this.setState({
            pageIndex,
        });
    }

    getPages() {
        // Group children into pages, each of length maxPages.
        const children = React.Children.toArray(this.props.children);
        const pages = [];
        for (let i = 0; i < children.length; i += this.itemsPerPage) {
            pages.push(children.slice(i, i + this.itemsPerPage));
            if (pages.length === this.maxPages) {
                break;
            }
        }

        return pages;
    }

    render() {
        const spacing = window.innerWidth > 575 ? 10 : 2;
        const scrollbarWidth = 6;
        const halfGridPadding = this.props.gridPadding / 2;
        let styles = {
            root: {
                marginBottom: '35px',
                ...this.props.style,
            },
            sectionHeader: {
                margin: '12px 0 13px',
                paddingLeft: (window.innerWidth > 575) ? `${spacing + halfGridPadding}px` : '12px',
                paddingRight: (window.innerWidth > 575) ? `${spacing + halfGridPadding + scrollbarWidth}px` : '12px',
                fontSize: (window.innerWidth > 575) ? '22px' : '18px',
                fontWeight: 'bold',
                letterSpacing: '0.6px',
                textTransform: 'uppercase',
                display: 'flex',
                alignItems: 'center',
            },
            sectionHeaderLeft: {
                flex: '1',
            },
            sectionHeaderRight: {
                display: 'flex',
                alignItems: 'center',
            },
            tabButtonsContainer: {
                backgroundColor: 'rgba(0, 0, 0, 0)',
            },
            tabButton: {
                borderRadius: '50%',
                width: '16px',
                height: '16px',
                backgroundColor: 'white',
                border: '3px solid rgb(69, 152, 191)',
                margin: '0',
                transition: 'border 0.25s',
            },
            tab: {
                width: 'auto',
                margin: '0 4px',
                padding: '0 4px',
            },
            swipeableViews: {
                width: '100%',
            },
            gridList: {
                border: '1px',
                width: '100%',
                height: 'auto',
                margin: '0',
                paddingLeft: `${spacing}px`,
                paddingRight: (window.innerWidth > 575) ? `${spacing + scrollbarWidth}px` : `${spacing}px`,
            },
            viewAll: {
                color: 'rgb(69, 152, 191)',
                textTransform: 'uppercase',
                fontSize: (window.innerWidth > 575) ? '14px' : '12px',
                cursor: 'pointer',
                marginLeft: '18px',
            },
        };

        // Inherited styles.
        styles = {
            ...styles,
            tabDisabled: {
                ...styles.tab,
                pointerEvents: 'none',
            },
            tabButtonDisabled: {
                ...styles.tabButton,
                backgroundColor: 'lightgray',
                border: '3px solid gray',
                opacity: '0.5',
            },
        };

        const tabButtonBorderStyle = selected => (
            selected ? '8px solid rgb(69, 152, 191)' : '3px solid rgb(69, 152, 191)'
        );

        const pages = this.getPages();

        let view = null;
        if (childrenPages.length > 0) {
            // swipe here
            view = (
                <SwipeableViews
                    style={styles.swipeableViews}
                    index={this.state.pageIndex}
                    onChangeIndex={this.handlePageChange}
                >
                    {childrenPages.map((childrenPage, pageIndex) => {
                        let content;
                        if (this.props.rowMajor) {
                            content = childrenPage.map((child, index) => (
                                <div
                                    key={`DashboardSection-${this.props.name}-Page${pageIndex}-Item${index}`}
                                    className="qa-DashboardSection-Page-Item"
                                >
                                    {child}
                                </div>
                            ));
                        } else {
                            // For column-major layouts, create an inner single-column GridList for each column, so
                            // that items each column gets filled completely before adding to the next one.
                            const childrenColumns = [];
                            let column = [];

                            childrenPage.forEach((child) => {
                                column.push(child);
                                if (column.length >= this.props.rows) {
                                    // Filled the column. Onto the next one.
                                    childrenColumns.push(column);
                                    column = [];
                                }
                            });

                            // Partial column at the end.
                            if (column.length > 0) {
                                childrenColumns.push(column);
                            }

                            content = childrenColumns.map((childrenColumn, columnIndex) => (
                                <GridList
                                    key={`DashboardSection-${this.props.name}-Page${pageIndex}-Column${columnIndex}`}
                                    className="qa-DashboardSection-Page-Column"
                                    cellHeight={this.props.cellHeight || 'auto'}
                                    padding={this.props.gridPadding}
                                    cols={1}
                                >
                                    {childrenColumn.map((child, index) => (
                                        <div
                                            key={`DashboardSection-${this.props.name}-Page${pageIndex}-Column${columnIndex}-Item${index}`}
                                            className="qa-DashboardSection-Page-Item"
                                        >
                                            {child}
                                        </div>
                                    ))}
                                </GridList>
                            ));
                        }

                        return (
                            <GridList
                                key={`DashboardSection-${this.props.name}-Page${pageIndex}`}
                                className="qa-DashboardSection-Page"
                                cellHeight={this.props.cellHeight || 'auto'}
                                style={styles.gridList}
                                padding={this.props.gridPadding}
                                cols={this.props.columns}
                            >
                                {content}
                            </GridList>
                        );
                    })}
                </SwipeableViews>
            );
        } else if (this.props.noDataElement) {
            view = this.props.noDataElement;
        }

        return (
            <div
                style={styles.root}
                id={`DashboardSection${this.props.title}`}
                className={`qa-DashboardSection-${this.props.title}`}
            >
                <div
                    className="qa-DashboardSection-Header"
                    style={styles.sectionHeader}
                >
                    <div
                        className="qa-DashboardSection-Header-Title"
                        style={styles.sectionHeaderLeft}
                    >
                        {this.props.title}
                    </div>
                    {(pages.length > 0) ?
                        <div style={styles.sectionHeaderRight}>
                            <Tabs
                                tabItemContainerStyle={styles.tabButtonsContainer}
                                inkBarStyle={{ display: 'none' }}
                                onChange={this.handlePageChange}
                                value={this.state.pageIndex}
                            >
                                {[...Array(this.maxPages)].map((nothing, pageIndex) => (
                                    <Tab
                                        key={`DashboardSection-${this.props.name}-Tab${pageIndex}`}
                                        className="qa-DashboardSection-Tab"
                                        value={pageIndex}
                                        style={(pageIndex < pages.length) ? styles.tab : styles.tabDisabled}
                                        disableTouchRipple
                                        buttonStyle={(pageIndex < pages.length) ?
                                            {
                                                ...styles.tabButton,
                                                border: tabButtonBorderStyle(pageIndex === this.state.pageIndex),
                                            }
                                            :
                                            styles.tabButtonDisabled
                                        }
                                    />
                                ))}
                            </Tabs>
                            {this.props.onViewAll ?
                                <span
                                    role="button"
                                    tabIndex={0}
                                    className="qa-DashboardSection-ViewAll"
                                    style={styles.viewAll}
                                    onClick={this.props.onViewAll}
                                    onKeyPress={this.props.onViewAll}
                                >
                                    View All
                                </span>
                                :
                                null
                            }
                        </div>
                        :
                        null
                    }
                </div>
<<<<<<< HEAD
                {(pages.length === 0) ?
                    this.props.noDataElement ?
                        this.props.noDataElement
                        :
                        null
                    :
                    <SwipeableViews
                        style={styles.swipeableViews}
                        index={this.state.pageIndex}
                        onChangeIndex={this.handlePageChange}
                    >
                        {pages.map((page, pageIndex) => {
                            let content;
                            if (this.props.rowMajor) {
                                content = page.map((child, index) => (
                                    <div
                                        key={`DashboardSection-${this.props.name}-Page${pageIndex}-Item${index}`}
                                        className={'qa-DashboardSection-Page-Item'}
                                    >
                                        {child}
                                    </div>
                                ))
                            } else {
                                // For column-major layouts, create an inner single-column GridList for each column, so
                                // that items each column gets filled completely before adding to the next one.
                                const childrenColumns = [];
                                let column = [];
                                for (let child of page) {
                                    column.push(child);
                                    if (column.length >= this.props.rows) {
                                        // Filled the column. Onto the next one.
                                        childrenColumns.push(column);
                                        column = [];
                                    }
                                }

                                // Partial column at the end.
                                if (column.length > 0) {
                                    childrenColumns.push(column);
                                }

                                content = childrenColumns.map((childrenColumn, columnIndex) => (
                                    <GridList
                                        key={`DashboardSection-${this.props.name}-Page${pageIndex}-Column${columnIndex}`}
                                        className={'qa-DashboardSection-Page-Column'}
                                        cellHeight={this.props.cellHeight || 'auto'}
                                        padding={this.props.gridPadding}
                                        cols={1}
                                    >
                                        {childrenColumn.map((child, index) => (
                                            <div
                                                key={`DashboardSection-${this.props.name}-Page${pageIndex}-Column${columnIndex}-Item${index}`}
                                                className={'qa-DashboardSection-Page-Item'}
                                            >
                                                {child}
                                            </div>
                                        ))}
                                    </GridList>
                                ));
                            }

                            return (
                                <GridList
                                    key={`DashboardSection-${this.props.name}-Page${pageIndex}`}
                                    className={'qa-DashboardSection-Page'}
                                    cellHeight={this.props.cellHeight || 'auto'}
                                    style={styles.gridList}
                                    padding={this.props.gridPadding}
                                    cols={this.props.columns}
                                >
                                    {content}
                                </GridList>
                            );
                        })}
                    </SwipeableViews>
                }
=======
                {view}
>>>>>>> f8b2a5d4
            </div>
        );
    }
}

DashboardSection.propTypes = {
    style: PropTypes.object,
    title: PropTypes.string.isRequired,
    name: PropTypes.string.isRequired,
    columns: PropTypes.number.isRequired,
    onViewAll: PropTypes.func,
    noDataElement: PropTypes.element,
    cellHeight: PropTypes.number,
    gridPadding: PropTypes.number,
    rows: PropTypes.number,
    rowMajor: PropTypes.bool,
    children: PropTypes.oneOfType([
        PropTypes.arrayOf(PropTypes.node),
        PropTypes.node,
        PropTypes.string,
    ]),
};

DashboardSection.defaultProps = {
    style: {},
    onViewAll: undefined,
    noDataElement: undefined,
    cellHeight: undefined,
    gridPadding: 2,
    rows: 1,
    rowMajor: true,
    children: undefined,
};

export default DashboardSection;<|MERGE_RESOLUTION|>--- conflicted
+++ resolved
@@ -15,12 +15,6 @@
         this.itemsPerPage = this.props.columns * this.props.rows;
     }
 
-    handlePageChange(pageIndex) {
-        this.setState({
-            pageIndex,
-        });
-    }
-
     getPages() {
         // Group children into pages, each of length maxPages.
         const children = React.Children.toArray(this.props.children);
@@ -35,6 +29,12 @@
         return pages;
     }
 
+    handlePageChange(pageIndex) {
+        this.setState({
+            pageIndex,
+        });
+    }
+
     render() {
         const spacing = window.innerWidth > 575 ? 10 : 2;
         const scrollbarWidth = 6;
@@ -118,7 +118,7 @@
             selected ? '8px solid rgb(69, 152, 191)' : '3px solid rgb(69, 152, 191)'
         );
 
-        const pages = this.getPages();
+        const childrenPages = this.getPages();
 
         let view = null;
         if (childrenPages.length > 0) {
@@ -215,7 +215,7 @@
                     >
                         {this.props.title}
                     </div>
-                    {(pages.length > 0) ?
+                    {(childrenPages.length > 0) ?
                         <div style={styles.sectionHeaderRight}>
                             <Tabs
                                 tabItemContainerStyle={styles.tabButtonsContainer}
@@ -228,9 +228,9 @@
                                         key={`DashboardSection-${this.props.name}-Tab${pageIndex}`}
                                         className="qa-DashboardSection-Tab"
                                         value={pageIndex}
-                                        style={(pageIndex < pages.length) ? styles.tab : styles.tabDisabled}
+                                        style={(pageIndex < childrenPages.length) ? styles.tab : styles.tabDisabled}
                                         disableTouchRipple
-                                        buttonStyle={(pageIndex < pages.length) ?
+                                        buttonStyle={(pageIndex < childrenPages.length) ?
                                             {
                                                 ...styles.tabButton,
                                                 border: tabButtonBorderStyle(pageIndex === this.state.pageIndex),
@@ -260,86 +260,7 @@
                         null
                     }
                 </div>
-<<<<<<< HEAD
-                {(pages.length === 0) ?
-                    this.props.noDataElement ?
-                        this.props.noDataElement
-                        :
-                        null
-                    :
-                    <SwipeableViews
-                        style={styles.swipeableViews}
-                        index={this.state.pageIndex}
-                        onChangeIndex={this.handlePageChange}
-                    >
-                        {pages.map((page, pageIndex) => {
-                            let content;
-                            if (this.props.rowMajor) {
-                                content = page.map((child, index) => (
-                                    <div
-                                        key={`DashboardSection-${this.props.name}-Page${pageIndex}-Item${index}`}
-                                        className={'qa-DashboardSection-Page-Item'}
-                                    >
-                                        {child}
-                                    </div>
-                                ))
-                            } else {
-                                // For column-major layouts, create an inner single-column GridList for each column, so
-                                // that items each column gets filled completely before adding to the next one.
-                                const childrenColumns = [];
-                                let column = [];
-                                for (let child of page) {
-                                    column.push(child);
-                                    if (column.length >= this.props.rows) {
-                                        // Filled the column. Onto the next one.
-                                        childrenColumns.push(column);
-                                        column = [];
-                                    }
-                                }
-
-                                // Partial column at the end.
-                                if (column.length > 0) {
-                                    childrenColumns.push(column);
-                                }
-
-                                content = childrenColumns.map((childrenColumn, columnIndex) => (
-                                    <GridList
-                                        key={`DashboardSection-${this.props.name}-Page${pageIndex}-Column${columnIndex}`}
-                                        className={'qa-DashboardSection-Page-Column'}
-                                        cellHeight={this.props.cellHeight || 'auto'}
-                                        padding={this.props.gridPadding}
-                                        cols={1}
-                                    >
-                                        {childrenColumn.map((child, index) => (
-                                            <div
-                                                key={`DashboardSection-${this.props.name}-Page${pageIndex}-Column${columnIndex}-Item${index}`}
-                                                className={'qa-DashboardSection-Page-Item'}
-                                            >
-                                                {child}
-                                            </div>
-                                        ))}
-                                    </GridList>
-                                ));
-                            }
-
-                            return (
-                                <GridList
-                                    key={`DashboardSection-${this.props.name}-Page${pageIndex}`}
-                                    className={'qa-DashboardSection-Page'}
-                                    cellHeight={this.props.cellHeight || 'auto'}
-                                    style={styles.gridList}
-                                    padding={this.props.gridPadding}
-                                    cols={this.props.columns}
-                                >
-                                    {content}
-                                </GridList>
-                            );
-                        })}
-                    </SwipeableViews>
-                }
-=======
                 {view}
->>>>>>> f8b2a5d4
             </div>
         );
     }
