import React, { Component, PropTypes } from 'react';
import { TableHeaderColumn } from 'material-ui/Table';
import DropDownMenu from 'material-ui/DropDownMenu';
import IconMenu from 'material-ui/IconMenu';
import MenuItem from 'material-ui/MenuItem';
import Divider from 'material-ui/Divider';
import IconButton from 'material-ui/IconButton';
import Group from 'material-ui/svg-icons/social/group';
import Sort from 'material-ui/svg-icons/content/sort';
import DropDown from 'material-ui/svg-icons/navigation/arrow-drop-down';
import GroupsDropDownMenu from './GroupsDropDownMenu';
import GroupsDropDownMenuItem from './GroupsDropDownMenuItem';

export class UserTableHeaderColumn extends Component {
    constructor(props) {
        super(props);
        this.handleOpen = this.handleOpen.bind(this);
        this.handleClose = this.handleClose.bind(this);
        this.handleNewGroupClick = this.handleNewGroupClick.bind(this);
        this.state = {
            open: false,
            popoverAnchor: null,
        };
    }

    handleOpen(e) {
        e.preventDefault();
        this.setState({ open: true, popoverAnchor: e.currentTarget });
    }

    handleClose() {
        this.setState({ open: false });
    }

    handleNewGroupClick() {
        this.handleClose();
        this.props.handleNewGroupClick(this.props.selectedUsers);
    }

    render() {
        const styles = {
            headerColumn: {
                color: '#707274',
                fontSize: '14px',
            },
            iconMenu: {
                width: '24px',
                height: '100%',
                margin: '0px 12px',
            },
            iconButton: {
                padding: '0px',
                marginLeft: '10px',
                height: '24px',
                width: '24pz',
                verticalAlign: 'middle',
            },
            dropDown: {
                height: '24px',
                fontSize: '14px',
                float: 'right',
            },
            dropDownLabel: {
                height: '24px',
                lineHeight: '24px',
                padding: '0px',
                display: 'inline-block',
                color: '#4598bf',
            },
            dropDownIcon: {
                padding: '0px',
                height: '24px',
                width: '24px',
                position: 'relative',
                right: '0',
                top: '0px',
                border: 'none',
                fill: '#4598bf',
            },
            menuItem: {
                fontSize: '14px',
                overflow: 'hidden',
                color: '#707274',
            },
            menuItemInner: {
                padding: '0px',
                margin: '0px 22px 0px 16px',
                height: '48px',
                display: 'flex',
            },
        };

        return (
            <TableHeaderColumn
                colSpan="1"
                style={styles.headerColumn}
                className="qa-UserTableHeaderColumn"
            >
                <div>
                    <strong className="qa-UserTableHeaderColumn-selectedCount">
                        {this.props.selectedUsers.length} Selected
                    </strong>
                    { this.props.selectedUsers.length ?
                        <IconButton
                            style={styles.iconButton}
                            iconStyle={{ color: '#4598bf' }}
                            onClick={this.handleOpen}
                            className="qa-UserTableHeaderColumn-IconButton-options"
                        >
                            <Group />
                            <DropDown />
                        </IconButton>
                        :
                        null
                    }
                    <GroupsDropDownMenu
                        open={this.state.open}
                        anchorEl={this.state.popoverAnchor}
                        anchorOrigin={{ horizontal: 'left', vertical: 'top' }}
                        targetOrigin={{ horizontal: 'left', vertical: 'top' }}
                        onClose={this.handleClose}
<<<<<<< HEAD
                        loading={this.props.groupsLoading}
                        width={200}
                        className="qa-UserTableRowColumn-GroupsDropDownMenu"
                    >
                        {this.props.groups.map(group => (
                            <GroupsDropDownMenuItem
                                key={group.id}
                                group={group}
                                onClick={this.props.handleGroupItemClick}
                                selected={this.props.selectedGroups.includes(group.id)}
                            />
                        ))}
                        <Divider className="qa-UserTableRowColumn-Divider" />
                        <MenuItem
                            style={styles.menuItem}
                            innerDivStyle={styles.menuItemInner}
                            onTouchTap={this.handleNewGroupClick}
                            className="qa-UserTableRowColumn-MenuItem-newGroup"
                        >
                            <span>Share with New Group</span>
                        </MenuItem>
                    </GroupsDropDownMenu>
                    <DropDownMenu
=======
                        onMenuItemClick={this.props.handleGroupItemClick}
                        onNewGroupClick={this.handleNewGroupClick}
                        selectedGroups={this.props.selectedGroups}
                        groups={this.props.groups}
                        groupsLoading={this.props.groupsLoading}
                        className="qa-UserTableHeaderColumn-GroupsDropDownMenu"
                    />
                    <IconMenu
>>>>>>> ce93cc3a
                        value={this.props.sortValue}
                        onChange={this.props.handleSortChange}
                        iconButtonElement={<IconButton style={{ padding: '0px', height: '24px' }}><Sort /><DropDown /></IconButton>}
                        style={styles.dropDown}
                        menuItemStyle={{ color: '#707274', fontSize: '14px' }}
                        selectedMenuItemStyle={{ color: '#4598bf', fontSize: '14px' }}
                        anchorOrigin={{ horizontal: 'right', vertical: 'top' }}
                        targetOrigin={{ horizontal: 'right', vertical: 'top' }}
                        className="qa-UserTableHeaderColumn-DropDownMenu-sort"
                    >
                        <MenuItem
                            value="user__username"
                            primaryText="Username A-Z"
                            className="qa-UserTableHeaderColumn-MenuItem-sortAZ"
                        />
                        <MenuItem
                            value="-user__username"
                            primaryText="Username Z-A"
                            className="qa-UserTableHeaderColumn-MenuItem-sortZA"
                        />
                        <MenuItem
                            value="user__date_joined"
                            primaryText="Newest"
                            className="qa-UserTableHeaderColumn-MenuItem-sortNewest"
                        />
                        <MenuItem
                            value="-user__date_joined"
                            primaryText="Oldest"
                            className="qa-UserTableHeaderColumn-MenuItem-sortOldest"
                        />
                    </IconMenu>
                </div>
            </TableHeaderColumn>
        );
    }
}

UserTableHeaderColumn.propTypes = {
    sortValue: PropTypes.string.isRequired,
    handleSortChange: PropTypes.func.isRequired,
    selectedUsers: PropTypes.arrayOf(PropTypes.object).isRequired,
    selectedGroups: PropTypes.arrayOf(PropTypes.string).isRequired,
    groups: PropTypes.arrayOf(PropTypes.object).isRequired,
    groupsLoading: PropTypes.bool.isRequired,
    handleGroupItemClick: PropTypes.func.isRequired,
    handleNewGroupClick: PropTypes.func.isRequired,
};

export default UserTableHeaderColumn;<|MERGE_RESOLUTION|>--- conflicted
+++ resolved
@@ -119,7 +119,6 @@
                         anchorOrigin={{ horizontal: 'left', vertical: 'top' }}
                         targetOrigin={{ horizontal: 'left', vertical: 'top' }}
                         onClose={this.handleClose}
-<<<<<<< HEAD
                         loading={this.props.groupsLoading}
                         width={200}
                         className="qa-UserTableRowColumn-GroupsDropDownMenu"
@@ -142,17 +141,7 @@
                             <span>Share with New Group</span>
                         </MenuItem>
                     </GroupsDropDownMenu>
-                    <DropDownMenu
-=======
-                        onMenuItemClick={this.props.handleGroupItemClick}
-                        onNewGroupClick={this.handleNewGroupClick}
-                        selectedGroups={this.props.selectedGroups}
-                        groups={this.props.groups}
-                        groupsLoading={this.props.groupsLoading}
-                        className="qa-UserTableHeaderColumn-GroupsDropDownMenu"
-                    />
                     <IconMenu
->>>>>>> ce93cc3a
                         value={this.props.sortValue}
                         onChange={this.props.handleSortChange}
                         iconButtonElement={<IconButton style={{ padding: '0px', height: '24px' }}><Sort /><DropDown /></IconButton>}
