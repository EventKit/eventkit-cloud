import React, { Component, PropTypes } from 'react';
import { connect } from 'react-redux';
import { browserHistory } from 'react-router';
import AppBar from 'material-ui/AppBar';
import RaisedButton from 'material-ui/RaisedButton';
import EnhancedButton from 'material-ui/internal/EnhancedButton';
import TextField from 'material-ui/TextField';
import Warning from 'material-ui/svg-icons/alert/warning';
import InfoIcon from 'material-ui/svg-icons/action/info-outline';
import AddCircle from 'material-ui/svg-icons/content/add-circle';
import CircularProgress from 'material-ui/CircularProgress';
import CustomScrollbar from '../CustomScrollbar';
import UserRow from './UserRow';
import OwnUserRow from './OwnUserRow';
import UserHeader from './UserHeader';
import GroupsDrawer from './GroupsDrawer';
import CreateGroupDialog from './Dialogs/CreateGroupDialog';
import LeaveGroupDialog from './Dialogs/LeaveGroupDialog';
import DeleteGroupDialog from './Dialogs/DeleteGroupDialog';
import RenameGroupDialog from './Dialogs/RenameGroupDialog';
import AdministratorInfoDialog from './Dialogs/AdministratorInfoDialog';
import MemberInfoDialog from './Dialogs/MemberInfoDialog';
import OtherInfoDialog from './Dialogs/OtherInfoDialog';
import AddMembersDialog from './Dialogs/AddMembersDialog';
import BaseDialog from '../Dialog/BaseDialog';
import { getGroups, deleteGroup, createGroup, updateGroup } from '../../actions/userGroupsActions';
import { getUsers } from '../../actions/userActions';
<<<<<<< HEAD
import Joyride from 'react-joyride';
import Help from 'material-ui/svg-icons/action/help';
=======
import { isViewportXS, isViewportS } from '../../utils/viewport';
>>>>>>> 41049714

export class UserGroupsPage extends Component {
    constructor(props) {
        super(props);
        this.getQueryGroup = this.getQueryGroup.bind(this);
        this.getGroupTitle = this.getGroupTitle.bind(this);
        this.makeUserRequest = this.makeUserRequest.bind(this);
        this.toggleDrawer = this.toggleDrawer.bind(this);
        this.handleSelectAll = this.handleSelectAll.bind(this);
        this.handleSearchKeyDown = this.handleSearchKeyDown.bind(this);
        this.handleSearchChange = this.handleSearchChange.bind(this);
        this.handleOrderingChange = this.handleOrderingChange.bind(this);
        this.handleCreateOpen = this.handleCreateOpen.bind(this);
        this.handleCreateClose = this.handleCreateClose.bind(this);
        this.handleCreateInput = this.handleCreateInput.bind(this);
        this.handleCreateSave = this.handleCreateSave.bind(this);
        this.handleRenameOpen = this.handleRenameOpen.bind(this);
        this.handleRenameClose = this.handleRenameClose.bind(this);
        this.handleRenameInput = this.handleRenameInput.bind(this);
        this.handleRenameSave = this.handleRenameSave.bind(this);
        this.handleNewGroup = this.handleNewGroup.bind(this);
        this.handleAddUsers = this.handleAddUsers.bind(this);
        this.handleLeaveGroupClick = this.handleLeaveGroupClick.bind(this);
        this.handleDeleteGroupClick = this.handleDeleteGroupClick.bind(this);
        this.handleLeaveOpen = this.handleLeaveOpen.bind(this);
        this.handleLeaveClose = this.handleLeaveClose.bind(this);
        this.handleLeaveClick = this.handleLeaveClick.bind(this);
        this.handleDeleteOpen = this.handleDeleteOpen.bind(this);
        this.handleDeleteClose = this.handleDeleteClose.bind(this);
        this.handleDeleteClick = this.handleDeleteClick.bind(this);
        this.handleDrawerSelectionChange = this.handleDrawerSelectionChange.bind(this);
        this.handleMakeAdmin = this.handleMakeAdmin.bind(this);
        this.handleDemoteAdmin = this.handleDemoteAdmin.bind(this);
        this.handleRemoveUser = this.handleRemoveUser.bind(this);
        this.handleBatchRemoveUser = this.handleBatchRemoveUser.bind(this);
        this.handleBatchAdminRights = this.handleBatchAdminRights.bind(this);
        this.handleAddUsersSave = this.handleAddUsersSave.bind(this);
        this.handleUserSelect = this.handleUserSelect.bind(this);
        this.showAddUsersDialog = this.showAddUsersDialog.bind(this);
        this.hideAddUsersDialog = this.hideAddUsersDialog.bind(this);
        this.showErrorDialog = this.showErrorDialog.bind(this);
        this.hideErrorDialog = this.hideErrorDialog.bind(this);
        this.showPageInfoDialog = this.showPageInfoDialog.bind(this);
        this.hidePageInfoDialog = this.hidePageInfoDialog.bind(this);
<<<<<<< HEAD
        this.showSharedInfoDialog = this.showSharedInfoDialog.bind(this);
        this.hideSharedInfoDialog = this.hideSharedInfoDialog.bind(this);
        this.callback = this.callback.bind(this);
=======
        this.showAdministratorInfoDialog = this.showAdministratorInfoDialog.bind(this);
        this.hideAdministratorInfoDialog = this.hideAdministratorInfoDialog.bind(this);
        this.showMemberInfoDialog = this.showMemberInfoDialog.bind(this);
        this.hideMemberInfoDialog = this.hideMemberInfoDialog.bind(this);
        this.showOtherInfoDialog = this.showOtherInfoDialog.bind(this);
        this.hideOtherInfoDialog = this.hideOtherInfoDialog.bind(this);
>>>>>>> 41049714
        this.state = {
            drawerOpen: !(isViewportS()),
            selectedUsers: [],
            showAddUsers: false,
            showCreate: false,
            showLeave: false,
            showDelete: false,
            showRename: false,
            targetGroup: null,
            createInput: '',
            createUsers: [],
            addUsers: [],
            renameInput: '',
            errors: [],
            showAdministratorInfo: false,
            showMemberInfo: false,
            showOtherInfo: false,
            showPageInfo: false,
<<<<<<< HEAD
            drawerIconHover: false,
            steps: [],
            isRunning: false,
=======
>>>>>>> 41049714
        };
    }

    componentWillMount() {
        // If there is no ordering specified default to username
        if (!this.props.location.query.ordering) {
            // Set the current ordering to username so a change wont be detected
            // by componentWillReceiveProps
            this.props.location.query.ordering = 'username';
            // Push the ordering query to the url
            browserHistory.push({
                ...this.props.location,
                query: { ...this.props.location.query, ordering: 'username' },
            });
        }
    }

    componentDidMount() {
        // make api request for users/groups
        this.makeUserRequest();
        this.props.getGroups();

        const tooltipStyle = {
            backgroundColor: 'white',
            borderRadius: '0',
            color: 'black',
            mainColor: '#ff4456',
            textAlign: 'left',
            header: {
                textAlign: 'left',
                fontSize: '20px',
                borderColor: '#4598bf',
            },
            main: {
                paddingTop: '20px',
                paddingBottom: '20px',
            },
            button: {
                color: 'white',
                backgroundColor: '#4598bf',
            },
            skip: {
                color: '#8b9396',
            },
            back: {
                color: '#8b9396',
            },
            hole: {
                backgroundColor: 'rgba(226,226,226, 0.2)',
            },
        };

        const welcomeTooltipStyle = {
            backgroundColor: 'white',
            borderRadius: '0',
            color: 'black',
            mainColor: '#ff4456',
            textAlign: 'left',
            header: {
                textAlign: 'left',
                fontSize: '20px',
                borderColor: '#4598bf',
            },
            arrow: {
                display: 'none',
            },
            main: {
                paddingTop: '20px',
                paddingBottom: '20px',
            },

            button: {
                color: 'white',
                backgroundColor: '#4598bf',
            },
            skip: {
                display: 'none',
            },
            back: {
                color: '#8b9396',
            },
            hole: {
                display: 'none',
            },
        };

        const steps = [
            {
                title: 'Welcome to the Members and Groups Page',
                text: 'EventKit allows you to easily share your data with other EventKit users.  Here, you can create and administer groups, allowing you to share DataPacks with your team, customers, community of interest, etc.',
                selector: '.qa-UserGroupsPage-AppBar',
                position: 'top',
                style: welcomeTooltipStyle,
                isFixed: true,
            },
            {
                title: 'Search',
                text: 'You can search for users of EventKit by using this text search.  Search by name, username, or email.',
                selector: '.qa-UserGroupsPage-search',
                position: 'bottom',
                style: tooltipStyle,
                isFixed: true,
            },
            {
                title: 'Filter Members View',
                text: 'You can filter the members list by selecting one of these options: all members, new members, members that are not grouped, and by the groups you have created.',
                selector: '.qa-GroupsDrawer-Menu',
                position: 'top',
                style: tooltipStyle,
                isFixed: true,
            },
            {
                title: 'Create Group',
                text: 'You can click on this button to create a group of your choice.',
                selector: '.qa-UserGroupsPage-RaisedButton-create',
                position: 'top',
                style: tooltipStyle,
                isFixed: true,
            },
            {
                title: 'Create Group',
                text: 'Or by clicking on this plus sign icon.',
                selector: '.qa-GroupsDrawer-addGroupIcon',
                position: 'bottom',
                style: tooltipStyle,
                isFixed: true,
            },
            {
                title: 'Created Groups',
                text: 'Your created groups will appear here.',
                selector: '.qa-GroupsDrawer-groupsHeading',
                position: 'bottom',
                style: tooltipStyle,
                isFixed: true,
            },
            {
                title: 'Select users',
                text: 'Select the users you would like to add to the group.',
                selector: '.qa-UserGroupsPage-bodyTable > tbody > tr:nth-child(1) > td:nth-child(1) > div > input[type="checkbox"]',
                position: 'bottom',
                style: tooltipStyle,
                isFixed: true,
            },
            {
                title: 'Select All Users',
                text: 'Selecting this checkbox selects all the users to add them to a group.',
                selector: '.qa-UserGroupsPage-fixedHeader > div:nth-child(3) > div:nth-child(1) > table > thead > tr > th:nth-child(1) > div > input[type="checkbox"]',
                position: 'bottom',
                style: tooltipStyle,
                isFixed: true,
            },
            {
                title: 'Add Users to Groups',
                text: 'This menu will allow you to add users to the groups.',
                selector: '.qa-UserTableRowColumn-IconButton-options',
                position: 'bottom',
                style: tooltipStyle,
                isFixed: true,
            },
            {
                title: 'Groups Shared with Me',
                text: 'Here you can view the groups that have been shared with you. <br />For groups that have been shared with you: <br />' +
                'You\'ll receive all notifications, you have limited administrative rights for all data shared with each group, and you may leave any group, but by doing so, you opt out of notifications and your admin rights.',
                selector: '.qa-GroupsDrawer-sharedGroupsHeading',
                position: 'bottom',
                style: tooltipStyle,
                isFixed: true,
            },
        ];

        this.joyrideAddSteps(steps);
    }

    componentWillReceiveProps(nextProps) {
        let changedQuery = false;
        if (Object.keys(nextProps.location.query).length
                !== Object.keys(this.props.location.query).length) {
            changedQuery = true;
        } else {
            const keys = Object.keys(nextProps.location.query);
            if (!keys.every(key => nextProps.location.query[key] === this.props.location.query[key])) {
                changedQuery = true;
            }
        }
        if (changedQuery) {
            this.makeUserRequest({ ...nextProps.location.query });
        }

        if (nextProps.users.fetched && !this.props.users.fetched) {
            // if we have new props.user array and there are selectedUsers
            // we need to create a new selectedUsers array, removing any users
            // not in the new props.users array
            if (this.state.selectedUsers.length) {
                const fixedSelection = [];
                this.state.selectedUsers.forEach((user) => {
                    const newUser = nextProps.users.users
                        .find(nextUser => nextUser.user.username === user.user.username);
                    if (newUser) {
                        fixedSelection.push(newUser);
                    }
                });
                this.setState({ selectedUsers: fixedSelection });
            }
        }
        if (nextProps.groups.updated && !this.props.groups.updated) {
            this.makeUserRequest();
            this.props.getGroups();
        }
        if (nextProps.groups.created && !this.props.groups.created) {
            this.props.getGroups();
            if (this.state.createUsers.length) {
                this.makeUserRequest();
                this.setState({ createUsers: [] });
            }
        }
        if (nextProps.groups.deleted && !this.props.groups.deleted) {
            this.props.getGroups();
            const query = { ...this.props.location.query };
            if (query.groups) {
                query.groups = null;
                delete query.groups;
            }
            browserHistory.push({
                ...this.props.location,
                query,
            });
        }
        if (nextProps.groups.error && !this.props.groups.error) {
            this.showErrorDialog(nextProps.groups.error);
        }
        if (nextProps.users.error && !this.props.users.error) {
            this.showErrorDialog(nextProps.users.error);
        }
    }

    getQueryGroup(targetGroups = null) {
        const groups = targetGroups || this.props.groups.groups;
        const id = this.props.location.query.groups;
        if (id) {
            return groups.find(group => group.id === Number(id));
        }
        return null;
    }

    getGroupTitle(group) {
        const selection = this.props.location.query.groups || 'all';
        if (selection === 'all') return 'All Members';
        if (!group) {
            return 'No Members Matching Group Found';
        }
        return `${group.name} Members`;
    }

    makeUserRequest(options = { groups: null, ordering: null, search: null }) {
        const params = { ...this.props.location.query };

        if (options.search === undefined && params.search) {
            // if the search option is undefined we need to clear search from the query
            params.search = null;
            delete params.search;
        } else if (options.search) {
            // if search in options is not null or undefined we use that
            params.search = options.search;
        }

        if (options.ordering === undefined && params.ordering) {
            // if the ordering option is undefined we need to clear ordering from the query
            params.ordering = null;
            delete params.ordering;
        } else if (options.ordering) {
            // if ordering in options is not null or undefined we use that
            params.ordering = options.ordering;
        }

        if (options.groups === undefined && params.groups) {
            // if the group option is undefined we need to clear group from the query
            params.group = null;
            delete params.groups;
        } else if (options.groups) {
            // if group in options is not null or undefined we use that
            params.groups = options.groups;
        }
        this.props.getUsers(params);
    }

    toggleDrawer() {
        this.setState({ drawerOpen: !this.state.drawerOpen });
    }

    handleSelectAll(selected) {
        if (selected) {
            // if all are selected we need to set selected state with all
            this.setState({
                selectedUsers: [
                    ...this.props.users.users
                        .filter(user => user.user.username !== this.props.user.username),
                ],
            });
        } else {
            // if all are deselected we need to set selected to an empty array
            this.setState({ selectedUsers: [] });
        }
    }

    handleUserSelect(user) {
        const selected = [...this.state.selectedUsers];
        const ix = selected.findIndex(u => u.user.username === user.user.username);
        if (ix > -1) {
            selected.splice(ix, 1);
        } else {
            selected.push(user);
        }
        this.setState({ selectedUsers: selected });
    }

    handleSearchKeyDown(event) {
        if (event.key === 'Enter') {
            const text = event.target.value || '';
            if (text) {
                const query = { ...this.props.location.query };
                query.search = text;
                browserHistory.push({ ...this.props.location, query });
            }
        }
    }

    handleSearchChange(event, value) {
        const text = value || '';
        if (!text && this.props.location.query.search) {
            // we need to undo any search
            const query = { ...this.props.location.query };
            query.search = null;
            delete query.search;
            browserHistory.push({ ...this.props.location, query });
        }
    }

    handleOrderingChange(e, val) {
        const query = { ...this.props.location.query };
        query.ordering = val;
        browserHistory.push({ ...this.props.location, query });
    }

    handleCreateOpen() {
        this.setState({ showCreate: true });
    }

    handleCreateClose() {
        this.setState({ showCreate: false, createInput: '' });
    }

    handleCreateInput(e, val) {
        this.setState({ createInput: val });
    }

    handleCreateSave() {
        const users = this.state.createUsers.map(user => user.user.username);
        this.props.createGroup(this.state.createInput, users);
        this.handleCreateClose();
    }

    handleRenameOpen(group) {
        this.setState({ showRename: true, targetGroup: group });
    }

    handleRenameClose() {
        this.setState({ showRename: false, renameInput: '', targetGroup: null });
    }

    handleRenameInput(e, val) {
        this.setState({ renameInput: val });
    }

    handleRenameSave() {
        this.props.updateGroup(this.state.targetGroup.id, { name: this.state.renameInput });
        this.handleRenameClose();
    }

    handleNewGroup(users) {
        if (users.length) {
            this.setState({ createUsers: users });
        }
        this.handleCreateOpen();
    }

    handleAddUsers(users) {
        if (users.length) {
            this.setState({ addUsers: users });
            this.showAddUsersDialog();
        }
    }

    handleLeaveGroupClick(group) {
        this.setState({ targetGroup: group });
        this.handleLeaveOpen();
    }

    handleDeleteGroupClick(group) {
        this.setState({ targetGroup: group });
        this.handleDeleteOpen();
    }

    handleLeaveOpen() {
        this.setState({ showLeave: true });
    }

    handleLeaveClose() {
        this.setState({ showLeave: false });
    }

    handleLeaveClick() {
        // if the user is an admin we want to remove them from admins and users
        // if the user is not an admin the api will ignore the options and just remove the user
        const administrators = this.state.targetGroup.administrators
            .filter(username => username !== this.props.user.username);
        const members = this.state.targetGroup.members
            .filter(username => username !== this.props.user.username);
        const options = { administrators, members };
        this.props.updateGroup(this.state.targetGroup.id, options);
        this.handleLeaveClose();
    }

    handleDeleteOpen() {
        this.setState({ showDelete: true });
    }

    handleDeleteClose() {
        this.setState({ showDelete: false });
    }

    handleDeleteClick() {
        this.props.deleteGroup(this.state.targetGroup.id);
        this.handleDeleteClose();
    }

    handleDrawerSelectionChange(e, v) {
        const target = e.target.tagName.toLowerCase();
        if (target === 'path' || target === 'svg') {
            // if the clicked element is path or svg we need to ignore
            // and just handle delete group.
            // YES this is a weird way to do it, but MUI was putting up a fight
            return;
        }
        const query = { ...this.props.location.query };
        if (v === 'all') {
            query.groups = null;
            delete query.groups;
        } else {
            query.groups = v;
        }
        browserHistory.push({ ...this.props.location, query });
    }

    handleMakeAdmin(user) {
        const group = this.getQueryGroup();
        if (!group) {
            return;
        }
        const administrators = [...group.administrators, user.user.username];
        this.props.updateGroup(group.id, { administrators });
    }

    handleDemoteAdmin(user) {
        const group = this.getQueryGroup();
        if (!group) {
            return;
        }
        const administrators = [...group.administrators];
        administrators.splice(administrators.indexOf(user.user.username), 1);
        this.props.updateGroup(group.id, { administrators });
    }

    handleRemoveUser(user) {
        const group = this.getQueryGroup();
        if (!group) {
            return;
        }
        const administrators = group.administrators
            .filter(username => username !== user.user.username);
        const members = group.members
            .filter(username => username !== user.user.username);
        this.props.updateGroup(group.id, { administrators, members });
    }

    handleBatchRemoveUser(users) {
        const group = this.getQueryGroup();
        if (!group) {
            return;
        }
        const usernames = users.map(user => user.user.username);
        const members = group.members
            .filter(username => usernames.indexOf(username) < 0);
        const administrators = group.administrators
            .filter(username => usernames.indexOf(username) < 0);
        this.props.updateGroup(group.id, {
            members,
            administrators,
        });
    }

    handleBatchAdminRights(users) {
        const group = this.getQueryGroup();
        if (!group) {
            return;
        }
        let administrators = [];
        const usernames = users.map(user => user.user.username);
        const removing = users.every(user => group.administrators.indexOf(user.user.username) > -1);
        if (removing) {
            administrators = group.administrators
                .filter(username => usernames.indexOf(username) < 0);
        } else {
            administrators = [...group.administrators, ...usernames];
        }
        this.props.updateGroup(group.id, { administrators });
    }

    handleAddUsersSave(groups, users) {
        this.hideAddUsersDialog();
        const usernames = users.map(user => user.user.username);
        groups.forEach((group) => {
            const members = [...group.members, ...usernames];
            this.props.updateGroup(group.id, { members });
        });
    }

    showAddUsersDialog() {
        this.setState({ showAddUsers: true });
    }

    hideAddUsersDialog() {
        this.setState({ showAddUsers: false });
    }

    showErrorDialog(message) {
        const { errors } = message;
        this.setState({ errors });
    }

    hideErrorDialog() {
        this.setState({ errors: [] });
    }

    showAdministratorInfoDialog() {
        this.setState({ showAdministratorInfo: true });
    }

    hideAdministratorInfoDialog() {
        this.setState({ showAdministratorInfo: false });
    }

    showMemberInfoDialog() {
        this.setState({ showMemberInfo: true });
    }

    hideMemberInfoDialog() {
        this.setState({ showMemberInfo: false });
    }

    showOtherInfoDialog() {
        this.setState({ showOtherInfo: true });
    }

    hideOtherInfoDialog() {
        this.setState({ showOtherInfo: false });
    }

    showPageInfoDialog() {
        this.setState({ showPageInfo: true });
    }

    hidePageInfoDialog() {
        this.setState({ showPageInfo: false });
    }

    handleWalkthroughClick() {
        this.setState({ isRunning: true });
    }

    joyrideAddSteps(steps) {
        let newSteps = steps;

        if (!Array.isArray(newSteps)) {
            newSteps = [newSteps];
        }

        if (!newSteps.length) return;

        this.setState((currentState) => {
            currentState.steps = currentState.steps.concat(newSteps);
            return currentState;
        });
    }

    callback(data) {
        if (data.action === 'close' || data.action === 'skip' || data.type === 'finished') {
            this.setState({ isRunning: false });
            this.refs.joyride.reset(true);
        }

        if (data.index === 4 && data.type === 'step:after') {
            if (this.props.drawer === 'closed') {
                this.props.openDrawer();
            }
        }
    }

    handleJoyride() {
        if (this.state.isRunning === true) {
            this.refs.joyride.reset(true);
        } else {
            this.setState({ isRunning: true });
        }
    }

    render() {
<<<<<<< HEAD
        const { steps, isRunning } = this.state;
        const iconElementRight = <div onTouchTap={this.handleJoyride.bind(this)} style={{ color: '#4598bf', cursor: 'pointer', display: 'inline-block', marginRight: '30px', fontSize: '16px' }}><Help onTouchTap={this.handleJoyride.bind(this)} style={{ color: '#4598bf', cursor: 'pointer', height: '18px', width: '18px', verticalAlign: 'middle', marginRight: '5px', marginBottom: '5px' }} />Page Tour</div>
        const mobile = window.innerWidth < 768;
        const bodyWidth = !mobile ? 'calc(100% - 250px)' : '100%';
=======
        const smallViewport = isViewportS();
        const xsmallViewport = isViewportXS();
        const bodyWidth = !smallViewport ? 'calc(100% - 250px)' : '100%';
>>>>>>> 41049714
        const bodyHeight = window.innerHeight - 130;
        const styles = {
            pageInfoIcon: {
                fill: '#4598bf',
                height: '35px',
                width: '18px',
                marginLeft: '10px',
                verticalAlign: 'bottom',
                cursor: 'pointer',
            },
            header: {
                backgroundColor: '#161e2e',
                color: 'white',
                fontSize: '14px',
                padding: '0px 24px',
                flexWrap: 'wrap-reverse',
            },
            headerTitle: {
                fontSize: '18px',
                lineHeight: '35px',
                height: '35px',
                overflow: 'visible',
            },
            button: {
                margin: '0px',
                minWidth: '50px',
                height: '35px',
                borderRadius: '0px',
                width: '150px',
            },
            label: {
                fontSize: '12px',
                paddingLeft: '0px',
                paddingRight: '0px',
                lineHeight: '35px',
            },
            drawerButton: {
                fontSize: '12px',
                color: '#4598bf',
                padding: '0px 10px',
                margin: '0px -10px 0px 5px',
            },
            newGroupIcon: {
                color: '#fff',
                height: '35px',
                width: '18px',
                verticalAlign: 'bottom',
                marginRight: '5px',
            },
            body: {
                height: bodyHeight,
                width: bodyWidth,
            },
            fixedHeader: {
                paddingTop: 15,
                backgroundColor: '#fff',
                maxWidth: '1000px',
                margin: 'auto',
                position: 'relative',
                zIndex: 4,
                boxShadow: '0px 0px 2px 2px rgba(0, 0, 0, 0.1)',
            },
            memberTitle: {
                display: 'flex',
                flexWrap: 'wrap',
                margin: '0px 24px 10px',
                lineHeight: '30px',
            },
            memberText: {
                fontWeight: 700,
                fontSize: '17px',
                flex: '0 0 auto',
                marginRight: '10px',
                height: '24px',
                lineHeight: '24px',
            },
            container: {
                color: 'white',
                height: '36px',
                width: 'calc(100% - 48px)',
                backgroundColor: '#F8F8F8',
                lineHeight: '36px',
                margin: '0px 24px 10px',
            },
            hint: {
                color: '#5a5a5a',
                height: '36px',
                lineHeight: 'inherit',
                bottom: '0px',
                paddingLeft: '10px',
            },
            input: {
                color: '#707274',
                paddingLeft: '10px',
            },
            underline: {
                borderBottom: '1px solid #4498c0',
                bottom: '0px',
            },
            underlineFocus: {
                borderBottom: '2px solid #4498c0',
                bottom: '0px',
            },
            ownUser: {
                position: 'sticky',
                top: 0,
                left: 0,
                zIndex: 3,
                backgroundColor: '#fff',
                boxShadow: '0px 0px 2px 2px rgba(0, 0, 0, 0.1)',
            },
            loadingBackground: {
                position: 'absolute',
                left: 0,
                top: 0,
                width: '100%',
                height: '100%',
                backgroundColor: 'rgba(0,0,0,0.1)',
                zIndex: 2001,
            },
            loadingContainer: {
                position: 'absolute',
                top: 0,
                left: 0,
                height: '100%',
                width: bodyWidth,
            },
            loading: {
                position: 'absolute',
                left: '50%',
                top: '50%',
                transform: 'translate(-50%, -50%)',
            },
            errorIcon: {
                marginRight: '10px',
                display: 'inlineBlock',
                fill: '#CE4427',
                verticalAlign: 'bottom',
            },
        };

        const ownedGroups = [];
        const sharedGroups = [];
        const otherGroups = [];
        // split the user group into groups owned by the logged in user,
        // and groups shared with logged in user
        this.props.groups.groups.forEach((group) => {
            if (group.administrators.includes(this.props.user.username)) {
                ownedGroups.push(group);
            } else if (group.members.includes(this.props.user.username)) {
                sharedGroups.push(group);
            } else {
                otherGroups.push(group);
            }
        });

        // if multiple users are selected, find any groups they have in common
        // so that the table header can know if a selection of users should be
        // added to or removed from a group
        const commonGroups = [];
        if (this.state.selectedUsers.length) {
            ownedGroups.forEach((group) => {
                const allSelectedIncluded = this.state.selectedUsers.every((user) => {
                    if (user.groups.includes(group.id)) {
                        return true;
                    }
                    return false;
                });
                if (allSelectedIncluded) {
                    commonGroups.push(group.id);
                }
            });
        }

        const queryGroup = this.getQueryGroup();
        // check if the logged in user is an admin of the current group
        const ownedQueryGroup = this.getQueryGroup(ownedGroups);
        const otherQueryGroup = this.getQueryGroup(otherGroups);

        // get a list of all the usernames from selected users
        const selectedUsernames = this.state.selectedUsers.map(user => user.user.username);
        // if viewing all, new, or ungrouped, we want to show the admin buttons
        const showAdminLabel = this.props.location.query.groups && !this.props.users.fetching;
        const showAdminButton = showAdminLabel && !!ownedQueryGroup;

        let ownUser = null;
        const ownIX = this.props.users.users.findIndex(u => u.user.username === this.props.user.username);
        const users = [...this.props.users.users];

        if (ownIX > -1) {
            const [user] = users.splice(ownIX, 1);
            ownUser = (
                <OwnUserRow
                    key={user.user.username}
                    user={user}
                    handleDemoteAdmin={this.handleDemoteAdmin}
                    handleRemoveUser={this.handleRemoveUser}
                    isAdmin={queryGroup && queryGroup.administrators.includes(user.user.username)}
                    showAdminButton={showAdminButton}
                    showAdminLabel={showAdminLabel}
                    showRemoveButton={otherQueryGroup === undefined}
                />
            );
        }

        if (this.props.location.query.ordering === 'admin' && !!queryGroup) {
            users.sort((a, b) => {
                const aIsAdmin = queryGroup.administrators.includes(a.user.username);
                const bIsAdmin = queryGroup.administrators.includes(b.user.username);
                if (aIsAdmin && !bIsAdmin) return -1;
                if (bIsAdmin && !aIsAdmin) return 1;
                return 0;
            });
        }

        return (
            <div style={{ backgroundColor: 'white', position: 'relative' }}>
                <Joyride
                    callback={this.callback}
                    ref="joyride"
                    debug={false}
                    steps={steps}
                    autoStart
                    type="continuous"
                    disableOverlay
                    showSkipButton
                    showStepsProgress
                    locale={{
                        back: (<span>Back</span>),
                        close: (<span>Close</span>),
                        last: (<span>Done</span>),
                        next: (<span>Next</span>),
                        skip: (<span>Skip</span>),
                    }}
                    run={isRunning}
                />
                {
                    <AppBar
                        title={
                            <div style={{ lineHeight: '35px' }}>
                                Members and Groups
                                <InfoIcon
                                    style={styles.pageInfoIcon}
                                    onClick={this.showPageInfoDialog}
                                />
                            </div>
                        }
                        style={styles.header}
                        titleStyle={styles.headerTitle}
                        showMenuIconButton={false}
<<<<<<< HEAD
                        iconElementRight={iconElementRight}
=======
                        className="qa-UserGroupsPage-AppBar"
>>>>>>> 41049714
                    >
                        {!xsmallViewport ?
                            <RaisedButton
                                label={
                                    <div>
                                        <AddCircle style={styles.newGroupIcon} />
                                        New Group
                                    </div>
                                }
                                primary
                                labelStyle={styles.label}
                                style={styles.button}
                                buttonStyle={{ borderRadius: '0px', backgroundColor: '#4598bf' }}
                                overlayStyle={{ borderRadius: '0px' }}
                                onClick={this.handleCreateOpen}
                                className="qa-UserGroupsPage-RaisedButton-create"
                            />
                            :
                            null
                        }

                        {smallViewport ?
                            <EnhancedButton
                                onClick={this.toggleDrawer}
                                style={styles.drawerButton}
                                className="qa-UserGroupsPage-drawerButton"
                            >
                                {`${this.state.drawerOpen ? 'HIDE' : 'SHOW'} PAGE MENU`}
                            </EnhancedButton>
                            :
                            null
                        }
                    </AppBar>
                }
                <div style={styles.body}>
                    <div
                        style={styles.fixedHeader}
                        className="qa-UserGroupsPage-fixedHeader"
                    >
                        <div style={styles.memberTitle} className="qa-UserGroupsPage-title">
                            <div style={styles.memberText}>
                                {this.getGroupTitle(queryGroup)}
                            </div>
                        </div>
                        <TextField
                            style={styles.container}
                            hintText="Search Users"
                            hintStyle={styles.hint}
                            inputStyle={styles.input}
                            onChange={this.handleSearchChange}
                            underlineStyle={styles.underline}
                            underlineFocusStyle={styles.underlineFocus}
                            onKeyDown={this.handleSearchKeyDown}
                            className="qa-UserGroupsPage-search"
                        />
                        <UserHeader
                            selected={this.state.selectedUsers.length === users.length}
                            onSelect={this.handleSelectAll}
                            selectedUsers={this.state.selectedUsers}
                            selectedGroup={queryGroup}
                            orderingValue={this.props.location.query.ordering || 'username'}
                            handleOrderingChange={this.handleOrderingChange}
                            handleRemoveUsers={this.handleBatchRemoveUser}
                            handleNewGroup={this.handleNewGroup}
                            handleAddUsers={this.handleAddUsers}
                            handleAdminRights={this.handleBatchAdminRights}
                            showRemoveButton={!!ownedQueryGroup}
                            showAdminButton={showAdminButton}
                            className="qa-UserGroupsPage-UserHeader"
                        />

                    </div>
                    <div style={{ maxWidth: '1000px', margin: 'auto', position: 'relative' }}>
                        <CustomScrollbar
                            style={{ height: bodyHeight - 155, width: '100%' }}
                            className="qa-UserGroupsPage-CustomScrollbar"
                        >
                            <div style={styles.ownUser}>
                                {ownUser}
                            </div>
                            {users.map(user => (
                                <UserRow
                                    key={user.user.username}
                                    selected={selectedUsernames.indexOf(user.user.username) > -1}
                                    onSelect={this.handleUserSelect}
                                    user={user}
                                    groups={ownedGroups}
                                    handleNewGroup={this.handleNewGroup}
                                    handleAddUser={this.handleAddUsers}
                                    handleMakeAdmin={this.handleMakeAdmin}
                                    handleDemoteAdmin={this.handleDemoteAdmin}
                                    handleRemoveUser={this.handleRemoveUser}
                                    isAdmin={
                                        !!queryGroup
                                        && queryGroup.administrators.includes(user.user.username)
                                    }
                                    showAdminButton={showAdminButton}
                                    showAdminLabel={showAdminLabel}
                                    showRemoveButton={!!ownedQueryGroup}
                                    className="qa-UserGroupsPage-UserRow"
                                />
                            ))}
                            <div style={{ width: '100%', borderTop: '1px solid #e0e0e0' }} />
                        </CustomScrollbar>
                    </div>
                </div>
                <GroupsDrawer
                    selectedValue={Number(this.props.location.query.groups) || 'all'}
                    onSelectionChange={this.handleDrawerSelectionChange}
                    open={this.state.drawerOpen || !smallViewport}
                    ownedGroups={ownedGroups}
                    sharedGroups={sharedGroups}
                    otherGroups={otherGroups}
                    usersCount={this.props.users.total}
                    onNewGroupClick={this.handleCreateOpen}
                    onAdministratorInfoClick={this.showAdministratorInfoDialog}
                    onMemberInfoClick={this.showMemberInfoDialog}
                    onOtherInfoClick={this.showOtherInfoDialog}
                    onLeaveGroupClick={this.handleLeaveGroupClick}
                    onDeleteGroupClick={this.handleDeleteGroupClick}
                    onRenameGroupClick={this.handleRenameOpen}
                    className="qa-UserGroupsPage-drawer"
                />
                {this.state.showAddUsers ? <AddMembersDialog
                    show={this.state.showAddUsers}
                    onClose={this.hideAddUsersDialog}
                    onSave={this.handleAddUsersSave}
                    groups={ownedGroups}
                    selectedUsers={this.state.addUsers}
                    className="qa-UserGroupsPage-addMembersDialog"
                /> : null }
                <CreateGroupDialog
                    show={this.state.showCreate}
                    onClose={this.handleCreateClose}
                    onInputChange={this.handleCreateInput}
                    onSave={this.handleCreateSave}
                    value={this.state.createInput}
                    className="qa-UserGroupsPage-createGroupDialog"
                />
                <LeaveGroupDialog
                    show={this.state.showLeave}
                    onClose={this.handleLeaveClose}
                    onLeave={this.handleLeaveClick}
                    groupName={this.state.targetGroup ? this.state.targetGroup.name : ''}
                    className="qa-UserGroupsPage-leaveGroupDialog"
                />
                <DeleteGroupDialog
                    show={this.state.showDelete}
                    onClose={this.handleDeleteClose}
                    onDelete={this.handleDeleteClick}
                    groupName={this.state.targetGroup ? this.state.targetGroup.name : ''}
                    className="qa-UserGroupsPage-deleteGroupDialog"
                />
                <RenameGroupDialog
                    show={this.state.showRename}
                    onClose={this.handleRenameClose}
                    onSave={this.handleRenameSave}
                    onInputChange={this.handleRenameInput}
                    value={this.state.renameInput}
                    valid={
                        this.props.groups.groups.find(group =>
                            group.name === this.state.renameInput) === undefined
                    }
                    className="qa-UserGroupsPage-RenameGroupDialog"
                />
                { this.props.groups.fetching || this.props.users.fetching
                || this.props.groups.creating || this.props.groups.deleting
                || this.props.groups.updating ?
                    <div style={styles.loadingBackground}>
                        <div style={styles.loadingContainer}>
                            <CircularProgress
                                color="#4598bf"
                                style={styles.loading}
                                className="qa-UserGroupsPage-loading"
                            />
                        </div>
                    </div>
                    :
                    null
                }
                <BaseDialog
                    show={!!this.state.errors.length}
                    onClose={this.hideErrorDialog}
                    title="ERROR"
                    className="qa-UserGroupsPage-errorDialog"
                >
                    {this.state.errors.map(error => (
                        <div className="qa-UserGroupsPage-error" key={error.detail}>
                            <Warning
                                className="qa-UserGroupsPage-errorIcon"
                                style={styles.errorIcon}
                            />
                            {error.detail}
                        </div>
                    ))}
                </BaseDialog>

                <BaseDialog
                    show={!!this.state.showPageInfo}
                    onClose={this.hidePageInfoDialog}
                    title="MEMBERS & GROUPS"
                    className="qa-UserGroupsPage-pageInfo"
                >
                    <div style={{ lineHeight: '36px', display: 'flex', justifyContent: 'center' }}>
                        <div>
                            <span>On this page you can:</span>
                            <ul style={{ paddingLeft: '20px' }}>
                                <li>View all EventKit members</li>
                                <li>Create and manage user groups for data sharing</li>
                                <li>View groups that have been shared with you</li>
                            </ul>
                        </div>
                    </div>
                </BaseDialog>

                <AdministratorInfoDialog
                    onClose={this.hideAdministratorInfoDialog}
                    show={this.state.showAdministratorInfo}
                    className="qa-UserGroupsPage-AdministratorInfoDialog"
                />
                <MemberInfoDialog
                    onClose={this.hideMemberInfoDialog}
                    show={this.state.showMemberInfo}
                    className="qa-UserGroupsPage-MemberInfoDialog"
                />
                <OtherInfoDialog
                    onClose={this.hideOtherInfoDialog}
                    show={this.state.showOtherInfo}
                    className="qa-UserGroupsPage-OtherInfoDialog"
                />
            </div>
        );
    }
}

UserGroupsPage.propTypes = {
    user: PropTypes.shape({
        username: PropTypes.string,
        first_name: PropTypes.string,
        last_name: PropTypes.string,
        email: PropTypes.string,
        last_login: PropTypes.string,
        date_joined: PropTypes.string,
    }).isRequired,
    groups: PropTypes.shape({
        groups: PropTypes.arrayOf(PropTypes.shape({
            id: PropTypes.number,
            name: PropTypes.string,
            members: PropTypes.arrayOf(PropTypes.string),
            administrators: PropTypes.arrayOf(PropTypes.string),
        })),
        cancelSource: PropTypes.object,
        fetching: PropTypes.bool,
        fetched: PropTypes.bool,
        creating: PropTypes.bool,
        created: PropTypes.bool,
        deleting: PropTypes.bool,
        deleted: PropTypes.bool,
        updating: PropTypes.bool,
        updated: PropTypes.bool,
        error: PropTypes.shape({
            errors: PropTypes.arrayOf(PropTypes.shape({
                status: PropTypes.number,
                detail: PropTypes.string,
                title: PropTypes.string,
            })),
        }),
    }).isRequired,
    users: PropTypes.shape({
        users: PropTypes.arrayOf(PropTypes.shape({
            user: PropTypes.shape({
                username: PropTypes.string,
                first_name: PropTypes.string,
                last_name: PropTypes.string,
                email: PropTypes.string,
                last_login: PropTypes.string,
                date_joined: PropTypes.string,
            }),
            groups: PropTypes.arrayOf(PropTypes.number),
            accepted_licenses: PropTypes.object,
        })),
        fetching: PropTypes.bool,
        fetched: PropTypes.bool,
        error: PropTypes.string,
        total: PropTypes.number,
        new: PropTypes.number,
        ungrouped: PropTypes.number,
    }).isRequired,
    getGroups: PropTypes.func.isRequired,
    deleteGroup: PropTypes.func.isRequired,
    createGroup: PropTypes.func.isRequired,
    updateGroup: PropTypes.func.isRequired,
    getUsers: PropTypes.func.isRequired,
    location: PropTypes.object.isRequired,
};

function mapStateToProps(state) {
    return {
        user: state.user.data.user,
        groups: state.groups,
        users: state.users,
    };
}

function mapDispatchToProps(dispatch) {
    return {
        getGroups: () => (
            dispatch(getGroups())
        ),
        deleteGroup: id => (
            dispatch(deleteGroup(id))
        ),
        createGroup: (name, users) => (
            dispatch(createGroup(name, users))
        ),
        updateGroup: (groupId, options) => (
            dispatch(updateGroup(groupId, options))
        ),
        getUsers: params => (
            dispatch(getUsers(params))
        ),
    };
}

export default connect(
    mapStateToProps,
    mapDispatchToProps,
)(UserGroupsPage);<|MERGE_RESOLUTION|>--- conflicted
+++ resolved
@@ -1,6 +1,8 @@
 import React, { Component, PropTypes } from 'react';
 import { connect } from 'react-redux';
 import { browserHistory } from 'react-router';
+import Joyride from 'react-joyride';
+import Help from 'material-ui/svg-icons/action/help';
 import AppBar from 'material-ui/AppBar';
 import RaisedButton from 'material-ui/RaisedButton';
 import EnhancedButton from 'material-ui/internal/EnhancedButton';
@@ -25,12 +27,7 @@
 import BaseDialog from '../Dialog/BaseDialog';
 import { getGroups, deleteGroup, createGroup, updateGroup } from '../../actions/userGroupsActions';
 import { getUsers } from '../../actions/userActions';
-<<<<<<< HEAD
-import Joyride from 'react-joyride';
-import Help from 'material-ui/svg-icons/action/help';
-=======
 import { isViewportXS, isViewportS } from '../../utils/viewport';
->>>>>>> 41049714
 
 export class UserGroupsPage extends Component {
     constructor(props) {
@@ -75,18 +72,15 @@
         this.hideErrorDialog = this.hideErrorDialog.bind(this);
         this.showPageInfoDialog = this.showPageInfoDialog.bind(this);
         this.hidePageInfoDialog = this.hidePageInfoDialog.bind(this);
-<<<<<<< HEAD
         this.showSharedInfoDialog = this.showSharedInfoDialog.bind(this);
         this.hideSharedInfoDialog = this.hideSharedInfoDialog.bind(this);
         this.callback = this.callback.bind(this);
-=======
         this.showAdministratorInfoDialog = this.showAdministratorInfoDialog.bind(this);
         this.hideAdministratorInfoDialog = this.hideAdministratorInfoDialog.bind(this);
         this.showMemberInfoDialog = this.showMemberInfoDialog.bind(this);
         this.hideMemberInfoDialog = this.hideMemberInfoDialog.bind(this);
         this.showOtherInfoDialog = this.showOtherInfoDialog.bind(this);
         this.hideOtherInfoDialog = this.hideOtherInfoDialog.bind(this);
->>>>>>> 41049714
         this.state = {
             drawerOpen: !(isViewportS()),
             selectedUsers: [],
@@ -105,12 +99,6 @@
             showMemberInfo: false,
             showOtherInfo: false,
             showPageInfo: false,
-<<<<<<< HEAD
-            drawerIconHover: false,
-            steps: [],
-            isRunning: false,
-=======
->>>>>>> 41049714
         };
     }
 
@@ -727,16 +715,11 @@
     }
 
     render() {
-<<<<<<< HEAD
         const { steps, isRunning } = this.state;
         const iconElementRight = <div onTouchTap={this.handleJoyride.bind(this)} style={{ color: '#4598bf', cursor: 'pointer', display: 'inline-block', marginRight: '30px', fontSize: '16px' }}><Help onTouchTap={this.handleJoyride.bind(this)} style={{ color: '#4598bf', cursor: 'pointer', height: '18px', width: '18px', verticalAlign: 'middle', marginRight: '5px', marginBottom: '5px' }} />Page Tour</div>
-        const mobile = window.innerWidth < 768;
-        const bodyWidth = !mobile ? 'calc(100% - 250px)' : '100%';
-=======
         const smallViewport = isViewportS();
         const xsmallViewport = isViewportXS();
         const bodyWidth = !smallViewport ? 'calc(100% - 250px)' : '100%';
->>>>>>> 41049714
         const bodyHeight = window.innerHeight - 130;
         const styles = {
             pageInfoIcon: {
@@ -987,11 +970,8 @@
                         style={styles.header}
                         titleStyle={styles.headerTitle}
                         showMenuIconButton={false}
-<<<<<<< HEAD
                         iconElementRight={iconElementRight}
-=======
                         className="qa-UserGroupsPage-AppBar"
->>>>>>> 41049714
                     >
                         {!xsmallViewport ?
                             <RaisedButton
