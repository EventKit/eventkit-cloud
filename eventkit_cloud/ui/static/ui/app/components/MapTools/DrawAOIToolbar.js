--- conflicted
+++ resolved
@@ -32,43 +32,9 @@
         };
 
         return (
-<<<<<<< HEAD
-            <div>
-                <div id='container' className='qa-DrawAOIToolbar-div' style={styles.container}>
-                    <div className={'qa-DrawAOIToolbar-div-title'} id='title' style={styles.title}><strong>TOOLS</strong></div>
-                    <DrawBoxButton 
-                        handleCancel={this.props.handleCancel}
-                        buttonState={this.props.toolbarIcons.box}
-                        updateMode={this.props.updateMode}
-                        setBoxButtonSelected={this.props.setBoxButtonSelected}
-                        setAllButtonsDefault={this.props.setAllButtonsDefault}
-                    />
-                    <DrawFreeButton 
-                        handleCancel={this.props.handleCancel}
-                        buttonState={this.props.toolbarIcons.free}
-                        updateMode={this.props.updateMode}
-                        setFreeButtonSelected={this.props.setFreeButtonSelected}
-                        setAllButtonsDefault={this.props.setAllButtonsDefault}
-                    />
-                    <MapViewButton 
-                        handleCancel={this.props.handleCancel}
-                        buttonState={this.props.toolbarIcons.mapView}
-                        setMapView={this.props.setMapView}
-                        setMapViewButtonSelected={this.props.setMapViewButtonSelected}
-                        setAllButtonsDefault={this.props.setAllButtonsDefault}
-                    />
-                    <ImportButton 
-                        handleCancel={this.props.handleCancel}
-                        buttonState={this.props.toolbarIcons.import}
-                        setImportButtonSelected={this.props.setImportButtonSelected}
-                        setImportModalState={this.props.setImportModalState}
-                        setAllButtonsDefault={this.props.setAllButtonsDefault}
-                    />
-=======
-            <div id="container" style={styles.container}>
+            <div id="container" className='qa-DrawAOIToolbar-div' style={styles.container}>
                 <div className="qa-DrawAOIToolbar-div-title" style={styles.title}>
                     <strong>TOOLS</strong>
->>>>>>> bbb0e87e
                 </div>
                 <DrawBoxButton
                     handleCancel={this.props.handleCancel}
