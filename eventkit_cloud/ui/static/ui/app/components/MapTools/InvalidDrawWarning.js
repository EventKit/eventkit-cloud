--- conflicted
+++ resolved
@@ -21,13 +21,9 @@
             opacity: .7,
             fontSize: '12px'
         }
-        
+
         return (
-<<<<<<< HEAD
-            <div className={'qa-InvalidDrawWardning-div'} style={{display: this.props.show ? 'initial' : 'none'}}>
-=======
-            <div style={style}>
->>>>>>> c7b36f20
+            <div style={style} className={'qa-InvalidDrawWardning-div'} >
                 <span>You drew an invalid bounding box, please redraw.</span>
             </div>
         )
