import PropTypes from 'prop-types';
import React, { Component } from 'react';
import GridList from '@material-ui/core/GridList';
import GridTile from '@material-ui/core/GridListTile';

export class InfoGrid extends Component {
    render() {
        const styles = {
            title: {
                textAlign: 'center',
                ...this.props.titleStyle,
            },
            item: {
                wordWrap: 'break-word',
                ...this.props.itemStyle,
            },
        };

        return (
            <div>
                <h3 style={styles.title}><strong>{this.props.title}</strong></h3>
                <GridList cellHeight="auto" padding={12}>
                    {this.props.items.map(item => (
                        <GridTile
                            key={item.title}
                            style={styles.item}
                        >
<<<<<<< HEAD
                            <strong>{item.title}:</strong>
                            <span>&nbsp;{item.body}</span>
=======
                            <strong>{item.title}:&nbsp;</strong>
                            <span>{item.body}</span>
>>>>>>> 6a6e0a32
                        </GridTile>
                    ))}
                </GridList>
            </div>
        );
    }
}

InfoGrid.defaultProps = {
    titleStyle: {},
    itemStyle: {},
};

InfoGrid.propTypes = {
    title: PropTypes.oneOfType([
        PropTypes.string,
        PropTypes.node,
        PropTypes.arrayOf(PropTypes.node),
    ]).isRequired,
    items: PropTypes.arrayOf(PropTypes.shape({
        title: PropTypes.string,
        body: PropTypes.string,
    })).isRequired,
    titleStyle: PropTypes.object,
    itemStyle: PropTypes.object,
};

export default InfoGrid;<|MERGE_RESOLUTION|>--- conflicted
+++ resolved
@@ -25,13 +25,8 @@
                             key={item.title}
                             style={styles.item}
                         >
-<<<<<<< HEAD
-                            <strong>{item.title}:</strong>
-                            <span>&nbsp;{item.body}</span>
-=======
                             <strong>{item.title}:&nbsp;</strong>
                             <span>{item.body}</span>
->>>>>>> 6a6e0a32
                         </GridTile>
                     ))}
                 </GridList>
