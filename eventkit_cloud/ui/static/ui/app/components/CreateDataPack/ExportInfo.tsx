import * as React from "react";
import Collapsible from "react-collapsible";
import { useCallback, useEffect, useRef, useState } from "react";
import { createStyles, Theme, withStyles, withTheme } from "@material-ui/core/styles";
import { useDispatch, useSelector } from "react-redux";
import axios from "axios";
import { Step } from "react-joyride";
import { Virtuoso } from "react-virtuoso";
import Paper from "@material-ui/core/Paper";
import Popover from "@material-ui/core/Popover";
import Checkbox from "@material-ui/core/Checkbox";
import Typography from "@material-ui/core/Typography";
import NavigationRefresh from "@material-ui/icons/Refresh";
import { getSqKmString } from "../../utils/generic";
import CustomScrollbar from "../common/CustomScrollbar";
import DataProvider from "./DataProvider";
import MapCard from "../common/MapCard";
import { updateExportInfo } from "../../actions/datacartActions";
import { getProviders } from "../../actions/providerActions";
import { stepperNextDisabled, stepperNextEnabled } from "../../actions/uiActions";
import CustomTextField from "../common/CustomTextField";
import CustomTableRow from "../common/CustomTableRow";
import BaseDialog from "../Dialog/BaseDialog";
import AlertWarning from "@material-ui/icons/Warning";
import { useDebouncedState } from "../../utils/hooks/hooks";
import RequestDataSource from "./RequestDataSource";
import {
    Chip,
    CircularProgress,
    FormControl,
    FormControlLabel,
    FormGroup,
    FormLabel,
    Grid,
    InputAdornment,
    Link,
    Radio,
    RadioGroup,
    TextField
} from "@material-ui/core";
import EventkitJoyride from "../common/JoyrideWrapper";
import { Step2Validator } from "./ExportValidation";
import { useAppContext } from "../ApplicationContext";
import { renderIf } from "../../utils/renderIf";
import Button from "@material-ui/core/Button";
import unionBy from "lodash/unionBy";
import { joyride } from "../../joyride.config";
import ExpandLess from "@material-ui/icons/ExpandLess";
import ExpandMore from "@material-ui/icons/ExpandMore";

const jss = (theme: Eventkit.Theme & Theme) =>
    createStyles({
        underlineStyle: {
            width: "calc(100% - 10px)",
            left: "5px"
        },
        window: {
            height: "calc(100vh - 180px)"
        },
        root: {
            width: "100%",
            height: "calc(100vh - 180px)",
            backgroundImage: `url(${theme.eventkit.images.topo_light})`,
            backgroundRepeat: "repeat repeat",
            justifyContent: "space-around",
            display: "flex",
            flexWrap: "wrap"
        },
        form: {
            margin: "0 auto",
            width: "90%",
            height: "calc(100vh - 180px)"
        },
        paper: {
            margin: "0px auto",
            padding: "20px",
            marginTop: "30px",
            marginBottom: "30px",
            width: "100%",
            maxWidth: "700px"
        },
        sortFilterContainer: {
            alignItems: "stretch",
            padding: "5px 0px 15px"
        },
        filterDropdownContainer: {
            display: "flex",
            justifyContent: "left",
            flexWrap: "wrap"
        },
        filterLabel: {
            fontSize: "15px",
            fontWeight: "bold",
            verticalAlign: "top",
            cursor: "pointer",
            color: theme.eventkit.colors.primary,
            border: "1px solid black",
            boxSizing: "border-box",
            overflow: "hidden",
            padding: "0.3em 0.75em",
            borderRadius: "4px"
        },
        expandIcon: {
            verticalAlign: "bottom"
        },
        filterLabelDropdown: {
            fontSize: "15px",
            fontWeight: "bold",
            cursor: "pointer",
            color: theme.eventkit.colors.primary,
            float: "right",
            backgroundColor: "#F9F9F9",
            border: "1px solid black",
            borderBottom: "none",
            boxSizing: "border-box",
            overflow: "hidden",
            padding: "0.3em 0.75em",
            borderTopLeftRadius: "4px",
            borderTopRightRadius: "4px",
            marginBottom: "-1px"
        },
        filterContainer: {
            display: "block",
            flexWrap: "wrap",
            width: "100%",
            zIndex: 1,
            border: "1px solid black",
            backgroundColor: "#F9F9F9",
            padding: "20px",
            borderRadius: "4px",
            borderTopLeftRadius: "0"
        },
        heading: {
            fontSize: "18px",
            fontWeight: "bold",
            paddingBottom: "10px",
            display: "flex",
            flexWrap: "wrap",
            lineHeight: "25px"
        },
        textField: {
            marginTop: "15px",
            backgroundColor: theme.eventkit.colors.secondary
        },
        filterTextField: {
            backgroundColor: theme.eventkit.colors.secondary,
            marginBottom: "10px"
        },
        input: {
            fontSize: "16px",
            paddingLeft: "5px",
            paddingRight: "50px"
        },
        listHeading: {
            fontSize: "16px",
            fontWeight: 300,
            display: "flex",
            padding: "0px 10px"
        },
        refreshIcon: {
            height: "22px",
            marginLeft: "5px",
            cursor: "pointer",
            verticalAlign: "bottom"
        },
        sectionBottom: {
            paddingBottom: "30px"
        },
        projections: {
            display: "block",
            lineHeight: "24px"
        },
        selectAll: {
            padding: "0px 10px 10px 16px",
            display: "flex",
            lineHeight: "24px"
        },
        infoIcon: {
            height: "24px",
            width: "24px",
            cursor: "pointer"
        },
        editAoi: {
            fontSize: "15px",
            fontWeight: "normal",
            verticalAlign: "top",
            cursor: "pointer",
            color: theme.eventkit.colors.primary
        },
        checkbox: {
            height: "24px",
            flex: "0 0 auto",
            color: theme.eventkit.colors.primary,
            "&$checked": {
                color: theme.eventkit.colors.success
            }
        },
        checkboxLabel: {
            fontSize: "14px"
        },
        radio: {
            fontSize: "1em",
            height: "24px",
            flex: "0 0 auto",
            color: theme.eventkit.colors.primary,
            "&$checked": {
                color: theme.eventkit.colors.success
            }
        },
        radioLabel: {
            fontSize: "14px"
        },
        checked: {},
        stickyRow: {
            height: "50px",
            display: "flex"
        },
        stickyRowItems: {
            flexGrow: 1
        },
        clearAllButton: {
            fontSize: "15px",
            fontWeight: "normal",
            cursor: "pointer",
            color: theme.eventkit.colors.primary
            // float: 'left',
        },
        containerGrid: {
            marginTop: "10px"
        },
        formControlLabelContainer: {
            padding: "5px",
            paddingLeft: "10px"
        },
        searchFieldClear: {
            cursor: "pointer",
            padding: "1em",
            "& .MuiTypography-colorTextSecondary": {
                color: theme.eventkit.colors.primary
            }
        },
        filterChip: {
            height: "26px",
            fontSize: "14px",
            border: "1px solid rgba(0, 0, 0, 0.5)",
            backgroundColor: theme.eventkit.colors.white,
            marginRight: "3px"
        },
        filterLabelDropdownChip: {
            backgroundColor: "#F9F9F9",
            border: "1px solid black",
            padding: "0.3em 0.75em",
            borderRadius: "4px",
            borderTopLeftRadius: "0",
            marginTop: "0px"
        },
        collapsible: {
            backgroundColor: theme.eventkit.colors.primary_background,
            marginBottom: 10
        },
        collapseOuterContent: {
            transition: "height 200ms linear 0s"
        },
        collapseInnerContent: {
            backgroundColor: theme.eventkit.colors.secondary,
            padding: "3px"
        },
        collapsibleTriggerTitle: {
            display: "block",
            fontWeight: 400,
            textDecoration: "none",
            padding: 5,
            color: theme.eventkit.colors.black
        },
        collapseIcon: {
            float: "right",
            color: theme.eventkit.colors.black
        },
        lineBreak: {
            marginTop: "0px",
            marginBottom: "10px",
            borderTop: `1px solid ${theme.eventkit.colors.grey}`
        },
        legendLabel: {
            fontSize: "18px",
            fontWeight: "bold",
            marginBottom: "5px",
            borderBottom: 0,
            color: theme.eventkit.colors.black
        }
    });

// Use this to keep track of incompatibilities in the user selected DataPack options
export interface IncompatibilityInfo {
    formats: {
        [slug: string]: {
            projections: number[]; // Map format slugs to the projection SRID's that it is NOT compatible with.
        };
    };
    projections: {
        [srid: number]: {
            formats: Eventkit.Format[]; // Map projection SRID's to the format it is NOT compatible with.
        };
    };
}

export interface Props {
    handlePrev: () => void;
    walkthroughClicked: boolean;
    onWalkthroughReset: () => void;
    theme: Eventkit.Theme & Theme;
    classes: { [className: string]: string };
    onUpdateEstimate?: () => void;
    checkProvider: any;
}

export interface State {
    steps: Step[];
    isRunning: boolean;
    providers: Eventkit.Provider[];
    topics: Eventkit.Topic[];
    fetchingProviders: boolean;
    displayDummy: boolean;
    refreshPopover: null | HTMLElement;
    projectionCompatibilityOpen: boolean;
    displaySrid: number; // Which projection is shown in the compatibility warning box
    selectedFormats: string[];
    incompatibilityInfo: IncompatibilityInfo;
    providerDrawerIsOpen: boolean;
    stepIndex: number;
}

const dummyProvider = {
    uid: "notreal",
    slug: "slug",
    name: "Example Map Service",
    max_selection: "10000",
    type: "wmts",
    service_description: "This is an example service used for demonstration purposes",
    license: {
        text: "test license text",
        name: "test license"
    },
    level_from: 0,
    level_to: 13,
    supported_formats: [
        {
            uid: "fakeduid",
            url: "http://host.docker.internal/api/formats/gpkg",
            slug: "gpkg",
            name: "Geopackage",
            description: "GeoPackage",
            supported_projections: [{ srid: 4326, name: "", description: "" }]
        } as Eventkit.Format
    ]
} as Eventkit.Provider;

export function ExportInfo(props: Props) {
    const geojson = useSelector((store: any) => store.aoiInfo.geojson);
    const exportInfo = useSelector((store: any) => store.exportInfo);
    const providers: Eventkit.Provider[] = useSelector((store: any) => store.providers.objects);
    const fetchingProviders: boolean = useSelector((store: any) => store.providers.fetching);
    const projections: Eventkit.Projection[] = useSelector((store: any) => [...store.projections]);
    const topics: Eventkit.Topic[] = useSelector((store: any) => [...store.topics]);
    const formats: Eventkit.Format[] = useSelector((store: any) => [...store.formats]);
    const [steps, setSteps] = useState([]);
    const [isRunning, setIsRunning] = useState(false);
    const [providerSearch, setProviderSearch] = useState("");
    const [isFilteringByProviderGeometry, setIsFilteringByProviderGeometry] = useState(true);
    const [isFilteringByFavorites, setIsFilteringByFavorites] = useState(false);
    const [showProviderFilter, setShowProviderFilter] = useState(false);
    const [showTypeFilter, setShowTypeFilter] = useState(false);
    const [showTopicFilter, setShowTopicFilter] = useState(false);
    const [providerFilterList, setProviderFilterList] = useState([]);
    const [providerSortOption, setProviderSortOption] = useState("");
    const [selectedTopics, setSelectedTopicsList] = useState([]);
    const [refreshPopover, setRefreshPopover] = useState(null);
    const [projectionCompatibilityOpen, setProjectionCompatibilityOpen] = useState(false);
    const [displaySrid, setDisplaySrid] = useState(null);
    const [selectedFormats, setSelectedFormats] = useState([]);
    const [orderedProjections, setOrderedProjections] = useState(projections);
    const [incompatibilityInfo, setIncompatibilityInfo] = useState({
        formats: {},
        projections: {}
    } as IncompatibilityInfo);
    const [providerDrawerIsOpen, setProviderDrawerIsOpen] = useState(false);
    const [displayDummy, setDisplayDummy] = useState(false);

    useEffect(() => {
        updateSelectedFormats();
    }, [selectedFormats]);
    useEffect(() => {
        setIncompatibilityInfo(checkCompatibility());
    }, [exportInfo.projections]);

    const dispatch = useDispatch();
    // Call this anytime we need to update providers, instead of setProviders.
    const updateExportInfoCallback = useCallback(
        (updatedExportInfo) => dispatch(updateExportInfo(updatedExportInfo)),
        []
    );
    const setNextDisabled = useCallback(() => dispatch(stepperNextDisabled()), []);

    const setNextEnabled = useCallback(() => dispatch(stepperNextEnabled()), []);

    const appContext = useAppContext();
    const { colors } = props.theme.eventkit;
    const { classes } = props;

    let joyrideRef = useRef(joyride);
    const dataProvider = useRef(null);
    const CancelToken = axios.CancelToken;
    const source = CancelToken.source();

    // Component mount and unmount
    useEffect(() => {
        // calculate the area of the AOI
        const areaStr = getSqKmString(geojson);
        const updatedInfo = {
            areaStr,
            visibility: this?.context?.config?.DATAPACKS_DEFAULT_SHARED ? "PUBLIC" : "PRIVATE"
        } as Eventkit.Store.ExportInfo;
        const steps = joyride.ExportInfo as any[];
        joyrideAddSteps(steps);

        if (projections.find((projection) => projection.srid === 4326)) {
            if (exportInfo.projections && exportInfo.projections.length === 0) {
                updatedInfo.projections = [4326];
            }
        }
        // Move EPSG:4326 (if present -- it should always be) to the front so it displays first.
        const indexOf4326 = projections.map((projection) => projection.srid).indexOf(4326);
        if (indexOf4326 >= 1) {
            setOrderedProjections([projections.splice(indexOf4326, 1)[0], ...projections]);
        }

        updateExportInfoCallback(updatedInfo);

        return () => {
            source.cancel("Exiting Page.");
        };
    }, []);

    useEffect(() => {
        if (props.walkthroughClicked && !isRunning) {
            joyrideRef?.current?.reset(true);
            setIsRunning(true);
        }
    }, [props.walkthroughClicked]);

    useEffect(() => {
        updateProviders();
    }, [selectedTopics, isFilteringByProviderGeometry]);

    const [filterOptions, setFilterOptions] = useState([
        {
            name: "Type(s)",
            filterType: "type",
            options: [
                {
                    name: "Raster",
                    filterType: "type",
                    slug: "raster",
                    isChecked: false
                },
                {
                    name: "Vector",
                    filterType: "type",
                    slug: "vector",
                    isChecked: false
                },
                {
                    name: "Elevation",
                    filterType: "type",
                    slug: "elevation",
                    isChecked: false
                },
                {
                    name: "Mesh",
                    filterType: "type",
                    slug: "mesh",
                    isChecked: false
                },
                {
                    name: "Point Cloud",
                    filterType: "type",
                    slug: "point_cloud",
                    isChecked: false
                }
            ]
        }
    ]);

    const [sortOptions, setSortOptions] = useState([
        {
            name: "Favorites",
            slug: "favorites",
            isChecked: false
        },
        {
            name: "Alphabetical A-Z",
            slug: "alphabetical-a-z",
            isChecked: false
        },
        {
            name: "Alphabetical Z-A",
            slug: "alphabetical-z-a",
            isChecked: false
        },
        {
            name: `Most Downloaded (${appContext.DATA_PROVIDER_WINDOW} days)`,
            slug: "most-downloaded",
            isChecked: false
        },
        {
            name: `Recently Downloaded (${appContext.DATA_PROVIDER_WINDOW} days)`,
            slug: "most-recent",
            isChecked: false
        }
    ]);

    const checkCompatibility = () => {
        const selectedProjections = exportInfo.projections;

        const formatMap = {};
        const projectionMap = {};
        formats.forEach((format) => {
            const formatSupportedProjections = format.supported_projections.map((projection) => projection.srid);
            selectedProjections.forEach((selectedProjection) => {
                if (!formatMap[format.slug]) {
                    formatMap[format.slug] = { projections: [] };
                }
                if (!projectionMap[selectedProjection]) {
                    projectionMap[selectedProjection] = { formats: [] };
                }
                if (!formatSupportedProjections.includes(selectedProjection)) {
                    projectionMap[selectedProjection].formats.push(format);
                    formatMap[format.slug].projections.push(selectedProjection);
                }
            });
        });
        return { ...incompatibilityInfo, formats: formatMap, projections: projectionMap };
    };

    const checkShareAll = () => {
        if (exportInfo.visibility === "PRIVATE") {
            updateExportInfoCallback({
                visibility: "PUBLIC"
            });
            return;
        }
        updateExportInfoCallback({
            visibility: "PRIVATE"
        });
    };

    const getExpandIcon = () => {
        return (
            <span style={{ margin: "auto" }}>
                {renderIf(
                    () => (
                        <ExpandLess
                            id="ExpandButton"
                            className={classes.expandIcon}
                            onClick={() => setShowProviderFilter(!showProviderFilter)}
                            color="primary"
                        />
                    ),
                    !!showProviderFilter
                )}
                {renderIf(
                    () => (
                        <ExpandMore
                            id="ExpandButton"
                            className={classes.expandIcon}
                            onClick={() => setShowProviderFilter(!showProviderFilter)}
                            color="primary"
                        />
                    ),
                    !showProviderFilter
                )}
            </span>
        );
    };

    const collapseTriggerContent = (title: string, showCondition: boolean) => {
        return (
            <span className={classes.collapsibleTriggerTitle}>
                {title}
                <span style={{ margin: "auto" }}>
                    {renderIf(
                        () => (
                            <ExpandLess id="ExpandButton" className={classes.collapseIcon} color="primary" />
                        ),
                        !!showCondition
                    )}
                    {renderIf(
                        () => (
                            <ExpandMore id="ExpandButton" className={classes.collapseIcon} color="primary" />
                        ),
                        !showCondition
                    )}
                </span>
            </span>
        );
    };

    const updateSelectedFormats = () => {
        // exportInfo.providers is the list of selected providers, i.e. what will be included in the DataPack.
        // props.providers is the list of available providers.
        const exportOptions = exportInfo.exportOptions;
        const selectedProviders = [...exportInfo.providers];

        const selectedFormats = [] as string[];
        selectedProviders.forEach((provider) => {
            const providerOptions = exportOptions[provider.slug];
            if (providerOptions && !!providerOptions.formats) {
                providerOptions.formats.forEach((formatSlug) => {
                    if (selectedFormats.indexOf(formatSlug) < 0) {
                        selectedFormats.push(formatSlug);
                    }
                });
            }
        });
        updateExportInfoCallback({ formats: selectedFormats });
    };

    const handleProjectionCompatibilityOpen = (projection: Eventkit.Projection) => {
        setDisplaySrid(projection.srid);
        setProjectionCompatibilityOpen(true);
    };

    const handleProjectionCompatibilityClose = () => {
        setProjectionCompatibilityOpen(false);
    };

    const handleDataProviderExpand = () => {
        dataProvider.current.handleExpand();
    };

    const onNameChange = (value) => {
        // It feels a little weird to write every single change to redux
        // but the TextField (v0.18.7) does not size vertically to the defaultValue prop, only the value prop.
        // If we use value we cannot debounce the input because the user should see it as they type.
        updateExportInfoCallback({
            exportName: value
        });
    };

    const onDescriptionChange = (value) => {
        // It feels a little weird to write every single change to redux
        // but the TextField (v0.18.7) does not size vertically to the defaultValue prop, only the value prop.
        // If we use value we cannot debounce the input because the user should see it as they type.
        updateExportInfoCallback({
            datapackDescription: value
        });
    };

    const onProjectChange = (value) => {
        // It feels a little weird to write every single change to redux
        // but the TextField (v0.18.7) does not size vertically to the defaultValue prop, only the value prop.
        // If we use value we cannot debounce the input because the user should see it as they type.
        updateExportInfoCallback({
            projectName: value
        });
    };

    const onChangeCheck = (e: React.ChangeEvent<HTMLInputElement>) => {
        // current array of providers
        const selectedProviders = [...exportInfo.providers];
        let index;
        // check if the check box is checked or unchecked
        if (e.target.checked) {
            // add the provider to the array
            for (const provider of providers) {
                if (provider.name === e.target.name) {
                    selectedProviders.push(provider);
                    break;
                }
            }
        } else {
            // or remove the value from the unchecked checkbox from the array
            index = selectedProviders.map((x) => x.name).indexOf(e.target.name);
            selectedProviders.splice(index, 1);
        }
        // update the state with the new array of options
        updateExportInfoCallback({
            providers: selectedProviders
        });
    };

    const deselect = (provider: Eventkit.Provider) => {
        const selectedProviders = [...exportInfo.providers];
        let index;
        index = selectedProviders.map((x) => x.name).indexOf(provider.name);
        for (const _provider of providers) {
            if (provider.name === provider.name) {
                selectedProviders.splice(index, 1);
            }
        }

        // update the state with the new array of options
        updateExportInfoCallback({
            providers: selectedProviders
        });
    };

    const onSelectAll = (e: React.ChangeEvent<HTMLInputElement>) => {
        // current array of providers
        let selectedProviders = [];
        if (e.target.checked) {
            // set providers to the list of visible providers
            selectedProviders = [...getCurrentProviders().filter((provider) => provider.display)];
        }

        // update the state with the new array of options
        updateExportInfoCallback({
            providers: selectedProviders
        });
    };

    const onSelectTopic = (event) => {
        const newSelectedTopics = [...selectedTopics] || [];
        let index;
        // check if the check box is checked or unchecked
        // `target` is the checkbox, and the `name` field is set to the topic slug
        const selectedTopic = event.target.name;
        if (event.target.checked) {
            if (newSelectedTopics.indexOf(selectedTopic) < 0) {
                newSelectedTopics.push(selectedTopic);
            }
        } else {
            // or remove the value from the unchecked checkbox from the array
            index = newSelectedTopics.indexOf(selectedTopic);
            if (index >= 0) {
                newSelectedTopics.splice(index, 1);
            }
        }

        setSelectedTopicsList(newSelectedTopics);
    };

    const onSelectProjection = (event) => {
        // Selecting projections for the DataPack, here srid is spatial reference ID
        const selectedSrids = [...exportInfo.projections] || [];

        let index;
        // check if the check box is checked or unchecked
        // `target` is the checkbox, and the `name` field is set to the projection srid
        const selectedSrid = Number(event.target.name);
        if (event.target.checked) {
            // add the format to the array
            if (selectedSrids.indexOf(selectedSrid) < 0) {
                selectedSrids.push(selectedSrid);
            }
        } else {
            // or remove the value from the unchecked checkbox from the array
            index = selectedSrids.indexOf(selectedSrid);
            if (index >= 0) {
                selectedSrids.splice(index, 1);
            }
        }
        // update the state with the new array of options
        updateExportInfoCallback({
            projections: selectedSrids
        });
    };

    const onRefresh = () => {
        // make a copy of providers and set availability to empty json
        providers.forEach((provider) => props.checkProvider(provider));
    };

    const clearEstimate = (provider: Eventkit.Provider) => {
        const providerInfo = { ...exportInfo.providerInfo } as Eventkit.Map<Eventkit.Store.ProviderInfo>;
        const updatedProviderInfo = { ...providerInfo };

        const providerInfoData = updatedProviderInfo[provider.slug];
        if (!providerInfoData) {
            return; // Error handling, nothing needs to be done
        }

        updatedProviderInfo[provider.slug] = {
            ...providerInfoData,
            estimates: undefined
        };

        updateExportInfoCallback({
            providerInfo: updatedProviderInfo
        });
    };

    const handlePopoverOpen = (e: React.MouseEvent<any>) => {
        setRefreshPopover(e.currentTarget);
    };

    const handlePopoverClose = () => {
        setRefreshPopover(null);
    };

    const joyrideAddSteps = (newSteps: Step[]) => {
        return setSteps(steps.concat(newSteps));
    };

    const openDrawer = () => {
        const isOpen: boolean = dataProvider.current.open;
        if (providerDrawerIsOpen == null) {
            setProviderDrawerIsOpen(isOpen);
        }
        if (!isOpen) {
            handleDataProviderExpand();
        }
    };

    const resetDrawer = () => {
        if (dataProvider.current.open !== providerDrawerIsOpen) {
            handleDataProviderExpand();
        }
        setProviderDrawerIsOpen(null);
    };

    const callback = (data: any) => {
        const { action, type, step } = data;

        setNextDisabled();

        if (action === "start") {
            setDisplayDummy(true);
        }

        if (action === "close" || action === "skip" || type === "tour:end") {
            resetDrawer();
            setIsRunning(false);
            setDisplayDummy(false);
            props.onWalkthroughReset();
            this?.helpers.reset(true);
            window.location.hash = "";
        } else {
            if (data.index === 9 && data.type === "tooltip") {
                setNextEnabled();
            }

            if (
                (step.target === ".qa-DataProvider-qa-expandTarget" && type === "step:before") ||
                (step.target === ".qa-DataProvider-ListItem-provFormats" && type === "step:before")
            ) {
                openDrawer();
            }
        }
        if (step && step.scrollToId) {
            window.location.hash = step.scrollToId;
        }
    };

    const filterProviders = (currentProviders) => {
        currentProviders = currentProviders.filter((provider) => {
            return provider.name.toLowerCase().includes(providerSearch.toLowerCase());
        });
        let filteredProviders = [];
        if (providerFilterList.length > 0) {
            providerFilterList.forEach((filter) => {
                if (filter.filterType === "type") {
                    filteredProviders = filteredProviders.concat(
                        currentProviders.filter((provider) => {
                            return provider.data_type === filter.slug;
                        })
                    );
                }
            });
            currentProviders = filteredProviders;
        }

        if (isFilteringByFavorites) {
            currentProviders = currentProviders.filter((provider) => provider.favorite === true);
        }

        return currentProviders;
    };

    const sortProviders = (currentProviders) => {
        let sortedProviders: Eventkit.Provider[];
        switch (providerSortOption) {
            case "alphabetical-a-z":
                sortedProviders = sortProvidersAtoZ(currentProviders);
                break;
            case "alphabetical-z-a":
                sortedProviders = sortProvidersZtoA(currentProviders);
                break;
            case "most-downloaded":
                sortedProviders = sortMostDownloaded(currentProviders);
                break;
            case "most-recent":
                sortedProviders = sortMostRecent(currentProviders);
                break;
            case "favorites":
                sortedProviders = sortByFavorites(currentProviders);
                break;
            default:
                sortedProviders = sortProvidersAtoZ(currentProviders);
                break;
        }

        return sortedProviders;
    };

    const sortProvidersAtoZ = (currentProviders: Eventkit.Provider[]) => {
        return currentProviders.sort((a, b) => a.name.localeCompare(b.name));
    };

    const sortProvidersZtoA = (currentProviders: Eventkit.Provider[]) => {
        return currentProviders.sort((a, b) => a.name.localeCompare(b.name)).reverse();
    };

    const sortMostDownloaded = (currentProviders: Eventkit.Provider[]) => {
        return currentProviders.sort((a, b) => b.download_count - a.download_count);
    };

    const sortMostRecent = (currentProviders: Eventkit.Provider[]) => {
        return currentProviders.sort(sortByDate());
    };

    /** This function sorts DataProviders by date ascending,
     * where date is in weeks from most recent to oldest */
    function sortByDate() {
        return function (a: Eventkit.Provider, b: Eventkit.Provider) {
            // equal items sort equally
            if (a.latest_download === b.latest_download) {
                return 0;
            }

            // nulls sort after anything else
            if (a.latest_download === null) {
                return 1;
            }
            if (b.latest_download === null) {
                return -1;
            }

            // Most recent date sorts first
            return a.latest_download < b.latest_download ? -1 : 1;
        };
    }

    const sortByFavorites = (currentProviders) => {
        const favoriteProviders = currentProviders.filter((v) => v.favorite === true);
        const returnProviders = currentProviders;
        if (favoriteProviders.length > 0 && returnProviders) {
            favoriteProviders.forEach((f) =>
                returnProviders.splice(
                    returnProviders.findIndex((value) => f.slug === value.slug),
                    1
                )
            );
            returnProviders.unshift(...favoriteProviders);
        }
        return returnProviders;
    };

    const getCurrentProviders = () => {
        let currentProviders = providers.filter((provider) => !provider.hidden && provider.display);
        currentProviders = filterProviders(currentProviders);

        // Merge the filtered results and currently selected providers for display.
        currentProviders = unionBy(exportInfo.providers, currentProviders, "id");

        currentProviders = sortProviders(currentProviders);

        return currentProviders;
    };

    const dataProviders =
        getCurrentProviders().map((provider, ix) => (
            <DataProvider
                key={provider.slug + "-DataProviderList"}
                geojson={geojson}
                provider={provider}
                onChange={onChangeCheck}
                deselect={deselect}
                checked={exportInfo.providers.map((x) => x.name).indexOf(provider.name) !== -1}
                alt={ix % 2 === 0}
                renderEstimate={appContext.SERVE_ESTIMATES}
                checkProvider={(args) => {
                    const { slug, favorite } = args;
                    // This undefined check is deliberate, want to be sure this code is executed when called
                    // for favorite update.
                    if (slug && favorite != undefined) {
                        if (exportInfo.providers) {
                            exportInfo.providers.forEach((p) => {
                                if (p.slug === slug) {
                                    p.favorite = favorite;
                                }
                            });
                            updateExportInfoCallback({
                                providers: exportInfo.providers
                            });
                        }
                    } else {
                        // Check the provider for updated info.
                        props.checkProvider(provider).then((providerInfo) => {
                            updateExportInfoCallback({
                                providerInfo: {
                                    ...exportInfo.providerInfo,
                                    [provider.slug]: providerInfo.data
                                }
                            });
                            // Trigger an estimate calculation update in the parent
                            // Does not re-request any data, calculates the total from available results.
                            props.onUpdateEstimate();
                        });
                    }
                }}
                incompatibilityInfo={incompatibilityInfo}
                clearEstimate={clearEstimate}
                // Get reference to handle logic for joyride.
                {...(() => {
                    const refProps = {} as any;
                    if (ix === 0) {
                        refProps.getRef = (ref: any) => (dataProvider.current = ref);
                    }
                    return refProps;
                })()}
            />
        )) || [];

    const projectionHasErrors = (srid: number) => {
        const projectionInfo = incompatibilityInfo.projections[srid];
        if (!!projectionInfo) {
            return projectionInfo.formats.some((format) => selectedFormats.indexOf(format.slug) >= 0);
        }
        return false;
    };

    const getProjectionDialog = () => {
        const projectionInfo = incompatibilityInfo.projections[displaySrid];
        const formats = projectionInfo.formats.filter((format) => {
            return selectedFormats.indexOf(format.slug) >= 0;
        });
        return (
            <BaseDialog
                show={projectionCompatibilityOpen}
                title={`Format and Projection Conflict - EPSG:${displaySrid}`}
                onClose={handleProjectionCompatibilityClose}
            >
                <div
                    style={{ paddingBottom: "10px", wordWrap: "break-word" }}
                    className="qa-ExportInfo-dialog-projection"
                >
                    <p>
                        <strong>This projection does not support the following format(s):</strong>
                    </p>
                    <div style={{ marginBottom: "10px" }}>
                        {formats.map((format) => (
                            <div key={format.slug}>{format.name}</div>
                        ))}
                    </div>
                </div>
            </BaseDialog>
        );
    };

    const onFilterCheckboxChanged = (filter) => {
        if (providerFilterList.some((item) => item.slug == filter.slug)) {
            removeProviderFilter(filter);
        } else {
            addProviderFilter(filter);
        }
    };

    const onSortRadioChanged = (sort) => {
        let newSortOptions = [...sortOptions];
        newSortOptions.map((item) => {
            item.isChecked = item.slug == sort;
        });
        setSortOptions(newSortOptions);

        setProviderSortOption(sort);
    };

    const addProviderFilter = (filter) => {
        let newFilterOptions = [...filterOptions];
        let typeIndex = newFilterOptions.map((item) => item.filterType).indexOf(filter.filterType);
        let index = newFilterOptions[typeIndex].options.map((item) => item.slug).indexOf(filter.slug);

        newFilterOptions[0].options[index].isChecked = true;
        setFilterOptions(newFilterOptions);
        setProviderFilterList([...providerFilterList, filter]);
    };

    const removeProviderFilter = (filter) => {
        let newFilterOptions = [...filterOptions];
        let typeIndex = newFilterOptions.map((item) => item.filterType).indexOf(filter.filterType);
        let optionIndex = newFilterOptions[typeIndex].options.map((item) => item.slug).indexOf(filter.slug);

        newFilterOptions[0].options[optionIndex].isChecked = false;
        setFilterOptions(newFilterOptions);
        setProviderFilterList(providerFilterList.filter((item) => item.slug !== filter.slug));
    };

    const clearFilterOptions = () => {
        let newFilterOptions = [...filterOptions];
        newFilterOptions.map((filterType) => filterType.options.map((filter) => (filter.isChecked = false)));
        setFilterOptions(newFilterOptions);
    };

    const clearSortOptions = () => {
        let newSortOptions = [...sortOptions];
        newSortOptions.map((sortOption) => (sortOption.isChecked = false));
    };

    const clearAllFilterSort = () => {
        setProviderFilterList([]);
        setProviderSortOption("");
        setProviderSearch("");
        setSelectedTopicsList([]);
        setIsFilteringByProviderGeometry(true);
        setIsFilteringByFavorites(false);
        clearFilterOptions();
        clearSortOptions();
    };

    const clearAndCloseSortFilter = () => {
        clearAllFilterSort();
        setShowProviderFilter(!showProviderFilter);
    };

    const onProviderGeometryFilterCheckboxChanged = () => {
        // Have to use a local variable because the state is not updated quickly enough.
        let newIsFilteringByProviderGeometry = !isFilteringByProviderGeometry;
        setIsFilteringByProviderGeometry(newIsFilteringByProviderGeometry);
    };

    const onFilterFavoritesChanged = () => {
        // Have to use a local variable because the state is not updated quickly enough.
        let newFilterFavorites = !isFilteringByFavorites;
        setIsFilteringByFavorites(newFilterFavorites);
    };

    const updateProviders = () => {
        const geo = isFilteringByProviderGeometry ? geojson : null;
        const filterTopics = selectedTopics.length > 0 ? selectedTopics : null;
        dispatch(getProviders(geo, filterTopics));
    };

    return (
        <div id="root" className={`qa-ExportInfo-root ${classes.root}`}>
            {/*<PermissionsBanner isOpen={true} handleClosedPermissionsBanner={() => {}}/>*/}
            <Step2Validator tourRunning={isRunning} {...props} />

            <EventkitJoyride
                name="Create Page Step 2"
                callback={callback}
                getRef={(_ref) => (joyrideRef = _ref)}
                steps={steps}
                getHelpers={(helpers: any) => {
                    helpers = helpers;
                }}
                continuous
                showSkipButton
                showProgress
                locale={{
                    back: (<span>Back</span>) as any,
                    close: (<span>Close</span>) as any,
                    last: (<span>Done</span>) as any,
                    next: (<span>Next</span>) as any,
                    skip: (<span>Skip</span>) as any
                }}
                run={isRunning}
            />
            <CustomScrollbar>
                <form id="form" className={`qa-ExportInfo-form ${classes.form}`}>
                    <Paper id="paper" className={`qa-ExportInfo-Paper ${classes.paper}`} elevation={2}>
                        <div className="qa-ExportInfo-general-info" id="GeneralInfo">
                            <div id="mainHeading" className={`qa-ExportInfo-mainHeading ${classes.heading}`}>
                                Enter General Information
                            </div>
                            <div style={{ marginBottom: "30px" }}>
                                <DebouncedTextField
                                    className={`qa-ExportInfo-input-name ${classes.textField}`}
                                    id="Name"
                                    name="exportName"
                                    setValue={onNameChange}
                                    defaultValue={exportInfo.exportName}
                                    placeholder="Datapack Name"
                                    InputProps={{ className: classes.input }}
                                    fullWidth
                                    maxLength={100}
                                />
                                <DebouncedTextField
                                    className={`qa-ExportInfo-input-description ${classes.textField}`}
                                    id="Description"
                                    name="datapackDescription"
                                    setValue={onDescriptionChange}
                                    defaultValue={exportInfo.datapackDescription}
                                    placeholder="Description"
                                    multiline
                                    inputProps={{ style: { fontSize: "16px", lineHeight: "20px" } }}
                                    fullWidth
                                    maxLength={250}
                                    // eslint-disable-next-line react/jsx-no-duplicate-props
                                    InputProps={{ className: classes.input, style: { lineHeight: "21px" } }}
                                />
                                <DebouncedTextField
                                    className={`qa-ExportInfo-input-project ${classes.textField}`}
                                    id="Project"
                                    name="projectName"
                                    setValue={onProjectChange}
                                    defaultValue={exportInfo.projectName}
                                    placeholder="Project Name"
                                    InputProps={{ className: classes.input }}
                                    fullWidth
                                    maxLength={100}
                                />
                            </div>
                        </div>
                        <div className={classes.heading}>
                            <div
                                id="layersHeader"
                                className="qa-ExportInfo-layersHeader"
                                style={{ marginRight: "5px" }}
                            >
                                Select Data Products
                            </div>
                            <div
                                id="layersSubheader"
                                style={{ fontWeight: "normal", fontSize: "12px", fontStyle: "italic" }}
                            >
                                (You must choose <strong>at least one</strong>)
                            </div>
                        </div>

                        <div
                            id="SortFilter"
                            className={`qa-ExportInfo-sortFilterContainer ${classes.sortFilterContainer}`}
                        >
                            <div className={classes.filterDropdownContainer}>
                                <span
                                    role="button"
                                    tabIndex={0}
                                    onClick={() => setShowProviderFilter(!showProviderFilter)}
                                    onKeyPress={() => setShowProviderFilter(!showProviderFilter)}
                                    className={
                                        showProviderFilter || providerFilterList.length || providerSearch
                                            ? classes.filterLabelDropdown
                                            : classes.filterLabel
                                    }
                                >
                                    Sort / Filter {getExpandIcon()}
                                </span>
                            </div>
                            {renderIf(
                                () => (
                                    <div className={classes.filterLabelDropdownChip}>
                                        {providerFilterList.map((filter) => (
                                            <Chip
                                                className={classes.filterChip}
                                                label={filter.name}
                                                onDelete={() => removeProviderFilter(filter)}
                                            />
                                        ))}
                                        {renderIf(
                                            () => (
                                                <Chip
                                                    className={classes.filterChip}
                                                    label={`Contains: ${providerSearch}`}
                                                    onDelete={() => setProviderSearch("")}
                                                />
                                            ),
                                            !!providerSearch
                                        )}
                                    </div>
                                ),
                                (providerFilterList.length || providerSearch) && !showProviderFilter
                            )}
                            {renderIf(
                                () => (
                                    <div className={`qa-ExportInfo-filterOptions-container ${classes.filterContainer}`}>
                                        <FormLabel component="legend" className={classes.legendLabel}>
                                            Filter By:
                                        </FormLabel>
                                        {filterOptions.map((filterType) =>
                                            renderIf(
                                                () => (
                                                    <div>
                                                        <FormGroup className={classes.formControlLabelContainer}>
                                                            <div style={{ width: "100%" }}>
                                                                <TextField
                                                                    id="searchByName"
                                                                    name="searchByName"
                                                                    inputProps={{ "data-testid": "filter-text-field" }}
                                                                    autoComplete="off"
                                                                    fullWidth
                                                                    className={`qa-ExportInfo-searchBarTextField ${classes.filterTextField}`}
                                                                    onChange={(e) => setProviderSearch(e.target.value)}
                                                                    value={providerSearch}
                                                                    placeholder={"Product Name"}
                                                                    InputProps={{
                                                                        style: {
                                                                            fontSize: "16px"
                                                                        },
                                                                        endAdornment: renderIf(
                                                                            () => (
                                                                                <InputAdornment
                                                                                    className={classes.searchFieldClear}
                                                                                    position="end"
                                                                                    onClick={() =>
                                                                                        setProviderSearch("")
                                                                                    }
                                                                                >
                                                                                    Clear
                                                                                </InputAdornment>
                                                                            ),
                                                                            providerSearch.length > 0
                                                                        )
                                                                    }}
                                                                />
                                                            </div>
                                                            <div style={{ marginTop: "3px", marginBottom: "10px" }}>
                                                                <FormControlLabel
                                                                    control={
                                                                        <Checkbox
                                                                            className="qa-ExportInfo-CheckBox-filter"
                                                                            classes={{
                                                                                root: classes.checkbox,
                                                                                checked: classes.checked
                                                                            }}
                                                                            checked={isFilteringByFavorites}
                                                                            onChange={() => onFilterFavoritesChanged()}
                                                                        />
                                                                    }
                                                                    label={
                                                                        <Typography className={classes.checkboxLabel}>
                                                                            Favorites
                                                                        </Typography>
                                                                    }
                                                                />
                                                                <FormControlLabel
                                                                    control={
                                                                        <Checkbox
                                                                            className="qa-ExportInfo-CheckBox-filter"
                                                                            classes={{
                                                                                root: classes.checkbox,
                                                                                checked: classes.checked
                                                                            }}
                                                                            checked={isFilteringByProviderGeometry}
                                                                            onChange={() =>
                                                                                onProviderGeometryFilterCheckboxChanged()
                                                                            }
                                                                        />
                                                                    }
                                                                    label={
                                                                        <Typography className={classes.checkboxLabel}>
                                                                            Selected Area
                                                                        </Typography>
                                                                    }
                                                                />
                                                            </div>

                                                            <Collapsible
                                                                trigger={collapseTriggerContent(
                                                                    filterType.name,
                                                                    showTypeFilter
                                                                )}
                                                                contentHiddenWhenClosed={true}
                                                                open={showTypeFilter}
                                                                className={classes.collapsible}
                                                                openedClassName={classes.collapsible}
                                                                contentOuterClassName={classes.collapseOuterContent}
                                                                contentInnerClassName={classes.collapseInnerContent}
                                                                onTriggerOpening={() =>
                                                                    setShowTypeFilter(!showTypeFilter)
                                                                }
                                                                onTriggerClosing={() =>
                                                                    setShowTypeFilter(!showTypeFilter)
                                                                }
                                                            >
                                                                {filterType.options.map((filter) => (
                                                                    <div>
                                                                        <FormControlLabel
                                                                            control={
                                                                                <Checkbox
                                                                                    className="qa-ExportInfo-CheckBox-filter"
                                                                                    classes={{
                                                                                        root: classes.checkbox,
                                                                                        checked: classes.checked
                                                                                    }}
                                                                                    checked={filter.isChecked}
                                                                                    onChange={() =>
                                                                                        onFilterCheckboxChanged(filter)
                                                                                    }
                                                                                />
                                                                            }
                                                                            label={
                                                                                <Typography
                                                                                    className={classes.checkboxLabel}
                                                                                >
                                                                                    {filter.name}
                                                                                </Typography>
                                                                            }
                                                                        />
                                                                    </div>
                                                                ))}
                                                            </Collapsible>
                                                            <Collapsible
                                                                trigger={collapseTriggerContent(
                                                                    "Topic(s)",
                                                                    showTopicFilter
                                                                )}
                                                                contentHiddenWhenClosed={true}
                                                                open={showTopicFilter}
                                                                className={classes.collapsible}
                                                                openedClassName={classes.collapsible}
                                                                contentOuterClassName={classes.collapseOuterContent}
                                                                contentInnerClassName={classes.collapseInnerContent}
                                                                onTriggerOpening={() =>
                                                                    setShowTopicFilter(!showTopicFilter)
                                                                }
                                                                onTriggerClosing={() =>
                                                                    setShowTopicFilter(!showTopicFilter)
                                                                }
                                                                style={{ marginBottom: "0px" }}
                                                            >
                                                                {topics.map((topic) => (
                                                                    <div>
                                                                        <FormControlLabel
                                                                            control={
                                                                                <Checkbox
                                                                                    className="qa-ExportInfo-CheckBox-filter"
                                                                                    classes={{
                                                                                        root: classes.checkbox,
                                                                                        checked: classes.checked
                                                                                    }}
                                                                                    name={`${topic.slug}`}
                                                                                    checked={
                                                                                        selectedTopics.indexOf(
                                                                                            topic.slug
                                                                                        ) != -1
                                                                                    }
                                                                                    onChange={onSelectTopic}
                                                                                />
                                                                            }
                                                                            label={
                                                                                <Typography
                                                                                    className={classes.checkboxLabel}
                                                                                >
                                                                                    {topic.name}
                                                                                </Typography>
                                                                            }
                                                                        />
                                                                    </div>
                                                                ))}
                                                            </Collapsible>
                                                        </FormGroup>
                                                    </div>
                                                ),
                                                "options" in filterType
                                            )
                                        )}

                                        <hr className={classes.lineBreak} />

                                        <FormControl component="fieldset">
                                            <FormLabel component="legend" className={classes.legendLabel}>
                                                Sort By:
                                            </FormLabel>
                                            <FormGroup className={classes.formControlLabelContainer}>
                                                <RadioGroup>
                                                    {sortOptions.map((sortOption) => (
                                                        <div>
                                                            <div>
                                                                <FormControlLabel
                                                                    className={classes.formControlLabel}
                                                                    value={sortOption.slug}
                                                                    control={
                                                                        <Radio
                                                                            classes={{
                                                                                root: classes.radio,
                                                                                checked: classes.checked
                                                                            }}
                                                                            data-testid={sortOption.slug}
                                                                        />
                                                                    }
                                                                    label={
                                                                        <Typography className={classes.radioLabel}>
                                                                            {sortOption.name}
                                                                        </Typography>
                                                                    }
                                                                    checked={sortOption.isChecked}
                                                                    onChange={() => onSortRadioChanged(sortOption.slug)}
                                                                />
                                                            </div>
                                                        </div>
                                                    ))}
                                                </RadioGroup>
                                            </FormGroup>
                                        </FormControl>

                                        <Grid container spacing={2} className={classes.containerGrid}>
                                            <Grid item xs={4} md={8}>
                                                <span
                                                    role="button"
                                                    tabIndex={0}
                                                    onClick={() => clearAllFilterSort()}
                                                    onKeyPress={() => clearAllFilterSort()}
                                                    className={classes.clearAllButton}
                                                >
                                                    Clear All
                                                </span>
                                            </Grid>
                                            <Grid item xs={4} md={2}>
                                                <Button
                                                    className="qa-ExportInfo-Button-apply"
                                                    style={{
                                                        minWidth: "none",
                                                        borderRadius: "0px",
                                                        textTransform: "none",
                                                        display: "inline"
                                                    }}
                                                    color="primary"
                                                    variant="contained"
                                                    onClick={() => setShowProviderFilter(!showProviderFilter)}
                                                >
                                                    Apply
                                                </Button>
                                            </Grid>
                                            <Grid item xs={4} md={2}>
                                                <Button
                                                    className="qa-ExportInfo-Button-apply"
                                                    style={{
                                                        minWidth: "none",
                                                        borderRadius: "0px",
                                                        textTransform: "none",
                                                        color: "#BABABA",
                                                        display: "inline"
                                                    }}
                                                    variant="contained"
                                                    onClick={() => clearAndCloseSortFilter()}
                                                >
                                                    Cancel
                                                </Button>
                                            </Grid>
                                        </Grid>
                                    </div>
                                ),
                                filterOptions && showProviderFilter
                            )}
                        </div>

                        <div id="select" className={`qa-ExportInfo-selectAll ${classes.selectAll}`}>
                            <Checkbox
                                classes={{ root: classes.checkbox, checked: classes.checked }}
                                name="SelectAll"
                                checked={
                                    exportInfo.providers &&
                                    exportInfo.providers.length ===
                                        getCurrentProviders().filter((provider) => provider.display).length
                                }
                                onChange={onSelectAll}
                                style={{ width: "24px", height: "24px" }}
                            />
                            <span
                                style={{
                                    padding: "0px 15px",
                                    display: "flex",
                                    flexWrap: "wrap",
                                    fontSize: "16px"
                                }}
                            >
                                {providerFilterList.length || isFilteringByProviderGeometry
                                    ? "Select Visible"
                                    : "Select All"}
                            </span>
                        </div>
                        <div className={classes.sectionBottom}>
                            <div className={`qa-ExportInfo-ListHeader ${classes.listHeading}`}>
                                <div className="qa-ExportInfo-ListHeaderItem" style={{ flex: "1 1 auto" }}>
                                    DATA PRODUCTS
                                </div>
                                <div
                                    className="qa-ExportInfo-ListHeaderItem"
                                    style={{ display: "flex", justifyContent: "flex-end", position: "relative" }}
                                >
                                    <span>AVAILABILITY</span>
                                    <NavigationRefresh
                                        className={classes.refreshIcon}
                                        onMouseEnter={handlePopoverOpen}
                                        onMouseLeave={handlePopoverClose}
                                        onClick={onRefresh}
                                        color="primary"
                                    />
                                    <Popover
                                        style={{ pointerEvents: "none" }}
                                        PaperProps={{
                                            style: { padding: "16px" }
                                        }}
                                        open={Boolean(refreshPopover)}
                                        anchorEl={refreshPopover}
                                        onClose={handlePopoverClose}
                                        anchorOrigin={{
                                            vertical: "top",
                                            horizontal: "center"
                                        }}
                                        transformOrigin={{
                                            vertical: "bottom",
                                            horizontal: "center"
                                        }}
                                    >
                                        <div style={{ maxWidth: 400 }}>
                                            <Typography variant="h6" gutterBottom style={{ fontWeight: 600 }}>
                                                RUN AVAILABILITY CHECK AGAIN
                                            </Typography>
                                            <div>
                                                You may try to resolve errors by running the availability check again.
                                            </div>
                                        </div>
                                    </Popover>
                                </div>
                            </div>
                            {fetchingProviders ? (
                                <div style={{ display: "flex", justifyContent: "center", width: "100%", height: 500 }}>
                                    <CircularProgress disableShrink={true} size={50} />
                                </div>
                            ) : dataProviders.length > 0 ? (
                                <Virtuoso
                                    style={{ width: "100%", height: 500 }}
                                    id="ProviderList"
                                    totalCount={dataProviders.length}
                                    initialItemCount={10}
                                    itemContent={(index) => dataProviders[index]}
                                    className="qa-ExportInfo-List"
                                />
                            ) : (
                                <span
                                    style={{
                                        display: "flex",
                                        justifyContent: "center",
                                        width: "100%",
                                        height: 50,
                                        fontSize: "16px"
                                    }}
                                >
                                    No providers found
                                </span>
                            )}

                            <div className={classes.stickyRow}>
                                <div
                                    className={classes.stickyRowItems}
                                    style={{ paddingLeft: "5px", paddingTop: "15px" }}
                                >
                                    <AddDataSource />
                                </div>
                            </div>
                        </div>
                        <div id="projectionHeader" className={`qa-ExportInfo-projectionHeader ${classes.heading}`}>
                            Select Projection
                        </div>
                        <div className={classes.sectionBottom}>
                            <div id="Projections" className={`qa-ExportInfo-projections ${classes.projections}`}>
                                {orderedProjections.map((projection, ix) => (
                                    <div
                                        key={projection.srid}
                                        style={{
<<<<<<< HEAD
                                            display: 'flex',
                                            padding: '16px 16px',
                                            backgroundColor: (ix % 2 === 0) ? colors.secondary : colors.white
                                        }}
                                    >
                                        <FormControlLabel
                                            control={<Checkbox
                                                className="qa-ExportInfo-CheckBox-projection"
                                                classes={{root: classes.checkbox, checked: classes.checked}}
                                                name={`${projection.srid}`}
                                                checked={exportInfo.projections.indexOf(projection.srid) !== -1}
                                                style={{width: '24px', height: '24px'}}
                                                onChange={onSelectProjection}
                                                data-testid={'projection-checkbox-' + ix}
                                            />}
                                            label={<Typography
                                                style={{fontSize: '15px', marginLeft: '10px'}}>EPSG:{projection.srid} - {projection.name}</Typography>}
                                        />
                                        {projectionHasErrors(projection.srid) &&
                                        <AlertWarning
                                            className={`qa-Projection-Warning-Icon`}
                                            onClick={() => {
                                                handleProjectionCompatibilityOpen(projection);
                                            }}
                                            style={{
                                                cursor: 'pointer', verticalAlign: 'middle',
                                                marginLeft: '5px', height: '18px', width: '18px',
                                                color: 'rgba(255, 162, 0, 0.87)'
                                            }}
=======
                                            display: "flex",
                                            padding: "16px 10px",
                                            backgroundColor: ix % 2 === 0 ? colors.secondary : colors.white
                                        }}
                                    >
                                        <FormControlLabel
                                            control={
                                                <Checkbox
                                                    className="qa-ExportInfo-CheckBox-projection"
                                                    classes={{ root: classes.checkbox, checked: classes.checked }}
                                                    name={`${projection.srid}`}
                                                    checked={exportInfo.projections.indexOf(projection.srid) !== -1}
                                                    style={{ width: "24px", height: "24px" }}
                                                    onChange={onSelectProjection}
                                                    data-testid={"projection-checkbox-" + ix}
                                                />
                                            }
                                            label={
                                                <Typography style={{ fontSize: "15px" }}>
                                                    EPSG:{projection.srid} - {projection.name}
                                                </Typography>
                                            }
>>>>>>> e43f600b
                                        />
                                        {projectionHasErrors(projection.srid) && (
                                            <AlertWarning
                                                className={`qa-Projection-Warning-Icon`}
                                                onClick={() => {
                                                    handleProjectionCompatibilityOpen(projection);
                                                }}
                                                style={{
                                                    cursor: "pointer",
                                                    verticalAlign: "middle",
                                                    marginLeft: "5px",
                                                    height: "18px",
                                                    width: "18px",
                                                    color: "rgba(255, 162, 0, 0.87)"
                                                }}
                                            />
                                        )}
                                    </div>
                                ))}
                                {projectionCompatibilityOpen && getProjectionDialog()}
                            </div>
                        </div>

                        <div id="ShareAll" className={`qa-ExportInfo-ShareHeader ${classes.heading}`}>
                            Share this DataPack
                        </div>
                        <div
                            id="select"
                            className={`qa-ExportInfo-selectAll ${classes.selectAll}`}
                            style={{ padding: "0px 10px 10px 8px" }}
                        >
                            <Checkbox
                                classes={{ root: classes.checkbox, checked: classes.checked }}
                                name="ShareAll"
                                checked={exportInfo.visibility === "PUBLIC"}
                                onChange={checkShareAll}
                                style={{ width: "24px", height: "24px" }}
                            />
                            <span
                                style={{
                                    padding: "0px 15px",
                                    display: "flex",
                                    flexWrap: "wrap",
                                    fontSize: "16px"
                                }}
                            >
                                Share with all EventKit users
                            </span>
                        </div>
                        <div id="aoiHeader" className={`qa-ExportInfo-AoiHeader ${classes.heading}`}>
                            Area of Interest (AOI)
                        </div>
                        <div className={classes.sectionBottom}>
                            <CustomTableRow
                                className="qa-ExportInfo-area"
                                title="Area"
                                containerStyle={{ fontSize: "16px" }}
                            >
                                {exportInfo.areaStr}
                            </CustomTableRow>
                            <div style={{ padding: "15px 0px 20px" }}>
                                <MapCard geojson={geojson}>
                                    <span style={{ marginRight: "10px" }}>Selected Area of Interest</span>
                                    <span
                                        role="button"
                                        tabIndex={0}
                                        onClick={props.handlePrev}
                                        onKeyPress={props.handlePrev}
                                        className={classes.editAoi}
                                    >
                                        Edit
                                    </span>
                                </MapCard>
                            </div>
                        </div>
                    </Paper>
                </form>
            </CustomScrollbar>
        </div>
    );
}

function AddDataSource() {
    const [requestDataSourceOpen, setRequestDataSourceOpen] = useState(false);

    return (
        <>
            <RequestDataSource open={requestDataSourceOpen} onClose={() => setRequestDataSourceOpen(false)} />
            <Link onClick={() => setRequestDataSourceOpen(true)} style={{ cursor: "pointer" }}>
                Request New Data Product
            </Link>
        </>
    );
}

// TODO: Remove this function and debounce inline.
// Wrapper around the CustomTextField component that debounces the redux store call.
// This was done to avoid refactoring the entire component to hooks all at once.
// At a later point this could be removed and done in place.
function DebouncedTextField(props: any) {
    const { setValue, ...passThroughProps } = props;
    const [value, debounceValue] = useDebouncedState(props.defaultValue, 500);
    useEffect(() => {
        props.setValue(value);
    }, [value]);
    return (
        <CustomTextField
            onChange={(e) => debounceValue(e.target.value)}
            {...passThroughProps}
            className={`debounced-textField ${props.className ? props.className : ""}`}
        />
    );
}

export default withTheme(withStyles(jss)(ExportInfo));<|MERGE_RESOLUTION|>--- conflicted
+++ resolved
@@ -1660,37 +1660,6 @@
                                     <div
                                         key={projection.srid}
                                         style={{
-<<<<<<< HEAD
-                                            display: 'flex',
-                                            padding: '16px 16px',
-                                            backgroundColor: (ix % 2 === 0) ? colors.secondary : colors.white
-                                        }}
-                                    >
-                                        <FormControlLabel
-                                            control={<Checkbox
-                                                className="qa-ExportInfo-CheckBox-projection"
-                                                classes={{root: classes.checkbox, checked: classes.checked}}
-                                                name={`${projection.srid}`}
-                                                checked={exportInfo.projections.indexOf(projection.srid) !== -1}
-                                                style={{width: '24px', height: '24px'}}
-                                                onChange={onSelectProjection}
-                                                data-testid={'projection-checkbox-' + ix}
-                                            />}
-                                            label={<Typography
-                                                style={{fontSize: '15px', marginLeft: '10px'}}>EPSG:{projection.srid} - {projection.name}</Typography>}
-                                        />
-                                        {projectionHasErrors(projection.srid) &&
-                                        <AlertWarning
-                                            className={`qa-Projection-Warning-Icon`}
-                                            onClick={() => {
-                                                handleProjectionCompatibilityOpen(projection);
-                                            }}
-                                            style={{
-                                                cursor: 'pointer', verticalAlign: 'middle',
-                                                marginLeft: '5px', height: '18px', width: '18px',
-                                                color: 'rgba(255, 162, 0, 0.87)'
-                                            }}
-=======
                                             display: "flex",
                                             padding: "16px 10px",
                                             backgroundColor: ix % 2 === 0 ? colors.secondary : colors.white
@@ -1713,7 +1682,6 @@
                                                     EPSG:{projection.srid} - {projection.name}
                                                 </Typography>
                                             }
->>>>>>> e43f600b
                                         />
                                         {projectionHasErrors(projection.srid) && (
                                             <AlertWarning
