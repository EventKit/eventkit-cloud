--- conflicted
+++ resolved
@@ -680,17 +680,8 @@
             }
         } else {
             // or remove the value from the unchecked checkbox from the array
-<<<<<<< HEAD
-            index = selectedProviders.map((x) => x.name).indexOf(e.target.name);
-            for (const provider of providers) {
-                if (provider.name === e.target.name) {
-                    selectedProviders.splice(index, 1);
-                }
-            }
-=======
             index = selectedProviders.map(x => x.name).indexOf(e.target.name);
             selectedProviders.splice(index, 1);
->>>>>>> f1d6b630
         }
         // update the state with the new array of options
         updateExportInfoCallback({
@@ -1627,35 +1618,19 @@
                                     </Popover>
                                 </div>
                             </div>
-
-<<<<<<< HEAD
-                            {fetchingProviders ? (
-                                <div style={{ display: "flex", justifyContent: "center", width: "100%", height: 500 }}>
-                                    <CircularProgress disableShrink={true} size={50} />
-                                </div>
-                            ) : (
-                                <Virtuoso
-                                    style={{ width: "100%", height: 500 }}
-=======
                                 {fetchingProviders ?
                                 <div style={{display: 'flex', justifyContent: 'center', width: '100%', height: 500}}>
                                     <CircularProgress disableShrink={true} size={50}/>
                                 </div> :
                                 dataProviders.length > 0 ? <Virtuoso
                                     style={{width: '100%', height: 500}}
->>>>>>> f1d6b630
                                     id="ProviderList"
                                     totalCount={dataProviders.length}
                                     initialItemCount={10}
                                     itemContent={(index) => dataProviders[index]}
                                     className="qa-ExportInfo-List"
-<<<<<<< HEAD
-                                />
-                            )}
-=======
                                 /> : <span style={{display: 'flex', justifyContent: 'center', width: '100%', height: 50, fontSize: '16px'}}>
                                     No providers found</span>}
->>>>>>> f1d6b630
 
                             <div className={classes.stickyRow}>
                                 <div
