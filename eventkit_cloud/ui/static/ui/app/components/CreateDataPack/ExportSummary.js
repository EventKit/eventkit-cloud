import 'openlayers/dist/ol.css';
import React, {Component, PropTypes} from 'react';
import {connect} from 'react-redux';
import ol from 'openlayers';
import {Card, CardActions, CardHeader, CardText} from 'material-ui/Card';
import CustomScrollbar from '../CustomScrollbar';
import Paper from 'material-ui/Paper';
import styles from '../../styles/ExportSummary.css';

export class ExportSummary extends Component {
    constructor(props) {
        super(props)
        this.screenSizeUpdate = this.screenSizeUpdate.bind(this);
        this.state = {
            expanded: false,
        }
    }

    expandedChange(expanded) {
        this.setState({expanded: expanded});
    }

    componentDidMount() {
        window.addEventListener('resize', this.screenSizeUpdate);
    }

    componentWillUnmount() {
        window.removeEventListener('resize', this.screenSizeUpdate);
    }

    screenSizeUpdate() {
        this.forceUpdate();
    }

    componentDidUpdate(prevProps, prevState) {
        if(prevState.expanded != this.state.expanded) {
            if(this.state.expanded) {
                this._initializeOpenLayers();
            }
        }
    }

    _initializeOpenLayers() {
        const base = new ol.layer.Tile({
            source: new ol.source.XYZ({
                url: this.context.config.BASEMAP_URL,
                wrapX: true
            })
        });

        this._map = new ol.Map({
            interactions: ol.interaction.defaults({
                keyboard: false,
                altShiftDragRotate: false,
                pinchRotate: false,
                mouseWheelZoom: false
            }),
            layers: [base],
            target: 'summaryMap',
            view: new ol.View({
                projection: "EPSG:3857",
                center: [110, 0],
                zoom: 2,
                minZoom: 2,
                maxZoom: 22,
            })
        });
        const source = new ol.source.Vector({wrapX: true});
        const geojson = new ol.format.GeoJSON();
        const feature = geojson.readFeatures(this.props.geojson, {
            'featureProjection': 'EPSG:3857',
            'dataProjection': 'EPSG:4326'
        });
        source.addFeatures(feature);
        const layer = new ol.layer.Vector({
            source: source,
        });

        this._map.addLayer(layer);
        this._map.getView().fit(source.getExtent(), this._map.getSize());
    }

    render() {
        const providers = this.props.providers.filter((provider) => {
            return provider.display != false;
        });
        return (
            <div className={styles.root} style={{height: window.innerHeight - 191}}>
                <CustomScrollbar>
                    <form className={styles.form} >
                        <Paper className={styles.paper} zDepth={2} rounded>
                            <div id='mainheading' className={styles.heading}>Preview and Run Export</div>
                            <div id='subheading' className={styles.subHeading}>
                                Please make sure all the information below is correct.
                            </div>
<<<<<<< HEAD
                            <div>
                                <div id='export-information-heading' className={styles.exportHeading}>
                                    Export Information
                                </div>
                                <table id='export-information'>
                                    <tbody>
                                        <tr id='name'>
                                            <td className={styles.tdHeading}>Name</td>
                                            <td className={styles.tdData}>{this.props.exportName}</td>
                                        </tr>
                                        <tr id='description'>
                                            <td className={styles.tdHeading}>Description</td>
                                            <td className={styles.tdData}>{this.props.datapackDescription}</td>
                                        </tr>
                                        <tr id='project'>
                                            <td className={styles.tdHeading}>Project/Category</td>
                                            <td className={styles.tdData}>{this.props.projectName}</td>
                                        </tr>
                                        <tr id='published'>
                                            <td className={styles.tdHeading}>Published</td>
                                            <td className={styles.tdData}>{this.props.makePublic.toString()}</td>
                                        </tr>
                                        <tr id='formats'>
                                            <td className={styles.tdHeading}>File Formats</td>
                                            <td className={styles.tdData}>{this.props.layers}</td>
                                        </tr>
                                        <tr id='layers'>
                                            <td className={styles.tdHeading} rowSpan={providers.length}>Layer Data</td>
                                            <td className={styles.tdData}>{providers.map((provider) => <p key={provider.uid}>{provider.name}</p>)}</td>
                                        </tr>
                                    </tbody>
                                </table>
                                <div id='aoi-heading' className={styles.exportHeading}>
                                    Area of Interest (AOI)
                                </div>
                                <table id='aoi-area'>
                                    <tbody>
                                        <tr>
                                            <td className={styles.tdHeading}>Area</td>
                                            <td className={styles.tdData}>{this.props.area_str}</td>
                                        </tr>
                                    </tbody>
                                </table>
                            </div>
                            <div id='aoi-map' className={styles.mapCard}>
                                <Card 
                                    expandable={true}
                                    onExpandChange={this.expandedChange.bind(this)}
                                >
                                    <CardHeader
                                        title="Selected Area of Interest"
                                        actAsExpander={true}
                                        showExpandableButton={true}
                                    />
                                    <CardText expandable={true}> 
                                        <div id="summaryMap" className={styles.map}/>
                                    </CardText>
                                </Card>
                            </div>
                        </Paper>
                    </form>
=======
                            <table><tbody>
                            {/*<tr>
                                <td className={styles.tdHeading}>Region</td>
                                <td className={styles.tdData}>Table Cell Data</td>
                            </tr>
                            */}
                            <tr>
                                <td className={styles.tdHeading}>Area</td>
                                <td className={styles.tdData}>{this.props.area_str}</td>
                            </tr>
                            </tbody>
                            </table>
                        </div>
                        <div className={styles.mapCard}>
                            <Card expandable={true}
                                    onExpandChange={this.expandedChange.bind(this)}>
                                <CardHeader
                                    title="Selected Area of Interest"
                                    actAsExpander={true}
                                    showExpandableButton={true}
                                    style={{padding: '12px 10px 10px'}}
                                />
                                <CardText
                                    expandable={true}
                                    style={{padding: '5px'}}>
                                    <div id="summaryMap" className={styles.map}></div>
                                </CardText>
                            </Card>

                        </div>
                    </Paper>
                </form>
>>>>>>> 907796de
                </CustomScrollbar>
            </div>
        )
    }
}

function mapStateToProps(state) {
    return {
        geojson: state.aoiInfo.geojson,
        exportName: state.exportInfo.exportName,
        datapackDescription: state.exportInfo.datapackDescription,
        projectName: state.exportInfo.projectName,
        makePublic: state.exportInfo.makePublic,
        providers: state.exportInfo.providers,
        area_str: state.exportInfo.area_str,
        layers: state.exportInfo.layers,
    }
}

ExportSummary.contextTypes = {
    config: PropTypes.object
}

ExportSummary.propTypes = {
    geojson: PropTypes.object,
    exportName: PropTypes.string,
    datapackDescription: PropTypes.string,
    projectName: PropTypes.string,
    makePublic: PropTypes.bool,
    providers: PropTypes.array,
    area_str: PropTypes.string,
    layers: PropTypes.string,
}

export default connect(
    mapStateToProps,
    null
)(ExportSummary);
<|MERGE_RESOLUTION|>--- conflicted
+++ resolved
@@ -93,7 +93,6 @@
                             <div id='subheading' className={styles.subHeading}>
                                 Please make sure all the information below is correct.
                             </div>
-<<<<<<< HEAD
                             <div>
                                 <div id='export-information-heading' className={styles.exportHeading}>
                                     Export Information
@@ -147,48 +146,18 @@
                                         title="Selected Area of Interest"
                                         actAsExpander={true}
                                         showExpandableButton={true}
+                                        style={{padding: '12px 10px 10px'}}
                                     />
-                                    <CardText expandable={true}> 
+                                    <CardText 
+                                        expandable={true}
+                                        style={{padding: '5px'}}
+                                    > 
                                         <div id="summaryMap" className={styles.map}/>
                                     </CardText>
                                 </Card>
                             </div>
                         </Paper>
                     </form>
-=======
-                            <table><tbody>
-                            {/*<tr>
-                                <td className={styles.tdHeading}>Region</td>
-                                <td className={styles.tdData}>Table Cell Data</td>
-                            </tr>
-                            */}
-                            <tr>
-                                <td className={styles.tdHeading}>Area</td>
-                                <td className={styles.tdData}>{this.props.area_str}</td>
-                            </tr>
-                            </tbody>
-                            </table>
-                        </div>
-                        <div className={styles.mapCard}>
-                            <Card expandable={true}
-                                    onExpandChange={this.expandedChange.bind(this)}>
-                                <CardHeader
-                                    title="Selected Area of Interest"
-                                    actAsExpander={true}
-                                    showExpandableButton={true}
-                                    style={{padding: '12px 10px 10px'}}
-                                />
-                                <CardText
-                                    expandable={true}
-                                    style={{padding: '5px'}}>
-                                    <div id="summaryMap" className={styles.map}></div>
-                                </CardText>
-                            </Card>
-
-                        </div>
-                    </Paper>
-                </form>
->>>>>>> 907796de
                 </CustomScrollbar>
             </div>
         )
