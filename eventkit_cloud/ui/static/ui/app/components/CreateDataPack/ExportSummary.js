--- conflicted
+++ resolved
@@ -24,18 +24,10 @@
         super(props);
         this.state = {
             expanded: false,
-<<<<<<< HEAD
             steps: [],
             isRunning: false,
-        }
+        };
         this.callback = this.callback.bind(this);
-    }
-
-    expandedChange(expanded) {
-        this.setState({expanded: expanded});
-=======
-        };
->>>>>>> bbb0e87e
     }
 
     componentDidMount(){
@@ -211,17 +203,11 @@
     }
 
     render() {
-<<<<<<< HEAD
         const {steps, isRunning} = this.state;
 
-        const style ={
-            root : {
-                width:'100%',
-=======
         const style = {
             root: {
                 width: '100%',
->>>>>>> bbb0e87e
                 backgroundImage: 'url('+require('../../../images/topoBackground.jpg')+')',
                 backgroundRepeat: 'repeat repeat',
                 justifyContent: 'space-around',
@@ -333,13 +319,8 @@
                             <div id="subHeading" style={style.subHeading} className="qa-ExportSummary-subHeading">
                                 Please make sure all the information below is correct.
                             </div>
-<<<<<<< HEAD
-                            <div className={'qa-ExportSummary-div'}>
-                                <div id="export-information-heading" className={'qa-ExportSummary-exportHeading'} style={style.exportHeading}>
-=======
-                            <div>
+                            <div className="qa-ExportSummary-div">
                                 <div id="export-information-heading" className="qa-ExportSummary-exportHeading" style={style.exportHeading}>
->>>>>>> bbb0e87e
                                     Export Information
                                 </div>
                                 <table style={style.table} id="export-information">
@@ -440,13 +421,9 @@
     areaStr: PropTypes.string,
     formats: PropTypes.array,
     allFormats: PropTypes.array,
-<<<<<<< HEAD
     walkthrough: React.PropTypes.bool,
     onWalkthroughReset: React.PropTypes.func,
-}
-=======
 };
->>>>>>> bbb0e87e
 
 export default connect(
     mapStateToProps,
