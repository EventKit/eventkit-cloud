import * as PropTypes from 'prop-types';
import * as React from 'react';
import {withTheme, Theme} from '@material-ui/core/styles';
import withWidth, {isWidthUp} from '@material-ui/core/withWidth';
import {connect} from 'react-redux';
import axios from 'axios';
import debounce from 'lodash/debounce';
import Joyride, {Step} from 'react-joyride';

import Map from 'ol/map';
import View from 'ol/view';
import extent from 'ol/extent';
import VectorSource from 'ol/source/vector';
import GeoJSONFormat from 'ol/format/geojson';
import Feature from 'ol/feature';
import Point from 'ol/geom/point';
import Polygon from 'ol/geom/polygon';
import Style from 'ol/style/style';
import Fill from 'ol/style/fill';
import Stroke from 'ol/style/stroke';
import Circle from 'ol/style/circle';
import ScaleLine from 'ol/control/scaleline';
import Attribution from 'ol/control/attribution';
import Zoom from 'ol/control/zoom';
import ZoomToExtent from 'ol/control/zoomtoextent';
import interaction from 'ol/interaction';
import Pointer from 'ol/interaction/pointer';
import Tile from 'ol/layer/tile';
import XYZ from 'ol/source/xyz';

import css from '../../styles/ol3map.css';
import AoiInfobar from './AoiInfobar';
import SearchAOIToolbar from '../MapTools/SearchAOIToolbar';
import DrawAOIToolbar from '../MapTools/DrawAOIToolbar';
import InvalidDrawWarning from '../MapTools/InvalidDrawWarning';
import DropZone from '../MapTools/DropZone';
import BufferDialog from './BufferDialog';
import RevertDialog from './RevertDialog';
import {updateAoiInfo, clearAoiInfo, clearExportInfo} from '../../actions/datacartActions';
import {stepperNextDisabled, stepperNextEnabled} from '../../actions/uiActions';
import {getGeocode} from '../../actions/geocodeActions';
import {processGeoJSONFile, resetGeoJSONFile} from '../../actions/fileActions';
import {
    generateDrawLayer, generateDrawBoxInteraction, generateDrawFreeInteraction,
    isGeoJSONValid, createGeoJSON, clearDraw,
    MODE_DRAW_BBOX, MODE_NORMAL, MODE_DRAW_FREE, zoomToFeature, unwrapCoordinates,
    isViewOutsideValidExtent, goToValidExtent, isBox, isVertex, bufferGeojson, allHaveArea,
<<<<<<< HEAD
    getDominantGeometry
} from '../../utils/mapUtils';
=======
    getDominantGeometry, getResolutions } from '../../utils/mapUtils';
>>>>>>> faf2e3fb

import {getSqKm} from '../../utils/generic';
import ZoomLevelLabel from '../MapTools/ZoomLevelLabel';
import globe from '../../../images/globe-americas.svg';
<<<<<<< HEAD
import {joyride} from '../../joyride.config';
import {Breakpoint} from '@material-ui/core/styles/createBreakpoints';
import Tabs from "@material-ui/core/Tabs";
import Tab from "@material-ui/core/Tab";
=======
import { joyride } from '../../joyride.config';
import { Breakpoint } from '@material-ui/core/styles/createBreakpoints';
import TileGrid from "ol/tilegrid/tilegrid";
>>>>>>> faf2e3fb

export const WGS84 = 'EPSG:4326';
export const WEB_MERCATOR = 'EPSG:3857';

export interface Props {
    aoiInfo: Eventkit.Store.AoiInfo;
    limits: {
        max: number;
        sizes: number[];
    };
    importGeom: Eventkit.Store.ImportGeom;
    drawer: string;
    geocode: object;
    updateAoiInfo: (args: any) => void;
    clearAoiInfo: () => void;
    setNextDisabled: () => void;
    setNextEnabled: () => void;
    getGeocode: () => void;
    processGeoJSONFile: () => void;
    resetGeoJSONFile: () => void;
    clearExportInfo: () => void;
    walkthroughClicked: boolean;
    onWalkthroughReset: () => void;
    theme: Eventkit.Theme & Theme;
    width: Breakpoint;
    baseMapUrl: string;
}

export interface State {
    toolbarIcons: {
        box: string;
        free: string;
        mapView: string;
        import: string;
        search: string;
    };
    showImportModal: boolean;
    showInvalidDrawWarning: boolean;
    showBuffer: boolean;
    validBuffer: boolean;
    mode: string;
    steps: Step[];
    stepIndex: number;
    isRunning: boolean;
    fakeData: boolean;
    showReset: boolean;
    zoomLevel: number;
}

export class ExportAOI extends React.Component<Props, State> {
    static contextTypes = {
        config: PropTypes.object,
    };
    static defaultProps = {baseMapUrl: ''};

    private bufferFunction: (val: any) => void;
    private drawLayer;
    private map;
    private baseLayer;
    private drawBoxInteraction;
    private drawFreeInteraction;
    private markerLayer;
    private bufferLayer;
    private pointer;
    private feature;
    private coordinate;
    private bufferFeatures;
    private bounceBack: boolean;
    private joyride: Joyride;

    constructor(props: Props) {
        super(props);
        this.setButtonSelected = this.setButtonSelected.bind(this);
        this.setAllButtonsDefault = this.setAllButtonsDefault.bind(this);
        this.toggleImportModal = this.toggleImportModal.bind(this);
        this.showInvalidDrawWarning = this.showInvalidDrawWarning.bind(this);
        this.handleDrawStart = this.handleDrawStart.bind(this);
        this.handleDrawEnd = this.handleDrawEnd.bind(this);
        this.handleCancel = this.handleCancel.bind(this);
        this.handleResetMap = this.handleResetMap.bind(this);
        this.handleSearch = this.handleSearch.bind(this);
        this.checkForSearchUpdate = this.checkForSearchUpdate.bind(this);
        this.setMapView = this.setMapView.bind(this);
        this.handleGeoJSONUpload = this.handleGeoJSONUpload.bind(this);
        this.updateMode = this.updateMode.bind(this);
        this.handleZoomToSelection = this.handleZoomToSelection.bind(this);
        this.callback = this.callback.bind(this);
        this.bufferMapFeature = this.bufferMapFeature.bind(this);
        this.downEvent = this.downEvent.bind(this);
        this.moveEvent = this.moveEvent.bind(this);
        this.dragEvent = this.dragEvent.bind(this);
        this.upEvent = this.upEvent.bind(this);
        this.handleBufferClick = this.handleBufferClick.bind(this);
        this.openBufferDialog = this.openBufferDialog.bind(this);
        this.closeBufferDialog = this.closeBufferDialog.bind(this);
        this.handleBufferChange = this.handleBufferChange.bind(this);
        this.closeResetDialog = this.closeResetDialog.bind(this);
        this.openResetDialog = this.openResetDialog.bind(this);
        this.resetAoi = this.resetAoi.bind(this);
        this.updateZoomLevel = this.updateZoomLevel.bind(this);
        this.shouldEnableNext = this.shouldEnableNext.bind(this);
        this.getBaseLayer = this.getBaseLayer.bind(this);
        this.bufferFunction = () => { /* do nothing */
        };
        this.state = {
            toolbarIcons: {
                box: 'DEFAULT',
                free: 'DEFAULT',
                mapView: 'DEFAULT',
                import: 'DEFAULT',
                search: 'DEFAULT',
            },
            showImportModal: false,
            showInvalidDrawWarning: false,
            showBuffer: false,
            validBuffer: true,
            mode: MODE_NORMAL,
            steps: [],
            stepIndex: 0,
            isRunning: false,
            fakeData: false,
            showReset: false,
            zoomLevel: 2,
        };
    }

    componentDidMount() {
        // set up debounce functions for user text input
        this.bufferFunction = debounce((val) => {
            const valid = this.handleBufferChange(val);
            if (valid !== this.state.validBuffer) {
                this.setState({validBuffer: valid});
            }
        }, 10);

        this.initializeOpenLayers();
        if (Object.keys(this.props.aoiInfo.geojson).length !== 0) {
            const reader = new GeoJSONFormat();
            const features = reader.readFeatures(this.props.aoiInfo.geojson, {
                dataProjection: WGS84,
                featureProjection: WGS84,
            });
            this.drawLayer.getSource().addFeatures(features);
            this.map.getView().fit(this.drawLayer.getSource().getExtent());
            const enable = this.shouldEnableNext(this.props.aoiInfo.geojson);
            if (enable) {
                this.props.setNextEnabled();
            }
            this.setButtonSelected(this.props.aoiInfo.selectionType);
        }

        const steps = joyride.ExportAOI as any[];
        this.joyrideAddSteps(steps);
    }

    componentDidUpdate(prevProps: Props) {
        if (this.props.importGeom.processed && !prevProps.importGeom.processed) {
            this.handleGeoJSONUpload(this.props.importGeom);
        }

        if (this.props.walkthroughClicked && !prevProps.walkthroughClicked && this.state.isRunning === false) {
            this.joyride.reset(true);
            this.setState({isRunning: true});
        }

        this.map.updateSize();

        if (this.props.baseMapUrl !== prevProps.baseMapUrl) {
            const newSource = new XYZ({
                url: (!!this.props.baseMapUrl) ? this.props.baseMapUrl : this.context.config.BASEMAP_URL,
                wrapX: true,
                attributions: this.context.config.BASEMAP_COPYRIGHT,
            });

            this.baseLayer.setSource(newSource);
        }
    }

    private getBaseLayer() {

    }

    private setButtonSelected(iconName: string) {
        const icons = {...this.state.toolbarIcons};
        Object.keys(icons).forEach((key) => {
            if (key === iconName) {
                icons[key] = 'SELECTED';
            } else {
                icons[key] = 'INACTIVE';
            }
        });
        this.setState({toolbarIcons: icons});
    }

    private setAllButtonsDefault() {
        const icons = {...this.state.toolbarIcons};
        Object.keys(icons).forEach((key) => {
            icons[key] = 'DEFAULT';
        });
        this.setState({toolbarIcons: icons});
    }

    private setMapView() {
        clearDraw(this.drawLayer);
        const ext = this.map.getView().calculateExtent(this.map.getSize());
        const geom = Polygon.fromExtent(ext);
        const coords = geom.getCoordinates();
        const unwrappedCoords = unwrapCoordinates(coords, this.map.getView().getProjection());
        geom.setCoordinates(unwrappedCoords);
        const geojson = createGeoJSON(geom) as GeoJSON.FeatureCollection;
        const bboxFeature = new Feature({
            geometry: geom,
        });
        this.drawLayer.getSource().addFeature(bboxFeature);
        this.props.updateAoiInfo({
            ...this.props.aoiInfo,
            geojson,
            originalGeojson: geojson,
            geomType: 'Polygon',
            title: 'Custom Polygon',
            description: 'Map View',
            selectionType: 'mapView',
        });
        const enable = this.shouldEnableNext(geojson);
        if (enable) {
            this.props.setNextEnabled();
        } else {
            this.props.setNextDisabled();
        }
    }

    private toggleImportModal(show: boolean) {
        if (show !== undefined) {
            this.setState({showImportModal: show});
        } else {
            this.setState({showImportModal: !this.state.showImportModal});
        }
    }

    private showInvalidDrawWarning(show: boolean) {
        if (show !== undefined) {
            this.setState({showInvalidDrawWarning: show});
        } else {
            this.setState({showInvalidDrawWarning: !this.state.showInvalidDrawWarning});
        }
    }

    private handleCancel() {
        this.showInvalidDrawWarning(false);
        if (this.state.mode !== MODE_NORMAL) {
            this.updateMode(MODE_NORMAL);
        }
        clearDraw(this.drawLayer);
        this.props.clearAoiInfo();
        this.props.setNextDisabled();
    }

    private handleResetMap() {
        const worldExtent = [-180, -90, 180, 90];
        this.map.getView().fit(worldExtent, this.map.getSize());
    }

    private checkForSearchUpdate(result: GeoJSON.Feature) {
        if (result.geometry.type === 'Point' && !(result.bbox || result.properties.bbox)) {
            return axios.get('/geocode', {
                params: {
                    result,
                },
            }).then(response => (
                this.handleSearch(response.data)
            )).catch(() => (
                this.handleSearch(result)
            ));
        }
        return this.handleSearch(result);
    }

    private handleSearch(result: GeoJSON.Feature & GeoJSON.GeoJsonProperties) {
        clearDraw(this.drawLayer);
        this.showInvalidDrawWarning(false);
        const searchFeature = (new GeoJSONFormat()).readFeature(result);
        this.drawLayer.getSource().addFeature(searchFeature);
        const geojson: GeoJSON.FeatureCollection = {
            type: 'FeatureCollection',
            features: [
                result,
            ],
        };
        let description = '';
        description += (result.country || '');
        description += (result.province ? `, ${result.province}` : '');
        description += (result.region ? `, ${result.region}` : '');
        this.props.updateAoiInfo({
            ...this.props.aoiInfo,
            geojson,
            originalGeojson: geojson,
            geomType: result.geometry.type,
            title: result.name,
            description,
            selectionType: 'search',
        });
        zoomToFeature(searchFeature, this.map);
        const enable = this.shouldEnableNext(geojson);
        if (enable) {
            this.props.setNextEnabled();
        } else {
            this.props.setNextDisabled();
        }
        return true;
    }

    private handleGeoJSONUpload(importGeom: Eventkit.Store.ImportGeom) {
        const {featureCollection, filename} = importGeom;
        clearDraw(this.drawLayer);
        const reader = new GeoJSONFormat();
        const features = reader.readFeatures(featureCollection, {
            dataProjection: WGS84,
            featureProjection: WGS84,
        });
        this.drawLayer.getSource().addFeatures(features);
        this.map.getView().fit(this.drawLayer.getSource().getExtent());
        const geomType = getDominantGeometry(featureCollection);
        this.props.updateAoiInfo({
            ...this.props.aoiInfo,
            geojson: featureCollection,
            originalGeojson: featureCollection,
            geomType,
            title: filename,
            description: geomType,
            selectionType: 'import',
        });
        const enable = this.shouldEnableNext(featureCollection);
        if (enable) {
            this.props.setNextEnabled();
        } else {
            this.props.setNextDisabled();
        }
    }

    private updateMode(mode: string) {
        // make sure interactions are deactivated
        this.drawBoxInteraction.setActive(false);
        this.drawFreeInteraction.setActive(false);
        if (isViewOutsideValidExtent(this.map.getView())) {
            // Even though we can 'wrap' the draw layer and 'unwrap' the draw coordinates
            // when needed, the draw interaction breaks if you wrap too many time, so to
            // avoid that issue we go back to the valid extent but maintain the same view
            goToValidExtent(this.map.getView());
        }
        // if box or draw activate the respective interaction
        if (mode === MODE_DRAW_BBOX) {
            this.drawBoxInteraction.setActive(true);
        } else if (mode === MODE_DRAW_FREE) {
            this.drawFreeInteraction.setActive(true);
        }
        // update the state
        this.setState({mode});
    }

    private handleDrawEnd(event: any) {
        // get the drawn bounding box
        const geometry = event.feature.getGeometry();
        const coords = geometry.getCoordinates();
        const unwrappedCoords = unwrapCoordinates(coords, this.map.getView().getProjection());
        geometry.setCoordinates(unwrappedCoords);
        const geojson = createGeoJSON(geometry) as GeoJSON.FeatureCollection;
        // Since this is a controlled draw we make the assumption
        // that there is only one feature in the collection
        const {bbox} = geojson.features[0];
        // make sure the user didnt create a polygon with no area
        if (bbox[0] !== bbox[2] && bbox[1] !== bbox[3]) {
            if (this.state.mode === MODE_DRAW_FREE) {
                if (isGeoJSONValid(geojson)) {
                    this.props.updateAoiInfo({
                        ...this.props.aoiInfo,
                        geojson,
                        originalGeojson: geojson,
                        geomType: 'Polygon',
                        title: 'Custom Polygon',
                        description: 'Draw',
                        selectionType: 'free',
                    });
                    const enable = this.shouldEnableNext(geojson);
                    if (enable) {
                        this.props.setNextEnabled();
                    } else {
                        this.props.setNextDisabled();
                    }
                } else {
                    this.showInvalidDrawWarning(true);
                }
            } else if (this.state.mode === MODE_DRAW_BBOX) {
                this.props.updateAoiInfo({
                    ...this.props.aoiInfo,
                    geojson,
                    originalGeojson: geojson,
                    geomType: 'Polygon',
                    title: 'Custom Polygon',
                    description: 'Box',
                    selectionType: 'box',
                });
                const enable = this.shouldEnableNext(geojson);
                if (enable) {
                    this.props.setNextEnabled();
                } else {
                    this.props.setNextDisabled();
                }
            }
            // exit drawing mode
            this.updateMode(MODE_NORMAL);
        }
    }

    private handleDrawStart() {
        clearDraw(this.drawLayer);
    }

    private initializeOpenLayers() {
        this.drawLayer = generateDrawLayer();
        this.markerLayer = generateDrawLayer();
        this.bufferLayer = generateDrawLayer();

        this.markerLayer.setStyle(new Style({
            image: new Circle({
                fill: new Fill({color: this.props.theme.eventkit.colors.text_primary}),
                stroke: new Stroke({color: this.props.theme.eventkit.colors.warning, width: 1.25}),
                radius: 5,
            }),
            fill: new Fill({color: this.props.theme.eventkit.colors.text_primary}),
            stroke: new Stroke({color: '#3399CC', width: 1.25}),
        }));
        this.bufferLayer.setStyle(new Style({
            stroke: new Stroke({
                color: this.props.theme.eventkit.colors.primary,
                width: 3,
            }),
        }));

        this.drawBoxInteraction = generateDrawBoxInteraction(this.drawLayer);
        this.drawBoxInteraction.on('drawstart', this.handleDrawStart);
        this.drawBoxInteraction.on('drawend', this.handleDrawEnd);

        this.drawFreeInteraction = generateDrawFreeInteraction(this.drawLayer);
        this.drawFreeInteraction.on('drawstart', this.handleDrawStart);
        this.drawFreeInteraction.on('drawend', this.handleDrawEnd);

        const img = document.createElement('img');
        img.src = globe;
        img.alt = 'globe';
        img.height = 16;
        img.width = 16;
<<<<<<< HEAD
        // Order matters here
        this.baseLayer = new Tile({
            source: new XYZ({
                url: (!!this.props.baseMapUrl) ? this.props.baseMapUrl : this.context.config.BASEMAP_URL,
                wrapX: true,
                attributions: this.context.config.BASEMAP_COPYRIGHT,
            }),
=======
        const zoomLevels = 20;
        const resolutions = getResolutions(zoomLevels, null);
        let tileGrid = new TileGrid({
            extent: [-180, -90, 180, 90],
            resolutions: resolutions
>>>>>>> faf2e3fb
        });
        this.map = new Map({
            controls: [
                new ScaleLine({
                    className: css.olScaleLineLargeMap,
                }),
                new Attribution({
                    className: ['ol-attribution', css['ol-attribution']].join(' '),
                    collapsible: false,
                    collapsed: false,
                }),
                new Zoom({
                    className: css.olZoom,
                }),
                new ZoomToExtent({
                    className: css.olZoomToExtent,
                    label: img,
                    extent: [
                        -180, -90, 180, 90
                    ],
                }),
            ],
            interactions: interaction.defaults({
                keyboard: false,
                altShiftDragRotate: false,
                pinchRotate: false,
            }),
            layers: [
<<<<<<< HEAD
                this.baseLayer,
=======
                // Order matters here
                new Tile({
                    source: new XYZ({
                        projection: 'EPSG:4326',
                        url: this.context.config.BASEMAP_URL,
                        wrapX: true,
                        attributions: this.context.config.BASEMAP_COPYRIGHT,
                        tileGrid: tileGrid
                    }),
                }),
>>>>>>> faf2e3fb
            ],
            target: 'map',
            view: new View({
                projection: 'EPSG:4326',
                center: [0, 0],
                zoom: this.state.zoomLevel,
                minZoom: 2,
                maxZoom: zoomLevels,
            }),
        });

        this.pointer = new Pointer({
            handleDownEvent: this.downEvent,
            handleDragEvent: this.dragEvent,
            handleMoveEvent: this.moveEvent,
            handleUpEvent: this.upEvent,
        });

        this.map.addInteraction(this.pointer);
        this.map.addInteraction(this.drawBoxInteraction);
        this.map.addInteraction(this.drawFreeInteraction);
        this.map.addLayer(this.drawLayer);
        this.map.addLayer(this.markerLayer);
        this.map.addLayer(this.bufferLayer);

        this.updateZoomLevel();
        this.map.getView().on('change:resolution', this.updateZoomLevel);
    }

    private updateZoomLevel() {
        const lvl = Math.floor(this.map.getView().getZoom());
        if (lvl !== this.state.zoomLevel) {
            this.setState({zoomLevel: lvl});
        }
    }

    private upEvent() {
        const upFeature = this.feature;
        if (upFeature) {
            const geom = upFeature.getGeometry();
            const coords = geom.getCoordinates();
            const unwrappedCoords = unwrapCoordinates(coords, this.map.getView().getProjection());
            geom.setCoordinates(unwrappedCoords);
            const geo = new GeoJSONFormat();
            const geojson = geo.writeFeaturesObject(this.drawLayer.getSource().getFeatures(), {
                dataProjection: WGS84,
                featureProjection: WGS84,
            });
            if (isGeoJSONValid(geojson)) {
                this.props.updateAoiInfo({
                    ...this.props.aoiInfo,
                    geojson,
                    originalGeojson: geojson,
                    buffer: 0,
                });
                this.showInvalidDrawWarning(false);
                const enable = this.shouldEnableNext(geojson);
                if (enable) {
                    this.props.setNextEnabled();
                } else {
                    this.props.setNextDisabled();
                }
            } else {
                this.props.setNextDisabled();
                this.showInvalidDrawWarning(true);
            }
        }
        this.coordinate = null;
        this.feature = null;
        return false;
    }

    private dragEvent(evt: any) {
        const dragFeature = this.feature;
        let coords = dragFeature.getGeometry().getCoordinates()[0];
        // create new coordinates for the feature based on new drag coordinate
        if (isBox(dragFeature)) {
            coords = coords.map((coord) => {
                const newCoord = [...coord];
                if (coord[0] === this.coordinate[0]) {
                    [newCoord[0]] = evt.coordinate;
                }
                if (coord[1] === this.coordinate[1]) {
                    [, newCoord[1]] = evt.coordinate;
                }
                return newCoord;
            });
        } else {
            coords = coords.map((coord) => {
                let newCoord = [...coord];
                if (coord[0] === this.coordinate[0] && coord[1] === this.coordinate[1]) {
                    newCoord = [...evt.coordinate];
                }
                return newCoord;
            });
        }
        const bounds = extent.boundingExtent(coords);
        // do not update the feature if it would have no area
        if (bounds[0] === bounds[2] || bounds[1] === bounds[3]) {
            return false;
        }
        dragFeature.getGeometry().setCoordinates([coords]);
        clearDraw(this.markerLayer);
        this.markerLayer.getSource().addFeature(new Feature({
            geometry: new Point(evt.coordinate),
        }));
        this.coordinate = [...evt.coordinate];
        return true;
    }

    private moveEvent(evt: any) {
        const {map} = evt;
        const {pixel} = evt;
        if (this.markerLayer.getSource().getFeatures().length > 0) {
            clearDraw(this.markerLayer);
        }
        const opts = {layerFilter: layer => (layer === this.drawLayer)};
        if (map.hasFeatureAtPixel(pixel, opts)) {
            const mapFeatures = map.getFeaturesAtPixel(pixel, opts);
            for (const feature of mapFeatures) {
                const geomType = feature.getGeometry().getType();
                if (geomType === 'Polygon' || geomType === 'MultiPolygon') {
                    if (isViewOutsideValidExtent(this.map.getView())) {
                        goToValidExtent(this.map.getView());
                    }
                    const coords = isVertex(pixel, feature, 10, map);
                    if (coords) {
                        this.markerLayer.getSource().addFeature(new Feature({
                            geometry: new Point(coords),
                        }));
                        break;
                    }
                }
            }
        }
    }

    private downEvent(evt: any) {
        const {map} = evt;
        const {pixel} = evt;
        const opts = {layerFilter: layer => (layer === this.drawLayer)};
        if (map.hasFeatureAtPixel(pixel, opts)) {
            const mapFeatures = map.getFeaturesAtPixel(pixel, opts);
            for (const feature of mapFeatures) {
                const geomType = feature.getGeometry().getType();
                if (geomType === 'Polygon' || geomType === 'MultiPolygon') {
                    const vertex = isVertex(pixel, feature, 10, map);
                    if (vertex) {
                        this.feature = feature;
                        this.coordinate = vertex;
                        return true;
                    }
                }
            }
        }
        return false;
    }

    private handleZoomToSelection() {
        const reader = new GeoJSONFormat();
        const features = reader.readFeatures(this.props.aoiInfo.geojson, {
            dataProjection: 'EPSG:4326',
            featureProjection: 'EPSG:4326',
        });
        if (features.length === 1) {
            zoomToFeature(features[0], this.map);
        } else {
            const source = new VectorSource({
                features,
            });
            this.map.getView().fit(source.getExtent());
        }
    }

    private bufferMapFeature() {
        const {bufferFeatures} = this;
        if (!bufferFeatures) {
            return false;
        }
        const reader = new GeoJSONFormat();
        const newFeatures = reader.readFeatures(bufferFeatures, {
            dataProjection: 'EPSG:4326',
            featureProjection: 'EPSG:4326',
        });
        clearDraw(this.drawLayer);
        clearDraw(this.bufferLayer);
        this.drawLayer.getSource().addFeatures(newFeatures);
        this.props.updateAoiInfo({
            ...this.props.aoiInfo,
            geojson: bufferFeatures,
        });
        const enable = this.shouldEnableNext(bufferFeatures);
        if (enable) {
            this.props.setNextEnabled();
        } else {
            this.props.setNextDisabled();
        }
        return true;
    }

    private handleBufferClick() {
        this.bufferMapFeature();
        this.setState({showBuffer: false, validBuffer: true});
        this.bufferFeatures = null;
    }

    private openBufferDialog() {
        // this still executes the call to setState immediately
        // but it gives you the option to await the state change to be complete
        return new Promise(async (resolve) => {
            // resolve only when setState is completed
            this.setState({showBuffer: true}, resolve);
        });
    }

    private closeBufferDialog() {
        this.setState({showBuffer: false, validBuffer: true});
        this.bufferFeatures = null;
        this.props.updateAoiInfo({...this.props.aoiInfo, buffer: 0});
        clearDraw(this.bufferLayer);
    }

    private handleBufferChange(value: string) {
        const buffer = Number(value);
        if (buffer <= 10000 && buffer >= 0) {
            this.props.updateAoiInfo({...this.props.aoiInfo, buffer});
            const {geojson} = this.props.aoiInfo;
            if (Object.keys(geojson).length === 0) {
                return false;
            }
            const reader = new GeoJSONFormat();
            const bufferedFeatureCollection = bufferGeojson(geojson, buffer, true);
            this.bufferFeatures = {...bufferedFeatureCollection};
            const newFeatures = reader.readFeatures(bufferedFeatureCollection, {
                dataProjection: 'EPSG:4326',
                featureProjection: 'EPSG:4326',
            });
            clearDraw(this.bufferLayer);
            if (buffer !== 0 && newFeatures.length === 0) {
                return false;
            }
            this.bufferLayer.getSource().addFeatures(newFeatures);
            return true;
        }
        return this.state.validBuffer;
    }

    private openResetDialog() {
        this.setState({showReset: true});
    }

    private closeResetDialog() {
        this.setState({showReset: false});
    }

    private resetAoi() {
        const {originalGeojson} = this.props.aoiInfo;

        const reader = new GeoJSONFormat();
        const newFeatures = reader.readFeatures(originalGeojson, {
            dataProjection: 'EPSG:4326',
            featureProjection: 'EPSG:4326',
        });
        clearDraw(this.drawLayer);
        this.drawLayer.getSource().addFeatures(newFeatures);
        this.props.updateAoiInfo({
            ...this.props.aoiInfo,
            geojson: originalGeojson,
            buffer: 0,
        });
        this.setState({showReset: false});
        if (this.shouldEnableNext(originalGeojson)) {
            this.props.setNextEnabled();
        } else {
            this.props.setNextDisabled();
        }
    }

    private shouldEnableNext(geojson: GeoJSON.FeatureCollection) {
        const area = allHaveArea(geojson);
        const {max} = this.props.limits;
        if (!max || !area) {
            return area;
        }
        return getSqKm(geojson) <= max;
    }

    private joyrideAddSteps(steps: Step[]) {
        let newSteps = steps;

        if (!Array.isArray(newSteps)) {
            newSteps = [newSteps];
        }

        if (!newSteps.length) {
            return;
        }

        this.setState((currentState: State) => {
            const nextState = {...currentState};
            nextState.steps = nextState.steps.concat(newSteps);
            return nextState;
        });
    }

    async callback(data: any) {
        const {
            action,
            index,
            type,
            step,
        } = data;

        if (this.bounceBack) {
            // if "bounceBack" that means this callback is being fired as
            // part of an attempt to re-render a step and we want to immediately go forward again.
            // ** See the very long comment at end of function for more details **
            this.bounceBack = false;
            this.setState({stepIndex: index + 1});
            return;
        }

        if (!action) {
            return;
        }

        if (action === 'close' || action === 'skip' || type === 'finished') {
            if (this.state.fakeData === true) {
                // if we loaded fake data we need to clean it all up
                this.handleCancel();
                this.props.clearExportInfo();
                this.setAllButtonsDefault();
                if (this.state.showBuffer) {
                    this.setState({showBuffer: false});
                }
                this.handleResetMap();
                this.setState({fakeData: false});
            }

            this.setState({isRunning: false, stepIndex: 0});
            this.props.onWalkthroughReset();
            this.joyride.reset(true);
        } else {
            if (index === 2 && type === 'step:before') {
                //  if there is no aoi we load some fake data
                if (this.props.aoiInfo.description === null) {
                    this.drawFakeBbox();
                    this.setState({fakeData: true});
                } else { // otherwise just zoom to whats already there
                    this.handleZoomToSelection();
                }
            }
            // if the buffer dialog is open we need to close it so its not hiding the AOI info
            if (step.selector === '.qa-AoiInfobar-body' && type === 'tooltip:before' && this.state.showBuffer) {
                this.closeBufferDialog();
            }
            // if we are done highlighting the buffer dialog we need to close it again
            if (step.selector === '.qa-BufferDialog-main' && type === 'step:after') {
                this.closeBufferDialog();
            }
            // if step:after or error we will want to advance to the next step
            if (type === 'step:after' || type === 'error:target_not_found') {
                if (type === 'error:target_not_found' && step.selector === '.qa-BufferDialog-main') {
                    // Okay, we can probably all agree that this is a very janky solution, but it
                    // was the best fix I could come up with of given the serious limitations of react-joyride at this time (v1.11.4).
                    // We cannot open the buffer dialog prior to the buffer step because it will be too soon
                    // and cover the AOI Infobar while that is being highlighted.
                    // We also cannot open the buffer dialog in the buffer step because the "before:step" type happens
                    // at the same time that react-joyride checks if an element exists.
                    // The solution here is to accept that the buffer will not be open before react-joyride checks for its existance.
                    // With that in mind we can check for the not_found error related to the buffer dialog.
                    // When that error happens we open and wait for the dialog
                    // then do a weird back and forth to get the tour to re-render the buffer step.

                    // this lets the callback know that the nextime it is call it needs to simple go forward to the next step and exit
                    this.bounceBack = true;
                    // open the buffer dialog and wait for it to complete
                    await this.openBufferDialog();
                    // once the dialog is open we go back to the previous step which will then forward to this step again,
                    // causing the tour step to render correctly this time
                    this.setState({stepIndex: index - 1});
                } else {
                    // If we are not accounting for the stupid buffer issue, just go the the proper step index
                    this.setState({stepIndex: index + (action === 'back' ? -1 : 1)});
                }
            }
        }
    }

    private drawFakeBbox() {
        //  generate fake coordinates and have the map zoom to them.
        clearDraw(this.drawLayer);
        const coords = [
            [
                [55.25307655334473, 25.256418028713934],
                [55.32946586608887, 25.256418028713934],
                [55.32946586608887, 25.296621588996263],
                [55.25307655334473, 25.296621588996263],
                [55.25307655334473, 25.256418028713934],
            ],
        ];
        const polygon = new Polygon(coords);
        const feature = new Feature({
            geometry: polygon,
        });
        const geojson = createGeoJSON(polygon) as GeoJSON.FeatureCollection;
        this.drawLayer.getSource().addFeature(feature);
        this.props.updateAoiInfo({
            ...this.props.aoiInfo,
            geojson,
            originalGeojson: geojson,
            geomType: 'Polygon',
            title: 'Custom Polygon',
            description: 'Box',
            selectionType: 'box',
        });
        this.props.setNextEnabled();
        this.setButtonSelected('box');
        zoomToFeature(feature, this.map);
    }

    render() {
        const {theme} = this.props;
        const {steps, isRunning} = this.state;

        const mapStyle = {
            left: undefined,
            right: '0px',
            backgroundImage: `url(${theme.eventkit.images.topo_light})`,
        };

        if (this.props.drawer === 'open' && isWidthUp('xl', this.props.width)) {
            mapStyle.left = '200px';
        } else {
            mapStyle.left = '0px';
        }

        let aoi = this.props.aoiInfo.geojson;
        if (this.state.showBuffer && this.bufferFeatures) {
            aoi = this.bufferFeatures;
        }

        return (
            <div>
                <Joyride
                    callback={this.callback}
                    ref={(instance) => {
                        this.joyride = instance;
                    }}
                    steps={steps}
                    stepIndex={this.state.stepIndex}
                    autoStart
                    type="continuous"
                    showSkipButton
                    showStepsProgress
                    locale={{
                        back: (<span>Back</span>) as any,
                        close: (<span>Close</span>) as any,
                        last: (<span>Done</span>) as any,
                        next: (<span>Next</span>) as any,
                        skip: (<span>Skip</span>) as any,
                    }}
                    run={isRunning}
                />
                <div id="map" className={css.map} style={mapStyle}>
                    <AoiInfobar
                        aoiInfo={this.props.aoiInfo}
                        showRevert={!!this.props.aoiInfo.buffer}
                        onRevertClick={this.openResetDialog}
                        clickZoomToSelection={this.handleZoomToSelection}
                        handleBufferClick={this.openBufferDialog}
                        limits={this.props.limits}
                    />
                    <SearchAOIToolbar
                        handleSearch={this.checkForSearchUpdate}
                        handleCancel={this.handleCancel}
                        geocode={this.props.geocode}
                        toolbarIcons={this.state.toolbarIcons}
                        getGeocode={this.props.getGeocode}
                        setAllButtonsDefault={this.setAllButtonsDefault}
                        setSearchAOIButtonSelected={() => {
                            this.setButtonSelected('search');
                        }}
                    />
                    <DrawAOIToolbar
                        toolbarIcons={this.state.toolbarIcons}
                        updateMode={this.updateMode}
                        handleCancel={this.handleCancel}
                        setMapView={this.setMapView}
                        setAllButtonsDefault={this.setAllButtonsDefault}
                        setBoxButtonSelected={() => {
                            this.setButtonSelected('box');
                        }}
                        setFreeButtonSelected={() => {
                            this.setButtonSelected('free');
                        }}
                        setMapViewButtonSelected={() => {
                            this.setButtonSelected('mapView');
                        }}
                        setImportButtonSelected={() => {
                            this.setButtonSelected('import');
                        }}
                        setImportModalState={this.toggleImportModal}
                    />
                    <ZoomLevelLabel
                        zoomLevel={this.state.zoomLevel}
                    />
                    <BufferDialog
                        show={this.state.showBuffer}
                        aoi={aoi}
                        limits={this.props.limits}
                        value={this.props.aoiInfo.buffer}
                        valid={this.state.validBuffer}
                        handleBufferClick={this.handleBufferClick}
                        handleBufferChange={this.bufferFunction}
                        closeBufferDialog={this.closeBufferDialog}
                    />
                    <RevertDialog
                        show={this.state.showReset}
                        onRevertClick={this.resetAoi}
                        onRevertClose={this.closeResetDialog}
                        aoiInfo={this.props.aoiInfo}
                    />
                    <InvalidDrawWarning
                        show={this.state.showInvalidDrawWarning}
                    />
                    <DropZone
                        importGeom={this.props.importGeom}
                        showImportModal={this.state.showImportModal}
                        setAllButtonsDefault={this.setAllButtonsDefault}
                        setImportModalState={this.toggleImportModal}
                        processGeoJSONFile={this.props.processGeoJSONFile}
                        resetGeoJSONFile={this.props.resetGeoJSONFile}
                    />
                </div>
            </div>
        );
    }
}

function mapStateToProps(state) {
    return {
        aoiInfo: state.aoiInfo,
        importGeom: state.importGeom,
        drawer: state.drawer,
        geocode: state.geocode,
    };
}

function mapDispatchToProps(dispatch) {
    return {
        updateAoiInfo: (aoiInfo) => {
            dispatch(updateAoiInfo(aoiInfo));
        },
        clearAoiInfo: () => {
            dispatch(clearAoiInfo());
        },
        setNextDisabled: () => {
            dispatch(stepperNextDisabled());
        },
        setNextEnabled: () => {
            dispatch(stepperNextEnabled());
        },
        getGeocode: (query) => {
            dispatch(getGeocode(query));
        },
        processGeoJSONFile: (file) => {
            dispatch(processGeoJSONFile(file));
        },
        resetGeoJSONFile: () => {
            dispatch(resetGeoJSONFile());
        },
        clearExportInfo: () => {
            dispatch(clearExportInfo());
        },
    };
}

export default withWidth()(withTheme()(connect(mapStateToProps, mapDispatchToProps)(ExportAOI)));<|MERGE_RESOLUTION|>--- conflicted
+++ resolved
@@ -45,26 +45,15 @@
     isGeoJSONValid, createGeoJSON, clearDraw,
     MODE_DRAW_BBOX, MODE_NORMAL, MODE_DRAW_FREE, zoomToFeature, unwrapCoordinates,
     isViewOutsideValidExtent, goToValidExtent, isBox, isVertex, bufferGeojson, allHaveArea,
-<<<<<<< HEAD
-    getDominantGeometry
+    getDominantGeometry, getResolutions
 } from '../../utils/mapUtils';
-=======
-    getDominantGeometry, getResolutions } from '../../utils/mapUtils';
->>>>>>> faf2e3fb
 
 import {getSqKm} from '../../utils/generic';
 import ZoomLevelLabel from '../MapTools/ZoomLevelLabel';
 import globe from '../../../images/globe-americas.svg';
-<<<<<<< HEAD
 import {joyride} from '../../joyride.config';
 import {Breakpoint} from '@material-ui/core/styles/createBreakpoints';
-import Tabs from "@material-ui/core/Tabs";
-import Tab from "@material-ui/core/Tab";
-=======
-import { joyride } from '../../joyride.config';
-import { Breakpoint } from '@material-ui/core/styles/createBreakpoints';
 import TileGrid from "ol/tilegrid/tilegrid";
->>>>>>> faf2e3fb
 
 export const WGS84 = 'EPSG:4326';
 export const WEB_MERCATOR = 'EPSG:3857';
@@ -516,22 +505,26 @@
         img.alt = 'globe';
         img.height = 16;
         img.width = 16;
-<<<<<<< HEAD
+
+        const zoomLevels = 20;
+        const resolutions = getResolutions(zoomLevels, null);
+        const tileGrid = new TileGrid({
+            extent: [-180, -90, 180, 90],
+            resolutions,
+        });
         // Order matters here
+        // Above comment assumed to refer to the order of the parameters to XYZ()
+        // Comment moved with code, originally offered no further explanation.
         this.baseLayer = new Tile({
             source: new XYZ({
+                projection: 'EPSG:4326',
                 url: (!!this.props.baseMapUrl) ? this.props.baseMapUrl : this.context.config.BASEMAP_URL,
                 wrapX: true,
                 attributions: this.context.config.BASEMAP_COPYRIGHT,
+                tileGrid,
             }),
-=======
-        const zoomLevels = 20;
-        const resolutions = getResolutions(zoomLevels, null);
-        let tileGrid = new TileGrid({
-            extent: [-180, -90, 180, 90],
-            resolutions: resolutions
->>>>>>> faf2e3fb
-        });
+        });
+
         this.map = new Map({
             controls: [
                 new ScaleLine({
@@ -559,20 +552,7 @@
                 pinchRotate: false,
             }),
             layers: [
-<<<<<<< HEAD
                 this.baseLayer,
-=======
-                // Order matters here
-                new Tile({
-                    source: new XYZ({
-                        projection: 'EPSG:4326',
-                        url: this.context.config.BASEMAP_URL,
-                        wrapX: true,
-                        attributions: this.context.config.BASEMAP_COPYRIGHT,
-                        tileGrid: tileGrid
-                    }),
-                }),
->>>>>>> faf2e3fb
             ],
             target: 'map',
             view: new View({
