--- conflicted
+++ resolved
@@ -72,10 +72,7 @@
         borderBottomLeftRadius: '5px',
         borderBottomRightRadius: '0px',
         height: 'auto',
-<<<<<<< HEAD
-=======
         marginTop: '17px',
->>>>>>> 47d4e3f3
         backgroundColor: theme.eventkit.colors.secondary,
         boxShadow: '0px 3px 15px rgba(0, 0, 0, 0.2) ',
     },
