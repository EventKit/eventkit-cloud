import React, { Component, PropTypes } from 'react';
import { connect } from 'react-redux';
import axios from 'axios';
import debounce from 'lodash/debounce';

import Map from 'ol/map';
import View from 'ol/view';
import proj from 'ol/proj';
import extent from 'ol/extent';
import VectorSource from 'ol/source/vector';
import GeoJSON from 'ol/format/geojson';
import Feature from 'ol/feature';
import Point from 'ol/geom/point';
import Polygon from 'ol/geom/polygon';
import Style from 'ol/style/style';
import Fill from 'ol/style/fill';
import Stroke from 'ol/style/stroke';
import Circle from 'ol/style/circle';
import ScaleLine from 'ol/control/scaleline';
import Attribution from 'ol/control/attribution';
import Zoom from 'ol/control/zoom';
import ZoomToExtent from 'ol/control/zoomtoextent';
import interaction from 'ol/interaction';
import Pointer from 'ol/interaction/pointer';
import Tile from 'ol/layer/tile';
import XYZ from 'ol/source/xyz';

import css from '../../styles/ol3map.css';
import AoiInfobar from './AoiInfobar';
import SearchAOIToolbar from '../MapTools/SearchAOIToolbar';
import DrawAOIToolbar from '../MapTools/DrawAOIToolbar';
import InvalidDrawWarning from '../MapTools/InvalidDrawWarning';
import DropZone from '../MapTools/DropZone';
import BufferDialog from './BufferDialog';
import RevertDialog from './RevertDialog';
import { updateAoiInfo, clearAoiInfo, stepperNextDisabled, stepperNextEnabled } from '../../actions/exportsActions';
import { getGeocode } from '../../actions/searchToolbarActions';
import { processGeoJSONFile, resetGeoJSONFile } from '../../actions/mapToolActions';
import { generateDrawLayer, generateDrawBoxInteraction, generateDrawFreeInteraction,
    serialize, isGeoJSONValid, createGeoJSON, clearDraw,
<<<<<<< HEAD
    MODE_DRAW_BBOX, MODE_NORMAL, MODE_DRAW_FREE, zoomToGeometry, unwrapCoordinates,
    isViewOutsideValidExtent, goToValidExtent, isBox, isVertex, convertGeoJSONtoJSTS, jstsGeomToOlGeom} from '../../utils/mapUtils';
import Joyride from 'react-joyride';
=======
    MODE_DRAW_BBOX, MODE_NORMAL, MODE_DRAW_FREE, zoomToFeature, unwrapCoordinates,
    isViewOutsideValidExtent, goToValidExtent, isBox, isVertex, bufferGeojson, hasArea,
    getDominantGeometry } from '../../utils/mapUtils';
>>>>>>> 405f3049

export const WGS84 = 'EPSG:4326';
export const WEB_MERCATOR = 'EPSG:3857';

export class ExportAOI extends Component {
    constructor(props) {
        super(props);
        this.setButtonSelected = this.setButtonSelected.bind(this);
        this.setAllButtonsDefault = this.setAllButtonsDefault.bind(this);
        this.toggleImportModal = this.toggleImportModal.bind(this);
        this.showInvalidDrawWarning = this.showInvalidDrawWarning.bind(this);
        this.handleDrawStart = this.handleDrawStart.bind(this);
        this.handleDrawEnd = this.handleDrawEnd.bind(this);
        this.handleCancel = this.handleCancel.bind(this);
        this.handleResetMap = this.handleResetMap.bind(this);
        this.handleSearch = this.handleSearch.bind(this);
        this.checkForSearchUpdate = this.checkForSearchUpdate.bind(this);
        this.setMapView = this.setMapView.bind(this);
        this.handleGeoJSONUpload = this.handleGeoJSONUpload.bind(this);
        this.updateMode = this.updateMode.bind(this);
        this.handleZoomToSelection = this.handleZoomToSelection.bind(this);
        this.callback = this.callback.bind(this);
        this.doesMapHaveFeatures = this.doesMapHaveFeatures.bind(this);
        this.bufferMapFeature = this.bufferMapFeature.bind(this);
        this.downEvent = this.downEvent.bind(this);
        this.moveEvent = this.moveEvent.bind(this);
        this.dragEvent = this.dragEvent.bind(this);
        this.upEvent = this.upEvent.bind(this);
        this.onBufferClick = this.onBufferClick.bind(this);
        this.openBufferDialog = this.openBufferDialog.bind(this);
        this.closeBufferDialog = this.closeBufferDialog.bind(this);
        this.handleBufferChange = this.handleBufferChange.bind(this);
        this.closeResetDialog = this.closeResetDialog.bind(this);
        this.openResetDialog = this.openResetDialog.bind(this);
        this.resetAoi = this.resetAoi.bind(this);
        this.state = {
            toolbarIcons: {
                box: 'DEFAULT',
                free: 'DEFAULT',
                mapView: 'DEFAULT',
                import: 'DEFAULT',
                search: 'DEFAULT',
            },
            showImportModal: false,
            showInvalidDrawWarning: false,
            showBuffer: false,
            validBuffer: true,
            mode: MODE_NORMAL,
<<<<<<< HEAD
            steps: [],
            isRunning: false,
            fakeData: false,
=======
            showReset: false,
>>>>>>> 405f3049
        };
    }

    componentDidMount() {
        // set up debounce functions for user text input
        this.bufferFunction = debounce((e, val) => {
            const valid = this.handleBufferChange(e, val);
            if (valid !== this.state.valid) {
                this.setState({ validBuffer: valid });
            }
        }, 50);

        this.initializeOpenLayers();
        if (Object.keys(this.props.aoiInfo.geojson).length !== 0) {
            const reader = new GeoJSON();
            const features = reader.readFeatures(this.props.aoiInfo.geojson, {
                dataProjection: WGS84,
                featureProjection: WEB_MERCATOR,
            });
            this.drawLayer.getSource().addFeatures(features);
            this.map.getView().fit(this.drawLayer.getSource().getExtent());
            if (hasArea(this.props.aoiInfo.geojson)) {
                this.props.setNextEnabled();
            }
            this.setButtonSelected(this.props.aoiInfo.selectionType);
        }

        const tooltipStyle = {
            backgroundColor: 'white',
            borderRadius: '0',
            color: 'black',
            mainColor: '#ff4456',
            textAlign: 'left',
            header: {
                textAlign: 'left',
                fontSize: '20px',
                borderColor: '#4598bf'
            },
            main: {
                paddingTop: '20px',
                paddingBottom: '20px',
            },
            button: {
                color: 'white',
                backgroundColor: '#4598bf'
            },
            skip: {
                color: '#8b9396'
            },
            back: {
                color: '#8b9396'
            },
            hole: {
                backgroundColor: 'rgba(226,226,226, 0.2)',
            }
        }

        const steps = [
            {
                title: 'Search for location',
                text: 'Type in location name to set area of interest.',
                selector: '.bootstrap-typeahead-input',
                position: 'bottom',
                style: tooltipStyle,
            },
            {
                title: 'Select location',
                text: 'Use tools to draw box or freehand boundaries.  <br> Set the viewport by clicking current view.  <br>To upload a GeoJson file, use the file import option.',
                selector: '.qa-DrawAOIToolbar-div',
                position: 'left',
                style: tooltipStyle,
            },
            {
                title: 'Cancel Selection',
                text: 'Cancel or clear selection by clicking the "X".',
                selector: '.qa-DrawBoxButton-button',
                position: 'left',
                style: tooltipStyle,
            },
            {
                title: 'Go to next step',
                text: 'Once the area of interest is set, move to the next step in the create process by clicking the green arrow button.',
                selector: '.qa-BreadcrumbStepper-FloatingActionButton-case0',
                position: 'left',
                style: tooltipStyle,
            }
        ];

        this.joyrideAddSteps(steps);
    }

    componentWillReceiveProps(nextProps) {
        if (nextProps.importGeom.processed && !this.props.importGeom.processed) {
            this.handleGeoJSONUpload(nextProps.importGeom);
        }

        if(nextProps.walkthroughClicked == true && this.state.isRunning == false)
        {
            this.refs.joyride.reset(true);
            this.setState({isRunning: true});
        }
    }

    componentDidUpdate() {
        this.map.updateSize();
    }

    setButtonSelected(iconName) {
        const icons = { ...this.state.toolbarIcons };
        Object.keys(icons).forEach((key) => {
            if (key === iconName) {
                icons[key] = 'SELECTED';
            } else {
                icons[key] = 'INACTIVE';
            }
        });
        this.setState({ toolbarIcons: icons });
    }

    setAllButtonsDefault() {
        const icons = { ...this.state.toolbarIcons };
        Object.keys(icons).forEach((key) => {
            icons[key] = 'DEFAULT';
        });
        this.setState({ toolbarIcons: icons });
    }

    toggleImportModal(show) {
        if (show != undefined) {
            this.setState({ showImportModal: show });
        }
        else {
            this.setState({ showImportModal: !this.state.showImportModal });
        }
    }

    showInvalidDrawWarning(show) {
        if (show !== undefined) {
            this.setState({ showInvalidDrawWarning: show });
        } else {
            this.setState({ showInvalidDrawWarning: !this.state.showInvalidDrawWarning });
        }
    }

    handleCancel() {
        this.showInvalidDrawWarning(false);
        if (this.state.mode !== MODE_NORMAL) {
            this.updateMode(MODE_NORMAL);
        }
        clearDraw(this.drawLayer);
        this.props.clearAoiInfo();
        this.props.setNextDisabled();
    }

    handleResetMap() {
        const worldExtent = proj.transformExtent([-180, -90, 180, 90], WGS84, WEB_MERCATOR);
        this.map.getView().fit(worldExtent, this.map.getSize());
    }

    checkForSearchUpdate(result) {
        if (result.geometry.type === 'Point' && !(result.bbox || result.properties.bbox)) {
            return axios.get('/geocode', {
                params: {
                    result,
                },
            }).then(response => (
                this.handleSearch(response.data)
            )).catch((error) => {
                console.log(error.message);
                return this.handleSearch(result);
            });
        }
        return this.handleSearch(result);
    }

    handleSearch(result) {
        clearDraw(this.drawLayer);
        this.showInvalidDrawWarning(false);
        const searchFeature = (new GeoJSON()).readFeature(result);
        searchFeature.getGeometry().transform(WGS84, WEB_MERCATOR);
        this.drawLayer.getSource().addFeature(searchFeature);
        const geojson = {
            type: 'FeatureCollection',
            features: [
                result,
            ],
        };
        let description = '';
        description += (result.country || '');
        description += (result.province ? `, ${result.province}` : '');
        description += (result.region ? `, ${result.region}` : '');
        this.props.updateAoiInfo({
            ...this.props.aoiInfo,
            geojson,
            originalGeojson: geojson,
            geomType: result.geometry.type,
            title: result.name,
            description,
            selectionType: 'search',
        });
        zoomToFeature(searchFeature, this.map);
        if (searchFeature.getGeometry().getType() === 'Polygon' || searchFeature.getGeometry().getType() === 'MultiPolygon') {
            this.props.setNextEnabled();
        }
        return true;
    }

    handleGeoJSONUpload(importGeom) {
        const { featureCollection, filename } = importGeom;
        clearDraw(this.drawLayer);
        const reader = new GeoJSON();
        const features = reader.readFeatures(featureCollection, {
            dataProjection: WGS84,
            featureProjection: WEB_MERCATOR,
        });
        this.drawLayer.getSource().addFeatures(features);
        this.map.getView().fit(this.drawLayer.getSource().getExtent());
        const geomType = getDominantGeometry(featureCollection);
        this.props.updateAoiInfo({
            ...this.props.aoiInfo,
            geojson: featureCollection,
            originalGeojson: featureCollection,
            geomType,
            title: filename,
            description: geomType,
            selectionType: 'import',
        });
        if (hasArea(featureCollection)) {
            this.props.setNextEnabled();
        }
    }

    setMapView() {
        clearDraw(this.drawLayer);
        const extent = this.map.getView().calculateExtent(this.map.getSize());
        const geom = new Polygon.fromExtent(extent);
        const coords = geom.getCoordinates();
        const unwrappedCoords = unwrapCoordinates(coords, this.map.getView().getProjection());
        geom.setCoordinates(unwrappedCoords);
        const geojson = createGeoJSON(geom);
        const bboxFeature = new Feature({
            geometry: geom,
        });
        const bbox = serialize(extent);
        this.drawLayer.getSource().addFeature(bboxFeature);
        this.props.updateAoiInfo({
            ...this.props.aoiInfo,
            geojson,
            originalGeojson: geojson,
            geomType: 'Polygon',
            title: 'Custom Polygon',
            description: 'Map View',
            selectionType: 'mapView',
        });
        this.props.setNextEnabled();
    }

    updateMode(mode) {
        // make sure interactions are deactivated
        this.drawBoxInteraction.setActive(false);
        this.drawFreeInteraction.setActive(false);
        if (isViewOutsideValidExtent(this.map.getView())) {
            // Even though we can 'wrap' the draw layer and 'unwrap' the draw coordinates
            // when needed, the draw interaction breaks if you wrap too many time, so to 
            // avoid that issue we go back to the valid extent but maintain the same view
            goToValidExtent(this.map.getView());
        }
        // if box or draw activate the respective interaction
        if (mode === MODE_DRAW_BBOX) {
            this.drawBoxInteraction.setActive(true);
        } else if (mode === MODE_DRAW_FREE) {
            this.drawFreeInteraction.setActive(true);
        }
        // update the state
        this.setState({ mode });
    }

    handleDrawEnd(event) {
        // get the drawn bounding box
        const geometry = event.feature.getGeometry();
        const coords = geometry.getCoordinates();
        const unwrappedCoords = unwrapCoordinates(coords, this.map.getView().getProjection());
        geometry.setCoordinates(unwrappedCoords);
        const geojson = createGeoJSON(geometry);
        // Since this is a controlled draw we make the assumption
        // that there is only one feature in the collection
        const { bbox } = geojson.features[0];
        // make sure the user didnt create a polygon with no area
        if (bbox[0] !== bbox[2] && bbox[1] !== bbox[3]) {
            if (this.state.mode === MODE_DRAW_FREE) {
                const drawFeature = new Feature({ geometry });
                this.drawLayer.getSource().addFeature(drawFeature);
                if (isGeoJSONValid(geojson)) {
                    this.props.updateAoiInfo({
                        ...this.props.aoiInfo,
                        geojson,
                        originalGeojson: geojson,
                        geomType: 'Polygon',
                        title: 'Custom Polygon',
                        description: 'Draw',
                        selectionType: 'free',
                    });
                    this.props.setNextEnabled();
                } else {
                    this.showInvalidDrawWarning(true);
                }
            } else if (this.state.mode === MODE_DRAW_BBOX) {
                this.props.updateAoiInfo({
                    ...this.props.aoiInfo,
                    geojson,
                    originalGeojson: geojson,
                    geomType: 'Polygon',
                    title: 'Custom Polygon',
                    description: 'Box',
                    selectionType: 'box',
                });
                this.props.setNextEnabled();
            }
            // exit drawing mode
            this.updateMode(MODE_NORMAL);
        }
    }

    handleDrawStart() {
        clearDraw(this.drawLayer);
    }

    initializeOpenLayers() {
        const scaleStyle = {
            background: 'white',
        };

        this.drawLayer = generateDrawLayer();
        this.markerLayer = generateDrawLayer();
        this.bufferLayer = generateDrawLayer();

        this.markerLayer.setStyle(new Style({
            image: new Circle({
                fill: new Fill({ color: 'rgba(255,255,255,0.4)' }),
                stroke: new Stroke({ color: '#ce4427', width: 1.25 }),
                radius: 5,
            }),
            fill: new Fill({ color: 'rgba(255,255,255,0.4)' }),
            stroke: new Stroke({ color: '#3399CC', width: 1.25 }),
        }));
        this.bufferLayer.setStyle(new Style({
            stroke: new Stroke({
                color: '#4598bf',
                width: 3,
            }),
        }));

        this.drawBoxInteraction = generateDrawBoxInteraction(this.drawLayer);
        this.drawBoxInteraction.on('drawstart', this.handleDrawStart);
        this.drawBoxInteraction.on('drawend', this.handleDrawEnd);

        this.drawFreeInteraction = generateDrawFreeInteraction(this.drawLayer);
        this.drawFreeInteraction.on('drawstart', this.handleDrawStart);
        this.drawFreeInteraction.on('drawend', this.handleDrawEnd);

        const icon = document.createElement('i');
        icon.className = 'fa fa-globe';
        this.map = new Map({
            controls: [
                new ScaleLine({
                    className: css.olScaleLine,
                }),
                new Attribution({
                    className: ['ol-attribution', css['ol-attribution']].join(' '),
                    collapsible: false,
                    collapsed: false,
                }),
                new Zoom({
                    className: css.olZoom,
                }),
                new ZoomToExtent({
                    className: css.olZoomToExtent,
                    label: icon,
                    extent: [
                        -14251567.50789682,
                        -10584983.780136958,
                        14251787.50789682,
                        10584983.780136958,
                    ],
                }),
            ],
            interactions: interaction.defaults({
                keyboard: false,
                altShiftDragRotate: false,
                pinchRotate: false,
            }),
            layers: [
                // Order matters here
                new Tile({
                    source: new XYZ({
                        url: this.context.config.BASEMAP_URL,
                        wrapX: true,
                        attributions: this.context.config.BASEMAP_COPYRIGHT,
                    }),
                }),
            ],
            target: 'map',
            view: new View({
                projection: 'EPSG:3857',
                center: [110, 0],
                zoom: 2.5,
                minZoom: 2.5,
                maxZoom: 22,
            }),
        });

        this.pointer = new Pointer({
            handleDownEvent: this.downEvent,
            handleDragEvent: this.dragEvent,
            handleMoveEvent: this.moveEvent,
            handleUpEvent: this.upEvent,
        });

        this.map.addInteraction(this.pointer);
        this.map.addInteraction(this.drawBoxInteraction);
        this.map.addInteraction(this.drawFreeInteraction);
        this.map.addLayer(this.drawLayer);
        this.map.addLayer(this.markerLayer);
        this.map.addLayer(this.bufferLayer);
    }

    upEvent() {
        const upFeature = this.feature;
        if (upFeature) {
            const geom = upFeature.getGeometry();
            const coords = geom.getCoordinates();
            const unwrappedCoords = unwrapCoordinates(coords, this.map.getView().getProjection());
            geom.setCoordinates(unwrappedCoords);
            const geojson = new GeoJSON().writeFeaturesObject(this.drawLayer.getSource().getFeatures(), {
                dataProjection: WGS84,
                featureProjection: WEB_MERCATOR,
            });
            if (isGeoJSONValid(geojson)) {
                this.props.updateAoiInfo({
                    ...this.props.aoiInfo,
                    geojson,
                });
                this.showInvalidDrawWarning(false);
                this.props.setNextEnabled();
            } else {
                this.props.setNextDisabled();
                this.showInvalidDrawWarning(true);
            }
        }
        this.coordinate = null;
        this.feature = null;
        return false;
    }

    dragEvent(evt) {
        const dragFeature = this.feature;
        let coords = dragFeature.getGeometry().getCoordinates()[0];
        // create new coordinates for the feature based on new drag coordinate
        if (isBox(dragFeature)) {
            coords = coords.map((coord) => {
                const newCoord = [...coord];
                if (coord[0] === this.coordinate[0]) {
                    newCoord[0] = evt.coordinate[0];
                }
                if (coord[1] === this.coordinate[1]) {
                    newCoord[1] = evt.coordinate[1];
                }
                return newCoord;
            });
        } else {
            coords = coords.map((coord) => {
                let newCoord = [...coord];
                if (coord[0] === this.coordinate[0] && coord[1] === this.coordinate[1]) {
                    newCoord = [...evt.coordinate];
                }
                return newCoord;
            });
        }
        const bounds = extent.boundingExtent(coords);
        // do not update the feature if it would have no area
        if (bounds[0] === bounds[2] || bounds[1] === bounds[3]) {
            return false;
        }
        dragFeature.getGeometry().setCoordinates([coords]);
        clearDraw(this.markerLayer);
        this.markerLayer.getSource().addFeature(new Feature({
            geometry: new Point(evt.coordinate),
        }));
        this.coordinate = [...evt.coordinate];
        return true;
    }

    moveEvent(evt) {
        const { map } = evt;
        const { pixel } = evt;
        if (this.markerLayer.getSource().getFeatures().length > 0) {
            clearDraw(this.markerLayer);
        }
        const opts = { layerFilter: layer => (layer === this.drawLayer) };
        if (map.hasFeatureAtPixel(pixel, opts)) {
            const mapFeatures = map.getFeaturesAtPixel(pixel, opts);
            for (let i = 0; i < mapFeatures.length; i += 1) {
                const geomType = mapFeatures[i].getGeometry().getType();
                if (geomType === 'Polygon' || geomType === 'MultiPolygon') {
                    if (isViewOutsideValidExtent(this.map.getView())) {
                        goToValidExtent(this.map.getView());
                    }
                    const coords = isVertex(pixel, mapFeatures[i], 10, map);
                    if (coords) {
                        this.markerLayer.getSource().addFeature(new Feature({
                            geometry: new Point(coords),
                        }));
                        break;
                    }
                }
            }
        }
    }

    downEvent(evt) {
        const { map } = evt;
        const { pixel } = evt;
        const opts = { layerFilter: layer => (layer === this.drawLayer) };
        if (map.hasFeatureAtPixel(pixel, opts)) {
            const mapFeatures = map.getFeaturesAtPixel(pixel, opts);
            for (let i = 0; i < mapFeatures.length; i += 1) {
                const geomType = mapFeatures[i].getGeometry().getType();
                if (geomType === 'Polygon' || geomType === 'MultiPolygon') {
                    const vertex = isVertex(pixel, mapFeatures[i], 10, map);
                    if (vertex) {
                        this.feature = mapFeatures[i];
                        this.coordinate = vertex;
                        return true;
                    }
                }
            }
        }
        return false;
    }

    handleZoomToSelection() {
        const reader = new GeoJSON();
        const features = reader.readFeatures(this.props.aoiInfo.geojson, {
            dataProjection: 'EPSG:4326',
            featureProjection: 'EPSG:3857',
        });
        if (features.length === 1) {
            zoomToFeature(features[0], this.map);
        } else {
            const source = new VectorSource({
                features,
            });
            this.map.getView().fit(source.getExtent());
        }
    }

    bufferMapFeature() {
        const { bufferFeatures } = this;
        if (!bufferFeatures) {
            return false;
        }
        const reader = new GeoJSON();
        const newFeatures = reader.readFeatures(bufferFeatures, {
            dataProjection: 'EPSG:4326',
            featureProjection: 'EPSG:3857',
        });
        clearDraw(this.drawLayer);
        clearDraw(this.bufferLayer);
        this.drawLayer.getSource().addFeatures(newFeatures);
        this.props.updateAoiInfo({
            ...this.props.aoiInfo,
            geojson: bufferFeatures,
        });
        this.props.setNextEnabled();
        return true;
    }

    onBufferClick() {
        this.bufferMapFeature();
        this.setState({ showBuffer: false, validBuffer: true });
    }

    openBufferDialog() {
        this.setState({ showBuffer: true });
    }

    closeBufferDialog() {
        this.setState({ showBuffer: false, validBuffer: true });
        this.props.updateAoiInfo({ ...this.props.aoiInfo, buffer: 0 });
        clearDraw(this.bufferLayer);
    }

    handleBufferChange(e, newValue) {
        const buffer = Number(newValue);
        if (buffer <= 10000 && buffer >= 0) {
            // this.setState({ buffer });
            this.props.updateAoiInfo({ ...this.props.aoiInfo, buffer });
            const { geojson } = this.props.aoiInfo;
            if (Object.keys(geojson).length === 0) {
                return false;
            }
            const reader = new GeoJSON();
            const bufferedFeatureCollection = bufferGeojson(geojson, buffer, true);
            this.bufferFeatures = { ...bufferedFeatureCollection };
            const newFeatures = reader.readFeatures(bufferedFeatureCollection, {
                dataProjection: 'EPSG:4326',
                featureProjection: 'EPSG:3857',
            });
            clearDraw(this.bufferLayer);
            if (buffer !== 0 && newFeatures.length === 0) {
                return false;
            }
            this.bufferLayer.getSource().addFeatures(newFeatures);
            return true;
        }
        return this.state.validBuffer;
    }

    openResetDialog() {
        this.setState({ showReset: true });
    }

    closeResetDialog() {
        this.setState({ showReset: false });
    }

    resetAoi() {
        const { originalGeojson } = this.props.aoiInfo;

        const reader = new GeoJSON();
        const newFeatures = reader.readFeatures(originalGeojson, {
            dataProjection: 'EPSG:4326',
            featureProjection: 'EPSG:3857',
        });
        clearDraw(this.drawLayer);
        this.drawLayer.getSource().addFeatures(newFeatures);
        this.props.updateAoiInfo({
            ...this.props.aoiInfo,
            geojson: originalGeojson,
            buffer: 0,
        });
        this.setState({ showReset: false });
        if (!hasArea(originalGeojson)) {
            this.props.setNextDisabled();
        }
    }


    doesMapHaveFeatures() {
        return Object.keys(this.props.aoiInfo.geojson).length !== 0;
    }

    joyrideAddSteps(steps) {
        let newSteps = steps;

        if (!Array.isArray(newSteps)) {
            newSteps = [newSteps];
        }

        if (!newSteps.length) return;

        this.setState(currentState => {
            currentState.steps = currentState.steps.concat(newSteps);
            return currentState;
        });
    }

    callback(data) {
        this.setAllButtonsDefault();
        this.props.setNextDisabled();

        if(data.action === 'close' || data.action === 'skip' || data.type === 'finished'){
            if (this.state.fakeData === true){
                this.props.clearAoiInfo();
                this.handleResetMap();
            }
            else {
                this.setButtonSelected('box');
                this.props.setNextEnabled();
            }

            this.setState({ isRunning: false });
            this.props.onWalkthroughReset();
            this.refs.joyride.reset(true);
        }

        if(data.index === 2 && data.type === 'tooltip:before') {
            //make the map have a selection, make toolbar have the X
            this.setButtonSelected('box');
            if (this.props.aoiInfo.description === null) {
                this.drawFakeBbox();
                this.setState({fakeData : true});
            }
            else {
                this.handleZoomToSelection();
            }
        }

        if(data.index === 3 && data.type === 'tooltip:before') {
            //make the map have a selection, make toolbar have the X
            this.props.setNextEnabled();
        }
    }

    handleJoyride() {
        if(this.state.isRunning === true){
            this.refs.joyride.reset(true);
        }
        else {
            this.setState({isRunning: true})
        }
    }

    drawFakeBbox() {
        //generate fake coordinates and have the map zoom to them.
        clearDraw(this.drawLayer);
        const coords =[
            [
                [55.25307655334473, 25.256418028713934],
                [55.32946586608887, 25.256418028713934],
                [55.32946586608887, 25.296621588996263],
                [55.25307655334473, 25.296621588996263],
                [55.25307655334473, 25.256418028713934],
            ]
        ]
        const polygon = new Polygon(coords);
        polygon.transform('EPSG:4326', 'EPSG:3857');
        const feature = new Feature({
            geometry: polygon,
        });
        const geojson = createGeoJSON(polygon);
        this.drawLayer.getSource().addFeature(feature);
        this.props.updateAoiInfo(geojson, 'Polygon', 'Custom Polygon', 'Box', 'box');
        this.props.setNextEnabled();
        zoomToGeometry(polygon, this.map);
    }

    render() {
        const {steps, isRunning} = this.state;

        const mapStyle = {
            right: '0px',
        };

        if (this.props.drawer === 'open' && window.innerWidth >= 1200) {
            mapStyle.left = '200px';
        } else {
            mapStyle.left = '0px';
        }

        const showAlert = this.doesMapHaveFeatures() && !hasArea(this.props.aoiInfo.geojson);

        return (
            <div>
                <Joyride
                    callback={this.callback}
                    ref={'joyride'}
                    debug={false}
                    steps={steps}
                    autoStart={true}
                    type={'continuous'}
                    disableOverlay
                    showSkipButton={true}
                    showStepsProgress={true}
                    locale={{
                        back: (<span>Back</span>),
                        close: (<span>Close</span>),
                        last: (<span>Done</span>),
                        next: (<span>Next</span>),
                        skip: (<span>Skip</span>),
                    }}
                    run={isRunning}/>
                <div id="map" className={css.map} style={mapStyle} ref="olmap">
                    <AoiInfobar
                        aoiInfo={this.props.aoiInfo}
                        showAlert={showAlert}
                        showRevert={!!this.props.aoiInfo.buffer}
                        onRevertClick={this.openResetDialog}
                        clickZoomToSelection={this.handleZoomToSelection}
                        onBufferClick={this.openBufferDialog}
                    />
                    <SearchAOIToolbar
                        handleSearch={this.checkForSearchUpdate}
                        handleCancel={this.handleCancel}
                        geocode={this.props.geocode}
                        toolbarIcons={this.state.toolbarIcons}
                        getGeocode={this.props.getGeocode}
                        setAllButtonsDefault={this.setAllButtonsDefault}
                        setSearchAOIButtonSelected={() => { this.setButtonSelected('search'); }}
                    />
                    <DrawAOIToolbar
                        toolbarIcons={this.state.toolbarIcons}
                        updateMode={this.updateMode}
                        handleCancel={this.handleCancel}
                        setMapView={this.setMapView}
                        setAllButtonsDefault={this.setAllButtonsDefault}
                        setBoxButtonSelected={() => { this.setButtonSelected('box'); }}
                        setFreeButtonSelected={() => { this.setButtonSelected('free'); }}
                        setMapViewButtonSelected={() => { this.setButtonSelected('mapView'); }}
                        setImportButtonSelected={() => { this.setButtonSelected('import'); }}
                        setImportModalState={this.toggleImportModal}
                    />
                    <BufferDialog
                        show={this.state.showBuffer}
                        value={this.props.aoiInfo.buffer}
                        valid={this.state.validBuffer}
                        onBufferClick={this.onBufferClick}
                        handleBufferChange={this.bufferFunction}
                        closeBufferDialog={this.closeBufferDialog}
                    />
                    <RevertDialog
                        show={this.state.showReset}
                        onRevertClick={this.resetAoi}
                        onRevertClose={this.closeResetDialog}
                        aoiInfo={this.props.aoiInfo}
                    />
                    <InvalidDrawWarning
                        show={this.state.showInvalidDrawWarning}
                    />
                    <DropZone
                        importGeom={this.props.importGeom}
                        showImportModal={this.state.showImportModal}
                        setAllButtonsDefault={this.setAllButtonsDefault}
                        setImportModalState={this.toggleImportModal}
                        processGeoJSONFile={this.props.processGeoJSONFile}
                        resetGeoJSONFile={this.props.resetGeoJSONFile}
                    />
                </div>
            </div>
        );
    }
}

ExportAOI.contextTypes = {
    config: React.PropTypes.object
}

ExportAOI.propTypes = {
    aoiInfo: PropTypes.object,
    importGeom: PropTypes.object,
    drawer: PropTypes.string,
    geocode: PropTypes.object,
    updateAoiInfo: PropTypes.func,
    clearAoiInfo: PropTypes.func,
    setNextDisabled: PropTypes.func,
    setNextEnabled: PropTypes.func,
    getGeocode: PropTypes.func,
    processGeoJSONFile: PropTypes.func,
    resetGeoJSONFile: PropTypes.func,
    walkthroughClicked: React.PropTypes.bool,
    onWalkthroughReset: React.PropTypes.func,
}

function mapStateToProps(state) {
    return {
        aoiInfo: state.aoiInfo,
        importGeom: state.importGeom,
        drawer: state.drawer,
        geocode: state.geocode,
    };
}

function mapDispatchToProps(dispatch) {
    return {
        updateAoiInfo: (aoiInfo) => {
            dispatch(updateAoiInfo(aoiInfo));
        },
        clearAoiInfo: () => {
            dispatch(clearAoiInfo());
        },
        setNextDisabled: () => {
            dispatch(stepperNextDisabled());
        },
        setNextEnabled: () => {
            dispatch(stepperNextEnabled());
        },
        getGeocode: (query) => {
            dispatch(getGeocode(query));
        },
        processGeoJSONFile: (file) => {
            dispatch(processGeoJSONFile(file));
        },
        resetGeoJSONFile: () => {
            dispatch(resetGeoJSONFile());
        },
    };
}

export default connect(
    mapStateToProps,
    mapDispatchToProps,
)(ExportAOI);<|MERGE_RESOLUTION|>--- conflicted
+++ resolved
@@ -38,15 +38,10 @@
 import { processGeoJSONFile, resetGeoJSONFile } from '../../actions/mapToolActions';
 import { generateDrawLayer, generateDrawBoxInteraction, generateDrawFreeInteraction,
     serialize, isGeoJSONValid, createGeoJSON, clearDraw,
-<<<<<<< HEAD
-    MODE_DRAW_BBOX, MODE_NORMAL, MODE_DRAW_FREE, zoomToGeometry, unwrapCoordinates,
-    isViewOutsideValidExtent, goToValidExtent, isBox, isVertex, convertGeoJSONtoJSTS, jstsGeomToOlGeom} from '../../utils/mapUtils';
-import Joyride from 'react-joyride';
-=======
     MODE_DRAW_BBOX, MODE_NORMAL, MODE_DRAW_FREE, zoomToFeature, unwrapCoordinates,
     isViewOutsideValidExtent, goToValidExtent, isBox, isVertex, bufferGeojson, hasArea,
     getDominantGeometry } from '../../utils/mapUtils';
->>>>>>> 405f3049
+import Joyride from 'react-joyride';
 
 export const WGS84 = 'EPSG:4326';
 export const WEB_MERCATOR = 'EPSG:3857';
@@ -95,13 +90,10 @@
             showBuffer: false,
             validBuffer: true,
             mode: MODE_NORMAL,
-<<<<<<< HEAD
             steps: [],
             isRunning: false,
             fakeData: false,
-=======
             showReset: false,
->>>>>>> 405f3049
         };
     }
 
@@ -157,7 +149,7 @@
             hole: {
                 backgroundColor: 'rgba(226,226,226, 0.2)',
             }
-        }
+        };
 
         const steps = [
             {
@@ -751,6 +743,7 @@
 
 
     doesMapHaveFeatures() {
+        console.log(this.props.aoiInfo.geojson);
         return Object.keys(this.props.aoiInfo.geojson).length !== 0;
     }
 
@@ -834,9 +827,17 @@
         });
         const geojson = createGeoJSON(polygon);
         this.drawLayer.getSource().addFeature(feature);
-        this.props.updateAoiInfo(geojson, 'Polygon', 'Custom Polygon', 'Box', 'box');
+        this.props.updateAoiInfo({
+            ...this.props.aoiInfo,
+            geojson,
+            originalGeojson: geojson,
+            geomType: 'Polygon',
+            title: 'Custom Polygon',
+            description: 'Box',
+            selectionType: 'box',
+        });
         this.props.setNextEnabled();
-        zoomToGeometry(polygon, this.map);
+        zoomToFeature(feature, this.map)
     }
 
     render() {
