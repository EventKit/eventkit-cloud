import 'openlayers/dist/ol.css';
import React, {Component, PropTypes} from 'react';
import {connect} from 'react-redux';
import ol from 'openlayers';
import css from '../../styles/ol3map.css';
import {Toolbar, ToolbarGroup, ToolbarSeparator,ToolbarTitle} from 'material-ui/Toolbar';
import AoiInfobar from './AoiInfobar.js';
import SearchAOIToolbar from '../MapTools/SearchAOIToolbar.js';
import DrawAOIToolbar from '../MapTools/DrawAOIToolbar.js';
import InvalidDrawWarning from '../MapTools/InvalidDrawWarning.js';
import DropZone from '../MapTools/DropZone.js';
<<<<<<< HEAD
import {updateAoiInfo, clearAoiInfo, stepperNextDisabled, stepperNextEnabled} from '../../actions/exportsActions.js';
=======
import {updateMode, updateAoiInfo, clearAoiInfo, stepperNextDisabled, stepperNextEnabled} from '../../actions/exportsActions.js';
>>>>>>> 378f7a8d
import {getGeocode} from '../../actions/searchToolbarActions';
import {processGeoJSONFile, resetGeoJSONFile} from '../../actions/mapToolActions';
import GeoJSONReader from 'jsts/org/locationtech/jts/io/GeoJSONReader';
import {generateDrawLayer, generateDrawBoxInteraction, generateDrawFreeInteraction, 
    serialize, isGeoJSONValid, createGeoJSON, zoomToExtent, clearDraw,
    MODE_DRAW_BBOX, MODE_NORMAL, MODE_DRAW_FREE, zoomToGeometry} from '../../utils/mapUtils'

const WGS84 = 'EPSG:4326';
const WEB_MERCATOR = 'EPSG:3857';

export class ExportAOI extends Component {

    constructor(props) {
        super(props)
        this.setButtonSelected = this.setButtonSelected.bind(this);
        this.setAllButtonsDefault = this.setAllButtonsDefault.bind(this);
        this.toggleImportModal = this.toggleImportModal.bind(this);
        this.showInvalidDrawWarning = this.showInvalidDrawWarning.bind(this);
        this._handleDrawStart = this._handleDrawStart.bind(this);
        this._handleDrawEnd = this._handleDrawEnd.bind(this);
        this.handleCancel = this.handleCancel.bind(this);
        this.handleResetMap = this.handleResetMap.bind(this);
        this.handleSearch = this.handleSearch.bind(this);
        this.setMapView = this.setMapView.bind(this);
        this.handleGeoJSONUpload = this.handleGeoJSONUpload.bind(this);
<<<<<<< HEAD
        this.updateMode = this.updateMode.bind(this);
=======
>>>>>>> 378f7a8d
        this.state = {
            toolbarIcons: {
                box: "DEFAULT",
                free: "DEFAULT",
                mapView: "DEFAULT",
                import: "DEFAULT",
                search: "DEFAULT",
            },
            showImportModal: false,
            showInvalidDrawWarning: false,
<<<<<<< HEAD
            mode: MODE_NORMAL
=======
>>>>>>> 378f7a8d
        }
    }

    componentDidMount() {
        this._initializeOpenLayers();
        if(Object.keys(this.props.aoiInfo.geojson).length != 0) {
            const bbox = this.props.aoiInfo.geojson.features[0].bbox;
            const reader = new ol.format.GeoJSON();
            const feature = reader.readFeatures(this.props.aoiInfo.geojson, {
                dataProjection: WGS84,
                featureProjection: WEB_MERCATOR
            });
            this._drawLayer.getSource().addFeature(feature[0]);
            //zoomToGeometry(bbox);
            this._map.getView().fit(this._drawLayer.getSource().getExtent())
            this.props.setNextEnabled();
        }
    }

    componentDidUpdate() {
        this._map.updateSize();
    }

    componentWillReceiveProps(nextProps) {
        if(this.props.zoomToSelection.click != nextProps.zoomToSelection.click) {
            const ol3GeoJSON = new ol.format.GeoJSON();
            const geom = ol3GeoJSON.readGeometry(nextProps.aoiInfo.geojson.features[0].geometry, {
                dataProjection: 'EPSG:4326',
                featureProjection: 'EPSG:3857'
            });

            zoomToGeometry(geom, this._map);
        }
        // Check if the reset map button has been clicked
        if(this.props.resetMap.click != nextProps.resetMap.click) {
            this.handleResetMap();
        }
        if(nextProps.importGeom.processed && !this.props.importGeom.processed) {
            this.handleGeoJSONUpload(nextProps.importGeom.geom);
        }
    }

    setButtonSelected(iconName) {
        const icons = {...this.state.toolbarIcons};
<<<<<<< HEAD
        console.log('setting ', iconName, ' selected');
=======
>>>>>>> 378f7a8d
        Object.keys(icons).forEach((key) => {
            if (key == iconName) {
                icons[key] = 'SELECTED';
            }
            else {
                icons[key] = 'INACTIVE';
            }
        });
        this.setState({toolbarIcons: icons});
    }

    setAllButtonsDefault() {
        const icons = {...this.state.toolbarIcons};
        Object.keys(icons).forEach((key) => {
            icons[key] = 'DEFAULT';
        });
        this.setState({toolbarIcons: icons});
    }

    toggleImportModal(show) {
        if (show != undefined) {
            this.setState({showImportModal: show});
        }
        else {
            this.setState({showImportModal: !this.state.showImportModal});
<<<<<<< HEAD
=======
        }
    }

    showInvalidDrawWarning(show) {
        if (show != undefined) {
            this.setState({showInvalidDrawWarning: show});
        }
        else {
            this.setState({showInvalidDrawWarning: !this.state.showInvalidDrawWarning});
        }
    }

    handleCancel(sender) {
        this.showInvalidDrawWarning(false);
        if(this.props.mode != MODE_NORMAL) {
            this.props.updateMode(MODE_NORMAL);
>>>>>>> 378f7a8d
        }
    }

    showInvalidDrawWarning(show) {
        if (show != undefined) {
            this.setState({showInvalidDrawWarning: show});
        }
        else {
            this.setState({showInvalidDrawWarning: !this.state.showInvalidDrawWarning});
        }
    }

    handleCancel(sender) {
        this.showInvalidDrawWarning(false);
        if(this.state.mode != MODE_NORMAL) {
            this.updateMode(MODE_NORMAL);
        }
        clearDraw(this._drawLayer);
        this.props.clearAoiInfo();
        this.props.setNextDisabled();
    }

    handleResetMap() {
        let worldExtent = ol.proj.transformExtent([-180,-90,180,90], WGS84, WEB_MERCATOR)
        this._map.getView().fit(worldExtent, this._map.getSize());
    }

    handleSearch(result) {
<<<<<<< HEAD
        clearDraw(this._drawLayer);
=======
        this._clearDraw();
>>>>>>> 378f7a8d
        this.showInvalidDrawWarning(false);

        const feature = (new ol.format.GeoJSON()).readFeature(result);
        feature.getGeometry().transform(WGS84, WEB_MERCATOR);
        const geojson = createGeoJSON(feature.getGeometry());

        this._drawLayer.getSource().addFeature(feature);

        let description = '';
        description = description + (result.country ? result.country : '');
        description = description + (result.province ? ', ' + result.province : '');
        description = description + (result.region ? ', ' + result.region : '');

        this.props.updateAoiInfo(geojson, result.geometry.type, result.name, description);
        zoomToGeometry(feature.getGeometry(), this._map);
        if(feature.getGeometry().getType()=='Polygon' || feature.getGeometry().getType()=='MultiPolygon') {
            this.props.setNextEnabled();
            return true;
        }
    }

    handleGeoJSONUpload(geom) {
        clearDraw(this._drawLayer);
        this._drawLayer.getSource().addFeature(
            new ol.Feature({
                geometry: geom
            })
        )
        const geojson = createGeoJSON(geom);
        zoomToGeometry(geom, this._map);
        this.props.updateAoiInfo(geojson, geom.getType(), 'Custom Area', 'Import');
        this.props.setNextEnabled();

    }

    setMapView() {
        clearDraw(this._drawLayer);
        const extent = this._map.getView().calculateExtent(this._map.getSize());
        const geom = new ol.geom.Polygon.fromExtent(extent);
        const geojson = createGeoJSON(geom);
        const bboxFeature = new ol.Feature({
            geometry: geom
        });
        const bbox = serialize(extent)
        this._drawLayer.getSource().addFeature(bboxFeature);
        this.props.updateAoiInfo(geojson, 'Polygon', 'Custom Polygon', 'Map View');
        this.props.setNextEnabled();
    }

    updateMode(mode) {
        // make sure interactions are deactivated
        this._drawBoxInteraction.setActive(false);
        this._drawFreeInteraction.setActive(false);
        // if box or draw activate the respective interaction
        if (mode == MODE_DRAW_BBOX) {
            this._drawBoxInteraction.setActive(true);
        }
        else if (mode == MODE_DRAW_FREE) {
            this._drawFreeInteraction.setActive(true);
        }
        // update the state
        this.setState({mode: mode});
    }

    _handleDrawEnd(event) {
        // get the drawn bounding box
        const geometry = event.feature.getGeometry();
        const geojson = createGeoJSON(geometry);
        const bbox = geojson.features[0].bbox;
        //make sure the user didnt create a polygon with no area
        if(bbox[0] != bbox[2] && bbox[1] != bbox[3]) {
            if (this.state.mode == MODE_DRAW_FREE) {
                let drawFeature = new ol.Feature({
                    geometry: geometry
                });
                this._drawLayer.getSource().addFeature(drawFeature);

                if(isGeoJSONValid(geojson)) {
                    this.props.updateAoiInfo(geojson, 'Polygon', 'Custom Polygon', 'Draw');
                    this.props.setNextEnabled();
                }
                else {
                    this.showInvalidDrawWarning(true);
                }
            }
            else if (this.state.mode == MODE_DRAW_BBOX) {
                const bbox = serialize(geometry.getExtent());
                this.props.updateAoiInfo(geojson, 'Polygon', 'Custom Polygon', 'Box');
                this.props.setNextEnabled();
            }
            // exit drawing mode
            this.updateMode(MODE_NORMAL);
        }
    }

    _handleDrawStart() {
        clearDraw(this._drawLayer);
    }


    _initializeOpenLayers() {
        const scaleStyle = {
            background: 'white',
        };

        ol.control.ZoomExtent = zoomToExtent;
        ol.inherits(ol.control.ZoomExtent, ol.control.Control);

        this._drawLayer = generateDrawLayer();
        this._drawBoxInteraction = generateDrawBoxInteraction(this._drawLayer);
        this._drawBoxInteraction.on('drawstart', this._handleDrawStart);
        this._drawBoxInteraction.on('drawend', this._handleDrawEnd);

        this._drawFreeInteraction = generateDrawFreeInteraction(this._drawLayer);
        this._drawFreeInteraction.on('drawstart', this._handleDrawStart);
        this._drawFreeInteraction.on('drawend', this._handleDrawEnd);

        this._map = new ol.Map({
            controls: [
                new ol.control.ScaleLine({
                    className: css.olScaleLine,
                }),
                new ol.control.Attribution({
                    collapsible: false,
                    collapsed: false,
                }),
                new ol.control.Zoom({
                    className: css.olZoom
                }),
                new ol.control.ZoomExtent({
                    className: css.olZoomToExtent,
                    extent: [-14251567.50789682, -10584983.780136958, 14251787.50789682, 10584983.780136958]
                }),
            ],
            interactions: ol.interaction.defaults({
                keyboard: false,
                altShiftDragRotate: false,
                pinchRotate: false
            }),
            layers: [
                // Order matters here
                new ol.layer.Tile({
                    source: new ol.source.OSM()
                }),
            ],
            target: 'map',
            view: new ol.View({
                projection: "EPSG:3857",
                center: [110, 0],
                zoom: 2.5,
                minZoom: 2.5,
                maxZoom: 22,
            })
        });

        this._map.addInteraction(this._drawBoxInteraction);
        this._map.addInteraction(this._drawFreeInteraction);
        this._map.addLayer(this._drawLayer);
    }


    render() {

        const mapStyle = {
                right: '0px',
        }

        if(this.props.drawerOpen && window.innerWidth >= 1200) {
            mapStyle.left = '200px';
        }
        else {
            mapStyle.left = '0px';
        }

        let buttonClass = `${css.draw || ''} ol-unselectable ol-control`

        return (
            <div>
                <div id="map" className={css.map}  style={mapStyle} ref="olmap">
                    <AoiInfobar />
                    <SearchAOIToolbar
                        handleSearch={(result) => this.handleSearch(result)}
                        handleCancel={(sender) => this.handleCancel(sender)}
                        geocode={this.props.geocode}
                        toolbarIcons={this.state.toolbarIcons}
                        getGeocode={this.props.getGeocode}
                        setAllButtonsDefault={this.setAllButtonsDefault}
                        setSearchAOIButtonSelected={() => {this.setButtonSelected('search')}} 
                    />
                    <DrawAOIToolbar
                        toolbarIcons={this.state.toolbarIcons}
<<<<<<< HEAD
                        updateMode={this.updateMode}
=======
                        updateMode={this.props.updateMode}
>>>>>>> 378f7a8d
                        handleCancel={(sender) => this.handleCancel(sender)}
                        setMapView={this.setMapView}
                        setAllButtonsDefault={this.setAllButtonsDefault}
                        setBoxButtonSelected={() => {this.setButtonSelected('box')}}
                        setFreeButtonSelected={() => {this.setButtonSelected('free')}}
                        setMapViewButtonSelected={() => {this.setButtonSelected('mapView')}}
                        setImportButtonSelected={() => {this.setButtonSelected('import')}} 
                        setImportModalState={this.toggleImportModal}
                    />
                    <InvalidDrawWarning 
                        show={this.state.showInvalidDrawWarning}
                    />
                    <DropZone
                        importGeom={this.props.importGeom}
                        showImportModal={this.state.showImportModal}
                        setAllButtonsDefault={this.setAllButtonsDefault}
                        setImportModalState={this.toggleImportModal}
                        processGeoJSONFile={this.props.processGeoJSONFile}
                        resetGeoJSONFile={this.props.resetGeoJSONFile}
                    />
                </div>
            </div>
        );
    }
}

ExportAOI.propTypes = {
    aoiInfo: PropTypes.object,
<<<<<<< HEAD
=======
    mode: PropTypes.string,
>>>>>>> 378f7a8d
    zoomToSelection: PropTypes.object,
    resetMap: PropTypes.object,
    importGeom: PropTypes.object,
    drawerOpen: PropTypes.bool,
    geocode: PropTypes.object,
<<<<<<< HEAD
=======
    updateMode: PropTypes.func,
>>>>>>> 378f7a8d
    updateAoiInfo: PropTypes.func,
    clearAoiInfo: PropTypes.func,
    setNextDisabled: PropTypes.func,
    setNextEnabled: PropTypes.func,
    getGeocode: PropTypes.func,
    processGeoJSONFile: PropTypes.func,
    resetGeoJSONFile: PropTypes.func,
}


function mapStateToProps(state) {
    return {
        aoiInfo: state.aoiInfo,
        zoomToSelection: state.zoomToSelection,
        resetMap: state.resetMap,
        importGeom: state.importGeom,
        drawerOpen: state.drawerOpen,
        geocode: state.geocode,
    };
}

function mapDispatchToProps(dispatch) {
    return {
<<<<<<< HEAD
=======
        updateMode: (newMode) => {
            dispatch(updateMode(newMode));
        },
>>>>>>> 378f7a8d
        updateAoiInfo: (geojson, geomType, title, description) => {
            dispatch(updateAoiInfo(geojson, geomType, title, description));
        },
        clearAoiInfo: () => {
            dispatch(clearAoiInfo());
        },
        setNextDisabled: () => {
            dispatch(stepperNextDisabled());
        },
        setNextEnabled: () => {
            dispatch(stepperNextEnabled());
        },
        getGeocode: (query) => {
            dispatch(getGeocode(query));
        },
        processGeoJSONFile: (file) => {
            dispatch(processGeoJSONFile(file));
        },
        resetGeoJSONFile: (file) => {
            dispatch(resetGeoJSONFile());
        },
    }
}

export default connect(
    mapStateToProps,
    mapDispatchToProps
)(ExportAOI);



<|MERGE_RESOLUTION|>--- conflicted
+++ resolved
@@ -9,11 +9,7 @@
 import DrawAOIToolbar from '../MapTools/DrawAOIToolbar.js';
 import InvalidDrawWarning from '../MapTools/InvalidDrawWarning.js';
 import DropZone from '../MapTools/DropZone.js';
-<<<<<<< HEAD
 import {updateAoiInfo, clearAoiInfo, stepperNextDisabled, stepperNextEnabled} from '../../actions/exportsActions.js';
-=======
-import {updateMode, updateAoiInfo, clearAoiInfo, stepperNextDisabled, stepperNextEnabled} from '../../actions/exportsActions.js';
->>>>>>> 378f7a8d
 import {getGeocode} from '../../actions/searchToolbarActions';
 import {processGeoJSONFile, resetGeoJSONFile} from '../../actions/mapToolActions';
 import GeoJSONReader from 'jsts/org/locationtech/jts/io/GeoJSONReader';
@@ -39,10 +35,7 @@
         this.handleSearch = this.handleSearch.bind(this);
         this.setMapView = this.setMapView.bind(this);
         this.handleGeoJSONUpload = this.handleGeoJSONUpload.bind(this);
-<<<<<<< HEAD
         this.updateMode = this.updateMode.bind(this);
-=======
->>>>>>> 378f7a8d
         this.state = {
             toolbarIcons: {
                 box: "DEFAULT",
@@ -53,10 +46,7 @@
             },
             showImportModal: false,
             showInvalidDrawWarning: false,
-<<<<<<< HEAD
             mode: MODE_NORMAL
-=======
->>>>>>> 378f7a8d
         }
     }
 
@@ -101,10 +91,6 @@
 
     setButtonSelected(iconName) {
         const icons = {...this.state.toolbarIcons};
-<<<<<<< HEAD
-        console.log('setting ', iconName, ' selected');
-=======
->>>>>>> 378f7a8d
         Object.keys(icons).forEach((key) => {
             if (key == iconName) {
                 icons[key] = 'SELECTED';
@@ -130,25 +116,6 @@
         }
         else {
             this.setState({showImportModal: !this.state.showImportModal});
-<<<<<<< HEAD
-=======
-        }
-    }
-
-    showInvalidDrawWarning(show) {
-        if (show != undefined) {
-            this.setState({showInvalidDrawWarning: show});
-        }
-        else {
-            this.setState({showInvalidDrawWarning: !this.state.showInvalidDrawWarning});
-        }
-    }
-
-    handleCancel(sender) {
-        this.showInvalidDrawWarning(false);
-        if(this.props.mode != MODE_NORMAL) {
-            this.props.updateMode(MODE_NORMAL);
->>>>>>> 378f7a8d
         }
     }
 
@@ -177,11 +144,7 @@
     }
 
     handleSearch(result) {
-<<<<<<< HEAD
         clearDraw(this._drawLayer);
-=======
-        this._clearDraw();
->>>>>>> 378f7a8d
         this.showInvalidDrawWarning(false);
 
         const feature = (new ol.format.GeoJSON()).readFeature(result);
@@ -373,11 +336,7 @@
                     />
                     <DrawAOIToolbar
                         toolbarIcons={this.state.toolbarIcons}
-<<<<<<< HEAD
                         updateMode={this.updateMode}
-=======
-                        updateMode={this.props.updateMode}
->>>>>>> 378f7a8d
                         handleCancel={(sender) => this.handleCancel(sender)}
                         setMapView={this.setMapView}
                         setAllButtonsDefault={this.setAllButtonsDefault}
@@ -406,19 +365,11 @@
 
 ExportAOI.propTypes = {
     aoiInfo: PropTypes.object,
-<<<<<<< HEAD
-=======
-    mode: PropTypes.string,
->>>>>>> 378f7a8d
     zoomToSelection: PropTypes.object,
     resetMap: PropTypes.object,
     importGeom: PropTypes.object,
     drawerOpen: PropTypes.bool,
     geocode: PropTypes.object,
-<<<<<<< HEAD
-=======
-    updateMode: PropTypes.func,
->>>>>>> 378f7a8d
     updateAoiInfo: PropTypes.func,
     clearAoiInfo: PropTypes.func,
     setNextDisabled: PropTypes.func,
@@ -442,12 +393,6 @@
 
 function mapDispatchToProps(dispatch) {
     return {
-<<<<<<< HEAD
-=======
-        updateMode: (newMode) => {
-            dispatch(updateMode(newMode));
-        },
->>>>>>> 378f7a8d
         updateAoiInfo: (geojson, geomType, title, description) => {
             dispatch(updateAoiInfo(geojson, geomType, title, description));
         },
