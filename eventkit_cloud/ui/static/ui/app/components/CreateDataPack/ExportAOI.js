--- conflicted
+++ resolved
@@ -42,11 +42,8 @@
     MODE_DRAW_BBOX, MODE_NORMAL, MODE_DRAW_FREE, zoomToFeature, unwrapCoordinates,
     isViewOutsideValidExtent, goToValidExtent, isBox, isVertex, bufferGeojson, hasArea,
     getDominantGeometry } from '../../utils/mapUtils';
-<<<<<<< HEAD
 import Joyride from 'react-joyride';
-=======
 import ZoomLevelLabel from '../MapTools/ZoomLevelLabel';
->>>>>>> e7ade051
 
 export const WGS84 = 'EPSG:4326';
 export const WEB_MERCATOR = 'EPSG:3857';
@@ -266,6 +263,15 @@
         this.setState({ toolbarIcons: icons });
     }
 
+    toggleImportModal(show) {
+        if (show != undefined) {
+            this.setState({ showImportModal: show });
+        }
+        else {
+            this.setState({ showImportModal: !this.state.showImportModal });
+        }
+    }
+
     showInvalidDrawWarning(show) {
         if (show !== undefined) {
             this.setState({ showInvalidDrawWarning: show });
@@ -362,11 +368,6 @@
         }
     }
 
-    onBufferClick() {
-        this.bufferMapFeature();
-        this.setState({ showBuffer: false, validBuffer: true });
-    }
-
     setMapView() {
         clearDraw(this.drawLayer);
         const extent = this.map.getView().calculateExtent(this.map.getSize());
@@ -392,21 +393,13 @@
         this.props.setNextEnabled();
     }
 
-    toggleImportModal(show) {
-        if (show != undefined) {
-            this.setState({ showImportModal: show });
-        } else {
-            this.setState({ showImportModal: !this.state.showImportModal });
-        }
-    }
-
     updateMode(mode) {
         // make sure interactions are deactivated
         this.drawBoxInteraction.setActive(false);
         this.drawFreeInteraction.setActive(false);
         if (isViewOutsideValidExtent(this.map.getView())) {
             // Even though we can 'wrap' the draw layer and 'unwrap' the draw coordinates
-            // when needed, the draw interaction breaks if you wrap too many time, so to
+            // when needed, the draw interaction breaks if you wrap too many time, so to 
             // avoid that issue we go back to the valid extent but maintain the same view
             goToValidExtent(this.map.getView());
         }
@@ -727,6 +720,11 @@
         return true;
     }
 
+    onBufferClick() {
+        this.bufferMapFeature();
+        this.setState({ showBuffer: false, validBuffer: true });
+    }
+
     openBufferDialog() {
         this.setState({ showBuffer: true });
     }
@@ -773,6 +771,7 @@
 
     resetAoi() {
         const { originalGeojson } = this.props.aoiInfo;
+
         const reader = new GeoJSON();
         const newFeatures = reader.readFeatures(originalGeojson, {
             dataProjection: 'EPSG:4326',
@@ -793,7 +792,6 @@
 
 
     doesMapHaveFeatures() {
-        console.log(this.props.aoiInfo.geojson);
         return Object.keys(this.props.aoiInfo.geojson).length !== 0;
     }
 
