import React, { Component, PropTypes } from 'react';
import { connect } from 'react-redux';
import axios from 'axios';
import debounce from 'lodash/debounce';

import Map from 'ol/map';
import View from 'ol/view';
import proj from 'ol/proj';
import extent from 'ol/extent';
import VectorSource from 'ol/source/vector';
import GeoJSON from 'ol/format/geojson';
import Feature from 'ol/feature';
import Point from 'ol/geom/point';
import Polygon from 'ol/geom/polygon';
import Style from 'ol/style/style';
import Fill from 'ol/style/fill';
import Stroke from 'ol/style/stroke';
import Circle from 'ol/style/circle';
import ScaleLine from 'ol/control/scaleline';
import Attribution from 'ol/control/attribution';
import Zoom from 'ol/control/zoom';
import ZoomToExtent from 'ol/control/zoomtoextent';
import interaction from 'ol/interaction';
import Pointer from 'ol/interaction/pointer';
import Tile from 'ol/layer/tile';
import XYZ from 'ol/source/xyz';

import css from '../../styles/ol3map.css';
import AoiInfobar from './AoiInfobar';
import SearchAOIToolbar from '../MapTools/SearchAOIToolbar';
import DrawAOIToolbar from '../MapTools/DrawAOIToolbar';
import InvalidDrawWarning from '../MapTools/InvalidDrawWarning';
import DropZone from '../MapTools/DropZone';
import BufferDialog from './BufferDialog';
import RevertDialog from './RevertDialog';
import { updateAoiInfo, clearAoiInfo, stepperNextDisabled, stepperNextEnabled, clearExportInfo } from '../../actions/exportsActions';
import { getGeocode } from '../../actions/searchToolbarActions';
import { processGeoJSONFile, resetGeoJSONFile } from '../../actions/mapToolActions';
import {
    generateDrawLayer, generateDrawBoxInteraction, generateDrawFreeInteraction,
    isGeoJSONValid, createGeoJSON, clearDraw,
    MODE_DRAW_BBOX, MODE_NORMAL, MODE_DRAW_FREE, zoomToFeature, unwrapCoordinates,
    isViewOutsideValidExtent, goToValidExtent, isBox, isVertex, bufferGeojson, allHaveArea,
    getDominantGeometry } from '../../utils/mapUtils';
import Joyride from 'react-joyride';
import { getSqKm } from '../../utils/generic';
import ZoomLevelLabel from '../MapTools/ZoomLevelLabel';
<<<<<<< HEAD
import { joyride } from '../../joyride.config';
=======
import background from '../../../images/topoBackground.jpg';
>>>>>>> f795a470

export const WGS84 = 'EPSG:4326';
export const WEB_MERCATOR = 'EPSG:3857';

export class ExportAOI extends Component {
    constructor(props) {
        super(props);
        this.setButtonSelected = this.setButtonSelected.bind(this);
        this.setAllButtonsDefault = this.setAllButtonsDefault.bind(this);
        this.toggleImportModal = this.toggleImportModal.bind(this);
        this.showInvalidDrawWarning = this.showInvalidDrawWarning.bind(this);
        this.handleDrawStart = this.handleDrawStart.bind(this);
        this.handleDrawEnd = this.handleDrawEnd.bind(this);
        this.handleCancel = this.handleCancel.bind(this);
        this.handleResetMap = this.handleResetMap.bind(this);
        this.handleSearch = this.handleSearch.bind(this);
        this.checkForSearchUpdate = this.checkForSearchUpdate.bind(this);
        this.setMapView = this.setMapView.bind(this);
        this.handleGeoJSONUpload = this.handleGeoJSONUpload.bind(this);
        this.updateMode = this.updateMode.bind(this);
        this.handleZoomToSelection = this.handleZoomToSelection.bind(this);
        this.callback = this.callback.bind(this);
        this.bufferMapFeature = this.bufferMapFeature.bind(this);
        this.downEvent = this.downEvent.bind(this);
        this.moveEvent = this.moveEvent.bind(this);
        this.dragEvent = this.dragEvent.bind(this);
        this.upEvent = this.upEvent.bind(this);
        this.handleBufferClick = this.handleBufferClick.bind(this);
        this.openBufferDialog = this.openBufferDialog.bind(this);
        this.closeBufferDialog = this.closeBufferDialog.bind(this);
        this.handleBufferChange = this.handleBufferChange.bind(this);
        this.closeResetDialog = this.closeResetDialog.bind(this);
        this.openResetDialog = this.openResetDialog.bind(this);
        this.resetAoi = this.resetAoi.bind(this);
        this.updateZoomLevel = this.updateZoomLevel.bind(this);
        this.shouldEnableNext = this.shouldEnableNext.bind(this);
        this.bufferFunction = () => {};
        this.state = {
            toolbarIcons: {
                box: 'DEFAULT',
                free: 'DEFAULT',
                mapView: 'DEFAULT',
                import: 'DEFAULT',
                search: 'DEFAULT',
            },
            showImportModal: false,
            showInvalidDrawWarning: false,
            showBuffer: false,
            validBuffer: true,
            mode: MODE_NORMAL,
            steps: [],
            isRunning: false,
            fakeData: false,
            showReset: false,
            zoomLevel: 2,
        };
    }

    componentDidMount() {
        // set up debounce functions for user text input
        this.bufferFunction = debounce((e, val) => {
            const valid = this.handleBufferChange(e, val);
            if (valid !== this.state.valid) {
                this.setState({ validBuffer: valid });
            }
        }, 50);

        this.initializeOpenLayers();
        if (Object.keys(this.props.aoiInfo.geojson).length !== 0) {
            const reader = new GeoJSON();
            const features = reader.readFeatures(this.props.aoiInfo.geojson, {
                dataProjection: WGS84,
                featureProjection: WEB_MERCATOR,
            });
            this.drawLayer.getSource().addFeatures(features);
            this.map.getView().fit(this.drawLayer.getSource().getExtent());
            const enable = this.shouldEnableNext(this.props.aoiInfo.geojson);
            if (enable) {
                this.props.setNextEnabled();
            }
            this.setButtonSelected(this.props.aoiInfo.selectionType);
        }

        const steps = joyride.ExportAOI;
        this.joyrideAddSteps(steps);
    }

    componentWillReceiveProps(nextProps) {
        if (nextProps.importGeom.processed && !this.props.importGeom.processed) {
            this.handleGeoJSONUpload(nextProps.importGeom);
        }

        if (nextProps.walkthroughClicked && !this.props.walkthroughClicked && this.state.isRunning === false) {
            this.joyride.reset(true);
            this.setState({ isRunning: true });
        }
    }

    componentDidUpdate() {
        this.map.updateSize();
    }

    setButtonSelected(iconName) {
        const icons = { ...this.state.toolbarIcons };
        Object.keys(icons).forEach((key) => {
            if (key === iconName) {
                icons[key] = 'SELECTED';
            } else {
                icons[key] = 'INACTIVE';
            }
        });
        this.setState({ toolbarIcons: icons });
    }

    setAllButtonsDefault() {
        const icons = { ...this.state.toolbarIcons };
        Object.keys(icons).forEach((key) => {
            icons[key] = 'DEFAULT';
        });
        this.setState({ toolbarIcons: icons });
    }

    setMapView() {
        clearDraw(this.drawLayer);
        const ext = this.map.getView().calculateExtent(this.map.getSize());
        const geom = new Polygon.fromExtent(ext);
        const coords = geom.getCoordinates();
        const unwrappedCoords = unwrapCoordinates(coords, this.map.getView().getProjection());
        geom.setCoordinates(unwrappedCoords);
        const geojson = createGeoJSON(geom);
        const bboxFeature = new Feature({
            geometry: geom,
        });
        this.drawLayer.getSource().addFeature(bboxFeature);
        this.props.updateAoiInfo({
            ...this.props.aoiInfo,
            geojson,
            originalGeojson: geojson,
            geomType: 'Polygon',
            title: 'Custom Polygon',
            description: 'Map View',
            selectionType: 'mapView',
        });
        const enable = this.shouldEnableNext(geojson);
        if (enable) {
            this.props.setNextEnabled();
        } else {
            this.props.setNextDisabled();
        }
    }

    toggleImportModal(show) {
        if (show !== undefined) {
            this.setState({ showImportModal: show });
        } else {
            this.setState({ showImportModal: !this.state.showImportModal });
        }
    }

    showInvalidDrawWarning(show) {
        if (show !== undefined) {
            this.setState({ showInvalidDrawWarning: show });
        } else {
            this.setState({ showInvalidDrawWarning: !this.state.showInvalidDrawWarning });
        }
    }

    handleCancel() {
        this.showInvalidDrawWarning(false);
        if (this.state.mode !== MODE_NORMAL) {
            this.updateMode(MODE_NORMAL);
        }
        clearDraw(this.drawLayer);
        this.props.clearAoiInfo();
        this.props.setNextDisabled();
    }

    handleResetMap() {
        const worldExtent = proj.transformExtent([-180, -90, 180, 90], WGS84, WEB_MERCATOR);
        this.map.getView().fit(worldExtent, this.map.getSize());
    }

    checkForSearchUpdate(result) {
        if (result.geometry.type === 'Point' && !(result.bbox || result.properties.bbox)) {
            return axios.get('/geocode', {
                params: {
                    result,
                },
            }).then(response => (
                this.handleSearch(response.data)
            )).catch((error) => {
                console.log(error.message);
                return this.handleSearch(result);
            });
        }
        return this.handleSearch(result);
    }

    handleSearch(result) {
        clearDraw(this.drawLayer);
        this.showInvalidDrawWarning(false);
        const searchFeature = (new GeoJSON()).readFeature(result);
        searchFeature.getGeometry().transform(WGS84, WEB_MERCATOR);
        this.drawLayer.getSource().addFeature(searchFeature);
        const geojson = {
            type: 'FeatureCollection',
            features: [
                result,
            ],
        };
        let description = '';
        description += (result.country || '');
        description += (result.province ? `, ${result.province}` : '');
        description += (result.region ? `, ${result.region}` : '');
        this.props.updateAoiInfo({
            ...this.props.aoiInfo,
            geojson,
            originalGeojson: geojson,
            geomType: result.geometry.type,
            title: result.name,
            description,
            selectionType: 'search',
        });
        zoomToFeature(searchFeature, this.map);
        const enable = this.shouldEnableNext(geojson);
        if (enable) {
            this.props.setNextEnabled();
        } else {
            this.props.setNextDisabled();
        }
        return true;
    }

    handleGeoJSONUpload(importGeom) {
        const { featureCollection, filename } = importGeom;
        clearDraw(this.drawLayer);
        const reader = new GeoJSON();
        const features = reader.readFeatures(featureCollection, {
            dataProjection: WGS84,
            featureProjection: WEB_MERCATOR,
        });
        this.drawLayer.getSource().addFeatures(features);
        this.map.getView().fit(this.drawLayer.getSource().getExtent());
        const geomType = getDominantGeometry(featureCollection);
        this.props.updateAoiInfo({
            ...this.props.aoiInfo,
            geojson: featureCollection,
            originalGeojson: featureCollection,
            geomType,
            title: filename,
            description: geomType,
            selectionType: 'import',
        });
        const enable = this.shouldEnableNext(featureCollection);
        if (enable) {
            this.props.setNextEnabled();
        } else {
            this.props.setNextDisabled();
        }
    }

    updateMode(mode) {
        // make sure interactions are deactivated
        this.drawBoxInteraction.setActive(false);
        this.drawFreeInteraction.setActive(false);
        if (isViewOutsideValidExtent(this.map.getView())) {
            // Even though we can 'wrap' the draw layer and 'unwrap' the draw coordinates
            // when needed, the draw interaction breaks if you wrap too many time, so to
            // avoid that issue we go back to the valid extent but maintain the same view
            goToValidExtent(this.map.getView());
        }
        // if box or draw activate the respective interaction
        if (mode === MODE_DRAW_BBOX) {
            this.drawBoxInteraction.setActive(true);
        } else if (mode === MODE_DRAW_FREE) {
            this.drawFreeInteraction.setActive(true);
        }
        // update the state
        this.setState({ mode });
    }

    handleDrawEnd(event) {
        // get the drawn bounding box
        const geometry = event.feature.getGeometry();
        const coords = geometry.getCoordinates();
        const unwrappedCoords = unwrapCoordinates(coords, this.map.getView().getProjection());
        geometry.setCoordinates(unwrappedCoords);
        const geojson = createGeoJSON(geometry);
        // Since this is a controlled draw we make the assumption
        // that there is only one feature in the collection
        const { bbox } = geojson.features[0];
        // make sure the user didnt create a polygon with no area
        if (bbox[0] !== bbox[2] && bbox[1] !== bbox[3]) {
            if (this.state.mode === MODE_DRAW_FREE) {
                const drawFeature = new Feature({ geometry });
                this.drawLayer.getSource().addFeature(drawFeature);
                if (isGeoJSONValid(geojson)) {
                    this.props.updateAoiInfo({
                        ...this.props.aoiInfo,
                        geojson,
                        originalGeojson: geojson,
                        geomType: 'Polygon',
                        title: 'Custom Polygon',
                        description: 'Draw',
                        selectionType: 'free',
                    });
                    const enable = this.shouldEnableNext(geojson);
                    if (enable) {
                        this.props.setNextEnabled();
                    } else {
                        this.props.setNextDisabled();
                    }
                } else {
                    this.showInvalidDrawWarning(true);
                }
            } else if (this.state.mode === MODE_DRAW_BBOX) {
                this.props.updateAoiInfo({
                    ...this.props.aoiInfo,
                    geojson,
                    originalGeojson: geojson,
                    geomType: 'Polygon',
                    title: 'Custom Polygon',
                    description: 'Box',
                    selectionType: 'box',
                });
                const enable = this.shouldEnableNext(geojson);
                if (enable) {
                    this.props.setNextEnabled();
                } else {
                    this.props.setNextDisabled();
                }
            }
            // exit drawing mode
            this.updateMode(MODE_NORMAL);
        }
    }

    handleDrawStart() {
        clearDraw(this.drawLayer);
    }

    initializeOpenLayers() {
        this.drawLayer = generateDrawLayer();
        this.markerLayer = generateDrawLayer();
        this.bufferLayer = generateDrawLayer();

        this.markerLayer.setStyle(new Style({
            image: new Circle({
                fill: new Fill({ color: 'rgba(255,255,255,0.4)' }),
                stroke: new Stroke({ color: '#ce4427', width: 1.25 }),
                radius: 5,
            }),
            fill: new Fill({ color: 'rgba(255,255,255,0.4)' }),
            stroke: new Stroke({ color: '#3399CC', width: 1.25 }),
        }));
        this.bufferLayer.setStyle(new Style({
            stroke: new Stroke({
                color: '#4598bf',
                width: 3,
            }),
        }));

        this.drawBoxInteraction = generateDrawBoxInteraction(this.drawLayer);
        this.drawBoxInteraction.on('drawstart', this.handleDrawStart);
        this.drawBoxInteraction.on('drawend', this.handleDrawEnd);

        this.drawFreeInteraction = generateDrawFreeInteraction(this.drawLayer);
        this.drawFreeInteraction.on('drawstart', this.handleDrawStart);
        this.drawFreeInteraction.on('drawend', this.handleDrawEnd);

        const icon = document.createElement('i');
        icon.className = 'fa fa-globe';
        this.map = new Map({
            controls: [
                new ScaleLine({
                    className: css.olScaleLineLargeMap,
                }),
                new Attribution({
                    className: ['ol-attribution', css['ol-attribution']].join(' '),
                    collapsible: false,
                    collapsed: false,
                }),
                new Zoom({
                    className: css.olZoom,
                }),
                new ZoomToExtent({
                    className: css.olZoomToExtent,
                    label: icon,
                    extent: [
                        -14251567.50789682,
                        -10584983.780136958,
                        14251787.50789682,
                        10584983.780136958,
                    ],
                }),
            ],
            interactions: interaction.defaults({
                keyboard: false,
                altShiftDragRotate: false,
                pinchRotate: false,
            }),
            layers: [
                // Order matters here
                new Tile({
                    source: new XYZ({
                        url: this.context.config.BASEMAP_URL,
                        wrapX: true,
                        attributions: this.context.config.BASEMAP_COPYRIGHT,
                    }),
                }),
            ],
            target: 'map',
            view: new View({
                projection: 'EPSG:3857',
                center: [110, 0],
                zoom: this.state.zoomLevel,
                minZoom: 2,
                maxZoom: 22,
            }),
        });

        this.pointer = new Pointer({
            handleDownEvent: this.downEvent,
            handleDragEvent: this.dragEvent,
            handleMoveEvent: this.moveEvent,
            handleUpEvent: this.upEvent,
        });

        this.map.addInteraction(this.pointer);
        this.map.addInteraction(this.drawBoxInteraction);
        this.map.addInteraction(this.drawFreeInteraction);
        this.map.addLayer(this.drawLayer);
        this.map.addLayer(this.markerLayer);
        this.map.addLayer(this.bufferLayer);

        this.updateZoomLevel();
        this.map.getView().on('propertychange', this.updateZoomLevel);
    }

    updateZoomLevel() {
        this.setState({ zoomLevel: this.map.getView().getZoom() });
    }

    upEvent() {
        const upFeature = this.feature;
        if (upFeature) {
            const geom = upFeature.getGeometry();
            const coords = geom.getCoordinates();
            const unwrappedCoords = unwrapCoordinates(coords, this.map.getView().getProjection());
            geom.setCoordinates(unwrappedCoords);
            const geojson = new GeoJSON().writeFeaturesObject(this.drawLayer.getSource().getFeatures(), {
                dataProjection: WGS84,
                featureProjection: WEB_MERCATOR,
            });
            if (isGeoJSONValid(geojson)) {
                this.props.updateAoiInfo({
                    ...this.props.aoiInfo,
                    geojson,
                });
                this.showInvalidDrawWarning(false);
                const enable = this.shouldEnableNext(geojson);
                if (enable) {
                    this.props.setNextEnabled();
                } else {
                    this.props.setNextDisabled();
                }
            } else {
                this.props.setNextDisabled();
                this.showInvalidDrawWarning(true);
            }
        }
        this.coordinate = null;
        this.feature = null;
        return false;
    }

    dragEvent(evt) {
        const dragFeature = this.feature;
        let coords = dragFeature.getGeometry().getCoordinates()[0];
        // create new coordinates for the feature based on new drag coordinate
        if (isBox(dragFeature)) {
            coords = coords.map((coord) => {
                const newCoord = [...coord];
                if (coord[0] === this.coordinate[0]) {
                    newCoord[0] = evt.coordinate[0];
                }
                if (coord[1] === this.coordinate[1]) {
                    newCoord[1] = evt.coordinate[1];
                }
                return newCoord;
            });
        } else {
            coords = coords.map((coord) => {
                let newCoord = [...coord];
                if (coord[0] === this.coordinate[0] && coord[1] === this.coordinate[1]) {
                    newCoord = [...evt.coordinate];
                }
                return newCoord;
            });
        }
        const bounds = extent.boundingExtent(coords);
        // do not update the feature if it would have no area
        if (bounds[0] === bounds[2] || bounds[1] === bounds[3]) {
            return false;
        }
        dragFeature.getGeometry().setCoordinates([coords]);
        clearDraw(this.markerLayer);
        this.markerLayer.getSource().addFeature(new Feature({
            geometry: new Point(evt.coordinate),
        }));
        this.coordinate = [...evt.coordinate];
        return true;
    }

    moveEvent(evt) {
        const { map } = evt;
        const { pixel } = evt;
        if (this.markerLayer.getSource().getFeatures().length > 0) {
            clearDraw(this.markerLayer);
        }
        const opts = { layerFilter: layer => (layer === this.drawLayer) };
        if (map.hasFeatureAtPixel(pixel, opts)) {
            const mapFeatures = map.getFeaturesAtPixel(pixel, opts);
            for (let i = 0; i < mapFeatures.length; i += 1) {
                const geomType = mapFeatures[i].getGeometry().getType();
                if (geomType === 'Polygon' || geomType === 'MultiPolygon') {
                    if (isViewOutsideValidExtent(this.map.getView())) {
                        goToValidExtent(this.map.getView());
                    }
                    const coords = isVertex(pixel, mapFeatures[i], 10, map);
                    if (coords) {
                        this.markerLayer.getSource().addFeature(new Feature({
                            geometry: new Point(coords),
                        }));
                        break;
                    }
                }
            }
        }
    }

    downEvent(evt) {
        const { map } = evt;
        const { pixel } = evt;
        const opts = { layerFilter: layer => (layer === this.drawLayer) };
        if (map.hasFeatureAtPixel(pixel, opts)) {
            const mapFeatures = map.getFeaturesAtPixel(pixel, opts);
            for (let i = 0; i < mapFeatures.length; i += 1) {
                const geomType = mapFeatures[i].getGeometry().getType();
                if (geomType === 'Polygon' || geomType === 'MultiPolygon') {
                    const vertex = isVertex(pixel, mapFeatures[i], 10, map);
                    if (vertex) {
                        this.feature = mapFeatures[i];
                        this.coordinate = vertex;
                        return true;
                    }
                }
            }
        }
        return false;
    }

    handleZoomToSelection() {
        const reader = new GeoJSON();
        const features = reader.readFeatures(this.props.aoiInfo.geojson, {
            dataProjection: 'EPSG:4326',
            featureProjection: 'EPSG:3857',
        });
        if (features.length === 1) {
            zoomToFeature(features[0], this.map);
        } else {
            const source = new VectorSource({
                features,
            });
            this.map.getView().fit(source.getExtent());
        }
    }

    bufferMapFeature() {
        const { bufferFeatures } = this;
        if (!bufferFeatures) {
            return false;
        }
        const reader = new GeoJSON();
        const newFeatures = reader.readFeatures(bufferFeatures, {
            dataProjection: 'EPSG:4326',
            featureProjection: 'EPSG:3857',
        });
        clearDraw(this.drawLayer);
        clearDraw(this.bufferLayer);
        this.drawLayer.getSource().addFeatures(newFeatures);
        this.props.updateAoiInfo({
            ...this.props.aoiInfo,
            geojson: bufferFeatures,
        });
        const enable = this.shouldEnableNext(bufferFeatures);
        if (enable) {
            this.props.setNextEnabled();
        } else {
            this.props.setNextDisabled();
        }
        return true;
    }

    handleBufferClick() {
        this.bufferMapFeature();
        this.setState({ showBuffer: false, validBuffer: true });
        this.bufferFeatures = null;
    }

    openBufferDialog() {
        this.setState({ showBuffer: true });
    }

    closeBufferDialog() {
        this.setState({ showBuffer: false, validBuffer: true });
        this.bufferFeatures = null;
        this.props.updateAoiInfo({ ...this.props.aoiInfo, buffer: 0 });
        clearDraw(this.bufferLayer);
    }

    handleBufferChange(e, newValue) {
        const buffer = Number(newValue);
        if (buffer <= 10000 && buffer >= 0) {
            // this.setState({ buffer });
            this.props.updateAoiInfo({ ...this.props.aoiInfo, buffer });
            const { geojson } = this.props.aoiInfo;
            if (Object.keys(geojson).length === 0) {
                return false;
            }
            const reader = new GeoJSON();
            const bufferedFeatureCollection = bufferGeojson(geojson, buffer, true);
            this.bufferFeatures = { ...bufferedFeatureCollection };
            const newFeatures = reader.readFeatures(bufferedFeatureCollection, {
                dataProjection: 'EPSG:4326',
                featureProjection: 'EPSG:3857',
            });
            clearDraw(this.bufferLayer);
            if (buffer !== 0 && newFeatures.length === 0) {
                return false;
            }
            this.bufferLayer.getSource().addFeatures(newFeatures);
            return true;
        }
        return this.state.validBuffer;
    }

    openResetDialog() {
        this.setState({ showReset: true });
    }

    closeResetDialog() {
        this.setState({ showReset: false });
    }

    resetAoi() {
        const { originalGeojson } = this.props.aoiInfo;

        const reader = new GeoJSON();
        const newFeatures = reader.readFeatures(originalGeojson, {
            dataProjection: 'EPSG:4326',
            featureProjection: 'EPSG:3857',
        });
        clearDraw(this.drawLayer);
        this.drawLayer.getSource().addFeatures(newFeatures);
        this.props.updateAoiInfo({
            ...this.props.aoiInfo,
            geojson: originalGeojson,
            buffer: 0,
        });
        this.setState({ showReset: false });
        if (this.shouldEnableNext(originalGeojson)) {
            this.props.setNextEnabled();
        } else {
            this.props.setNextDisabled();
        }
    }

    shouldEnableNext(geojson) {
        const area = allHaveArea(geojson);
        const max = this.context.config.MAX_DATAPACK_AOI_SQ_KM;
        if (!max || !area) return area;
        return getSqKm(geojson) <= max;
    }

    joyrideAddSteps(steps) {
        let newSteps = steps;

        if (!Array.isArray(newSteps)) {
            newSteps = [newSteps];
        }

        if (!newSteps.length) return;

        this.setState((currentState) => {
            const nextState = { ...currentState };
            nextState.steps = nextState.steps.concat(newSteps);
            return nextState;
        });
    }

    callback(data) {
        this.setAllButtonsDefault();
        this.props.setNextDisabled();
        
        if (data.action === 'close' || data.action === 'skip' || data.type === 'finished') {
            if (this.state.fakeData === true) {
                this.props.clearAoiInfo();
                this.props.clearExportInfo();
                this.handleResetMap();
                this.setState({ fakeData: false });
            } else {
                this.setButtonSelected('box');
                this.props.setNextEnabled();
            }

            this.setState({ isRunning: false });
            this.props.onWalkthroughReset();
            this.joyride.reset(true);
        }

        if (data.index === 2 && data.type === 'step:before') {
            //  make the map have a selection, make toolbar have the X
            if (this.props.aoiInfo.description === null) {
                this.drawFakeBbox();
                this.setState({ fakeData: true });
            } else {
                this.handleZoomToSelection();
            }
        }

        if ((data.index === 3 || data.index === 4 || data.index === 5) && data.type === 'tooltip:before') {
            //  make the map have a selection, make toolbar have the X
            this.setButtonSelected('box');
            this.props.setNextEnabled();
        }
    }

    drawFakeBbox() {
        //  generate fake coordinates and have the map zoom to them.
        clearDraw(this.drawLayer);
        const coords = [
            [
                [55.25307655334473, 25.256418028713934],
                [55.32946586608887, 25.256418028713934],
                [55.32946586608887, 25.296621588996263],
                [55.25307655334473, 25.296621588996263],
                [55.25307655334473, 25.256418028713934],
            ],
        ];
        const polygon = new Polygon(coords);
        polygon.transform('EPSG:4326', 'EPSG:3857');
        const feature = new Feature({
            geometry: polygon,
        });
        const geojson = createGeoJSON(polygon);
        this.drawLayer.getSource().addFeature(feature);
        this.props.updateAoiInfo({
            ...this.props.aoiInfo,
            geojson,
            originalGeojson: geojson,
            geomType: 'Polygon',
            title: 'Custom Polygon',
            description: 'Box',
            selectionType: 'box',
        });
        this.props.setNextEnabled();
        zoomToFeature(feature, this.map);
    }

    render() {
        const { steps, isRunning } = this.state;

        const mapStyle = {
            right: '0px',
            backgroundImage: `url(${background})`,
        };

        if (this.props.drawer === 'open' && window.innerWidth >= 1200) {
            mapStyle.left = '200px';
        } else {
            mapStyle.left = '0px';
        }

        let aoi = this.props.aoiInfo.geojson;
        if (this.state.showBuffer && this.bufferFeatures) {
            aoi = this.bufferFeatures;
        }

        return (
            <div>
                <Joyride
                    callback={this.callback}
                    ref={(instance) => { this.joyride = instance; }}
                    steps={steps}
                    autoStart
                    type="continuous"
                    showSkipButton
                    showStepsProgress
                    locale={{
                        back: (<span>Back</span>),
                        close: (<span>Close</span>),
                        last: (<span>Done</span>),
                        next: (<span>Next</span>),
                        skip: (<span>Skip</span>),
                    }}
                    run={isRunning}
                />
                <div id="map" className={css.map} style={mapStyle} ref="olmap">
                    <AoiInfobar
                        aoiInfo={this.props.aoiInfo}
                        showRevert={!!this.props.aoiInfo.buffer}
                        onRevertClick={this.openResetDialog}
                        clickZoomToSelection={this.handleZoomToSelection}
                        handleBufferClick={this.openBufferDialog}
                        maxAoiSqKm={this.context.config.MAX_DATAPACK_AOI_SQ_KM}
                    />
                    <SearchAOIToolbar
                        handleSearch={this.checkForSearchUpdate}
                        handleCancel={this.handleCancel}
                        geocode={this.props.geocode}
                        toolbarIcons={this.state.toolbarIcons}
                        getGeocode={this.props.getGeocode}
                        setAllButtonsDefault={this.setAllButtonsDefault}
                        setSearchAOIButtonSelected={() => { this.setButtonSelected('search'); }}
                    />
                    <DrawAOIToolbar
                        toolbarIcons={this.state.toolbarIcons}
                        updateMode={this.updateMode}
                        handleCancel={this.handleCancel}
                        setMapView={this.setMapView}
                        setAllButtonsDefault={this.setAllButtonsDefault}
                        setBoxButtonSelected={() => { this.setButtonSelected('box'); }}
                        setFreeButtonSelected={() => { this.setButtonSelected('free'); }}
                        setMapViewButtonSelected={() => { this.setButtonSelected('mapView'); }}
                        setImportButtonSelected={() => { this.setButtonSelected('import'); }}
                        setImportModalState={this.toggleImportModal}
                    />
                    <ZoomLevelLabel
                        zoomLevel={this.state.zoomLevel}
                    />
                    <BufferDialog
                        show={this.state.showBuffer}
                        aoi={aoi}
                        maxAoiSqKm={this.context.config.MAX_DATAPACK_AOI_SQ_KM}
                        value={this.props.aoiInfo.buffer}
                        valid={this.state.validBuffer}
                        handleBufferClick={this.handleBufferClick}
                        handleBufferChange={this.bufferFunction}
                        closeBufferDialog={this.closeBufferDialog}
                    />
                    <RevertDialog
                        show={this.state.showReset}
                        onRevertClick={this.resetAoi}
                        onRevertClose={this.closeResetDialog}
                        aoiInfo={this.props.aoiInfo}
                    />
                    <InvalidDrawWarning
                        show={this.state.showInvalidDrawWarning}
                    />
                    <DropZone
                        importGeom={this.props.importGeom}
                        showImportModal={this.state.showImportModal}
                        setAllButtonsDefault={this.setAllButtonsDefault}
                        setImportModalState={this.toggleImportModal}
                        processGeoJSONFile={this.props.processGeoJSONFile}
                        resetGeoJSONFile={this.props.resetGeoJSONFile}
                    />
                </div>
            </div>
        );
    }
}

ExportAOI.contextTypes = {
    config: PropTypes.object,
};

ExportAOI.propTypes = {
    aoiInfo: PropTypes.shape({
        geojson: PropTypes.object,
        originalGeojson: PropTypes.object,
        geomType: PropTypes.string,
        title: PropTypes.string,
        description: PropTypes.string,
        selectionType: PropTypes.string,
        buffer: PropTypes.number,
    }).isRequired,
    importGeom: PropTypes.object.isRequired,
    drawer: PropTypes.string.isRequired,
    geocode: PropTypes.object.isRequired,
    updateAoiInfo: PropTypes.func.isRequired,
    clearAoiInfo: PropTypes.func.isRequired,
    setNextDisabled: PropTypes.func.isRequired,
    setNextEnabled: PropTypes.func.isRequired,
    getGeocode: PropTypes.func.isRequired,
    processGeoJSONFile: PropTypes.func.isRequired,
    resetGeoJSONFile: PropTypes.func.isRequired,
    walkthroughClicked: PropTypes.bool,
    onWalkthroughReset: PropTypes.func,
};

function mapStateToProps(state) {
    return {
        aoiInfo: state.aoiInfo,
        importGeom: state.importGeom,
        drawer: state.drawer,
        geocode: state.geocode,
    };
}

function mapDispatchToProps(dispatch) {
    return {
        updateAoiInfo: (aoiInfo) => {
            dispatch(updateAoiInfo(aoiInfo));
        },
        clearAoiInfo: () => {
            dispatch(clearAoiInfo());
        },
        setNextDisabled: () => {
            dispatch(stepperNextDisabled());
        },
        setNextEnabled: () => {
            dispatch(stepperNextEnabled());
        },
        getGeocode: (query) => {
            dispatch(getGeocode(query));
        },
        processGeoJSONFile: (file) => {
            dispatch(processGeoJSONFile(file));
        },
        resetGeoJSONFile: () => {
            dispatch(resetGeoJSONFile());
        },
        clearExportInfo: () => {
            dispatch(clearExportInfo());
        },
    };
}

export default connect(
    mapStateToProps,
    mapDispatchToProps,
)(ExportAOI);<|MERGE_RESOLUTION|>--- conflicted
+++ resolved
@@ -45,11 +45,7 @@
 import Joyride from 'react-joyride';
 import { getSqKm } from '../../utils/generic';
 import ZoomLevelLabel from '../MapTools/ZoomLevelLabel';
-<<<<<<< HEAD
-import { joyride } from '../../joyride.config';
-=======
 import background from '../../../images/topoBackground.jpg';
->>>>>>> f795a470
 
 export const WGS84 = 'EPSG:4326';
 export const WEB_MERCATOR = 'EPSG:3857';
