import 'openlayers/dist/ol.css';
import React, {Component, PropTypes} from 'react';
import {connect} from 'react-redux';
import ol from 'openlayers';
import css from '../../styles/ol3map.css';
import {Toolbar, ToolbarGroup, ToolbarSeparator,ToolbarTitle} from 'material-ui/Toolbar';
import AoiInfobar from './AoiInfobar.js';
import SearchAOIToolbar from '../MapTools/SearchAOIToolbar.js';
import DrawAOIToolbar from '../MapTools/DrawAOIToolbar.js';
import InvalidDrawWarning from '../MapTools/InvalidDrawWarning.js';
import DropZone from '../MapTools/DropZone.js';
import {updateMode, updateAoiInfo, clearAoiInfo, stepperNextDisabled, stepperNextEnabled} from '../../actions/exportsActions.js';
import {getGeocode} from '../../actions/searchToolbarActions';
import {processGeoJSONFile, resetGeoJSONFile} from '../../actions/mapToolActions';
import GeoJSONReader from 'jsts/org/locationtech/jts/io/GeoJSONReader';
import isValidOp from 'jsts/org/locationtech/jts/operation/valid/IsValidOp';
import {zoomToExtent} from '../../utils/mapUtils';


export const MODE_DRAW_BBOX = 'MODE_DRAW_BBOX';
export const MODE_NORMAL = 'MODE_NORMAL';
export const MODE_DRAW_FREE = 'MODE_DRAW_FREE';
const WGS84 = 'EPSG:4326';
const WEB_MERCATOR = 'EPSG:3857';

export class ExportAOI extends Component {

    constructor(props) {
        super(props)
        this.setButtonSelected = this.setButtonSelected.bind(this);
        this.setAllButtonsDefault = this.setAllButtonsDefault.bind(this);
        this.toggleImportModal = this.toggleImportModal.bind(this);
        this.showInvalidDrawWarning = this.showInvalidDrawWarning.bind(this);
        this._handleDrawStart = this._handleDrawStart.bind(this);
        this._handleDrawEnd = this._handleDrawEnd.bind(this);
        this.handleCancel = this.handleCancel.bind(this);
        this.handleZoomToSelection = this.handleZoomToSelection.bind(this);
        this.handleResetMap = this.handleResetMap.bind(this);
        this.handleSearch = this.handleSearch.bind(this);
        this.setMapView = this.setMapView.bind(this);
        this.handleGeoJSONUpload = this.handleGeoJSONUpload.bind(this);
        this.state = {
            toolbarIcons: {
                box: "DEFAULT",
                free: "DEFAULT",
                mapView: "DEFAULT",
                import: "DEFAULT",
                search: "DEFAULT",
            },
            showImportModal: false,
            showInvalidDrawWarning: false,
        }
    }

    componentDidMount() {
        this._initializeOpenLayers();
        this._updateInteractions();
        if(Object.keys(this.props.aoiInfo.geojson).length != 0) {
            const bbox = this.props.aoiInfo.geojson.features[0].bbox;
            const reader = new ol.format.GeoJSON();
            const feature = reader.readFeatures(this.props.aoiInfo.geojson, {
                dataProjection: WGS84,
                featureProjection: WEB_MERCATOR
            });
            this._drawLayer.getSource().addFeature(feature[0]);
<<<<<<< HEAD
            this._map.getView().fit(this._drawLayer.getSource().getExtent(), this._map.getSize())
=======
            //this.handleZoomToSelection(bbox);
            this._map.getView().fit(this._drawLayer.getSource().getExtent())
>>>>>>> 3e4a7fee
            this.props.setNextEnabled();
        }
    }

    componentDidUpdate() {
        this._map.updateSize();
    }

    componentWillReceiveProps(nextProps) {
        // Check if the map mode has changed (DRAW or NORMAL)
        if(this.props.mode != nextProps.mode) {
            this._updateInteractions(nextProps.mode);
        }
        if(this.props.zoomToSelection.click != nextProps.zoomToSelection.click) {
            const ol3GeoJSON = new ol.format.GeoJSON();
            const geom = ol3GeoJSON.readGeometry(nextProps.aoiInfo.geojson.features[0].geometry, {
                dataProjection: 'EPSG:4326',
                featureProjection: 'EPSG:3857'
            });

            this.handleZoomToSelection(geom);
        }
        // Check if the reset map button has been clicked
        if(this.props.resetMap.click != nextProps.resetMap.click) {
            this.handleResetMap();
        }
        if(nextProps.importGeom.processed && !this.props.importGeom.processed) {
            this.handleGeoJSONUpload(nextProps.importGeom.geom);
        }
    }

    setButtonSelected(iconName) {
        const icons = {...this.state.toolbarIcons};
        Object.keys(icons).forEach((key) => {
            if (key == iconName) {
                icons[key] = 'SELECTED';
            }
            else {
                icons[key] = 'INACTIVE';
            }
        });
        this.setState({toolbarIcons: icons});
    }

    setAllButtonsDefault() {
        const icons = {...this.state.toolbarIcons};
        Object.keys(icons).forEach((key) => {
            icons[key] = 'DEFAULT';
        });
        this.setState({toolbarIcons: icons});
    }

    toggleImportModal(show) {
        if (show != undefined) {
            this.setState({showImportModal: show});
        }
        else {
            this.setState({showImportModal: !this.state.showImportModal});
        }
    }

    showInvalidDrawWarning(show) {
        if (show != undefined) {
            this.setState({showInvalidDrawWarning: show});
        }
        else {
            this.setState({showInvalidDrawWarning: !this.state.showInvalidDrawWarning});
        }
    }

    handleCancel(sender) {
        this.showInvalidDrawWarning(false);
        if(this.props.mode != MODE_NORMAL) {
            this.props.updateMode(MODE_NORMAL);
        }
        this._clearDraw();
        this.props.clearAoiInfo();
        this.props.setNextDisabled();
    }

    handleZoomToSelection(geom) {
        if(geom.getType() != 'Point') {
            this._map.getView().fit(
                geom
            );
        } else {
            this._map.getView().setCenter(geom.getCoordinates())
        }
    }

    handleResetMap() {
        let worldExtent = ol.proj.transformExtent([-180,-90,180,90], WGS84, WEB_MERCATOR)
        this._map.getView().fit(worldExtent, this._map.getSize());
    }

    handleSearch(result) {
        this._clearDraw();
<<<<<<< HEAD
        this.showInvalidDrawWarning(false);
        const bbox = formatted_bbox.map(truncate);
        const mercBbox = ol.proj.transformExtent(bbox, WGS84, WEB_MERCATOR);
        const geom = new ol.geom.Polygon.fromExtent(mercBbox);
        const geojson = createGeoJSON(geom);
        const bboxFeature = new ol.Feature({
            geometry: geom
        });
        this._drawLayer.getSource().addFeature(bboxFeature);
=======
        this.props.hideInvalidDrawWarning();

        const feature = (new ol.format.GeoJSON()).readFeature(result);
        feature.getGeometry().transform(WGS84, WEB_MERCATOR);
        const geojson = createGeoJSON(feature.getGeometry());

        this._drawLayer.getSource().addFeature(feature);

>>>>>>> 3e4a7fee
        let description = '';
        description = description + (result.country ? result.country : '');
        description = description + (result.province ? ', ' + result.province : '');
        description = description + (result.region ? ', ' + result.region : '');

        this.props.updateAoiInfo(geojson, result.geometry.type, result.name, description);
        this.handleZoomToSelection(feature.getGeometry());
        if(feature.getGeometry().getType()=='Polygon' || feature.getGeometry().getType()=='MultiPolygon') {
            this.props.setNextEnabled();
            return true;
        }
    }

    handleGeoJSONUpload(geom) {
        this._clearDraw();
        this._drawLayer.getSource().addFeature(
            new ol.Feature({
                geometry: geom
            })
        )
        const geojson = createGeoJSON(geom);
        this.handleZoomToSelection(geom);
        this.props.updateAoiInfo(geojson, geom.getType(), 'Custom Area', 'Import');
        this.props.setNextEnabled();

    }

    setMapView() {
        this._clearDraw();
        const extent = this._map.getView().calculateExtent(this._map.getSize());
        const geom = new ol.geom.Polygon.fromExtent(extent);
        const geojson = createGeoJSON(geom);
        const bboxFeature = new ol.Feature({
            geometry: geom
        });
        const bbox = serialize(extent)
        this._drawLayer.getSource().addFeature(bboxFeature);
        this.props.updateAoiInfo(geojson, 'Polygon', 'Custom Polygon', 'Map View');
        this.props.setNextEnabled();
    }


    _activateDrawInteraction(mode) {
        if(mode == MODE_DRAW_BBOX) {
            this._drawFreeInteraction.setActive(false);
            this._drawBoxInteraction.setActive(true);
        }
        else if(mode == MODE_DRAW_FREE) {
            this._drawBoxInteraction.setActive(false);
            this._drawFreeInteraction.setActive(true);
        }
    }

    _clearDraw() {
        this._drawLayer.getSource().clear();
    }

    _deactivateDrawInteraction() {
        this._drawBoxInteraction.setActive(false);
        this._drawFreeInteraction.setActive(false);
    }

    _handleDrawEnd(event) {
        // get the drawn bounding box
        const geometry = event.feature.getGeometry();
        const geojson = createGeoJSON(geometry);
        const bbox = geojson.features[0].bbox;
        //make sure the user didnt create a polygon with no area
        if(bbox[0] != bbox[2] && bbox[1] != bbox[3]) {
            if (this.props.mode == MODE_DRAW_FREE) {
                let drawFeature = new ol.Feature({
                    geometry: geometry
                });
                this._drawLayer.getSource().addFeature(drawFeature);

                if(isGeoJSONValid(geojson)) {
                    this.props.updateAoiInfo(geojson, 'Polygon', 'Custom Polygon', 'Draw');
                    this.props.setNextEnabled();
                }
                else {
                    this.showInvalidDrawWarning(true);
                }
            }
            else if (this.props.mode == MODE_DRAW_BBOX) {
                const bbox = serialize(geometry.getExtent());
                this.props.updateAoiInfo(geojson, 'Polygon', 'Custom Polygon', 'Box');
                this.props.setNextEnabled();
            }
            // exit drawing mode
            this.props.updateMode('MODE_NORMAL');
        }
    }

    _handleDrawStart() {
        this._clearDraw();
    }


    _initializeOpenLayers() {

        const scaleStyle = {
            background: 'white',
        };

        ol.control.ZoomExtent = zoomToExtent;
        ol.inherits(ol.control.ZoomExtent, ol.control.Control);

        this._drawLayer = generateDrawLayer();
        this._drawBoxInteraction = _generateDrawBoxInteraction(this._drawLayer);
        this._drawBoxInteraction.on('drawstart', this._handleDrawStart);
        this._drawBoxInteraction.on('drawend', this._handleDrawEnd);

        this._drawFreeInteraction = _generateDrawFreeInteraction(this._drawLayer);
        this._drawFreeInteraction.on('drawstart', this._handleDrawStart);
        this._drawFreeInteraction.on('drawend', this._handleDrawEnd);

        this._map = new ol.Map({
            controls: [
                new ol.control.ScaleLine({
                    className: css.olScaleLine,
                }),
                new ol.control.Attribution({
                    collapsible: false,
                    collapsed: false,
                }),
                new ol.control.Zoom({
                    className: css.olZoom
                }),
                new ol.control.ZoomExtent({
                    className: css.olZoomToExtent,
                    extent: [-14251567.50789682, -10584983.780136958, 14251787.50789682, 10584983.780136958]
                }),
            ],
            interactions: ol.interaction.defaults({
                keyboard: false,
                altShiftDragRotate: false,
                pinchRotate: false
            }),
            layers: [
                // Order matters here
                new ol.layer.Tile({
                    source: new ol.source.OSM()
                }),
            ],
            target: 'map',
            view: new ol.View({
                projection: "EPSG:3857",
                center: [110, 0],
                zoom: 2.5,
                minZoom: 2.5,
                maxZoom: 22,
            })
        });

        this._map.addInteraction(this._drawBoxInteraction);
        this._map.addInteraction(this._drawFreeInteraction);
        this._map.addLayer(this._drawLayer);
    }


    render() {

        const mapStyle = {
                right: '0px',
        }

        if(this.props.drawerOpen && window.innerWidth >= 1200) {
            mapStyle.left = '200px';
        }
        else {
            mapStyle.left = '0px';
        }

        let buttonClass = `${css.draw || ''} ol-unselectable ol-control`

        return (
            <div>
                <div id="map" className={css.map}  style={mapStyle} ref="olmap">
                    <AoiInfobar />
                    <SearchAOIToolbar
                        handleSearch={(result) => this.handleSearch(result)}
                        handleCancel={(sender) => this.handleCancel(sender)}
                        geocode={this.props.geocode}
                        toolbarIcons={this.state.toolbarIcons}
                        getGeocode={this.props.getGeocode}
                        setAllButtonsDefault={this.setAllButtonsDefault}
                        setSearchAOIButtonSelected={() => {this.setButtonSelected('search')}} 
                    />
                    <DrawAOIToolbar
                        toolbarIcons={this.state.toolbarIcons}
                        updateMode={this.props.updateMode}
                        handleCancel={(sender) => this.handleCancel(sender)}
                        setMapView={this.setMapView}
                        setAllButtonsDefault={this.setAllButtonsDefault}
                        setBoxButtonSelected={() => {this.setButtonSelected('box')}}
                        setFreeButtonSelected={() => {this.setButtonSelected('free')}}
                        setMapViewButtonSelected={() => {this.setButtonSelected('mapView')}}
                        setImportButtonSelected={() => {this.setButtonSelected('import')}} 
                        setImportModalState={this.toggleImportModal}
                    />
                    <InvalidDrawWarning 
                        show={this.state.showInvalidDrawWarning}
                    />
                    <DropZone
                        importGeom={this.props.importGeom}
                        showImportModal={this.state.showImportModal}
                        setAllButtonsDefault={this.setAllButtonsDefault}
                        setImportModalState={this.toggleImportModal}
                        processGeoJSONFile={this.props.processGeoJSONFile}
                        resetGeoJSONFile={this.props.resetGeoJSONFile}
                    />
                </div>
            </div>
        );
    }

    _updateInteractions(mode) {
        switch (mode) {
            case MODE_DRAW_BBOX:
                this._activateDrawInteraction(MODE_DRAW_BBOX);
                break
            case MODE_DRAW_FREE:
                this._activateDrawInteraction(MODE_DRAW_FREE);
                break
            case MODE_NORMAL:
                this._deactivateDrawInteraction();
                break
        }
    }
}

ExportAOI.propTypes = {
    aoiInfo: PropTypes.object,
    mode: PropTypes.string,
    zoomToSelection: PropTypes.object,
    resetMap: PropTypes.object,
    importGeom: PropTypes.object,
    drawerOpen: PropTypes.bool,
    geocode: PropTypes.object,
    updateMode: PropTypes.func,
    updateAoiInfo: PropTypes.func,
    clearAoiInfo: PropTypes.func,
    setNextDisabled: PropTypes.func,
    setNextEnabled: PropTypes.func,
    getGeocode: PropTypes.func,
    processGeoJSONFile: PropTypes.func,
    resetGeoJSONFile: PropTypes.func,
}


function mapStateToProps(state) {
    return {
        aoiInfo: state.aoiInfo,
        mode: state.mode,
        zoomToSelection: state.zoomToSelection,
        resetMap: state.resetMap,
        importGeom: state.importGeom,
        drawerOpen: state.drawerOpen,
        geocode: state.geocode,
    };
}

function mapDispatchToProps(dispatch) {
    return {
        updateMode: (newMode) => {
            dispatch(updateMode(newMode));
        },
        updateAoiInfo: (geojson, geomType, title, description) => {
            dispatch(updateAoiInfo(geojson, geomType, title, description));
        },
        clearAoiInfo: () => {
            dispatch(clearAoiInfo());
        },
        setNextDisabled: () => {
            dispatch(stepperNextDisabled());
        },
        setNextEnabled: () => {
            dispatch(stepperNextEnabled());
        },
        getGeocode: (query) => {
            dispatch(getGeocode(query));
        },
        processGeoJSONFile: (file) => {
            dispatch(processGeoJSONFile(file));
        },
        resetGeoJSONFile: (file) => {
            dispatch(resetGeoJSONFile());
        },
    }
}

export default connect(
    mapStateToProps,
    mapDispatchToProps
)(ExportAOI);



function generateDrawLayer() {
    return new ol.layer.Vector({
        source: new ol.source.Vector({
            wrapX: false
        }),
        style: new ol.style.Style({
            stroke: new ol.style.Stroke({
                color: '#ce4427',
                width: 3,
            }),
            image: new ol.style.Icon({
                src: require("../../../images/ic_room_black_24px.svg"),
            })

        })
    })
}

function _generateDrawBoxInteraction(drawLayer) {

    const draw = new ol.interaction.Draw({
        source: drawLayer.getSource(),
        type: 'Circle',
        geometryFunction: ol.interaction.Draw.createBox(),
        style: new ol.style.Style({
            image: new ol.style.RegularShape({
                stroke: new ol.style.Stroke({
                    color: 'black',
                    width: 1
                }),
                points: 4,
                radius: 15,
                radius2: 0,
                angle: 0
            }),
            stroke: new ol.style.Stroke({
                color: '#ce4427',
                width: 2,
                lineDash: [5, 5]
            })
        })
    })
    draw.setActive(false)
    return draw
}

function _generateDrawFreeInteraction(drawLayer) {
    const draw = new ol.interaction.Draw({
        source: drawLayer.getSource(),
        type: 'Polygon',
        freehand: true,
        style: new ol.style.Style({
            image: new ol.style.RegularShape({
                stroke: new ol.style.Stroke({
                    color: 'black',
                    width: 1
                }),
                points: 4,
                radius: 15,
                radius2: 0,
                angle: 0
            }),
            stroke: new ol.style.Stroke({
                color: '#ce4427',
                width: 2,
                lineDash: [5, 5]
            })
        })
    })
    draw.setActive(false)
    return draw
}



function truncate(number) {
    return Math.round(number * 100000) / 100000
}

function unwrapPoint([x, y]) {
    return [
        x > 0 ? Math.min(180, x) : Math.max(-180, x),
        y
    ]
}

function featureToBbox(feature) {
    const reader = new ol.format.GeoJSON()
    const geometry = reader.readGeometry(feature.geometry, {featureProjection: WEB_MERCATOR})
    return geometry.getExtent()
}

function deserialize(serialized) {
    if (serialized && serialized.length === 4) {
        return ol.proj.transformExtent(serialized, WGS84, WEB_MERCATOR)
    }
    return null
}

function serialize(extent) {
    const bbox = ol.proj.transformExtent(extent, WEB_MERCATOR, WGS84)
    const p1 = unwrapPoint(bbox.slice(0, 2))
    const p2 = unwrapPoint(bbox.slice(2, 4))
    return p1.concat(p2).map(truncate)
}

function isGeoJSONValid(geojson) {
    // creates a jsts GeoJSONReader
    const parser = new GeoJSONReader();
    // reads in geojson geometry and returns a jsts geometry
    const geom = parser.read(geojson.features[0].geometry);
    // return whether the geom is valid
    return isValidOp.isValid(geom);
}

function createGeoJSON(ol3Geometry) {
    const bbox = serialize(ol3Geometry.getExtent());
    const geom = ol3Geometry.clone();
    geom.transform(WEB_MERCATOR, WGS84);
    const wgs84Coords = geom.getCoordinates();
    const geojson = {"type": "FeatureCollection",
                    "features": [
                        {
                            "type": "Feature",
                            "bbox": bbox,
                            "geometry": {"type": geom.getType(), "coordinates": wgs84Coords}
                        }
                    ]}
    return geojson;
}<|MERGE_RESOLUTION|>--- conflicted
+++ resolved
@@ -63,12 +63,8 @@
                 featureProjection: WEB_MERCATOR
             });
             this._drawLayer.getSource().addFeature(feature[0]);
-<<<<<<< HEAD
-            this._map.getView().fit(this._drawLayer.getSource().getExtent(), this._map.getSize())
-=======
             //this.handleZoomToSelection(bbox);
             this._map.getView().fit(this._drawLayer.getSource().getExtent())
->>>>>>> 3e4a7fee
             this.props.setNextEnabled();
         }
     }
@@ -166,26 +162,14 @@
 
     handleSearch(result) {
         this._clearDraw();
-<<<<<<< HEAD
         this.showInvalidDrawWarning(false);
-        const bbox = formatted_bbox.map(truncate);
-        const mercBbox = ol.proj.transformExtent(bbox, WGS84, WEB_MERCATOR);
-        const geom = new ol.geom.Polygon.fromExtent(mercBbox);
-        const geojson = createGeoJSON(geom);
-        const bboxFeature = new ol.Feature({
-            geometry: geom
-        });
-        this._drawLayer.getSource().addFeature(bboxFeature);
-=======
-        this.props.hideInvalidDrawWarning();
 
         const feature = (new ol.format.GeoJSON()).readFeature(result);
         feature.getGeometry().transform(WGS84, WEB_MERCATOR);
         const geojson = createGeoJSON(feature.getGeometry());
 
         this._drawLayer.getSource().addFeature(feature);
-
->>>>>>> 3e4a7fee
+        
         let description = '';
         description = description + (result.country ? result.country : '');
         description = description + (result.province ? ', ' + result.province : '');
