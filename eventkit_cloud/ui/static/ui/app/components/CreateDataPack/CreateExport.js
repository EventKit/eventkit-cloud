--- conflicted
+++ resolved
@@ -1,28 +1,3 @@
-<<<<<<< HEAD
-import React, {Component} from 'react'
-import {connect} from 'react-redux'
-import AppBar from 'material-ui/AppBar'
-import BreadcrumbStepper from '../BreadcrumbStepper'
-import Help from 'material-ui/svg-icons/action/help';
-
-export class CreateExport extends React.Component {
-
-    constructor() {
-        super()
-        this.handleWalkthroughReset = this.handleWalkthroughReset.bind(this);
-        this.handleWalkthroughClick = this.handleWalkthroughClick.bind(this);
-        this.state = {
-            walkthroughClicked: false,
-        };
-    }
-
-    handleWalkthroughReset() {
-        this.setState({ walkthroughClicked: false });
-    }
-
-    handleWalkthroughClick() {
-        this.setState({ walkthroughClicked: true });
-=======
 import React, { PropTypes } from 'react';
 import { connect } from 'react-redux';
 import { withRouter } from 'react-router';
@@ -30,17 +5,28 @@
 import AppBar from 'material-ui/AppBar';
 import BreadcrumbStepper from './BreadcrumbStepper';
 import ConfirmDialog from '../Dialog/ConfirmDialog';
+import Help from 'material-ui/svg-icons/action/help';
 
 export class CreateExport extends React.Component {
 
     constructor(props) {
         super(props);
+        this.handleWalkthroughReset = this.handleWalkthroughReset.bind(this);
+        this.handleWalkthroughClick = this.handleWalkthroughClick.bind(this);
+
         this.state = {
             showLeaveWarningDialog: false,
             modified: false,
+            walkthroughClicked: false,
         };
         this.leaveRoute = null;
->>>>>>> b2bb8e01
+    }
+    handleWalkthroughReset() {
+        this.setState({ walkthroughClicked: false });
+    }
+
+    handleWalkthroughClick() {
+        this.setState({ walkthroughClicked: true });
     }
 
     componentDidMount() {
@@ -76,12 +62,8 @@
     };
 
     render() {
-<<<<<<< HEAD
         const pageTitle = <div style={{ display: 'inline-block', paddingRight: '10px' }}>Create DataPack </div>
         const iconElementRight = <div onTouchTap={this.handleWalkthroughClick} style={{ color: '#4598bf', cursor: 'pointer', display: 'inline-block', marginLeft: '10px', fontSize: '16px' }}><Help onTouchTap={ this.handleWalkthroughClick.bind(this)} style={{ color: '#4598bf', cursor: 'pointer', height: '18px', width: '18px', verticalAlign: 'middle', marginRight: '5px', marginBottom: '5px' }} />Page Tour</div>
-=======
-        const pageTitle = "Create DataPack";
->>>>>>> b2bb8e01
         const styles = {
             appBar: {
                 backgroundColor: '#161e2e',
@@ -111,14 +93,7 @@
                     walkthroughClicked={this.state.walkthroughClicked}
                     onWalkthroughReset={this.handleWalkthroughReset}
                 />
-<<<<<<< HEAD
                 <div >
-                    {this.props.children}
-                </div>
-
-=======
-                <BreadcrumbStepper />
-                <div>
                     {this.props.children}
                 </div>
                 <ConfirmDialog
@@ -131,14 +106,10 @@
                 >
                     <strong>{"You haven't finished creating this DataPack yet. Any settings will be lost."}</strong>
                 </ConfirmDialog>
->>>>>>> b2bb8e01
             </div>
         );
     }
 }
-<<<<<<< HEAD
-export default CreateExport;
-=======
 
 CreateExport.propTypes = {
     router: PropTypes.object.isRequired,
@@ -154,5 +125,4 @@
 
 export default connect(
     mapStateToProps,
-)(withRouter(CreateExport));
->>>>>>> b2bb8e01
+)(withRouter(CreateExport));