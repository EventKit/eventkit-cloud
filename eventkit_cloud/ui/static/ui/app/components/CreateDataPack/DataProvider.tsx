--- conflicted
+++ resolved
@@ -134,14 +134,6 @@
         this.setState(state => ({ open: !state.open }));
     }
 
-<<<<<<< HEAD
-    private formatSize(providerEstimate) {
-        if (!providerEstimate) {
-            return (<CircularProgress size={10}/>);
-        }
-        if (!providerEstimate.size) {
-            return "unknown";
-=======
     private formatEstimate(providerEstimate){
         if (!providerEstimate){
             return ''
@@ -156,7 +148,6 @@
         if(providerEstimate.time) {
             const estimateInSeconds = providerEstimate.time.value;
             durationEstimate = getDuration(estimateInSeconds);
->>>>>>> 2b4cdea9
         }
         return `${get(sizeEstimate)} / ${get(durationEstimate)}`;
     }
@@ -230,11 +221,6 @@
         ));
 
         // Only set this if we want to display the estimate
-<<<<<<< HEAD
-        let secondary;
-        if (this.props.renderEstimate) {
-            secondary = <Typography style={{fontSize: "0.7em"}}>{this.formatSize(provider.estimate)}</Typography>;
-=======
         let secondary = undefined;
         if(this.props.renderEstimate)
         {
@@ -242,7 +228,6 @@
                 secondary = <Typography style={{fontSize: "0.7em"}}>{this.formatEstimate(provider.estimate)}</Typography>
             else
                 secondary = <CircularProgress size={10}/>
->>>>>>> 2b4cdea9
         }
 
         const backgroundColor = (this.props.alt) ? colors.secondary : colors.white;
