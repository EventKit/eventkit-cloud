--- conflicted
+++ resolved
@@ -23,11 +23,8 @@
 import IndeterminateCheckBoxIcon from '@material-ui/icons/IndeterminateCheckBox';
 import CheckBoxIcon from "@material-ui/icons/CheckBox";
 import {CompatibilityInfo} from "./ExportInfo";
-<<<<<<< HEAD
 import {SelectedBaseMap} from "./CreateExport";
-=======
 import InfoDialog from "../common/InfoDialog";
->>>>>>> 87a23fd3
 
 const jss = (theme: Theme & Eventkit.Theme) => createStyles({
     container: {
