import * as React from 'react';
import {createStyles, Theme, withStyles, withTheme} from '@material-ui/core/styles';
import List from '@material-ui/core/List';
import ListItem from '@material-ui/core/ListItem';
import ListItemText from '@material-ui/core/ListItemText';
import Collapse from '@material-ui/core/Collapse';
import CircularProgress from '@material-ui/core/CircularProgress';
import Checkbox from '@material-ui/core/Checkbox';
import ExpandLess from '@material-ui/icons/ExpandLess';
import ExpandMore from '@material-ui/icons/ExpandMore';
import ProviderStatusIcon from './ProviderStatusIcon';
import BaseDialog from '../Dialog/BaseDialog';
import {formatMegaBytes, getDuration, isZoomLevelInRange, supportsZoomLevels} from '../../utils/generic';
import {Switch, Typography} from "@material-ui/core";
import ZoomLevelSlider from "./ZoomLevelSlider";
import {connect} from "react-redux";
import {updateExportInfo} from '../../actions/datacartActions';
import debounce from 'lodash/debounce';
import * as PropTypes from "prop-types";
import FormatSelector from "./FormatSelector";
import {Compatibility} from '../../utils/enums';
import IndeterminateCheckBoxIcon from '@material-ui/icons/IndeterminateCheckBox';
import CheckBoxIcon from "@material-ui/icons/CheckBox";
import {CompatibilityInfo} from "./ExportInfo";
import {MapLayer} from "./CreateExport";
import OlMouseWheelZoom from "../MapTools/OpenLayers/MouseWheelZoom";
import ZoomUpdater from "./ZoomUpdater";
import ProviderPreviewMap from "../MapTools/ProviderPreviewMap";
import PoiQueryDisplay from "../MapTools/PoiQueryDisplay";
import OlMapClickEvent from "../MapTools/OpenLayers/OlMapClickEvent";
import SwitchControl from "../common/SwitchControl";
import Icon from "ol/style/icon";

const jss = (theme: Theme & Eventkit.Theme) => createStyles({
    container: {
        display: 'flex',
        width: '100%',
    },
    listItem: {
        fontWeight: 'normal',
        fontSize: '16px',
        padding: '16px 10px',
    },
    listItemText: {
        fontSize: 'inherit',
    },
    sublistItem: {
        fontWeight: 'normal',
        fontSize: '13px',
        padding: '14px 40px',
        [theme.breakpoints.only('xs')]: {
            padding: '10px 10px',
        },
        borderTop: theme.eventkit.colors.secondary,
    },
    checkbox: {
        width: '24px',
        height: '24px',
        marginRight: '15px',
        flex: '0 0 auto',
        color: theme.eventkit.colors.primary,
        '&$checked': {
            color: theme.eventkit.colors.success,
        },
    },
    checked: {},
    name: {
        marginRight: '10px',
        display: 'flex',
        flex: '1 1 auto',
        flexWrap: 'wrap',
    },
    expand: {
        display: 'flex',
        flex: '0 0 auto',
    },
    license: {
        cursor: 'pointer',
        color: theme.eventkit.colors.primary,
    },
    prewrap: {
        whiteSpace: 'pre-wrap',
    },
    listItemPadding: {
        padding: '10px 40px',
        [theme.breakpoints.only('xs')]: {
            padding: '10px 15px',
        },
    }
});

interface EstimateData {
    value: number;
    units: string;
}

export interface ProviderData extends Eventkit.Provider {
    availability?: {
        slug: string;
        status: string;
        type: string;
        message: string;
    };
    estimate?: {
        size?: EstimateData;
        time?: EstimateData;
        slug: string;
    };
}

interface Props {
    geojson: GeoJSON.FeatureCollection;
    exportInfo: Eventkit.Store.ExportInfo;
    providerOptions: any;
    updateExportInfo: (args: any) => void;
    provider: ProviderData;
    checkProvider: (args: any) => void;
    clearEstimate: (provider: ProviderData) => void;
    checked: boolean;
    onChange: (event: React.ChangeEvent<HTMLInputElement>) => void;
    alt: boolean;
    theme: Eventkit.Theme & Theme;
    renderEstimate: boolean;
    selectedProjections: number[];
    compatibilityInfo: CompatibilityInfo;
    open: boolean;
    classes: {
        container: string;
        listItem: string;
        listItemText: string;
        sublistItem: string;
        checkbox: string;
        checked: string;
        name: string;
        expand: string;
        license: string;
        prewrap: string;
        listItemPadding: string;
    };
}

interface State {
    open: boolean;
    licenseDialogOpen: boolean;
    zoomLevel: number;
    displayFootprints: boolean;
}

export class DataProvider extends React.Component<Props, State> {

    static defaultProps;
    private estimateDebouncer;

    static contextTypes = {
        config: PropTypes.object,
    };

    constructor(props: Props) {
        super(props);
        this.handleLicenseOpen = this.handleLicenseOpen.bind(this);
        this.handleLicenseClose = this.handleLicenseClose.bind(this);
        this.handleExpand = this.handleExpand.bind(this);
        this.setZoom = this.setZoom.bind(this);
        this.getFormatCompatibility = this.getFormatCompatibility.bind(this);
        this.getCheckedIcon = this.getCheckedIcon.bind(this);
        this.handleFootprintsCheck = this.handleFootprintsCheck.bind(this);

        this.estimateDebouncer = () => { /* do nothing while not mounted */
        };
        this.state = {
            open: false,
            licenseDialogOpen: false,
            zoomLevel: this.props.provider.level_to,
            displayFootprints: false,
        };
    }

    componentDidMount() {
        this.estimateDebouncer = debounce((val) => {
            this.props.clearEstimate(this.props.provider);
            this.props.checkProvider(val);
        }, 1000);
    }

    componentDidUpdate(prevProps: Readonly<Props>, prevState: Readonly<State>, snapshot?: any): void {
        if(this.props.open){
            this.state.open;
        }
    }

    getFormatCompatibility(formatSlug: string) {
        const formatInfo = this.props.compatibilityInfo.formats[formatSlug.toLowerCase()];
        if (!formatInfo) {
            return Compatibility.Full;
        }
        const incompatibleProjections = this.props.compatibilityInfo.formats[formatSlug.toLowerCase()].projections.length;
        if (incompatibleProjections >= this.props.selectedProjections.length) {
            return Compatibility.None;
        } else if (incompatibleProjections > 0) {
            return Compatibility.Partial;
        }
        return Compatibility.Full;
    }

    private setZoom(minZoom: number, maxZoom: number) {
        // update the state with the new array of options
        const {provider} = this.props;
        const providerOptions = {...this.props.providerOptions};

        // Check if a value was already set, we will fall back to this if the new values are invalid
        // If no values have been set, or the values are somehow invalid,
        // we will instead fall back to the min/max for the provider (from/to)
        let lastMin = providerOptions.minZoom;
        let lastMax = providerOptions.maxZoom;

        if (!isZoomLevelInRange(lastMin, provider)) {
            lastMin = provider.level_from;
        }
        if (!isZoomLevelInRange(lastMax, provider)) {
            lastMax = provider.level_to;
        }

        // Check the parameters, if they are invalid, fall back to lastMin and or lastMax
        if (!isZoomLevelInRange(minZoom, provider)) {
            minZoom = lastMin;
        }
        if (!isZoomLevelInRange(maxZoom, provider)) {
            maxZoom = lastMax;
        }

        const updatedExportOptions = {
            ...this.props.exportInfo.exportOptions,
            [provider.slug]: {
                ...providerOptions,
                minZoom,
                maxZoom,
            }
        };
        this.props.updateExportInfo({
            exportOptions: updatedExportOptions,
        });
<<<<<<< HEAD

        this.estimateDebouncer(this.props.provider);

=======
        this.estimateDebouncer(this.props.provider);
>>>>>>> 1d46e09a
    }

    private handleLicenseOpen() {
        this.setState({licenseDialogOpen: true});
    }

    private handleLicenseClose() {
        this.setState({licenseDialogOpen: false});
    }

    handleExpand() {
        this.setState(state => ({open: !state.open}));
    }

    handleFootprintsCheck = () => {
        this.setState({ displayFootprints: !this.state.displayFootprints });
    };

    private formatEstimate(providerEstimate) {
        if (!providerEstimate) {
            return '';
        }
        let sizeEstimate;
        let durationEstimate;
        // func that will return nf (not found) when the provided estimate is undefined
        const get = (estimate, nf = 'unknown') => (estimate) ? estimate.toString() : nf;

        if (providerEstimate.size) {
            sizeEstimate = formatMegaBytes(providerEstimate.size.value);
        }
        if (providerEstimate.time) {
            const estimateInSeconds = providerEstimate.time.value;
            durationEstimate = getDuration(estimateInSeconds);
        }
        return `${get(sizeEstimate)} / ${get(durationEstimate)}`;
    }

    private getCheckedIcon() {
        // If every format is fully compatible with every projection, this value will be true.
        // This means we can display a normal checkbox, otherwise we indicate there is an issue
        // by using an indeterminate icon for the checkbox.
        const selectedFormats = this.props.providerOptions.formats;
        if (!selectedFormats) {
            // When no formats are selected, the provider isn't ready to be packed up
            return (<IndeterminateCheckBoxIcon/>);
        }
        const fullCompatibility = selectedFormats.map(
            (formatSlug) => this.getFormatCompatibility(formatSlug) === Compatibility.Full).every(value => !!value);

        if (fullCompatibility) {
            return (<CheckBoxIcon/>);
        }
        return (<IndeterminateCheckBoxIcon/>);
    }

    render() {
        const {colors} = this.props.theme.eventkit;
        const {classes, provider} = this.props;
        const {exportOptions} = this.props.exportInfo;
        // Take the current zoom from the current zoomLevels if they exist and the value is valid,
        // otherwise set it to the max allowable level.
        let currentMaxZoom = provider.level_to;
        let currentMinZoom = provider.level_from;
        if (exportOptions[provider.slug]) {
            const {maxZoom, minZoom} = exportOptions[provider.slug];
            if (maxZoom || maxZoom === 0) {
                currentMaxZoom = maxZoom;
            }
            if (minZoom || minZoom === 0) {
                currentMinZoom = minZoom;
            }
        }

        const selectedBasemap = {
            mapUrl: (this.props.provider.preview_url || this.context.config.BASEMAP_URL),
            metadata: provider.metadata,
            slug: (!!this.props.provider.preview_url) ? provider.slug : undefined,
        } as MapLayer;

        // Show license if one exists.
        const nestedItems = [];
        if (provider.license) {
            nestedItems.push((
                <ListItem
                    key={nestedItems.length}
                    dense
                    disableGutters
                    className={`qa-DataProvider-ListItem-license ${classes.sublistItem}`}
                >
                    <div className={classes.prewrap}>
                        <i>
                            Use of this data is governed by&nbsp;
                            <span
                                role="button"
                                tabIndex={0}
                                onClick={this.handleLicenseOpen}
                                onKeyPress={this.handleLicenseOpen}
                                className={classes.license}
                            >
                                {provider.license.name}
                            </span>
                        </i>
                        <BaseDialog
                            show={this.state.licenseDialogOpen}
                            title={provider.license.name}
                            onClose={this.handleLicenseClose}
                        >
                            <div className={classes.prewrap}>{provider.license.text}</div>
                        </BaseDialog>
                    </div>
                </ListItem>
            ));
        }
        if (supportsZoomLevels(this.props.provider)) {
            nestedItems.push(
                <div
                    className={`qa-DataProvider-ListItem-zoomSelection`}
                    id={'ZoomSelection'}
                    key={nestedItems.length}
                >
                    <div
                        className={`qa-DataProvider-ListItem-zoomSlider ${this.props.provider.slug + '-sliderDiv ' + classes.listItemPadding}`}
                        key={this.props.provider.slug + '-sliderDiv'}
                    >
                        <ZoomLevelSlider
                            updateZoom={this.setZoom}
                            selectedMaxZoom={currentMaxZoom}
                            selectedMinZoom={currentMinZoom}
                            maxZoom={provider.level_to}
                            minZoom={provider.level_from}
                            handleCheckClick={this.handleFootprintsCheck}
                            checked={this.state.displayFootprints}
                        >
                            { this.props.provider.footprint_url &&
                                <SwitchControl onSwitch={this.handleFootprintsCheck} isSwitchOn={this.state.displayFootprints}/>
                            }
                        </ZoomLevelSlider>
                    </div>
                    <div
                        className={`qa-DataProvider-ListItem-zoomMap ${this.props.provider.slug + '-mapDiv ' + classes.listItemPadding}`}
                        key={this.props.provider.slug + '-mapDiv'}
                    >
                        <ProviderPreviewMap
                            style={{height: '290px'}}
                            geojson={this.props.geojson}
                            zoomLevel={currentMaxZoom}
                            provider={this.props.provider}
                            visible={this.state.open}
                            displayFootprints={this.state.displayFootprints}
                        >
                            <ZoomUpdater setZoom={this.setZoom}/>
                            <OlMouseWheelZoom enabled={false}/>
                            <PoiQueryDisplay
                                style={{
                                    width: 'max-content',
                                    minWidth: '200px',
                                    justifyContent: 'center',
                                }}
                                selectedLayer={selectedBasemap}
                            >
                                <OlMapClickEvent mapPinStyle={{
                                    image: new Icon({
                                        src: this.props.theme.eventkit.images.map_pin,
                                    })
                                }}/>
                            </PoiQueryDisplay>
                        </ProviderPreviewMap>
                    </div>
                </div>
            );
        } else {
            nestedItems.push(
                <ListItem
                    className={`qa-DataProvider-ListItem-zoomSlider ${classes.sublistItem}`}
                    key={nestedItems.length}
                    dense
                    disableGutters
                >
                    <div>
                        <em>Zoom not available for this source.</em>
                    </div>
                </ListItem>
            );
        }

        nestedItems.push((
            <ListItem
                className={`qa-DataProvider-ListItem-provServDesc ${classes.sublistItem}`}
                key={nestedItems.length}
                dense
                disableGutters
            >
                <div
                    className={classes.prewrap}
                >
                    {provider.service_description || 'No provider description available.'}
                </div>
            </ListItem>
        ));

        nestedItems.push((
            <ListItem
                className={`qa-DataProvider-ListItem-provMaxAoi ${classes.sublistItem}`}
                key={nestedItems.length}
                dense
                disableGutters
            >
                <div className={classes.prewrap}>
                    <strong>Maximum selection area: </strong>
                    {((provider.max_selection == null ||
                            provider.max_selection === '' ||
                            parseFloat(provider.max_selection) <= 0) ?
                            'unlimited' : `${provider.max_selection} km²`
                    )}
                </div>
            </ListItem>
        ));

        nestedItems.push((
            <ListItem
                className={`qa-DataProvider-ListItem-provFormats ${classes.sublistItem}`}
                key={nestedItems.length}
                dense
                disableGutters
            >
                <div className={classes.prewrap}>
                    <span>
                        <strong>Select Format(s)</strong>
                        <div><em>Cartography only available with GeoPackage.</em></div>
                    </span>

                    <div style={{marginTop: '10px'}}>
                        <FormatSelector
                            formats={provider.supported_formats}
                            getFormatCompatibility={this.getFormatCompatibility}
                            provider={provider}
                            compatibilityInfo={this.props.compatibilityInfo}
                        />
                    </div>
                </div>
            </ListItem>
        ));

        // Only set this if we want to display the estimate
        let secondary;
        if (this.props.renderEstimate) {
            const estimate = this.formatEstimate(provider.estimate);
            if (estimate) {
                secondary =
                    <Typography style={{fontSize: "0.7em"}}>{estimate}</Typography>;
            } else {
                secondary = <CircularProgress style={{display: 'grid'}} size={11}/>;
            }
        }

        const backgroundColor = (this.props.alt) ? colors.secondary : colors.white;

        return (
            <React.Fragment>
                <ListItem
                    className={`qa-DataProvider-ListItem ${classes.listItem}`}
                    key={provider.uid}
                    style={{backgroundColor}}
                    dense
                    disableGutters
                >
                    <div className={classes.container}>
                        <Checkbox
                            className="qa-DataProvider-CheckBox-provider"
                            classes={{root: classes.checkbox, checked: classes.checked}}
                            name={provider.name}
                            checked={this.props.checked}
                            checkedIcon={this.getCheckedIcon()}
                            onChange={this.props.onChange}
                        />
                        <ListItemText
                            disableTypography
                            classes={{root: classes.listItemText}}
                            primary={<Typography style={{fontSize: "1.0em"}}>{provider.name}</Typography>}
                            secondary={secondary}
                        />
                        <ProviderStatusIcon
                            id="ProviderStatus"
                            baseStyle={{marginRight: '40px'}}
                            availability={provider.availability}
                        />
                        {this.state.open ?
                            <ExpandLess
                                id="ExpandButton"
                                className={`qa-DataProvider-ListItem-Expand ${classes.expand}`}
                                onClick={this.handleExpand}
                                color="primary"
                            />
                            :
                            <ExpandMore
                                id="ExpandButton"
                                className={`qa-DataProvider-ListItem-Expand ${classes.expand}`}
                                onClick={this.handleExpand}
                                color="primary"
                            />
                        }
                    </div>
                </ListItem>
                <Collapse in={this.state.open} key={`${provider.uid}-expanded`}>
                    <List style={{backgroundColor}}>
                        {nestedItems}
                    </List>
                </Collapse>
            </React.Fragment>
        );
    }
}

DataProvider.defaultProps = {
    renderEstimate: false
};

function mapStateToProps(state, ownProps) {
    return {
        providerOptions: state.exportInfo.exportOptions[ownProps.provider.slug] || {} as Eventkit.Store.ProviderExportOptions,
        exportInfo: state.exportInfo,
        geojson: state.aoiInfo.geojson,
        selectedProjections: [...state.exportInfo.projections],
    };
}

function mapDispatchToProps(dispatch) {
    return {
        updateExportInfo: (exportInfo) => {
            dispatch(updateExportInfo(exportInfo));
        },
    };
}

export default withStyles<any, any>(jss, { withTheme: true })(connect(
    mapStateToProps,
    mapDispatchToProps,
    null,
    {forwardRef: true}
)(DataProvider));<|MERGE_RESOLUTION|>--- conflicted
+++ resolved
@@ -239,13 +239,7 @@
         this.props.updateExportInfo({
             exportOptions: updatedExportOptions,
         });
-<<<<<<< HEAD
-
         this.estimateDebouncer(this.props.provider);
-
-=======
-        this.estimateDebouncer(this.props.provider);
->>>>>>> 1d46e09a
     }
 
     private handleLicenseOpen() {
