--- conflicted
+++ resolved
@@ -20,11 +20,7 @@
 import {Compatibility} from '../../utils/enums';
 import IndeterminateCheckBoxIcon from '@material-ui/icons/IndeterminateCheckBox';
 import CheckBoxIcon from "@material-ui/icons/CheckBox";
-<<<<<<< HEAD
 import {IncompatibilityInfo} from "./ExportInfo";
-=======
-import {CompatibilityInfo} from "./ExportInfo";
->>>>>>> 261d432b
 import {MapLayer} from "./CreateExport";
 import OlMouseWheelZoom from "../MapTools/OpenLayers/MouseWheelZoom";
 import ZoomUpdater from "./ZoomUpdater";
@@ -153,7 +149,8 @@
         }, 1000);
     });
 
-    const [providerHasEstimates, setHasEstimates ] = useState(() => arrayHasValue(haveAvailableEstimates, provider.slug) && !arrayHasValue(noMaxDataSize, provider.slug));
+    const [providerHasEstimates, setHasEstimates] = useState(() =>
+        arrayHasValue(haveAvailableEstimates, provider.slug) && !arrayHasValue(noMaxDataSize, provider.slug));
     useEffect(() => {
         setHasEstimates(arrayHasValue(haveAvailableEstimates, provider.slug) && !arrayHasValue(noMaxDataSize, provider.slug));
     }, [DepsHashers.arrayHash(haveAvailableEstimates), DepsHashers.arrayHash(noMaxDataSize)]);
