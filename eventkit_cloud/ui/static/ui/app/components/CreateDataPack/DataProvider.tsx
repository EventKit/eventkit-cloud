--- conflicted
+++ resolved
@@ -23,11 +23,7 @@
 import IndeterminateCheckBoxIcon from '@material-ui/icons/IndeterminateCheckBox';
 import CheckBoxIcon from "@material-ui/icons/CheckBox";
 import {CompatibilityInfo} from "./ExportInfo";
-<<<<<<< HEAD
-=======
 import {MapLayer} from "./CreateExport";
-import InfoDialog from "../common/InfoDialog";
->>>>>>> cf8f8b79
 
 const jss = (theme: Theme & Eventkit.Theme) => createStyles({
     container: {
@@ -236,18 +232,12 @@
         this.setState(state => ({open: !state.open}));
     }
 
-<<<<<<< HEAD
-    // private formatEstimate(providerEstimates: Eventkit.Store.ProviderInfo) {
-    private formatEstimate(providerEstimates: Eventkit.Store.Estimates) {
-        if (!providerEstimates) {
-=======
     handleFootprintsCheck = () => {
         this.setState({ checked: !this.state.checked });
     };
 
-    private formatEstimate(providerEstimate) {
-        if (!providerEstimate) {
->>>>>>> cf8f8b79
+    private formatEstimate(providerEstimates: Eventkit.Store.Estimates) {
+        if (!providerEstimates) {
             return '';
         }
         let sizeEstimate;
