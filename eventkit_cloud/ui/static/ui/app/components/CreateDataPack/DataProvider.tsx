import * as React from 'react';
import {createStyles, Theme, withStyles, withTheme} from '@material-ui/core/styles';
import List from '@material-ui/core/List';
import ListItem from '@material-ui/core/ListItem';
import ListItemText from '@material-ui/core/ListItemText';
import Collapse from '@material-ui/core/Collapse';
import CircularProgress from '@material-ui/core/CircularProgress';
import Checkbox from '@material-ui/core/Checkbox';
import ExpandLess from '@material-ui/icons/ExpandLess';
import ExpandMore from '@material-ui/icons/ExpandMore';
import ProviderStatusCheck from './ProviderStatusCheck';
import BaseDialog from '../Dialog/BaseDialog';
import {arrayHasValue, formatMegaBytes, getDuration, isZoomLevelInRange, supportsZoomLevels} from '../../utils/generic';
import {Switch, Typography} from "@material-ui/core";
import ZoomLevelSlider from "./ZoomLevelSlider";
import {connect} from "react-redux";
import {updateExportInfo} from '../../actions/datacartActions';
import debounce from 'lodash/debounce';
import * as PropTypes from "prop-types";
import FormatSelector from "./FormatSelector";
import {Compatibility} from '../../utils/enums';
import IndeterminateCheckBoxIcon from '@material-ui/icons/IndeterminateCheckBox';
import CheckBoxIcon from "@material-ui/icons/CheckBox";
import {CompatibilityInfo, ExportInfo} from "./ExportInfo";
import {MapLayer} from "./CreateExport";
import OlMouseWheelZoom from "../MapTools/OpenLayers/MouseWheelZoom";
import ZoomUpdater from "./ZoomUpdater";
import ProviderPreviewMap from "../MapTools/ProviderPreviewMap";
import PoiQueryDisplay from "../MapTools/PoiQueryDisplay";
import OlMapClickEvent from "../MapTools/OpenLayers/OlMapClickEvent";
import SwitchControl from "../common/SwitchControl";
import Icon from "ol/style/icon";
import {number, string} from "prop-types";
import {useEffect, useRef, useState} from "react";
import {DepsHashers, useEffectOnMount} from "../../utils/hooks";
import {useAppContext} from "../ApplicationContext";
import {useJobValidationContext} from "./context/JobValidation";

const jss = (theme: Theme & Eventkit.Theme) => createStyles({
    container: {
        display: 'flex',
        width: '100%',
    },
    listItem: {
        fontWeight: 'normal',
        fontSize: '16px',
        padding: '16px 10px',
    },
    listItemText: {
        fontSize: 'inherit',
    },
    sublistItem: {
        fontWeight: 'normal',
        fontSize: '13px',
        padding: '14px 40px',
        [theme.breakpoints.only('xs')]: {
            padding: '10px 10px',
        },
        borderTop: theme.eventkit.colors.secondary,
    },
    checkbox: {
        width: '24px',
        height: '24px',
        marginRight: '15px',
        flex: '0 0 auto',
        color: theme.eventkit.colors.primary,
        '&$checked': {
            color: theme.eventkit.colors.success,
        },
    },
    checked: {},
    name: {
        marginRight: '10px',
        display: 'flex',
        flex: '1 1 auto',
        flexWrap: 'wrap',
    },
    expand: {
        display: 'flex',
        flex: '0 0 auto',
    },
    license: {
        cursor: 'pointer',
        color: theme.eventkit.colors.primary,
    },
    prewrap: {
        whiteSpace: 'pre-wrap',
    },
    listItemPadding: {
        padding: '10px 40px',
        [theme.breakpoints.only('xs')]: {
            padding: '10px 15px',
        },
    }
});

interface Props {
    geojson: GeoJSON.FeatureCollection;
    exportInfo: Eventkit.Store.ExportInfo;
    providerOptions: any;
    updateExportInfo: (args: any) => void;
    provider: Eventkit.Provider;
    providerInfo: Eventkit.Store.ProviderInfo;
    checkProvider: (args: any) => void;
    clearEstimate: (provider: Eventkit.Provider) => void;
    checked: boolean;
    onChange: (event: React.ChangeEvent<HTMLInputElement>) => void;
    alt: boolean;
    theme: Eventkit.Theme & Theme;
    renderEstimate: boolean;
    selectedProjections: number[];
    compatibilityInfo: CompatibilityInfo;
    open: boolean;
    classes: {
        container: string;
        listItem: string;
        listItemText: string;
        sublistItem: string;
        checkbox: string;
        checked: string;
        name: string;
        expand: string;
        license: string;
        prewrap: string;
        listItemPadding: string;
    };
}

export function DataProvider(props: Props) {
    const { BASEMAP_URL } = useAppContext();
    const { colors } = props.theme.eventkit;
    const { classes, provider, providerInfo } = props;
    const { exportOptions } = props.exportInfo;

    const [isOpen, setOpen] = useState(false);
    const [isLicenseOpen, setLicenseOpen] = useState(false);
    const [displayFootprints, setDisplayFootprints] = useState(false);

<<<<<<< HEAD
    const { dataSizeInfo, areEstimatesLoading, aoiArea, providerLimits } = useJobValidationContext();
=======
    const { dataSizeInfo, aoiArea, areEstimatesLoading: anyLoading, providerLimits } = useJobValidationContext();
>>>>>>> 5472087b
    const { haveAvailableEstimates = [], noMaxDataSize = [] } = dataSizeInfo || {};
    const [ overSize, setOverSize ] = useState(false);
    const [ overArea, setOverArea ] = useState(false);
    const debouncerRef = useRef(null);
    const estimateDebouncer = (...args) => debouncerRef.current(...args);

    useEffectOnMount(() => {
        debouncerRef.current = debounce((val) => {
            props.clearEstimate(val);
            props.checkProvider(val);
        }, 1000);
    });

    const [providerHasEstimates, setHasEstimates ] = useState(() => arrayHasValue(haveAvailableEstimates, provider.slug) && !arrayHasValue(noMaxDataSize, provider.slug));
    useEffect(() => {
        setHasEstimates(arrayHasValue(haveAvailableEstimates, provider.slug) && !arrayHasValue(noMaxDataSize, provider.slug));
    }, [DepsHashers.arrayHash(haveAvailableEstimates), DepsHashers.arrayHash(noMaxDataSize)]);

<<<<<<< HEAD
=======
    const areEstimatesLoading = !providerInfo.estimates;
>>>>>>> 5472087b
    useEffect(() => {
        const limits = providerLimits.find(limits => limits.slug === props.provider.slug);
        const { size={value:-1} } = providerInfo.estimates || {};
        const { maxArea=-1, maxDataSize=-1 } = limits || {};
        setOverArea(aoiArea > maxArea);
        setOverSize(size.value > maxDataSize);
    }, [areEstimatesLoading, aoiArea]);

    function getFormatCompatibility(formatSlug: string) {
        const formatInfo = props.compatibilityInfo.formats[formatSlug.toLowerCase()];
        if (!formatInfo) {
            return Compatibility.Full;
        }
        const incompatibleProjections = props.compatibilityInfo.formats[formatSlug.toLowerCase()].projections.length;
        if (incompatibleProjections >= props.selectedProjections.length) {
            return Compatibility.None;
        } else if (incompatibleProjections > 0) {
            return Compatibility.Partial;
        }
        return Compatibility.Full;
    }

    function setZoom(minZoom: number, maxZoom: number) {
        // update the state with the new array of options
        const { provider } = props;
        const providerOptions = { ...props.providerOptions };

        // Check if a value was already set, we will fall back to this if the new values are invalid
        // If no values have been set, or the values are somehow invalid,
        // we will instead fall back to the min/max for the provider (from/to)
        let lastMin = providerOptions.minZoom;
        let lastMax = providerOptions.maxZoom;

        if (!isZoomLevelInRange(lastMin, provider)) {
            lastMin = provider.level_from;
        }
        if (!isZoomLevelInRange(lastMax, provider)) {
            lastMax = provider.level_to;
        }

        // Check the parameters, if they are invalid, fall back to lastMin and or lastMax
        if (!isZoomLevelInRange(minZoom, provider)) {
            minZoom = lastMin;
        }
        if (!isZoomLevelInRange(maxZoom, provider)) {
            maxZoom = lastMax;
        }

        const updatedExportOptions = {
            ...props.exportInfo.exportOptions,
            [provider.slug]: {
                ...providerOptions,
                minZoom,
                maxZoom,
            }
        };
        props.updateExportInfo({
            exportOptions: updatedExportOptions,
        });
        estimateDebouncer(props.provider);
    }

    function handleLicenseOpen() {
        setLicenseOpen(true);
    }

    function handleLicenseClose() {
        setLicenseOpen(true);
    }

    function handleExpand() {
        setOpen((val) => !val);
    }

    function handleFootprintsCheck() {
        setDisplayFootprints((val) => !val);
    }

    function formatEstimate(providerEstimates: Eventkit.Store.Estimates) {
        if (!providerEstimates) {
            return '';
        }
        let sizeEstimate;
        let durationEstimate;
        // func that will return nf (not found) when the provided estimate is undefined
        const get = (estimate, nf = 'unknown') => (estimate) ? estimate.toString() : nf;

        if (providerEstimates.size) {
            sizeEstimate = formatMegaBytes(providerEstimates.size.value);
        }
        if (providerEstimates.time) {
            const estimateInSeconds = providerEstimates.time.value;
            durationEstimate = getDuration(estimateInSeconds);
        }
        return `${get(sizeEstimate)} / ${get(durationEstimate)}`;
    }

    function getCheckedIcon() {
        // If every format is fully compatible with every projection, this value will be true.
        // This means we can display a normal checkbox, otherwise we indicate there is an issue
        // by using an indeterminate icon for the checkbox.
        const selectedFormats = props.providerOptions.formats;
        if (!selectedFormats) {
            // When no formats are selected, the provider isn't ready to be packed up
            return (<IndeterminateCheckBoxIcon/>);
        }
        const fullCompatibility = selectedFormats.map(
            (formatSlug) => getFormatCompatibility(formatSlug) === Compatibility.Full).every(value => !!value);

        if (fullCompatibility) {
            return (<CheckBoxIcon/>);
        }
        return (<IndeterminateCheckBoxIcon/>);
    }

    // Take the current zoom from the current zoomLevels if they exist and the value is valid,
    // otherwise set it to the max allowable level.
    let currentMaxZoom = provider.level_to;
    let currentMinZoom = provider.level_from;
    if (exportOptions[provider.slug]) {
        const { maxZoom, minZoom } = exportOptions[provider.slug];
        if (maxZoom || maxZoom === 0) {
            currentMaxZoom = maxZoom;
        }
        if (minZoom || minZoom === 0) {
            currentMinZoom = minZoom;
        }
    }

    const selectedBasemap = {
        mapUrl: (props.provider.preview_url || BASEMAP_URL),
        metadata: provider.metadata,
        slug: (!!props.provider.preview_url) ? provider.slug : undefined,
    } as MapLayer;

    // Show license if one exists.
    const nestedItems = [];
    if (provider.license) {
        nestedItems.push((
            <ListItem
                key={nestedItems.length}
                dense
                disableGutters
                className={`qa-DataProvider-ListItem-license ${classes.sublistItem}`}
            >
                <div className={classes.prewrap}>
                    <i>
                        Use of this data is governed by&nbsp;
                        <span
                            role="button"
                            tabIndex={0}
                            onClick={handleLicenseOpen}
                            onKeyPress={handleLicenseOpen}
                            className={classes.license}
                        >
                            {provider.license.name}
                        </span>
                    </i>
                    <BaseDialog
                        show={isLicenseOpen}
                        title={provider.license.name}
                        onClose={handleLicenseClose}
                    >
                        <div className={classes.prewrap}>{provider.license.text}</div>
                    </BaseDialog>
                </div>
            </ListItem>
        ));
    }
    if (supportsZoomLevels(props.provider)) {
        nestedItems.push(
            <div
                className={`qa-DataProvider-ListItem-zoomSelection`}
                id={'ZoomSelection'}
                key={nestedItems.length}
            >
                <div
                    className={`qa-DataProvider-ListItem-zoomSlider ${props.provider.slug + '-sliderDiv ' + classes.listItemPadding}`}
                    key={props.provider.slug + '-sliderDiv'}
                >
                    <ZoomLevelSlider
                        updateZoom={setZoom}
                        selectedMaxZoom={currentMaxZoom}
                        selectedMinZoom={currentMinZoom}
                        maxZoom={provider.level_to}
                        minZoom={provider.level_from}
                        handleCheckClick={handleFootprintsCheck}
                        checked={displayFootprints}
                    >
                        {props.provider.footprint_url &&
                        <SwitchControl onSwitch={handleFootprintsCheck} isSwitchOn={displayFootprints}/>
                        }
                    </ZoomLevelSlider>
                </div>
                <div
                    className={`qa-DataProvider-ListItem-zoomMap ${props.provider.slug + '-mapDiv ' + classes.listItemPadding}`}
                    key={props.provider.slug + '-mapDiv'}
                >
                    <ProviderPreviewMap
                        style={{ height: '290px' }}
                        geojson={props.geojson}
                        zoomLevel={currentMaxZoom}
                        provider={props.provider}
                        visible={isOpen}
                        displayFootprints={displayFootprints}
                    >
                        <ZoomUpdater setZoom={setZoom}/>
                        <OlMouseWheelZoom enabled={false}/>
                        <PoiQueryDisplay
                            style={{
                                width: 'max-content',
                                minWidth: '200px',
                                justifyContent: 'center',
                            }}
                            selectedLayer={selectedBasemap}
                        >
                            <OlMapClickEvent mapPinStyle={{
                                image: new Icon({
                                    src: props.theme.eventkit.images.map_pin,
                                })
                            }}/>
                        </PoiQueryDisplay>
                    </ProviderPreviewMap>
                </div>
            </div>
        );
    } else {
        nestedItems.push(
            <ListItem
                className={`qa-DataProvider-ListItem-zoomSlider ${classes.sublistItem}`}
                key={nestedItems.length}
                dense
                disableGutters
            >
                <div>
                    <em>Zoom not available for this source.</em>
                </div>
            </ListItem>
        );
    }

    nestedItems.push((
        <ListItem
            className={`qa-DataProvider-ListItem-provServDesc ${classes.sublistItem}`}
            key={nestedItems.length}
            dense
            disableGutters
        >
            <div
                className={classes.prewrap}
            >
                {provider.service_description || 'No provider description available.'}
            </div>
        </ListItem>
    ));

    nestedItems.push((
        <ListItem
            className={`qa-DataProvider-ListItem-provMaxAoi ${classes.sublistItem}`}
            key={nestedItems.length}
            dense
            disableGutters
        >
            <div className={classes.prewrap}>
                <strong>Maximum selection area: </strong>
                {((provider.max_selection == null ||
                        provider.max_selection === '' ||
                        parseFloat(provider.max_selection) <= 0) ?
                        'unlimited' : `${provider.max_selection} km²`
                )}
            </div>
        </ListItem>
    ));

    nestedItems.push((
        <ListItem
            className={`qa-DataProvider-ListItem-provFormats ${classes.sublistItem}`}
            key={nestedItems.length}
            dense
            disableGutters
        >
            <div className={classes.prewrap}>
                <span>
                    <strong>Select Format(s)</strong>
                    <div><em>Cartography only available with GeoPackage.</em></div>
                </span>

                <div style={{ marginTop: '10px' }}>
                    <FormatSelector
                        formats={provider.supported_formats}
                        getFormatCompatibility={getFormatCompatibility}
                        provider={provider}
                        compatibilityInfo={props.compatibilityInfo}
                    />
                </div>
            </div>
        </ListItem>
    ));

    // Only set this if we want to display the estimate
    let secondary;
    if (props.renderEstimate) {
        const estimate = formatEstimate(providerInfo.estimates);
        if (estimate) {
            secondary =
                <Typography style={{ fontSize: "0.7em" }}>{estimate}</Typography>;
        } else {
            secondary = <CircularProgress style={{ display: 'grid' }} size={11}/>;
        }
    }

    const backgroundColor = (props.alt) ? colors.secondary : colors.white;

    return (
        <React.Fragment>
            <ListItem
                className={`qa-DataProvider-ListItem ${classes.listItem}`}
                key={provider.uid}
                style={{ backgroundColor }}
                dense
                disableGutters
            >
                <div className={classes.container}>
                    <Checkbox
                        className="qa-DataProvider-CheckBox-provider"
                        classes={{ root: classes.checkbox, checked: classes.checked }}
                        name={provider.name}
                        checked={props.checked}
                        checkedIcon={getCheckedIcon()}
                        onChange={props.onChange}
                    />
                    <ListItemText
                        disableTypography
                        classes={{ root: classes.listItemText }}
                        primary={<Typography style={{ fontSize: "1.0em" }}>{provider.name}</Typography>}
                        secondary={secondary}
                    />
                    <ProviderStatusCheck
                        id="ProviderStatus"
                        baseStyle={{ marginRight: '40px' }}
                        availability={providerInfo.availability}
                        overArea={overArea}
                        overSize={overSize}
<<<<<<< HEAD
                        provider={provider}
                        providerHasEstimates={providerHasEstimates}
                        areEstimatesLoading={areEstimatesLoading}
                        supportsZoomLevels={supportsZoomLevels(provider)}
                        geojson={props.geojson}
                        providerInfo={providerInfo}
                        areaStr={props.exportInfo.areaStr}
=======
                        providerHasEstimates={providerHasEstimates}
                        areEstimatesLoading={areEstimatesLoading}
                        supportsZoomLevels={supportsZoomLevels(props.provider)}
>>>>>>> 5472087b
                    />
                    {isOpen ?
                        <ExpandLess
                            id="ExpandButton"
                            className={`qa-DataProvider-ListItem-Expand ${classes.expand}`}
                            onClick={handleExpand}
                            color="primary"
                        />
                        :
                        <ExpandMore
                            id="ExpandButton"
                            className={`qa-DataProvider-ListItem-Expand ${classes.expand}`}
                            onClick={handleExpand}
                            color="primary"
                        />
                    }
                </div>
            </ListItem>
            <Collapse in={isOpen} key={`${provider.uid}-expanded`}>
                <List style={{ backgroundColor }}>
                    {nestedItems}
                </List>
            </Collapse>
        </React.Fragment>
    );
}

DataProvider.defaultProps = {
    renderEstimate: false
};

function mapStateToProps(state, ownProps) {
    return {
        providerOptions: state.exportInfo.exportOptions[ownProps.provider.slug] || {} as Eventkit.Store.ProviderExportOptions,
        providerInfo: state.exportInfo.providerInfo[ownProps.provider.slug] || {} as Eventkit.Store.ProviderInfo,
        exportInfo: state.exportInfo,
        geojson: state.aoiInfo.geojson,
        selectedProjections: [...state.exportInfo.projections],
    };
}

function mapDispatchToProps(dispatch) {
    return {
        updateExportInfo: (exportInfo) => {
            dispatch(updateExportInfo(exportInfo));
        },
    };
}

export default withTheme()(withStyles(jss)(connect(
    mapStateToProps,
    mapDispatchToProps,
)(DataProvider)));<|MERGE_RESOLUTION|>--- conflicted
+++ resolved
@@ -136,11 +136,7 @@
     const [isLicenseOpen, setLicenseOpen] = useState(false);
     const [displayFootprints, setDisplayFootprints] = useState(false);
 
-<<<<<<< HEAD
-    const { dataSizeInfo, areEstimatesLoading, aoiArea, providerLimits } = useJobValidationContext();
-=======
-    const { dataSizeInfo, aoiArea, areEstimatesLoading: anyLoading, providerLimits } = useJobValidationContext();
->>>>>>> 5472087b
+    const { dataSizeInfo, aoiArea, providerLimits } = useJobValidationContext();
     const { haveAvailableEstimates = [], noMaxDataSize = [] } = dataSizeInfo || {};
     const [ overSize, setOverSize ] = useState(false);
     const [ overArea, setOverArea ] = useState(false);
@@ -159,10 +155,7 @@
         setHasEstimates(arrayHasValue(haveAvailableEstimates, provider.slug) && !arrayHasValue(noMaxDataSize, provider.slug));
     }, [DepsHashers.arrayHash(haveAvailableEstimates), DepsHashers.arrayHash(noMaxDataSize)]);
 
-<<<<<<< HEAD
-=======
     const areEstimatesLoading = !providerInfo.estimates;
->>>>>>> 5472087b
     useEffect(() => {
         const limits = providerLimits.find(limits => limits.slug === props.provider.slug);
         const { size={value:-1} } = providerInfo.estimates || {};
@@ -506,19 +499,12 @@
                         availability={providerInfo.availability}
                         overArea={overArea}
                         overSize={overSize}
-<<<<<<< HEAD
-                        provider={provider}
-                        providerHasEstimates={providerHasEstimates}
-                        areEstimatesLoading={areEstimatesLoading}
-                        supportsZoomLevels={supportsZoomLevels(provider)}
-                        geojson={props.geojson}
-                        providerInfo={providerInfo}
-                        areaStr={props.exportInfo.areaStr}
-=======
                         providerHasEstimates={providerHasEstimates}
                         areEstimatesLoading={areEstimatesLoading}
                         supportsZoomLevels={supportsZoomLevels(props.provider)}
->>>>>>> 5472087b
+                        provider={provider}
+                        aoiArea={aoiArea}
+                        providerInfo={providerInfo}
                     />
                     {isOpen ?
                         <ExpandLess
