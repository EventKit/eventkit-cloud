import * as React from 'react';
import {Route} from 'react-router';
import history from '../../utils/history';
import {connect} from 'react-redux';
import {Theme, withStyles, withTheme} from '@material-ui/core/styles';
import isEqual from 'lodash/isEqual';
import Divider from '@material-ui/core/Divider';
import Warning from '@material-ui/icons/Warning';
import Button from '@material-ui/core/Button';
import NavigationArrowBack from '@material-ui/icons/ArrowBack';
import NavigationArrowForward from '@material-ui/icons/ArrowForward';
import NavigationCheck from '@material-ui/icons/Check';
import ExportAOI from './ExportAOI';
import ExportInfo from './ExportInfo';
import ExportSummary from './ExportSummary';
import {flattenFeatureCollection} from '../../utils/mapUtils';
import {formatMegaBytes, getDuration, isZoomLevelInRange} from '../../utils/generic';
import {clearAoiInfo, clearExportInfo, clearJobInfo, submitJob, updateExportInfo} from '../../actions/datacartActions';
import {stepperNextDisabled} from '../../actions/uiActions';
import {getFormats} from '../../actions/formatActions';
import {getProviders} from '../../actions/providerActions';
import {getNotifications, getNotificationsUnreadCount} from '../../actions/notificationsActions';
import BaseDialog from '../Dialog/BaseDialog';
import ConfirmDialog from '../Dialog/ConfirmDialog';
import PageLoading from '../common/PageLoading';
import {Location} from 'history';
import {CircularProgress, Typography} from "@material-ui/core";
import * as PropTypes from "prop-types";
import Info from '@material-ui/icons/Info';
import {getProjections} from "../../actions/projectionActions";
import {SelectedBaseMap} from "./CreateExport";

export interface JobData {
    name: string;
    description: string;
    event: string;
    include_zipfile: boolean;
    provider_tasks: Eventkit.ProviderTask[];
    selection: GeoJSON.FeatureCollection;
    original_selection: GeoJSON.FeatureCollection;
    tags: [];
    projections: number[];
}

export interface Props {
    aoiInfo: Eventkit.Store.AoiInfo;
    providers: Eventkit.Provider[];
    geojson: GeoJSON.FeatureCollection;
    stepperNextEnabled: boolean;
    exportInfo: Eventkit.Store.ExportInfo;
    submitJob: (data: JobData) => void;
    dataPack: Eventkit.FullRun;
    job: Eventkit.Job;
    getProviders: () => void;
    setNextDisabled: () => void;
    clearAoiInfo: () => void;
    clearExportInfo: () => void;
    clearJobInfo: () => void;
    jobFetched: boolean;
    jobError: object;
    jobuid: string;
    formats: Eventkit.Format[];
    getFormats: () => void;
    walkthroughClicked: boolean;
    onWalkthroughReset: () => void;
    history: any;
    routes: Route[];
    getNotifications: () => void;
    getNotificationsUnreadCount: () => void;
    updateExportInfo: (args: any) => void;
    theme: Eventkit.Theme & Theme;
    getProjections: () => void;
    projections: Eventkit.Projection[];
    tasks: Eventkit.Task[];
    breadCrumbStepperProps: any;
    selectedBaseMap: SelectedBaseMap;
    getEstimate: any;
    checkProvider: (args: any) => void;
}

export interface State {
    stepIndex: number;
    showError: boolean;
    error: any;
    loading: boolean;
    showLeaveWarningDialog: boolean;
    modified: boolean;
    limits: {
        max: number;
        sizes: number[];
    };
    sizeEstimate: number;
    timeEstimate: number;
    estimateExplanationOpen: boolean;
    isLoading: boolean;
    selectedExports: string[];
    areEstimatesLoading: boolean;
}

export class BreadcrumbStepper extends React.Component<Props, State> {
    private leaveRoute: null | string;

    static defaultProps = {
        jobError: undefined,
        jobFetched: null,
    };

    static contextTypes = {
        config: PropTypes.object,
    };

    constructor(props: Props) {
        super(props);
        this.getEstimateLabel = this.getEstimateLabel.bind(this);
        this.getProviders = this.getProviders.bind(this);
        this.getStepLabel = this.getStepLabel.bind(this);
        this.handleNext = this.handleNext.bind(this);
        this.handleSubmit = this.handleSubmit.bind(this);
        this.handlePrev = this.handlePrev.bind(this);
        this.showError = this.showError.bind(this);
        this.hideError = this.hideError.bind(this);
        this.showLoading = this.showLoading.bind(this);
        this.hideLoading = this.hideLoading.bind(this);
        this.submitDatapack = this.submitDatapack.bind(this);
        this.routeLeaveHook = this.routeLeaveHook.bind(this);
        this.handleLeaveWarningDialogCancel = this.handleLeaveWarningDialogCancel.bind(this);
        this.handleLeaveWarningDialogConfirm = this.handleLeaveWarningDialogConfirm.bind(this);
        this.updateEstimate = this.updateEstimate.bind(this);
        this.handleEstimateExplanationOpen = this.handleEstimateExplanationOpen.bind(this);
        this.handleEstimateExplanationClosed = this.handleEstimateExplanationClosed.bind(this);
        this.areProvidersSelected = this.areProvidersSelected.bind(this);
        this.state = {
            stepIndex: 0,
            showError: false,
            error: null,
            loading: false,
            showLeaveWarningDialog: false,
            modified: false,
            limits: {
                max: 0,
                sizes: [],
            },
            sizeEstimate: -1,
            timeEstimate: -1,
            estimateExplanationOpen: false,
            isLoading: false,
            selectedExports: [],
            areEstimatesLoading: false
        };
        this.leaveRoute = null;
    }

    async componentDidMount() {
        // Clone will mount the stepper and we don't want it disabled
        // if there's information in the exportInfo props
        if (this.props.exportInfo.exportName === '') {
            this.props.setNextDisabled();
        }
        this.getProviders();
        this.getEstimateLabel(0);
        this.props.getProjections();
        this.props.getFormats();
        // const route = this.props.routes[this.props.routes.length - 1];
        // this.props.router.setRouteLeaveHook(route, this.routeLeaveHook);
    }

    componentDidUpdate(prevProps) {
        if (this.props.jobFetched && !prevProps.jobFetched) {
            this.props.clearJobInfo();
            this.props.getNotifications();
            this.props.getNotificationsUnreadCount();
            history.push(`/status/${this.props.jobuid}`);
        }
        if (this.props.jobError && !prevProps.jobError) {
            this.hideLoading();
            this.showError(this.props.jobError);
        }

        if (!isEqual(this.props.aoiInfo, prevProps.aoiInfo) ||
            !isEqual(this.props.exportInfo, prevProps.exportInfo)) {
            this.setState({modified: true});
        }

        if (this.context.config.SERVE_ESTIMATES) {
            // only update the estimate if providers has changed
            const prevProviders = prevProps.exportInfo.providers;
            const providers = this.props.exportInfo.providers;
            if (prevProviders && providers) {
                if (prevProviders.length !== providers.length) {
                    this.updateEstimate();
                } else if (!prevProviders.every((p1) => {
                    return providers.includes(p1);
                })) {
                    this.updateEstimate();
                }
            } else if (prevProviders || providers) {
                this.updateEstimate();
            }
        }
    }

    componentWillUnmount() {
        this.props.clearAoiInfo();
        this.props.clearExportInfo();
        this.props.clearJobInfo();
    }

    private async getProviders() {
        await this.props.getProviders();
        let max = 0;
        const sizes = [];
        this.props.providers.forEach((provider) => {
            if (!provider.display) {
                return;
            }
            const providerMax = parseFloat(provider.max_selection);
            sizes.push(providerMax);
            if (providerMax > max) {
                max = providerMax;
            }
        });
        const limits = {
            max,
            sizes: sizes.sort((a, b) => a - b),
        };
        this.setState({limits});
    }

    private styleEstimate(allowNull = false) {
        const textStyle = {
            color: this.props.theme.eventkit.colors.white,
            fontSize: '0.9em',
        };
        return (
            <div style={{display: 'inline-flex'}}>
                <Typography style={{
                    ...textStyle,
                    color: 'yellow'
                }}>
                    <strong style={{
                        fontSize: '17px',
                        color: 'yellow',
                        textAlign: 'center'
                    }}>ETA</strong>: {this.formatEstimate()}
                </Typography>
                <Info
                    className={`qa-Estimate-Info-Icon`}
                    onClick={this.handleEstimateExplanationOpen}
                    color="primary"
                    style={{
                        cursor: 'pointer', verticalAlign: 'middle',
                        marginLeft: '10px', height: '18px', width: '18px',
                    }}
                />
                <BaseDialog
                    show={this.state.estimateExplanationOpen}
                    title="Projection Information"
                    onClose={this.handleEstimateExplanationClosed}
                >
                    <div
                        style={{paddingBottom: '10px', wordWrap: 'break-word'}}
                        className="qa-ExportInfo-dialog-projection"
                    >
                        <p>
                            EventKit calculates estimates intelligently by examining previous DataPack jobs. These
                            numbers
                            represent the sum total estimate for all selected DataSources.
                        </p>
                        <p>Estimates for a Data Source are calculated by looking at the size of and time to complete
                            previous DataPacks
                            created using the specified Data Source(s). These estimates can vary based on
                            availability
                            of
                            data for past jobs and the specified AOI. Larger AOIs will tend to take a longer time to
                            complete
                            and result in larger DataPacks.
                        </p>
                    </div>
                </BaseDialog>
            </div>
        )
    }

    private handleEstimateExplanationClosed() {
        this.setState({estimateExplanationOpen: false});
    }

    private handleEstimateExplanationOpen() {
        this.setState({estimateExplanationOpen: true});
    }

    private getErrorMessage(title: string, detail: string, ix: number) {
        return (
            <div className="BreadcrumbStepper-error-container" key={`${title}-${detail}`}>
                {ix > 0 ? <Divider style={{marginBottom: '10px'}}/> : null}
                <p className="BreadcrumbStepper-error-title">
                    <Warning style={{
                        fill: this.props.theme.eventkit.colors.warning,
                        verticalAlign: 'bottom',
                        marginRight: '10px'
                    }}/>
                    <strong>
                        {title}
                    </strong>
                </p>
                <p className="BreadcrumbStepper-error-detail">
                    {detail}
                </p>
            </div>
        );
    }

    private formatEstimate() {
        let dateTimeEstimate;
        let sizeEstimate;
        let durationEstimate;
        // function that will return nf (not found) when the provided estimate is undefined
        const get = (estimate, nf = 'unknown') => (estimate) ? estimate.toString() : nf;

        if (this.areProvidersSelected()) {
            sizeEstimate = formatMegaBytes(this.state.sizeEstimate);

            const estimateInSeconds = this.state.timeEstimate;
            durationEstimate = getDuration(estimateInSeconds);

            // get the current time, add the estimate (in seconds) to it to get the date time of completion
            const dateEstimate = new Date();
            dateEstimate.setSeconds(dateEstimate.getSeconds() + estimateInSeconds);
            // month of completion in short hand format, upper cased March -> MAR,  January -> JAN
            const monthShort = dateEstimate.toLocaleDateString('default', {month: 'short'}).toUpperCase();
            // Standard time of day based on users locale settings. Options used to omit seconds.
            const timeOfDay = dateEstimate.toLocaleTimeString('default', {hour: '2-digit', minute: '2-digit'});
            // Date of completion in the format 1-JAN-2019 12:32 PM
            dateTimeEstimate = `${dateEstimate.getDate()}-${monthShort}-${dateEstimate.getFullYear()} ${timeOfDay}`;

            // Secondary estimate shown in parenthesis (<duration in days hours minutes> - <size>)
            let secondary;
            const separator = (sizeEstimate && durationEstimate) ? ' - ' : '';
            secondary = ` ( ${get(durationEstimate, '')}${separator}${get(sizeEstimate, 'size unknown')})`;

            const calculatingText = 'Getting calculations...';
<<<<<<< HEAD
            return this.state.areEstimatesLoading ? <span>{calculatingText}<CircularProgress/></span> : `${get(dateTimeEstimate)}${get(secondary, '')}`;
=======
            return this.state.areEstimatesLoading ?
                <div>{calculatingText}<CircularProgress/></div> : `${get(dateTimeEstimate)}${get(secondary, '')}`;
>>>>>>> dae9efa7
        }
        return 'Select providers to get estimate';
    }

    private updateEstimate() {
        if (!this.context.config.SERVE_ESTIMATES || !this.props.exportInfo.providers) {
            return;
        }
        let sizeEstimate = 0;
        let timeEstimate = 0;
        const maxAcceptableTime = 60 * 60 * 24 * this.props.exportInfo.providers.length;
        for (const provider of this.props.exportInfo.providers) {
            // tslint:disable-next-line:triple-equals
            if (this.props.exportInfo.providerInfo[provider.slug] == undefined) {
                this.setState({areEstimatesLoading: true});
                return;
            } else {
                if (provider.slug in this.props.exportInfo.providerInfo) {
                const providerInfo = this.props.exportInfo.providerInfo[provider.slug];

                if (providerInfo) {
                    if (providerInfo.estimates) {
                        timeEstimate += providerInfo.estimates.time.value;
                        sizeEstimate += providerInfo.estimates.size.value;

                        // for cloned estimates as data structure is slightly different when saved to store
                        if (providerInfo.estimated_size || providerInfo.estimated_duration) {
                            timeEstimate += providerInfo.estimated_duration;
                            sizeEstimate += providerInfo.estimated_size;

                        }
                    }
                }
                }
                if (timeEstimate > maxAcceptableTime) {
                    timeEstimate = maxAcceptableTime;
                }
                this.setState({sizeEstimate, timeEstimate});
            }
            this.setState({areEstimatesLoading: false});
        }
    }

    private areProvidersSelected() {
        return Object.keys(this.props.exportInfo.providers).length > 0;
    }

    private getEstimateLabel(stepIndex: number) {
        // capture estimate flag
        const renderEstimate = this.context.config.SERVE_ESTIMATES;

        const estimateTextStyle = {
            color: 'yellow',
            fontSize: '17px',
            textAlign: 'center' as 'center',
        };

        return (
                <div className="qa-BreadcrumbStepper-step3Label" style={estimateTextStyle}>
                    {renderEstimate &&
                    this.styleEstimate(true)}
                </div>
            );
    }

    private getStepLabel(stepIndex: number) {
        const labelStyle = {
            color: this.props.theme.eventkit.colors.white,
            height: '50px',
            minWidth: '200px',
            display: 'inline-flex',
            marginLeft: '24px',
            fontSize: '16px'
        };
        const textStyle = {
            color: this.props.theme.eventkit.colors.white,
            fontSize: '0.9em',
            width: '380px'
        };

        switch (stepIndex) {
            case 0:
                return (
                    <div className="qa-BreadcrumbStepper-step1Label" style={labelStyle}>
                        <Typography style={{...textStyle, lineHeight: '50px'}}>
                            STEP 1 OF 3: Define Area of Interest
                        </Typography>
                    </div>
                );
            case 1:
                return (
                    <div className="qa-BreadcrumbStepper-step2Label" style={labelStyle}>
                        <Typography style={{...textStyle, display: 'inline'}}>
                            STEP 2 OF 3: Select Data & Formats
                        </Typography>
                    </div>
                );
            case 2:
                return (
                    <div className="qa-BreadcrumbStepper-step3Label" style={labelStyle}>
                        <Typography style={{...textStyle}}>
                            STEP 3 OF 3: Review & Submit
                        </Typography>
                    </div>
                );
            default:
                return (
                    <div className="qa-BreadcrumbStepper-stepErrorLabel" style={labelStyle}>
                        STEPPER ERROR
                    </div>
                );
        }
    }

    private getStepContent(stepIndex: number) {
        switch (stepIndex) {
            case 0:
                return (
                    <ExportAOI
                        limits={this.state.limits}
                        walkthroughClicked={this.props.walkthroughClicked}
                        onWalkthroughReset={this.props.onWalkthroughReset}
                        selectedBaseMap={this.props.selectedBaseMap}
                    />
                );
            case 1:
                return (
                    <ExportInfo
                        handlePrev={this.handlePrev}
                        walkthroughClicked={this.props.walkthroughClicked}
                        onWalkthroughReset={this.props.onWalkthroughReset}
                        onUpdateEstimate={this.updateEstimate}
                        checkProvider={this.props.checkProvider}
                    />
                );
            case 2:
                return (
                    <ExportSummary
                        walkthroughClicked={this.props.walkthroughClicked}
                        onWalkthroughReset={this.props.onWalkthroughReset}
                        formats={this.props.formats}
                    />
                );
            default:
                return (
                    <ExportAOI
                        limits={this.state.limits}
                        walkthroughClicked={this.props.walkthroughClicked}
                        onWalkthroughReset={this.props.onWalkthroughReset}
                    />
                );
        }
    }

    private getPreviousButtonContent(stepIndex: number) {
        const styles = {
            arrowBack: {
                fill: stepIndex === 0 ? this.props.theme.eventkit.colors.secondary_dark : this.props.theme.eventkit.colors.primary,
                opacity: stepIndex === 0 ? 0.3 : 1,
                cursor: stepIndex === 0 ? 'default' : 'pointer',
                verticalAlign: 'middle',
                marginRight: '10px',
            },
        };

        switch (stepIndex) {
            case 0:
            case 1:
                return (
                    <NavigationArrowBack
                        id="Previous"
                        className="qa-BreadcrumbStepper-NavigationArrowBack-previous"
                        style={styles.arrowBack}
                        onClick={this.handlePrev}
                    />
                );
            case 2:
                return (
                    <Button
                        mini
                        id="Previous"
                        variant="fab"
                        color="primary"
                        className="qa-BreadcrumbStepper-Button-previous"
                        onClick={this.handlePrev}
                        style={styles.arrowBack}
                    >
                        <NavigationArrowBack
                            className="qa-BreadcrumbStepper-NavigationArrowBack-previous-case2"
                        />
                    </Button>
                );
            default:
                return <div/>;
        }
    }

    private getButtonContent(stepIndex: number) {
        const btnStyle = {
            marginRight: '12px',
            verticalAlign: 'middle',
            boxShadow: 'none',
            transition: 'none',
            fill: this.props.theme.eventkit.colors.success,
            backgroundColor: this.props.stepperNextEnabled ?
                this.props.theme.eventkit.colors.success : this.props.theme.eventkit.colors.secondary
        };

        switch (stepIndex) {
            case 0:
            case 1:
                return (
                    <Button
                        mini
                        id="Next"
                        variant="fab"
                        color="primary"
                        className="qa-BreadcrumbStepper-Button-next"
                        disabled={!this.props.stepperNextEnabled}
                        onClick={this.handleNext}
                        style={btnStyle}
                    >
                        <NavigationArrowForward/>
                    </Button>
                );
            case 2:
                return (
                    <Button
                        id="Next"
                        variant="fab"
                        color="primary"
                        className="qa-BreadcrumbStepper-Button-next"
                        disabled={!this.props.stepperNextEnabled}
                        onClick={this.submitDatapack}
                        style={btnStyle}
                    >
                        <NavigationCheck className="qa-BreadcrumbStepper-NavigationCheck"/>
                    </Button>
                );
            default:
                return <div/>;
        }
    }

    private routeLeaveHook(info: Location) {
        // Show warning dialog if we try to navigate away with changes.
        if (!this.state.modified || this.leaveRoute) {
            // No changes to lose, or we confirmed we want to leave.
            return true;
        }

        // We must have started making changes. Save the route we're trying to navigate to and show a warning.
        this.leaveRoute = info.pathname;
        this.setState({showLeaveWarningDialog: true});
        return false;
    }

    private submitDatapack() {
        this.setState({modified: false});
        this.showLoading();
        // wait a moment before calling handleSubmit because
        // flattenFeatureCollection may lock up the browser
        // and prevent loading icon from rendering
        window.setTimeout(this.handleSubmit, 100);
    }

    private handleSubmit() {
        const providerTasks = [];
        const {exportOptions} = this.props.exportInfo;
        const {providers, projections} = this.props.exportInfo;


        providers.forEach((provider) => {
            let minZoom = provider.level_from;
            let maxZoom = provider.level_to;
            let formats = ['gpkg'];  // Default to GPKG if nothing is passed through
            const options = exportOptions[provider.slug];
            if (options) {
                if (isZoomLevelInRange(options.minZoom, provider as Eventkit.Provider)) {
                    minZoom = Number(options.minZoom);
                }
                if (isZoomLevelInRange(options.maxZoom, provider as Eventkit.Provider)) {
                    maxZoom = Number(options.maxZoom);
                }
                if (options && options.formats) {
                    formats = options.formats;
                }
            }

            providerTasks.push({
                formats,
                provider: provider.slug, max_zoom: maxZoom, min_zoom: minZoom,
            });
        });

        const selection = flattenFeatureCollection(this.props.aoiInfo.geojson) as GeoJSON.FeatureCollection;

        const data: JobData = {
            projections,
            selection,
            name: this.props.exportInfo.exportName,
            description: this.props.exportInfo.datapackDescription,
            event: this.props.exportInfo.projectName,
            include_zipfile: false,
            provider_tasks: providerTasks,
            original_selection: this.props.aoiInfo.originalGeojson,
            tags: [],
        };
        this.props.submitJob(data);
    }

    private handleNext() {
        const {stepIndex} = this.state;
        this.setState({stepIndex: stepIndex + 1});
    }

    private handlePrev() {
        const {stepIndex} = this.state;
        if (stepIndex > 0) {
            this.setState({stepIndex: stepIndex - 1});
        }
    }

    private showError(error: any) {
        this.setState({showError: true, error});
        this.props.clearJobInfo();
    }

    private hideError() {
        this.setState({showError: false});
    }

    private showLoading() {
        this.setState({loading: true});
    }

    private hideLoading() {
        this.setState({loading: false});
    }

    private handleLeaveWarningDialogCancel() {
        this.setState({showLeaveWarningDialog: false});
        this.leaveRoute = null;
    }

    private handleLeaveWarningDialogConfirm() {
        this.props.history.push(this.leaveRoute);
    }

    render() {
        const {colors} = this.props.theme.eventkit;
        let message = [];
        if (this.state.error) {
            const responseError = {...this.state.error};
            const errors = [...responseError.errors];
            message = errors.map((error, ix) => (
                this.getErrorMessage(error.title, error.detail, ix)
            ));
            if (!message.length) {
                message.push(this.getErrorMessage('Error', 'An unknown error has occured', 0));
            }
        }

        return (
            <div className="qa-BreadcrumbStepper-div-content" style={{backgroundColor: colors.background}}>
                <div className="qa-BreadcrumbStepper-div-stepLabel"
                     style={{width: '100%', height: '50px', display: 'inline-block'}}>
                    {this.getStepLabel(this.state.stepIndex)}
                    <div className="qa-BreadcrumbStepper-div-buttons" style={{float: 'right', padding: '5px'}}>
                        {this.getPreviousButtonContent(this.state.stepIndex)}
                        {this.getButtonContent(this.state.stepIndex)}
                    </div>
                </div>
                <div className="qa-BreadcrumbStepper-div-estimateLabel"
                     style={{textAlign: 'center'}}>{this.getEstimateLabel(this.state.stepIndex)}</div>
                <div className="qa-BreadcrumbStepper-div-stepContent">{this.getStepContent(this.state.stepIndex)}</div>
                <BaseDialog
                    show={this.state.showError}
                    title="ERROR"
                    onClose={this.hideError}
                >
                    <div>{message}</div>
                </BaseDialog>
                <ConfirmDialog
                    show={this.state.showLeaveWarningDialog}
                    title="ARE YOU SURE?"
                    onCancel={this.handleLeaveWarningDialogCancel}
                    onConfirm={this.handleLeaveWarningDialogConfirm}
                    confirmLabel="Yes, I'm Sure"
                    isDestructive
                >
                    <strong>You haven&apos;t finished creating this DataPack yet. Any settings will be lost.</strong>
                </ConfirmDialog>
                {this.state.loading ?
                    <PageLoading background="transparent"/>
                    :
                    null
                }
            </div>
        );
    }
}

function mapStateToProps(state) {
    return {
        aoiInfo: state.aoiInfo,
        providers: state.providers,
        stepperNextEnabled: state.stepperNextEnabled,
        exportInfo: state.exportInfo,
        jobFetched: state.submitJob.fetched,
        jobError: state.submitJob.error,
        jobuid: state.submitJob.jobuid,
        formats: state.formats,
        projections: state.projections,
    };
}

function mapDispatchToProps(dispatch) {
    return {
        submitJob: (data) => {
            dispatch(submitJob(data));
        },
        getProviders: () => (
            dispatch(getProviders())
        ),
        getProjections: () => (
            dispatch(getProjections())
        ),
        setNextDisabled: () => {
            dispatch(stepperNextDisabled());
        },
        clearAoiInfo: () => {
            dispatch(clearAoiInfo());
        },
        clearExportInfo: () => {
            dispatch(clearExportInfo());
        },
        clearJobInfo: () => {
            dispatch(clearJobInfo());
        },
        getFormats: () => {
            dispatch(getFormats());
        },
        getNotifications: (args) => {
            dispatch(getNotifications(args));
        },
        getNotificationsUnreadCount: (args) => {
            dispatch(getNotificationsUnreadCount(args));
        },
        updateExportInfo: (exportInfo) => {
            dispatch(updateExportInfo(exportInfo));
        },
    };
}

export default withTheme()(connect(
    mapStateToProps,
    mapDispatchToProps,
)(BreadcrumbStepper));<|MERGE_RESOLUTION|>--- conflicted
+++ resolved
@@ -339,12 +339,8 @@
             secondary = ` ( ${get(durationEstimate, '')}${separator}${get(sizeEstimate, 'size unknown')})`;
 
             const calculatingText = 'Getting calculations...';
-<<<<<<< HEAD
-            return this.state.areEstimatesLoading ? <span>{calculatingText}<CircularProgress/></span> : `${get(dateTimeEstimate)}${get(secondary, '')}`;
-=======
             return this.state.areEstimatesLoading ?
-                <div>{calculatingText}<CircularProgress/></div> : `${get(dateTimeEstimate)}${get(secondary, '')}`;
->>>>>>> dae9efa7
+                <span>{calculatingText}<CircularProgress/></span> : `${get(dateTimeEstimate)}${get(secondary, '')}`;
         }
         return 'Select providers to get estimate';
     }
