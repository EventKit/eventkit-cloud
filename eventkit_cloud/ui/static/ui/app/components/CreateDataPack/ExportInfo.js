--- conflicted
+++ resolved
@@ -47,9 +47,7 @@
         this.onProjectChange = this.onProjectChange.bind(this);
         this.hasRequiredFields = this.hasRequiredFields.bind(this);
         this.initializeOpenLayers = this.initializeOpenLayers.bind(this);
-<<<<<<< HEAD
         this.callback = this.callback.bind(this);
-=======
         this.setLicenseOpen = this.setLicenseOpen.bind(this);
         this.handleLicenseClose = this.handleLicenseClose.bind(this);
         this.handleFormatsClose = this.handleFormatsClose.bind(this);
@@ -59,7 +57,6 @@
         this.expandedChange = this.expandedChange.bind(this);
         this.toggleCheckbox = this.toggleCheckbox.bind(this);
         this.onChangeCheck = this.onChangeCheck.bind(this);
->>>>>>> 405f3049
     }
 
     componentDidMount() {
