import * as React from "react";
import {BaseMapSource, MapDrawer} from "./MapDrawer";
import axios from "axios";
import {getCookie} from "../../utils/generic";
import DisplayDataBox from "./DisplayDataBox";

interface FeatureResponse {
    lat: number;
    long: number;
    layerId: number;
    layerName: string;
    displayFieldName: string;
    value: string;
    closeCard: boolean;
    handleClose: (event: any) => void;
}

export interface Props {
}

export interface State {
    queryLoading: boolean;
    displayBoxData: FeatureResponse;
    closeCard: boolean;
}

export class MapQueryDisplay extends React.Component<Props, State> {
    constructor(props: Props) {
        super(props);

        this.getFeatures = this.getFeatures.bind(this);
        this.handleMapClick = this.handleMapClick.bind(this);

        this.state = {
            queryLoading: false,
            displayBoxData: undefined,
            closeCard: false,
        };
    }

    private CancelToken = axios.CancelToken;
    private source = this.CancelToken.source();
    private getFeatures() {
        const data = {
        };
        let featureResult = {

        } as FeatureResponse;

        const MOCK_DATA = {
            type: "FeatureCollection",
            features: [{
                type: "Feature",
                geometry: {
                    type: "Point",
                    coordinates: [125.6, 10.1],
                }
            }],
            properties: {
                layerId: 2,
                layerName: "States",
                displayFieldName: "state_name",
                value: "South Dakota"
            }
        };

        const csrfmiddlewaretoken = getCookie('csrftoken');
        // return axios({
        //     url: `/api/estimate`,
        //     method: 'get',
        //     params: data,
        //     headers: { 'X-CSRFToken': csrfmiddlewaretoken },
        //     cancelToken: this.source.token,
        // }).then((response) => {
        return Promise.resolve().then(response => {
            featureResult = {
<<<<<<< HEAD
                // Is it a safe assumption that we're only dealing with a single feature/point
                lat: MOCK_DATA.features[0].geometry.coordinates[1],
                long: MOCK_DATA.features[0].geometry.coordinates[0],
                layerId: MOCK_DATA.properties.layerId,
                layerName: MOCK_DATA.properties.layerName,
                displayFieldName: MOCK_DATA.properties.displayFieldName,
                value: MOCK_DATA.properties.value,
            } as featureResponse;
=======
                lat: 1337,
                long: 7331,
                layerId: 2,
                layerName: 'States',
                displayFieldName: 'state_name',
                value: 'South Dakota',
            } as FeatureResponse;
>>>>>>> 6dd18e1c
            return featureResult;
        }).catch(() => {
            featureResult = {
                lat: undefined,
                long: undefined,
                layerId: -1,
                layerName: undefined,
                displayFieldName: undefined,
                value: undefined,
            } as FeatureResponse;
            return featureResult;
        });
    }

    private handleMapClick() {
        this.getFeatures().then(featureResponseData => {
            this.setState({displayBoxData: featureResponseData});
        });
    }

    handleClose = (event) => {
        event.preventDefault();
        this.setState({closeCard: !this.state.closeCard});
    }

    render() {
        const { displayBoxData } = this.state;
        if (!!displayBoxData || true) {
            return (
                <DisplayDataBox
                    {...displayBoxData}
                    closeCard={ this.state.closeCard }
                    handleClose={ this.handleClose }
                />
            );
        }
        return (<div/>);
    }
}<|MERGE_RESOLUTION|>--- conflicted
+++ resolved
@@ -74,7 +74,6 @@
         // }).then((response) => {
         return Promise.resolve().then(response => {
             featureResult = {
-<<<<<<< HEAD
                 // Is it a safe assumption that we're only dealing with a single feature/point
                 lat: MOCK_DATA.features[0].geometry.coordinates[1],
                 long: MOCK_DATA.features[0].geometry.coordinates[0],
@@ -82,16 +81,7 @@
                 layerName: MOCK_DATA.properties.layerName,
                 displayFieldName: MOCK_DATA.properties.displayFieldName,
                 value: MOCK_DATA.properties.value,
-            } as featureResponse;
-=======
-                lat: 1337,
-                long: 7331,
-                layerId: 2,
-                layerName: 'States',
-                displayFieldName: 'state_name',
-                value: 'South Dakota',
             } as FeatureResponse;
->>>>>>> 6dd18e1c
             return featureResult;
         }).catch(() => {
             featureResult = {
