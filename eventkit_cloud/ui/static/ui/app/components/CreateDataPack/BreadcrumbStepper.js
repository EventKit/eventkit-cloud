import React, { PropTypes } from 'react';
import { browserHistory } from 'react-router';
import { connect } from 'react-redux';
import Divider from 'material-ui/Divider';
import Warning from 'material-ui/svg-icons/alert/warning';
import CircularProgress from 'material-ui/CircularProgress';
import FloatingActionButton from 'material-ui/FloatingActionButton';
import NavigationArrowBack from 'material-ui/svg-icons/navigation/arrow-back';
import NavigationArrowForward from 'material-ui/svg-icons/navigation/arrow-forward';
import NavigationCheck from 'material-ui/svg-icons/navigation/check';
import ExportAOI from './ExportAOI';
import ExportInfo from './ExportInfo';
import ExportSummary from './ExportSummary';
import { flattenFeatureCollection } from '../../utils/mapUtils';
import { getProviders, stepperNextDisabled,
    submitJob, clearAoiInfo, clearExportInfo, clearJobInfo, getFormats } from '../../actions/exportsActions';
import { getDatacartDetails } from '../../actions/statusDownloadActions';
import { getNotifications, getNotificationsUnreadCount } from '../../actions/notificationsActions';
import BaseDialog from '../Dialog/BaseDialog';
import ConfirmDialog from '../Dialog/ConfirmDialog';
import isEqual from 'lodash/isEqual';

export class BreadcrumbStepper extends React.Component {
    constructor() {
        super();
        this.getStepLabel = this.getStepLabel.bind(this);
        this.handleNext = this.handleNext.bind(this);
        this.handleSubmit = this.handleSubmit.bind(this);
        this.handlePrev = this.handlePrev.bind(this);
        this.showError = this.showError.bind(this);
        this.hideError = this.hideError.bind(this);
        this.showLoading = this.showLoading.bind(this);
        this.hideLoading = this.hideLoading.bind(this);
        this.submitDatapack = this.submitDatapack.bind(this);
        this.routeLeaveHook = this.routeLeaveHook.bind(this);
        this.handleLeaveWarningDialogCancel = this.handleLeaveWarningDialogCancel.bind(this);
        this.handleLeaveWarningDialogConfirm = this.handleLeaveWarningDialogConfirm.bind(this);
        this.state = {
            stepIndex: 0,
            showError: false,
            error: null,
            loading: false,
            showLeaveWarningDialog: false,
            modified: false,
        };
        this.leaveRoute = null;
    }

    componentDidMount() {
        // Clone will mount the stepper and we don't want it disabled
        // if there's information in the exportInfo props
        if (this.props.exportInfo.exportName === '') {
            this.props.setNextDisabled();
        }
        this.props.getProviders();
        this.props.getFormats();

        const route = this.props.routes[this.props.routes.length - 1];
        this.props.router.setRouteLeaveHook(route, this.routeLeaveHook);
    }

    componentWillReceiveProps(nextProps) {
        if (this.props.jobFetched !== nextProps.jobFetched) {
            if (nextProps.jobFetched) {
                this.hideLoading();
                browserHistory.push(`/status/${nextProps.jobuid}`);
                this.props.clearJobInfo();
                this.props.getNotifications();
                this.props.getNotificationsUnreadCount();
            }
        }
        if (nextProps.jobError) {
            this.hideLoading();
            this.showError(nextProps.jobError);
        }

        if (!isEqual(nextProps.aoiInfo, this.props.aoiInfo) ||
            !isEqual(nextProps.exportInfo, this.props.exportInfo)) {
            this.setState({ modified: true });
        }
    }

    componentWillUnmount() {
        this.props.clearAoiInfo();
        this.props.clearExportInfo();
        this.props.clearJobInfo();
    }

    routeLeaveHook(info) {
        // Show warning dialog if we try to navigate away with changes.
        if (!this.state.modified || this.leaveRoute) {
            // No changes to lose, or we confirmed we want to leave.
            return true;
        }

        // We must have started making changes. Save the route we're trying to navigate to and show a warning.
        this.leaveRoute = info.pathname;
        this.setState({ showLeaveWarningDialog: true });
        return false;
    }

    getErrorMessage(title, detail, ix) {
        return (
            <div className="BreadcrumbStepper-error-container" key={`${title}-${detail}`}>
                { ix > 0 ? <Divider style={{ marginBottom: '10px' }} /> : null }
                <p className="BreadcrumbStepper-error-title">
                    <Warning style={{ fill: '#ce4427', verticalAlign: 'bottom', marginRight: '10px' }} />
                    <strong>
                        {title}
                    </strong>
                </p>
                <p className="BreadcrumbStepper-error-detail">
                    {detail}
                </p>
            </div>
        );
    }

    getStepLabel(stepIndex) {
        const labelStyle = {
            color: 'white',
            height: '50px',
            minWidth: '200px',
            display: 'inline-block',
            lineHeight: '50px',
            marginLeft: '24px',
        };

        switch (stepIndex) {
        case 0:
            return (
                <div className="qa-BreadcrumbStepper-step1Label" style={labelStyle}>
                    STEP 1 OF 3:  Define Area of Interest
                </div>
            );
        case 1:
            return (
                <div className="qa-BreadcrumbStepper-step2Label" style={labelStyle}>
                    STEP 2 OF 3:  Select Data & Formats
                </div>
            );
        case 2:
            return (
                <div className="qa-BreadcrumbStepper-step3Label" style={labelStyle}>
                    STEP 3 OF 3:  Review & Submit
                </div>
            );
        default:
            return (
                <div className="qa-BreadcrumbStepper-stepErrorLabel" style={labelStyle}>
                    STEPPER ERROR
                </div>
            );
        }
    }

    getStepContent(stepIndex) {
        switch (stepIndex) {
        case 0:
            return (<ExportAOI walkthroughClicked={this.props.walkthroughClicked}
                onWalkthroughReset={this.props.onWalkthroughReset}
            />);
        case 1:
            return (<ExportInfo providers={this.props.providers}
                                   formats={this.props.formats}
                                   handlePrev={this.handlePrev}
                                   walkthroughClicked={this.props.walkthroughClicked}
                                   onWalkthroughReset={this.props.onWalkthroughReset}
            />)
            case 2:
                return <ExportSummary
                                   allFormats={this.props.formats}
                                   walkthroughClicked={this.props.walkthroughClicked}
                                   onWalkthroughReset={this.props.onWalkthroughReset}/>
            default:
                return <ExportAOI walkthroughClicked={this.props.walkthroughClicked}
                                  onWalkthroughReset={this.props.onWalkthroughReset}/>;
        }
    }

    getPreviousButtonContent(stepIndex) {
        const styles = {
            arrowBack: {
                fill: stepIndex === 0 ? '#e2e2e2' : '#4598bf',
                opacity: stepIndex === 0 ? '0.3' : '1',
                cursor: stepIndex === 0 ? 'default' : 'pointer',
                verticalAlign: 'middle',
                marginRight: '10px',
            },
        };

        switch (stepIndex) {
        case 0:
            return (
                <NavigationArrowBack
                    className="qa-BreadcrumbStepper-NavigationArrowBack-previous-case0"
                    style={styles.arrowBack}
                    onClick={this.handlePrev}
                />
            );
        case 1:
            return (
                <NavigationArrowBack
                    className="qa-BreadcrumbStepper-NavigationArrowBack-previous-case1"
                    style={styles.arrowBack}
                    onClick={this.handlePrev}
                />
            );
        case 2:
            return (
                <FloatingActionButton
                    mini
                    className="qa-BreadcrumbStepper-FloatingActionButton-previous"
                    onClick={this.handlePrev}
                    style={styles.arrowBack}
                    backgroundColor="#4598bf"
                >
                    <NavigationArrowBack
                        className="qa-BreadcrumbStepper-NavigationArrowBack-previous-case2"
                    />
                </FloatingActionButton>
            );
        default:
            return <div />;
        }
    }

    getButtonContent(stepIndex) {
        const btnStyles = {
            submit: {
                color: 'black',
                marginRight: '12px',
                verticalAlign: 'middle',
                boxShadow: 'none',
                transition: 'none',
            },
            forward: {
                marginRight: '12px',
                verticalAlign: 'middle',
                boxShadow: 'none',
                transition: 'none',
            },
        };

        switch (stepIndex) {
        case 0:
            return (
                <FloatingActionButton
                    mini
                    className="qa-BreadcrumbStepper-FloatingActionButton-case0"
                    disabled={!this.props.stepperNextEnabled}
                    backgroundColor="#55ba63"
                    onClick={this.handleNext}
                    style={btnStyles.forward}
                >
                    <NavigationArrowForward />
                </FloatingActionButton>
            );
        case 1:
            return (
                <FloatingActionButton
                    mini
                    className="qa-BreadcrumbStepper-FloatingActionButton-case1"
                    disabled={!this.props.stepperNextEnabled}
                    backgroundColor="#55ba63"
                    onClick={this.handleNext}
                    style={btnStyles.forward}
                >
                    <NavigationArrowForward />
                </FloatingActionButton>
            );
        case 2:
            return (
                <FloatingActionButton
                    className="qa-BreadcrumbStepper-FloatingActionButton-case2"
                    mini={false}
                    disabled={!this.props.stepperNextEnabled}
                    backgroundColor="#55ba63"
                    onClick={this.submitDatapack}
                    style={btnStyles.submit}
                >
                    <NavigationCheck className="qa-BreadcrumbStepper-NavigationCheck" />
                </FloatingActionButton>
            );
        default:
            return <div />;
        }
    }

    submitDatapack() {
        this.setState({ modified: false });
        this.showLoading();
        // wait a moment before calling handleSubmit because
        // flattenFeatureCollection may lock up the browser
        // and prevent loading icon from rendering
        window.setTimeout(this.handleSubmit, 100);
    }

    handleSubmit() {
        const provider_tasks = [];
        const providers = [...this.props.exportInfo.providers];

        // formats only consists of geopackage right now
        const { formats } = this.props.exportInfo;

        providers.forEach((provider) => {
            provider_tasks.push({ provider: provider.name, formats: [formats[0]] });
        });

        const selection = flattenFeatureCollection(this.props.aoiInfo.geojson);

        const data = {
            name: this.props.exportInfo.exportName,
            description: this.props.exportInfo.datapackDescription,
            event: this.props.exportInfo.projectName,
            include_zipfile: false,
            provider_tasks: provider_tasks,
            selection,
            original_selection: this.props.aoiInfo.originalGeojson,
            tags: [],
        };
        this.props.submitJob(data);
    }

    handleNext() {
        const { stepIndex } = this.state;
        this.setState({ stepIndex: stepIndex + 1 });
    }

    handlePrev() {
        const { stepIndex } = this.state;
        if (stepIndex > 0) {
            this.setState({ stepIndex: stepIndex - 1 });
        }
    }

    showError(error) {
        this.setState({ showError: true, error });
        this.props.clearJobInfo();
    }

    hideError() {
        this.setState({ showError: false });
    }

    showLoading() {
        this.setState({ loading: true });
    }

    hideLoading() {
        this.setState({ loading: false });
    }

    handleLeaveWarningDialogCancel() {
        this.setState({ showLeaveWarningDialog: false });
        this.leaveRoute = null;
    };

    handleLeaveWarningDialogConfirm() {
        this.props.router.push(this.leaveRoute);
    };

    render() {
        let message = [];
        if (this.state.error) {
            const responseError = { ...this.state.error };
            const errors = [...responseError.errors];
            message = errors.map((error, ix) => (
                this.getErrorMessage(error.title, error.detail, ix)
            ));
            if (!message.length) {
                message.push(this.getErrorMessage('Error', 'An unknown error has occured'));
            }
        }

        return (
            <div className="qa-BreadcrumbStepper-div-content" style={{ backgroundColor: '#161e2e' }}>
                <div className="qa-BreadcrumbStepper-div-stepLabel" style={{ width: '100%', height: '50px' }}>
                    {this.getStepLabel(this.state.stepIndex)}
                    <div className="qa-BreadcrumbStepper-div-buttons" style={{ float: 'right', padding: '5px' }}>
                        {this.getPreviousButtonContent(this.state.stepIndex)}
                        {this.getButtonContent(this.state.stepIndex)}
                    </div>
                </div>
                {this.getStepContent(this.state.stepIndex)}
                <BaseDialog
                    show={this.state.showError}
                    title="ERROR"
                    onClose={this.hideError}
                >
                    <div>{message}</div>
                </BaseDialog>
                <ConfirmDialog
                    show={this.state.showLeaveWarningDialog}
                    title="ARE YOU SURE?"
                    onCancel={this.handleLeaveWarningDialogCancel}
                    onConfirm={this.handleLeaveWarningDialogConfirm}
                    confirmLabel="Yes, I'm Sure"
                    isDestructive={true}
                >
                    <strong>{"You haven't finished creating this DataPack yet. Any settings will be lost."}</strong>
                </ConfirmDialog>
                { this.state.loading ?
                    <div style={{ zIndex: 10, position: 'fixed', top: 0, left: 0, width: '100%', height: '100%', backgroundColor: 'rgba(0,0,0,0.2)' }}>
                        <div style={{ width: '100%', height: '100%', display: 'inline-flex' }}>
                            <CircularProgress
                                className="qa-BreadcrumbStepper-CircularProgress"
                                style={{ margin: 'auto', display: 'block' }}
                                color={'#4598bf'}
                                size={50}
                            />
                        </div>
                    </div>
                    :
                    null
                }
            </div>
        );
    }
}

BreadcrumbStepper.propTypes = {
    aoiInfo: PropTypes.object.isRequired,
    providers: PropTypes.arrayOf(PropTypes.object).isRequired,
    stepperNextEnabled: PropTypes.bool.isRequired,
    exportInfo: PropTypes.object.isRequired,
    submitJob: PropTypes.func.isRequired,
    getProviders: PropTypes.func.isRequired,
    setNextDisabled: PropTypes.func.isRequired,
    clearAoiInfo: PropTypes.func.isRequired,
    clearExportInfo: PropTypes.func.isRequired,
    clearJobInfo: PropTypes.func.isRequired,
    jobFetched: PropTypes.bool.isRequired,
    jobError: PropTypes.object,
    jobuid: PropTypes.string.isRequired,
    formats: PropTypes.arrayOf(PropTypes.object).isRequired,
    getFormats: PropTypes.func.isRequired,
<<<<<<< HEAD
    walkthroughClicked: React.PropTypes.bool,
    onWalkthroughReset: React.PropTypes.func,
=======
    router: PropTypes.object.isRequired,
    routes: PropTypes.array.isRequired,
    getNotifications: PropTypes.func.isRequired,
    getNotificationsUnreadCount: PropTypes.func.isRequired,
>>>>>>> 41049714
};

function mapStateToProps(state) {
    return {
        aoiInfo: state.aoiInfo,
        providers: state.providers,
        stepperNextEnabled: state.stepperNextEnabled,
        exportInfo: state.exportInfo,
        jobFetched: state.submitJob.fetched,
        jobError: state.submitJob.error,
        jobuid: state.submitJob.jobuid,
        formats: state.formats,
    };
}
function mapDispatchToProps(dispatch) {
    return {
        submitJob: (data) => {
            dispatch(submitJob(data));
        },
        getProviders: () => {
            dispatch(getProviders());
        },
        setNextDisabled: () => {
            dispatch(stepperNextDisabled());
        },
        clearAoiInfo: () => {
            dispatch(clearAoiInfo());
        },
        clearExportInfo: () => {
            dispatch(clearExportInfo());
        },
        clearJobInfo: () => {
            dispatch(clearJobInfo());
        },
        getDatacartDetails: (jobuid) => {
            dispatch(getDatacartDetails(jobuid));
        },
        getFormats: () => {
            dispatch(getFormats());
        },
        getNotifications: (args) => {
            dispatch(getNotifications(args));
        },
        getNotificationsUnreadCount: (args) => {
            dispatch(getNotificationsUnreadCount(args))
        },
    };
}

export default connect(
    mapStateToProps,
    mapDispatchToProps,
)(BreadcrumbStepper);<|MERGE_RESOLUTION|>--- conflicted
+++ resolved
@@ -435,15 +435,12 @@
     jobuid: PropTypes.string.isRequired,
     formats: PropTypes.arrayOf(PropTypes.object).isRequired,
     getFormats: PropTypes.func.isRequired,
-<<<<<<< HEAD
-    walkthroughClicked: React.PropTypes.bool,
-    onWalkthroughReset: React.PropTypes.func,
-=======
+    walkthroughClicked: PropTypes.bool,
+    onWalkthroughReset: PropTypes.func,
     router: PropTypes.object.isRequired,
     routes: PropTypes.array.isRequired,
     getNotifications: PropTypes.func.isRequired,
     getNotificationsUnreadCount: PropTypes.func.isRequired,
->>>>>>> 41049714
 };
 
 function mapStateToProps(state) {
