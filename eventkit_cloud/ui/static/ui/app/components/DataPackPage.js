import React, {PropTypes} from 'react';
import {connect} from 'react-redux';
import {getRuns, deleteRuns} from '../actions/DataPackListActions';
import AppBar from 'material-ui/AppBar';
import {Toolbar, ToolbarGroup, ToolbarSeparator, ToolbarTitle} from 'material-ui/Toolbar';
import DatePicker from 'material-ui/DatePicker';
import RaisedButton from 'material-ui/RaisedButton';
import DropDownMenu from 'material-ui/DropDownMenu';
import MenuItem from 'material-ui/MenuItem';
import * as exportActions from '../actions/exportsActions';
import DataPackList from './DataPackList';
import primaryStyles from '../styles/constants.css'
import sortBy from 'lodash/sortBy';
import filter from 'lodash/filter';
import DataPackSearchbar from './DataPackSearchbar';
import { Link } from 'react-router';

export class DataPackPage extends React.Component {

    constructor(props) {
        super(props);
        this.screenSizeUpdate = this.screenSizeUpdate.bind(this);
        this.handleSearch = this.handleSearch.bind(this);
        this.checkForEmptySearch = this.checkForEmptySearch.bind(this);
        this.handleDropDownChange = this.handleDropDownChange.bind(this);
        this.state = {
            runs: [],
            displayedRuns: [],
            dataPackButtonFontSize: '',
<<<<<<< HEAD
            dropDownValue: 1,
=======
            search: {
                searched: false,
                searchQuery: ''
            }
>>>>>>> 07b6d768
        }
    }

    componentWillReceiveProps(nextProps) {
        if(nextProps.runsList.fetched != this.props.runsList.fetched) {
            if (nextProps.runsList.fetched == true) {
                let runs = nextProps.runsList.runs;                
                if(this.state.search.searched) {
                    this.setState({runs: runs}, () => {
                        this.handleSearch(this.state.search.searchQuery, -1);
                    });
                    
                }
                else {
                    this.setState({runs: runs});
                    this.setState({displayedRuns: runs});
                } 
            }
        }
        if (nextProps.runsDeletion.deleted != this.props.runsDeletion.deleted) {
            if(nextProps.runsDeletion.deleted) {
                this.props.getRuns();
            }
        }
    }

    componentWillMount() {
        this.screenSizeUpdate();
        this.props.getRuns();
        window.addEventListener('resize', this.screenSizeUpdate);
    }

    componentWillUnmount() {
        window.removeEventListener('resize', this.screenSizeUpdate);
    }

    screenSizeUpdate() {
        if(window.innerWidth <= 750) {
            this.setState({dataPackButtonFontSize: '10px'});
        }
        else if (window.innerWidth <= 900) {
            this.setState({dataPackButtonFontSize: '13px'});
        }
        else if (window.innerWidth <= 1000) {
            this.setState({dataPackButtonFontSize: '13px'});
        }
        else {
            this.setState({dataPackButtonFontSize: '14px'});
        }
    }

    handleSearch(searchText, ix) {
        const query = searchText.toUpperCase();
        let searched = filter(this.state.runs, function(o) {
            if(o.job.name.toUpperCase().includes(query)) { return true}
            if(o.job.description.toUpperCase().includes(query)) {return true}
            if(o.job.event.toUpperCase().includes(query)) {return true}
        });
        this.setState({search: {searched: true, searchQuery: searchText}});
        this.setState({displayedRuns: searched});
        
    }

    checkForEmptySearch(searchText, dataSource, params) {
        if(searchText == '') {
            this.setState({search: {searched: false, searchQuery: ''}});
            this.setState({displayedRuns: this.state.runs});
        }
    }

    handleDropDownChange = (event, index, value) => {
        this.setState({dropDownValue: value});
    }

    render() {

        const pageTitle = "DataPack Library"
        const styles = {
            wholeDiv: {
                marginTop:'-10px',
                width:'1000%',
                height: '1000%',
                backgroundImage: 'url(https://cdn.frontify.com/api/screen/thumbnail/aJdxI4Gb10WEO716VTHSrCi7_Loii0H5wGYb5MuB66RmTKhpWG-bQQJ2J68eAjT5ln4d2enQJkV4sVaOWCG2nw)',
                backgroundRepeat: 'repeat repeat',
            },
            appBar: {
                backgroundColor: '#161e2e',
                height: '35px',
                color: 'white',
                fontSize: '14px',
            },
            toolbarSearch: {
                backgroundColor: '#253447',
            },
            toolbarSort: {
                backgroundColor: '#253447',
                height: '35px'
            },
            toolbarTitleCommon: {
                color: '#4598bf',
            },
            separator: {
                marginLeft: '12px', 
                marginRight: '12px', 
                backgroundColor: '#161e2e',
                opacity: '0.7',
            },
            createDataPackStyle: {
                margin: '0px', 
                minWidth: '50px', 
                height: '35px', 
                borderRadius: '0px'
            },
            createDataPackLabel: {
                fontSize: this.state.dataPackButtonFontSize,
                paddingLeft: '30px', 
                paddingRight: '30px', 
                lineHeight: '35px'
            },
            dropDown: {
                height: '30px',
                lineHeight: '35px',
            },
            dropDownItem: {
                fontSize: '12px',
            }
        };

        return (
        <div>
            <AppBar className={primaryStyles.sectionTitle} style={styles.appBar} title={pageTitle}
                    iconElementLeft={<p></p>}>
                <Link to={'/create'}>
                    <RaisedButton 
                        label={"Create DataPack"}
                        primary={true}
                        labelStyle={styles.createDataPackLabel}
                        style={styles.createDataPackStyle}
                        buttonStyle={{borderRadius: '0px'}}
                        overlayStyle={{borderRadius: '0px'}}
                    />
                </Link>
            </AppBar>
            <Toolbar style={styles.toolbarSearch}>
                <ToolbarGroup style={{margin: 'auto', width: '100%'}}>
                    <DataPackSearchbar
                        onSearchChange={this.checkForEmptySearch}
                        onSearchSubmit={this.handleSearch}
                        searchbarWidth={'100%'} 
                    />
                </ToolbarGroup>
            </Toolbar>

            <Toolbar style={styles.toolbarSort}>
                <DropDownMenu 
                    style={styles.dropDown}
                    labelStyle={{lineHeight: '30px', color: '#4498c0'}} 
                    iconStyle={{height: '30px', width: '30px', padding: 'none', marginRight: '5px', fill: '#4498c0'}}
                    listStyle={{paddingTop: '5px', paddingBottom: '0px'}}
                    selectedMenuItemStyle={{color: '#4498c0'}} 
                    underlineStyle={{borderTopColor: '#4498c0'}}            
                    value={this.state.dropDownValue}
                    onChange={this.handleDropDownChange}>
                    <MenuItem style={styles.dropDownItem} value={1} primaryText={"All DataPacks"} />
                    <MenuItem style={styles.dropDownItem} value={2} primaryText={"My DataPacks"} />
                </DropDownMenu>

            </Toolbar>
            
            <div className={styles.wholeDiv}>
                <div>
                    <DataPackList 
                        runs={this.state.displayedRuns} 
                        user={this.props.user} 
                        onRunDelete={this.props.deleteRuns}/>
                </div>

                <div >
                    {this.props.children}
                </div>
            </div>

        </div>
              
            
        );
    }
}


DataPackPage.propTypes = {
    runsList: PropTypes.object.isRequired,
    user: PropTypes.object.isRequired,
    getRuns: PropTypes.func.isRequired,
    deleteRuns: PropTypes.func.isRequired,
    runsDeletion: PropTypes.object.isRequired,
};

function mapStateToProps(state) {
    return {
        runsList: state.runsList,
        user: state.user,
        runsDeletion: state.runsDeletion,
    };
}

function mapDispatchToProps(dispatch) {
    return {
        getRuns: () => {
            dispatch(getRuns());
        },
        deleteRuns: (uid) => {
            dispatch(deleteRuns(uid));
        }
    }
}

export default connect(
    mapStateToProps,
    mapDispatchToProps
)(DataPackPage);<|MERGE_RESOLUTION|>--- conflicted
+++ resolved
@@ -27,14 +27,11 @@
             runs: [],
             displayedRuns: [],
             dataPackButtonFontSize: '',
-<<<<<<< HEAD
             dropDownValue: 1,
-=======
             search: {
                 searched: false,
                 searchQuery: ''
             }
->>>>>>> 07b6d768
         }
     }
 
