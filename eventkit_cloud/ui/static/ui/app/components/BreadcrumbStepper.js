--- conflicted
+++ resolved
@@ -55,39 +55,10 @@
         }
     }
 
-<<<<<<< HEAD
-
-    handleSubmit() {
-        let provider_tasks = [];
-        const providers = this.props.exportInfo.providers;
-
-        //formats only consists of geopackage right now
-        const formats = this.props.exportInfo.formats;
-
-        providers.forEach((provider) => {
-            provider_tasks.push({'provider': provider.name, 'formats': [formats[0]]});
-        });
-
-        const selection = flattenFeatureCollection(this.props.aoiInfo.geojson)
-
-        const data = {
-            name: this.props.exportInfo.exportName,
-            description: this.props.exportInfo.datapackDescription,
-            event: this.props.exportInfo.projectName,
-            include_zipfile : false,
-            published : this.props.exportInfo.makePublic,
-            provider_tasks : provider_tasks,
-            selection,
-            original_selection: this.props.aoiInfo.originalGeojson,
-            tags : [],
-        };
-        this.props.submitJob(data);
-=======
     componentWillUnmount() {
         this.props.clearAoiInfo();
         this.props.clearExportInfo();
         this.props.clearJobInfo();
->>>>>>> 6cd2cde4
     }
 
     getErrorMessage(title, detail, ix) {
@@ -288,6 +259,7 @@
             published: this.props.exportInfo.makePublic,
             provider_tasks: provider_tasks,
             selection,
+            original_selection: this.props.aoiInfo.originalGeojson,
             tags: [],
         };
         this.props.submitJob(data);
