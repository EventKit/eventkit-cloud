--- conflicted
+++ resolved
@@ -1,13 +1,8 @@
 import React from 'react';
 import { browserHistory } from 'react-router';
-<<<<<<< HEAD
-import { connect } from 'react-redux';
-=======
-import { Link, IndexLink } from 'react-router';
 import { connect } from 'react-redux';
 import Divider from 'material-ui/Divider';
 import Warning from 'material-ui/svg-icons/alert/warning';
->>>>>>> bbb0e87e
 import FloatingActionButton from 'material-ui/FloatingActionButton';
 import NavigationArrowBack from 'material-ui/svg-icons/navigation/arrow-back';
 import NavigationArrowForward from 'material-ui/svg-icons/navigation/arrow-forward';
@@ -15,17 +10,11 @@
 import ExportAOI from './CreateDataPack/ExportAOI';
 import ExportInfo from './CreateDataPack/ExportInfo';
 import ExportSummary from './CreateDataPack/ExportSummary';
-<<<<<<< HEAD
-import { createExportRequest, getProviders, stepperNextDisabled,
-    stepperNextEnabled, submitJob, clearAoiInfo, clearExportInfo, clearJobInfo, getFormats } from '../actions/exportsActions';
-import { setDatacartDetailsReceived, getDatacartDetails } from '../actions/statusDownloadActions';
 import { flattenFeatureCollection } from '../utils/mapUtils';
-=======
 import { getProviders, stepperNextDisabled,
     stepperNextEnabled, submitJob, clearAoiInfo, clearExportInfo, clearJobInfo, getFormats } from '../actions/exportsActions';
 import { setDatacartDetailsReceived, getDatacartDetails } from '../actions/statusDownloadActions';
 import BaseDialog from './BaseDialog';
->>>>>>> bbb0e87e
 
 export class BreadcrumbStepper extends React.Component {
     constructor() {
@@ -66,38 +55,10 @@
         }
     }
 
-<<<<<<< HEAD
-
-    handleSubmit() {
-        let provider_tasks = [];
-        const providers = this.props.exportInfo.providers;
-
-        //formats only consists of geopackage right now
-        const formats = this.props.exportInfo.formats;
-
-        providers.forEach((provider) => {
-            provider_tasks.push({'provider': provider.name, 'formats': [formats[0]]});
-        });
-
-        const selection = flattenFeatureCollection(this.props.aoiInfo.geojson)
-
-        const data = {
-            name: this.props.exportInfo.exportName,
-            description: this.props.exportInfo.datapackDescription,
-            event: this.props.exportInfo.projectName,
-            include_zipfile : false,
-            published : this.props.exportInfo.makePublic,
-            provider_tasks : provider_tasks,
-            selection,
-            tags : [],
-        };
-        this.props.submitJob(data);
-=======
     componentWillUnmount() {
         this.props.clearAoiInfo();
         this.props.clearExportInfo();
         this.props.clearJobInfo();
->>>>>>> bbb0e87e
     }
 
     getErrorMessage(title, detail, ix) {
@@ -278,15 +239,17 @@
     }
 
     handleSubmit() {
-        const providerTasks = [];
+        const provider_tasks = [];
         const providers = [...this.props.exportInfo.providers];
 
         // formats only consists of geopackage right now
         const { formats } = this.props.exportInfo;
 
         providers.forEach((provider) => {
-            providerTasks.push({ provider: provider.name, formats: [formats[0]] });
+            provider_tasks.push({ provider: provider.name, formats: [formats[0]] });
         });
+
+        const selection = flattenFeatureCollection(this.props.aoiInfo.geojson);
 
         const data = {
             name: this.props.exportInfo.exportName,
@@ -294,8 +257,8 @@
             event: this.props.exportInfo.projectName,
             include_zipfile: false,
             published: this.props.exportInfo.makePublic,
-            provider_tasks: providerTasks,
-            selection: this.props.aoiInfo.geojson,
+            provider_tasks: provider_tasks,
+            selection,
             tags: [],
         };
         this.props.submitJob(data);
