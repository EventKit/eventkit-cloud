import React from 'react';
import {browserHistory} from 'react-router';
import { Link, IndexLink } from 'react-router'
import {connect} from 'react-redux'
import FloatingActionButton from 'material-ui/FloatingActionButton'
import NavigationArrowBack from 'material-ui/svg-icons/navigation/arrow-back';
import NavigationArrowForward from 'material-ui/svg-icons/navigation/arrow-forward';
import NavigationCheck from 'material-ui/svg-icons/navigation/check';
import ExportAOI, {MODE_DRAW_BBOX, MODE_NORMAL} from './ExportAOI'
import ExportInfo from './ExportInfo'
import ExportSummary from './ExportSummary'
import { createExportRequest, getProviders, stepperNextDisabled,
<<<<<<< HEAD
    stepperNextEnabled, exportInfoDone, submitJob, clearAoiInfo, clearExportInfo, clearJobInfo} from '../actions/exportsActions'
import { setDatacartDetailsReceived, getDatacartDetails} from '../actions/statusDownloadActions'

const isEqual = require('lodash/isEqual');
=======
    stepperNextEnabled, exportInfoDone, submitJob, clearAoiInfo, clearExportInfo} from '../actions/exportsActions'
import  isEqual from 'lodash/isEqual';
import {browserHistory} from 'react-router';
>>>>>>> f6f449d4

export class BreadcrumbStepper extends React.Component {
    constructor() {
        super();
        this.getStepLabel = this.getStepLabel.bind(this);
        this.handleNext = this.handleNext.bind(this);
        this.handleSubmit = this.handleSubmit.bind(this);
        this.handlePrev = this.handlePrev.bind(this);
        this.incrementStepper = this.incrementStepper.bind(this);
        this.state = {
            stepIndex: 0,
        };
    }

    componentDidMount(){
        this.props.getProviders();
        this.props.setNextDisabled();
    }

    componentWillUnmount() {
        this.props.clearAoiInfo();
        this.props.clearExportInfo();
        this.props.clearJobInfo();
    }

<<<<<<< HEAD
    componentWillReceiveProps(nextProps) {
        if(nextProps.datacartDetailsReceived){
            browserHistory.push('/status/'+nextProps.jobuid);
        }
        if (this.props.jobFetched != nextProps.jobFetched) {
            if (nextProps.jobFetched) {
                this.props.setDatacartDetailsReceived();
                //this.props.getDatacartDetails(nextProps.jobuid);

            }
        }
    }

    handleSubmit = () => {
        const {stepIndex} = this.state;
=======
    handleSubmit() {
>>>>>>> f6f449d4
        let provider_tasks = [];
        const providers = this.props.exportInfo.providers;

        //TODO: Set formats up as an array for future need of other formats other than geopackage!
        for(let provider in providers){
            provider_tasks.push({'provider': providers[provider], 'formats': ['gpkg']});
        }

        const data = {
            name: this.props.exportInfo.exportName,
            description: this.props.exportInfo.datapackDescription,
            event: this.props.exportInfo.projectName,
            include_zipfile : false,
            published : this.props.exportInfo.makePublic,
            provider_tasks : provider_tasks,
            selection: this.props.aoiInfo.geojson,
            tags : [],
<<<<<<< HEAD
    };

        const jobid = this.props.submitJob(data);

=======
        };
        this.props.submitJob(data);
        browserHistory.push('/');
>>>>>>> f6f449d4
    }

    handleNext() {
        const {stepIndex} = this.state;
        if (stepIndex == 1) {
            this.props.setExportInfoDone();
        }
        else {
            this.setState({stepIndex: stepIndex + 1});
        }
    };

    incrementStepper() {
        const {stepIndex} = this.state;
        this.setState({stepIndex: stepIndex + 1});
    }

    handlePrev() {
        const {stepIndex} = this.state;
        if (stepIndex > 0) {
            this.setState({stepIndex: stepIndex - 1});
        }
    };

    getStepLabel(stepIndex) {
        const labelStyle = {
            color: 'white', 
            height: '50px', 
            minWidth: '200px', 
            display: 'inline-block', 
            lineHeight: '50px', 
            marginLeft: '24px'
        };

        switch(stepIndex) {
            case 0:
                return  <div style={labelStyle}>
                            STEP 1 OF 3:  Define Area of Interest 
                        </div>;
            case 1:
                return  <div style={labelStyle}>
                            STEP 2 OF 3:  Select Data & Formats 
                        </div>;
            case 2: 
                return  <div style={labelStyle}>
                            STEP 3 OF 3:  Review & Submit 
                        </div>;
            default:
                return  <div style={labelStyle}>
                            STEPPER ERROR
                        </div>;
        }
    }

    getStepContent(stepIndex) {
        switch (stepIndex) {
            case 0:
                return <ExportAOI/>;
            case 1:
                return <ExportInfo providers={this.props.providers}
                                    incrementStepper={this.incrementStepper}/>
            case 2:
                return <ExportSummary/>
            default:
                return <ExportAOI/>;
        }
    }
    
    getButtonContent(stepIndex) {
        const btnStyles = {
            submit: {
                color: 'black', 
                marginRight: '12px', 
                verticalAlign: 'middle', 
                boxShadow: 'none', 
                transition: 'none'
            },
            forward: {
                marginRight: '12px',
                verticalAlign: 'middle',
                boxShadow: 'none',
                transition: 'none'
            }
        };

        switch (stepIndex) {
            case 0:
                return <FloatingActionButton mini={true}
                            disabled={!this.props.stepperNextEnabled}
                            backgroundColor={'#55ba63'}
                            onClick={this.handleNext}
                            style={btnStyles.forward} >
                                <NavigationArrowForward/>
                        </FloatingActionButton>
            case 1:
                return <FloatingActionButton mini={true}
                            disabled={!this.props.stepperNextEnabled}
                            backgroundColor={'#55ba63'}
                            onClick={this.handleNext}
                            style={btnStyles.forward}>
                                <NavigationArrowForward/>
                        </FloatingActionButton>
            case 2:
                return <FloatingActionButton mini={false}
                            disabled={!this.props.stepperNextEnabled}
                            backgroundColor={'#55ba63'}
                            onClick={this.handleSubmit}
                            style={btnStyles.submit}>
                                <NavigationCheck/>
                        </FloatingActionButton>
            default:
                return <div/>;
        }
    }

    render() {
        const { createExportRequest } = this.props
        const {stepIndex} = this.state;
        const styles = {
            stepper: {
                backgroundColor: '#161e2e',
                height: '35px',
                fontColor: 'white',
                fontFamily: 'Roboto',
                zIndex: 1,
            },
            stepLabel: {
                color: 'white',
                fontSize: '18px',
            },
            arrowBack: {
                fill: stepIndex == 0 ? '#e2e2e2' : '#4598bf',
                opacity: stepIndex == 0 ? '0.3' : '1',
                cursor: stepIndex == 0 ? 'default' : 'pointer',
                verticalAlign: 'middle',
                marginRight: '10px',
            },
        };
        
        return (
            <div style={{backgroundColor: '#161e2e'}}>
                <div style={{width: '100%', height: '50px'}}>
                    {this.getStepLabel(this.state.stepIndex)}
                    <div style={{float: 'right', padding: '5px'}}>
                        <NavigationArrowBack
                            style={styles.arrowBack}
                            onClick={this.handlePrev}
                        />
                        {this.getButtonContent(this.state.stepIndex)}
                    </div>
                </div>
                {this.getStepContent(this.state.stepIndex)}
            </div>
        );
    }
}

BreadcrumbStepper.propTypes = {
    aoiInfo: React.PropTypes.object,
    providers: React.PropTypes.array,
    stepperNextEnabled: React.PropTypes.bool,
    exportInfo: React.PropTypes.object,
    createExportRequest: React.PropTypes.func.isRequired,
    submitJob: React.PropTypes.func,
    getProviders: React.PropTypes.func,
    setNextDisabled: React.PropTypes.func,
    setNextEnabled: React.PropTypes.func,
    setDatacartDetailsReceived: React.PropTypes.func,
    setExportInfoDone: React.PropTypes.func,
    clearAoiInfo: React.PropTypes.func,
    clearExportInfo: React.PropTypes.func,
    clearJobInfo: React.PropTypes.func,
    jobFetched: React.PropTypes.bool,
    jobuid: React.PropTypes.string,
};

function mapStateToProps(state) {
    return {
        aoiInfo: state.aoiInfo,
        providers: state.providers,
        stepperNextEnabled: state.stepperNextEnabled,
        datacartDetailsReceived: state.datacartDetailsReceived,
        exportInfo: state.exportInfo,
        jobFetched: state.submitJob.fetched,
        jobuid: state.submitJob.jobuid
    };
}
function mapDispatchToProps(dispatch) {
    return {
        createExportRequest: () => {
            dispatch(createExportRequest());
        },
        submitJob: (data) => {
            dispatch(submitJob(data))
        },
        getProviders: () => {
            dispatch(getProviders())
        },
        setNextDisabled: () => {
            dispatch(stepperNextDisabled());
        },
        setNextEnabled: () => {
            dispatch(stepperNextEnabled());
        },
        setExportInfoDone: () => {
            dispatch(exportInfoDone());
        },
        clearAoiInfo: () => {
            dispatch(clearAoiInfo());
        },
        clearExportInfo: () => {
            dispatch(clearExportInfo());
        },
        clearJobInfo: () => {
            dispatch(clearJobInfo());
        },
        setDatacartDetailsReceived: () => {
            dispatch(setDatacartDetailsReceived());
        },
        getDatacartDetails: (jobuid) => {
            dispatch(getDatacartDetails(jobuid))
        },
    }
}

export default  connect(
    mapStateToProps,
    mapDispatchToProps
)(BreadcrumbStepper);<|MERGE_RESOLUTION|>--- conflicted
+++ resolved
@@ -10,16 +10,10 @@
 import ExportInfo from './ExportInfo'
 import ExportSummary from './ExportSummary'
 import { createExportRequest, getProviders, stepperNextDisabled,
-<<<<<<< HEAD
     stepperNextEnabled, exportInfoDone, submitJob, clearAoiInfo, clearExportInfo, clearJobInfo} from '../actions/exportsActions'
 import { setDatacartDetailsReceived, getDatacartDetails} from '../actions/statusDownloadActions'
 
 const isEqual = require('lodash/isEqual');
-=======
-    stepperNextEnabled, exportInfoDone, submitJob, clearAoiInfo, clearExportInfo} from '../actions/exportsActions'
-import  isEqual from 'lodash/isEqual';
-import {browserHistory} from 'react-router';
->>>>>>> f6f449d4
 
 export class BreadcrumbStepper extends React.Component {
     constructor() {
@@ -45,7 +39,6 @@
         this.props.clearJobInfo();
     }
 
-<<<<<<< HEAD
     componentWillReceiveProps(nextProps) {
         if(nextProps.datacartDetailsReceived){
             browserHistory.push('/status/'+nextProps.jobuid);
@@ -59,11 +52,8 @@
         }
     }
 
-    handleSubmit = () => {
-        const {stepIndex} = this.state;
-=======
+
     handleSubmit() {
->>>>>>> f6f449d4
         let provider_tasks = [];
         const providers = this.props.exportInfo.providers;
 
@@ -81,16 +71,9 @@
             provider_tasks : provider_tasks,
             selection: this.props.aoiInfo.geojson,
             tags : [],
-<<<<<<< HEAD
-    };
-
-        const jobid = this.props.submitJob(data);
-
-=======
         };
         this.props.submitJob(data);
         browserHistory.push('/');
->>>>>>> f6f449d4
     }
 
     handleNext() {
@@ -117,26 +100,26 @@
 
     getStepLabel(stepIndex) {
         const labelStyle = {
-            color: 'white', 
-            height: '50px', 
-            minWidth: '200px', 
-            display: 'inline-block', 
-            lineHeight: '50px', 
+            color: 'white',
+            height: '50px',
+            minWidth: '200px',
+            display: 'inline-block',
+            lineHeight: '50px',
             marginLeft: '24px'
         };
 
         switch(stepIndex) {
             case 0:
                 return  <div style={labelStyle}>
-                            STEP 1 OF 3:  Define Area of Interest 
+                            STEP 1 OF 3:  Define Area of Interest
                         </div>;
             case 1:
                 return  <div style={labelStyle}>
-                            STEP 2 OF 3:  Select Data & Formats 
+                            STEP 2 OF 3:  Select Data & Formats
                         </div>;
-            case 2: 
+            case 2:
                 return  <div style={labelStyle}>
-                            STEP 3 OF 3:  Review & Submit 
+                            STEP 3 OF 3:  Review & Submit
                         </div>;
             default:
                 return  <div style={labelStyle}>
@@ -158,14 +141,14 @@
                 return <ExportAOI/>;
         }
     }
-    
+
     getButtonContent(stepIndex) {
         const btnStyles = {
             submit: {
-                color: 'black', 
-                marginRight: '12px', 
-                verticalAlign: 'middle', 
-                boxShadow: 'none', 
+                color: 'black',
+                marginRight: '12px',
+                verticalAlign: 'middle',
+                boxShadow: 'none',
                 transition: 'none'
             },
             forward: {
@@ -229,7 +212,7 @@
                 marginRight: '10px',
             },
         };
-        
+
         return (
             <div style={{backgroundColor: '#161e2e'}}>
                 <div style={{width: '100%', height: '50px'}}>
