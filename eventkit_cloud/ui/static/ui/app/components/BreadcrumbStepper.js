import React from 'react';
import {browserHistory} from 'react-router';
import { Link, IndexLink } from 'react-router'
import {connect} from 'react-redux'
import FloatingActionButton from 'material-ui/FloatingActionButton'
import NavigationArrowBack from 'material-ui/svg-icons/navigation/arrow-back';
import NavigationArrowForward from 'material-ui/svg-icons/navigation/arrow-forward';
import NavigationCheck from 'material-ui/svg-icons/navigation/check';
import ExportAOI from './CreateDataPack/ExportAOI'
import ExportInfo from './CreateDataPack/ExportInfo'
import ExportSummary from './CreateDataPack/ExportSummary'
import { createExportRequest, getProviders, stepperNextDisabled,
    stepperNextEnabled, submitJob, clearAoiInfo, clearExportInfo, clearJobInfo, getFormats} from '../actions/exportsActions'
import { setDatacartDetailsReceived, getDatacartDetails} from '../actions/statusDownloadActions'
import BaseDialog from './BaseDialog';
import Divider from 'material-ui/Divider';
import Warning from 'material-ui/svg-icons/alert/warning';

const isEqual = require('lodash/isEqual');

export class BreadcrumbStepper extends React.Component {
    constructor() {
        super();
        this.getStepLabel = this.getStepLabel.bind(this);
        this.handleNext = this.handleNext.bind(this);
        this.handleSubmit = this.handleSubmit.bind(this);
        this.handlePrev = this.handlePrev.bind(this);
<<<<<<< HEAD
        this.incrementStepper = this.incrementStepper.bind(this);
        this.showError = this.showError.bind(this);
        this.hideError = this.hideError.bind(this);
=======
>>>>>>> e4f1b677
        this.state = {
            stepIndex: 0,
            showError: false,
            error: null
        };
    }

    componentDidMount(){
        //Clone will mount the stepper and we don't want it disabled if there's information in the exportInfo props
        if(this.props.exportInfo.exportName == '') {
            this.props.setNextDisabled();
        }
        this.props.getProviders();
        this.props.getFormats();
    }

    componentWillUnmount() {
        this.props.clearAoiInfo();
        this.props.clearExportInfo();
        this.props.clearJobInfo();
    }

    componentWillReceiveProps(nextProps) {
        if(nextProps.datacartDetailsReceived){
            browserHistory.push('/status/'+nextProps.jobuid);
        }
        if (this.props.jobFetched != nextProps.jobFetched) {
            if (nextProps.jobFetched) {
                this.props.setDatacartDetailsReceived();
            }
        }
        if(nextProps.jobError) {
            this.showError(nextProps.jobError.response);
        }
    }

    showError(error) {
        this.setState({showError: true, error: error});
        this.props.clearJobInfo();
    }

    hideError() {
        this.setState({showError: false});
    }

    getErrorMessage() {
        if (!this.state.showError) {return ''}
        const error = {...this.state.error};
        let message = [];
        if(error.data) { // && error.data.errors
            // const errors = error.data.errors;
            const fakeErrors = [
                {
                  "source": { "pointer": "/data/attributes/first-name" },
                  "title": "Invalid Attribute",
                  "detail": "First name must contain at least three characters."
                },
                {
                  "source": { "pointer": "/data/attributes/first-name" },
                  "title": "Invalid Attribute",
                  "detail": "First name must contain an emoji."
                },
                {
                    "source": { "pointer": "/data/attributes/first-name" },
                    "title": "Invalid Attribute",
                    "detail": "First name must contain at least three characters."
                },
                {
                    "source": { "pointer": "/data/attributes/first-name" },
                    "title": "Invalid Attribute",
                    "detail": "First name must contain an emoji."
                }
              ]
            message = fakeErrors.map((error, ix) => {
                console.log(error);
                return <div id='error-container' key={ix}>
                            <p id='error-title'>
                                <Warning style={{fill:'#ce4427', verticalAlign: 'bottom', marginRight: '10px'}}/>
                                <strong>
                                    {error.title}
                                </strong>
                            </p>
                            <p id='error-detail'>
                                {error.detail}
                            </p>
                            <Divider style={{marginBottom: '10px'}}/>
                        </div>
            });
        }
        if (!message.length) {
            message.push(<div id='error-container'>
                            <p id='error-title'>
                                <Warning style={{fill:'#ce4427', verticalAlign: 'bottom', marginRight: '10px'}}/>
                                <strong>
                                    Error
                                </strong>
                            </p>
                            <p id='error-detail'>
                                An unknown error has occured
                            </p>
                            <Divider style={{marginBottom: '10px'}}/>
                        </div>
            );
        }
        return message;
    }

    handleSubmit() {
        let provider_tasks = [];
        const providers = this.props.exportInfo.providers;

        //formats only consists of geopackage right now
        const formats = this.props.exportInfo.formats;

        providers.forEach((provider) => {
            provider_tasks.push({'provider': provider.name, 'formats': [formats[0]]});
        });

        const data = {
            name: this.props.exportInfo.exportName,
            description: this.props.exportInfo.datapackDescription,
            event: this.props.exportInfo.projectName,
            include_zipfile : false,
            published : this.props.exportInfo.makePublic,
            provider_tasks : provider_tasks,
            selection: this.props.aoiInfo.geojson,
            tags : [],
        };
        this.props.submitJob(data);
    }

    handleNext() {
        const {stepIndex} = this.state;
        this.setState({stepIndex: stepIndex + 1});
    };

    handlePrev() {
        const {stepIndex} = this.state;
        if (stepIndex > 0) {
            this.setState({stepIndex: stepIndex - 1});
        }
    };

    getStepLabel(stepIndex) {
        const labelStyle = {
            color: 'white',
            height: '50px',
            minWidth: '200px',
            display: 'inline-block',
            lineHeight: '50px',
            marginLeft: '24px'
        };

        switch(stepIndex) {
            case 0:
                return  <div className={'qa-BreadcrumbStepper-step1Label'} style={labelStyle}>
                            STEP 1 OF 3:  Define Area of Interest
                        </div>;
            case 1:
                return  <div className={'qa-BreadcrumbStepper-step2Label'} style={labelStyle}>
                            STEP 2 OF 3:  Select Data & Formats
                        </div>;
            case 2:
                return  <div className={'qa-BreadcrumbStepper-step3Label'} style={labelStyle}>
                            STEP 3 OF 3:  Review & Submit
                        </div>;
            default:
                return  <div className={'qa-BreadcrumbStepper-stepErrorLabel'} style={labelStyle}>
                            STEPPER ERROR
                        </div>;
        }
    }

    getStepContent(stepIndex) {
        switch (stepIndex) {
            case 0:
                return <ExportAOI/>;
            case 1:
                return <ExportInfo providers={this.props.providers}
                                   formats={this.props.formats}
                                   handlePrev={this.handlePrev}/>
            case 2:
                return <ExportSummary
                                   allFormats={this.props.formats}/>
            default:
                return <ExportAOI/>;
        }
    }

    getPreviousButtonContent(stepIndex) {
        const styles = {
            arrowBack: {
                fill: stepIndex == 0 ? '#e2e2e2' : '#4598bf',
                opacity: stepIndex == 0 ? '0.3' : '1',
                cursor: stepIndex == 0 ? 'default' : 'pointer',
                verticalAlign: 'middle',
                marginRight: '10px',
            },
        };

        switch (stepIndex) {
            case 0:
                return <NavigationArrowBack
                    className={'qa-BreadcrumbStepper-NavigationArrowBack-previous-case0'}
                    style={styles.arrowBack}
                    onClick={this.handlePrev}
                />
            case 1:
                return <NavigationArrowBack
                    className={'qa-BreadcrumbStepper-NavigationArrowBack-previous-case1'}
                    style={styles.arrowBack}
                    onClick={this.handlePrev}
                />
            case 2:
                return <FloatingActionButton mini={true}
                                             className={'qa-BreadcrumbStepper-FloatingActionButton-previous'}
                                             onClick={this.handlePrev}
                                             style={styles.arrowBack}
                                             backgroundColor={'#4598bf'}>
                        <NavigationArrowBack className={'qa-BreadcrumbStepper-NavigationArrowBack-previous-case2'}/>
                    </FloatingActionButton>

            default:
                return <div/>;
        }
    }

    getButtonContent(stepIndex) {
        const btnStyles = {
            submit: {
                color: 'black',
                marginRight: '12px',
                verticalAlign: 'middle',
                boxShadow: 'none',
                transition: 'none'
            },
            forward: {
                marginRight: '12px',
                verticalAlign: 'middle',
                boxShadow: 'none',
                transition: 'none'
            }
        };

        switch (stepIndex) {
            case 0:
                return <FloatingActionButton mini={true}
                            className={'qa-BreadcrumbStepper-FloatingActionButton-case0'}
                            disabled={!this.props.stepperNextEnabled}
                            backgroundColor={'#55ba63'}
                            onClick={this.handleNext}
                            style={btnStyles.forward} >
                                <NavigationArrowForward/>
                        </FloatingActionButton>
            case 1:
                return <FloatingActionButton mini={true}
                            className={'qa-BreadcrumbStepper-FloatingActionButton-case1'}
                            disabled={!this.props.stepperNextEnabled}
                            backgroundColor={'#55ba63'}
                            onClick={this.handleNext}
                            style={btnStyles.forward}>
                                <NavigationArrowForward/>
                        </FloatingActionButton>
            case 2:
                return <FloatingActionButton
                            className={'qa-BreadcrumbStepper-FloatingActionButton-case2'}
                            mini={false}
                            disabled={!this.props.stepperNextEnabled}
                            backgroundColor={'#55ba63'}
                            onClick={this.handleSubmit}
                            style={btnStyles.submit}>
                                <NavigationCheck className={'qa-BreadcrumbStepper-NavigationCheck'}/>
                        </FloatingActionButton>
            default:
                return <div/>;
        }
    }

    render() {
        const { createExportRequest } = this.props
        const {stepIndex} = this.state;
        const styles = {
            stepper: {
                backgroundColor: '#161e2e',
                height: '35px',
                fontColor: 'white',
                fontFamily: 'Roboto',
                zIndex: 1,
            },
            stepLabel: {
                color: 'white',
                fontSize: '18px',
            },
            arrowBack: {
                fill: stepIndex == 0 ? '#e2e2e2' : '#4598bf',
                opacity: stepIndex == 0 ? '0.3' : '1',
                cursor: stepIndex == 0 ? 'default' : 'pointer',
                verticalAlign: 'middle',
                marginRight: '10px',
            },
        };

        const message = this.getErrorMessage();
        return (
            <div className={'qa-BreadcrumbStepper-div-content'} style={{backgroundColor: '#161e2e'}}>
                <div  className={'qa-BreadcrumbStepper-div-stepLabel'}style={{width: '100%', height: '50px'}}>
                    {this.getStepLabel(this.state.stepIndex)}
                    <div className={'qa-BreadcrumbStepper-div-buttons'} style={{float: 'right', padding: '5px'}}>
                        {this.getPreviousButtonContent(this.state.stepIndex)}
                        {this.getButtonContent(this.state.stepIndex)}
                    </div>
                </div>
                {this.getStepContent(this.state.stepIndex)}
                <BaseDialog
                    show={this.state.showError}
                    title={'ERROR'}
                    onClose={this.hideError}
                >
                    <div>{message}</div>
                </BaseDialog>
            </div>
        );
    }
}

BreadcrumbStepper.propTypes = {
    aoiInfo: React.PropTypes.object,
    providers: React.PropTypes.array,
    stepperNextEnabled: React.PropTypes.bool,
    exportInfo: React.PropTypes.object,
    createExportRequest: React.PropTypes.func.isRequired,
    submitJob: React.PropTypes.func,
    getProviders: React.PropTypes.func,
    setNextDisabled: React.PropTypes.func,
    setNextEnabled: React.PropTypes.func,
    setDatacartDetailsReceived: React.PropTypes.func,
    clearAoiInfo: React.PropTypes.func,
    clearExportInfo: React.PropTypes.func,
    clearJobInfo: React.PropTypes.func,
    jobFetched: React.PropTypes.bool,
    jobuid: React.PropTypes.string,
    formats: React.PropTypes.array,
};

function mapStateToProps(state) {
    return {
        aoiInfo: state.aoiInfo,
        providers: state.providers,
        stepperNextEnabled: state.stepperNextEnabled,
        datacartDetailsReceived: state.datacartDetailsReceived,
        exportInfo: state.exportInfo,
        jobFetched: state.submitJob.fetched,
<<<<<<< HEAD
        jobError: state.submitJob.error,
        jobuid: state.submitJob.jobuid
=======
        jobuid: state.submitJob.jobuid,
        formats: state.formats,
>>>>>>> e4f1b677
    };
}
function mapDispatchToProps(dispatch) {
    return {
        createExportRequest: () => {
            dispatch(createExportRequest());
        },
        submitJob: (data) => {
            dispatch(submitJob(data))
        },
        getProviders: () => {
            dispatch(getProviders())
        },
        setNextDisabled: () => {
            dispatch(stepperNextDisabled());
        },
        setNextEnabled: () => {
            dispatch(stepperNextEnabled());
        },
        clearAoiInfo: () => {
            dispatch(clearAoiInfo());
        },
        clearExportInfo: () => {
            dispatch(clearExportInfo());
        },
        clearJobInfo: () => {
            dispatch(clearJobInfo());
        },
        setDatacartDetailsReceived: () => {
            dispatch(setDatacartDetailsReceived());
        },
        getDatacartDetails: (jobuid) => {
            dispatch(getDatacartDetails(jobuid))
        },
        getFormats: () => {
            dispatch(getFormats())
        },
    }
}

export default  connect(
    mapStateToProps,
    mapDispatchToProps
)(BreadcrumbStepper);<|MERGE_RESOLUTION|>--- conflicted
+++ resolved
@@ -25,12 +25,8 @@
         this.handleNext = this.handleNext.bind(this);
         this.handleSubmit = this.handleSubmit.bind(this);
         this.handlePrev = this.handlePrev.bind(this);
-<<<<<<< HEAD
-        this.incrementStepper = this.incrementStepper.bind(this);
         this.showError = this.showError.bind(this);
         this.hideError = this.hideError.bind(this);
-=======
->>>>>>> e4f1b677
         this.state = {
             stepIndex: 0,
             showError: false,
@@ -383,13 +379,9 @@
         datacartDetailsReceived: state.datacartDetailsReceived,
         exportInfo: state.exportInfo,
         jobFetched: state.submitJob.fetched,
-<<<<<<< HEAD
         jobError: state.submitJob.error,
-        jobuid: state.submitJob.jobuid
-=======
         jobuid: state.submitJob.jobuid,
         formats: state.formats,
->>>>>>> e4f1b677
     };
 }
 function mapDispatchToProps(dispatch) {
