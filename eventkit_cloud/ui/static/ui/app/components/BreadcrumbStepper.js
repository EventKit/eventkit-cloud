--- conflicted
+++ resolved
@@ -72,12 +72,8 @@
             include_zipfile : false,
             published : this.props.exportInfo.makePublic,
             provider_tasks : provider_tasks,
-<<<<<<< HEAD
-            selection: this.props.aoiInfo.geojson,
+            selection,
             original_selection: this.props.aoiInfo.originalGeojson,
-=======
-            selection,
->>>>>>> 7aa4e3b8
             tags : [],
         };
         this.props.submitJob(data);
