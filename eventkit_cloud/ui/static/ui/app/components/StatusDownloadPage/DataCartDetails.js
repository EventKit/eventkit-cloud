--- conflicted
+++ resolved
@@ -462,13 +462,8 @@
                         zipFileProp={this.props.zipFileProp}
                     />
                 </div>
-<<<<<<< HEAD
-                <div className={'qa-DataCartDetails-div-otherOptions'} style={{width:'100%', float:'left', paddingTop:'10px',paddingBottom:'30px'}}>
-                    <div  style={styles.subHeading}>
-=======
-                <div style={{ width: '100%', float: 'left', paddingTop: '10px', paddingBottom: '30px' }}>
-                    <div className="qa-DataCartDetails-div-otherOptions" style={styles.subHeading}>
->>>>>>> bbb0e87e
+                <div className={'qa-DataCartDetails-div-otherOptions'} style={{ width: '100%', float: 'left', paddingTop: '10px', paddingBottom: '30px' }}>
+                    <div style={styles.subHeading}>
                         Other Options
                     </div>
                     <div>
@@ -625,13 +620,8 @@
                     </div>
                     <div className="qa-DataCartDetails-div-map" id="summaryMap" style={{ maxHeight: '400px' }} />
                 </div>
-<<<<<<< HEAD
-                <div style={{width:'100%', paddingTop:'30px'}}>
-                    <div className={'qa-DataCartDetails-div-exportInfo'} ref={'qa-DataCartDetails-div-exportInfo'} style={styles.subHeading}>
-=======
                 <div style={{ width: '100%', paddingTop: '30px' }}>
-                    <div className="qa-DataCartDetails-div-exportInfo" style={styles.subHeading}>
->>>>>>> bbb0e87e
+                    <div className="qa-DataCartDetails-div-exportInfo" ref="qa-DataCartDetails-div-exportInfo" style={styles.subHeading}>
                         Export Information
                     </div>
                     <table style={styles.table} className="qa-DataCartDetails-table-exportInfo">
