--- conflicted
+++ resolved
@@ -305,10 +305,6 @@
                         <td className={styles.tdHeading}>Layer Data</td>
                         <td className={styles.tdData}>{
                             this.props.cartDetails.provider_tasks.map((provider) => {
-<<<<<<< HEAD
-=======
-                                if (provider.name != 'OpenStreetMap Data (Generic)') {
->>>>>>> e9f68a83
                                     return <p key={provider.name}>{provider.name}</p>
                             })}
                         </td>
