import React, {PropTypes, Component} from 'react'
import ol from 'openlayers';
import '../tap_events'
import DataPackDetails from './DataPackDetails'
import RaisedButton from 'material-ui/RaisedButton';
import DropDownMenu from 'material-ui/DropDownMenu';
import MenuItem from 'material-ui/MenuItem';
import moment from 'moment';
import SocialGroup from 'material-ui/svg-icons/social/group';
import SocialPerson from 'material-ui/svg-icons/social/person';
import Check from 'material-ui/svg-icons/navigation/check'
import Edit from 'material-ui/svg-icons/image/edit';
import DatePicker from 'material-ui/DatePicker';
import Info from 'material-ui/svg-icons/action/info'
import CustomScrollbar from '../CustomScrollbar';
import BaseDialog from '../BaseDialog';
import DeleteDialog from '../DeleteDialog';

export class DataCartDetails extends React.Component {
    constructor(props) {
        super(props);

        this.state = {
            minDate: null,
            maxDate: null,
            expirationDate: null,
            permission: null,
            cartDetails: {},
            status: '',
            statusBackgroundColor: '',
            statusFontColor: '',
            deleteDialogOpen: false,
            rerunDialogOpen: false,
            cloneDialogOpen: false,
            providerDesc: '',
            providerDialogOpen: false,
<<<<<<< HEAD
            zipFileUrl: null,
=======
            formatsDialogOpen: false,
            projectionsDialogOpen: false,
>>>>>>> 9e22a4dd
        };
    }

    componentWillReceiveProps(nextProps) {
        if(nextProps.cartDetails.status != this.state.status) {
            switch(nextProps.cartDetails.status) {
                case 'COMPLETED':
                    return this.setState({status: 'COMPLETED', statusBackgroundColor: 'rgba(188,223,187, 0.4)', statusFontColor: '#55ba63'});
                case 'SUBMITTED':
                    return this.setState({status: 'SUBMITTED', statusBackgroundColor: 'rgba(250,233,173, 0.4)', statusFontColor: '#f4d225'});
                case 'INCOMPLETE':
                    return this.setState({status: 'INCOMPLETE', statusBackgroundColor: 'rgba(232,172,144, 0.4)', statusFontColor: '#ce4427'});
                default:
                    return this.setState({status: '', statusBackgroundColor: '#f8f8f8', statusFontColor: '#8b9396'});
            }
        }
        if(nextProps.cartDetails.zipfile_url != this.state.zipFileUrl){
            this.setState({zipFileUrl: nextProps.cartDetails.zipfile_url})
        }

    }

    componentDidMount(){
        this._initializeOpenLayers();
        this._setTableColors();
        this._setMaxDate();
        this._setExpirationDate();
        this._setPermission();
    }

    _setExpirationDate(){
        this.setState({expirationDate : this.props.cartDetails.expiration})
    }

    _setPermission(){
        this.setState({permission : this.props.cartDetails.job.published})
    }

    _setMaxDate() {
        const minDate = new Date();
        const maxDays = this.props.maxResetExpirationDays;
        let maxDate;
        let d = new Date();
        let m = moment(d);
        m.add(maxDays, 'days');
        maxDate = m.toDate();
        this.setState({minDate, maxDate});
    }

    _setTableColors() {
        switch(this.props.cartDetails.status) {
            case 'COMPLETED':
                return this.setState({status: 'COMPLETED', statusBackgroundColor: 'rgba(188,223,187, 0.4)', statusFontColor: '#55ba63'});
            case 'SUBMITTED':
                return this.setState({status: 'SUBMITTED', statusBackgroundColor: 'rgba(250,233,173, 0.4)', statusFontColor: '#f4d225'});
            case 'INCOMPLETE':
                return this.setState({status: 'INCOMPLETE', statusBackgroundColor: 'rgba(232,172,144, 0.4)', statusFontColor: '#ce4427'});
            default:
                return this.setState({status: '', statusBackgroundColor: '#f8f8f8', statusFontColor: '#8b9396'});
        }
    }
    _initializeOpenLayers() {
        var base = new ol.layer.Tile({
            source: new ol.source.XYZ({
                url: this.context.config.BASEMAP_URL,
                wrapX: false
            })
        });

        this._map = new ol.Map({
            interactions: ol.interaction.defaults({
                keyboard: false,
                altShiftDragRotate: false,
                pinchRotate: false,
                mouseWheelZoom: false
            }),
            layers: [base],
            target: 'summaryMap',
            view: new ol.View({
                projection: "EPSG:3857",
                center: [110, 0],
                zoom: 2,
                minZoom: 2,
                maxZoom: 22,
            })
        });
        const source = new ol.source.Vector();
        const geojson = new ol.format.GeoJSON();
        const feature = geojson.readFeatures(this.props.cartDetails.job.extent, {
            'featureProjection': 'EPSG:3857',
            'dataProjection': 'EPSG:4326'
        });
        source.addFeatures(feature);
        const layer = new ol.layer.Vector({
            source: source,
        });

        this._map.addLayer(layer);
        this._map.getView().fit(source.getExtent(), this._map.getSize());

    }
    handleDeleteOpen = () => {
        this.setState({deleteDialogOpen: true});
    };

    handleDeleteClose = () => {
        this.setState({deleteDialogOpen: false});
    };

    handleRerunOpen = () => {
        this.setState({rerunDialogOpen: true});
    };

    handleRerunClose = () => {
        this.setState({rerunDialogOpen: false});
    };
    handleCloneOpen = () => {
        this.setState({cloneDialogOpen: true});
    };

    handleCloneClose = () => {
        this.setState({cloneDialogOpen: false});
    };

    handleProviderClose = () => {
        this.setState({providerDialogOpen: false});
    };

    handleProviderOpen(runProviders) {
        let propsProvider = this.props.providers.find(x => x.slug === runProviders.slug);
        let providerDesc = propsProvider.service_description.toString();
        let providerName = propsProvider.name.toString();
        this.setState({providerDesc, providerName, providerDialogOpen: true})
    };

    handleFormatsClose = () => {
        this.setState({formatsDialogOpen: false});
    };

    handleFormatsOpen() {
        this.setState({formatsDialogOpen: true})
    };

    handleProjectionsClose = () => {
        this.setState({projectionsDialogOpen: false});
    };

    handleProjectionsOpen() {
        this.setState({projectionsDialogOpen: true})
    };

    handleDelete = () => {
        this.props.onRunDelete(this.props.cartDetails.uid)
        this.setState({deleteDialogOpen: false});
    };

    handleRerun = () => {
        this.props.onRunRerun(this.props.cartDetails.job.uid)
        this.setState({rerunDialogOpen: false});
    };

    handleClone = () => {
        let providerArray = [];
        this.props.cartDetails.provider_tasks.forEach((provider) => {
            if(provider.display == true) {
                providerArray.push(provider);
            };
        })
        this.props.onClone(this.props.cartDetails, providerArray);
        this.setState({cloneDialogOpen: false});

    };

    openDatePicker = () => {
        this.refs.dp.openDialog()
    };

    handlePublishedChange = (event, index, value) => {
        if(value == 1) {
            // hit the API and change published to true
            this.setState({permission: true})
            this.props.onUpdatePermission(this.props.cartDetails.job.uid, true);
        }
        else {
            // hit the API and change published to false
            this.setState({permission: false})
            this.props.onUpdatePermission(this.props.cartDetails.job.uid, false);
        }
    };

    handleExpirationChange = (e, date) => {
        this.setState({expirationDate: date});
        this.props.onUpdateExpiration(this.props.cartDetails.uid, date);
    };

    render() {
        const providers = this.props.cartDetails.provider_tasks.filter((provider) => {
            return provider.display != false;
        });

        const styles = {
            tdHeader: {
                backgroundColor: '#f8f8f8', 
                padding: '10px', 
                fontWeight: 'bold', 
                width: '140px'
            },
            tdData: {
                backgroundColor: '#f8f8f8', 
                padding: '10px', 
                color: '#8b9396', 
                wordWrap: 'break-word'
            },
            subHeading: {
                fontSize: '16px', 
                alignContent: 'flex-start', 
                color: 'black', 
                paddingBottom: '10px', 
                paddingTop: '30px', 
                fontWeight: 'bold'
            },
            textField: {
                fontSize: '14px', 
                height: '36px', 
                width: '0px', 
                display:'inlineBlock'
            },
            dropDown: {
                height: '30px', 
                lineHeight: '35px', 
                float: 'left',
            },
            item: {
                fontSize: '14px',
            },
            icon: {
                height: '30px', 
                width: '30px', 
                padding: '0px', 
                marginRight: '5px', 
                fill: '#4498c0'
            },
            label: {
                lineHeight: '30px', 
                color: '#8b9396', 
                paddingLeft: '0px', 
                fontSize: '14px', 
                fontWeight: 'normal'
            },
            list: {
                paddingTop: '5px', 
                paddingBottom: '0px', 
                display:'inlineBlock'
            },
            underline: {
                display:'none', 
                marginLeft: '0px'
            },
            selected: {
                color: '#4498c0', 
                fontWeight: 'bold'
            },
            dataSource: {
                marginLeft:'10px',
                height:'18px', 
                width:'18px', 
                cursor: 'pointer', 
                display:'inlineBlock', 
                fill:'#4598bf', 
                verticalAlign: 'middle'
            }
        };

        const rerunExportActions = [
            <RaisedButton
                style={{marginRight: '10px'}}
                labelStyle={{color: '#4598bf', fontWeight: 'bold'}}
                buttonStyle={{backgroundColor: 'whitesmoke'}}
                disableTouchRipple={true}
                label="Cancel"
                primary={false}
                onTouchTap={this.handleRerunClose.bind(this)}
            />,
            <RaisedButton
                buttonStyle={{backgroundColor: '#4598bf'}}
                label="Rerun"
                primary={true}
                onTouchTap={this.handleRerun.bind(this)}
            />,
        ];
        const cloneExportActions = [
            <RaisedButton
                style={{marginRight: '10px'}}
                labelStyle={{color: '#4598bf', fontWeight: 'bold'}}
                buttonStyle={{backgroundColor: 'whitesmoke'}}
                disableTouchRipple={true}
                label="Cancel"
                primary={false}
                onTouchTap={this.handleCloneClose.bind(this)}
            />,
            <RaisedButton
                buttonStyle={{backgroundColor: '#4598bf'}}
                label="Clone"
                primary={true}
                onTouchTap={this.handleClone.bind(this)}
            />]

        return (
            <div>
                <div>
                    <table>
                        <tbody>
                        <tr>
                            <td style={styles.tdHeader}>Name</td>
                            <td style={styles.tdData}>{this.props.cartDetails.job.name}</td>
                        </tr>

                        </tbody>
                    </table>
                </div>
                <div style={styles.subHeading}>
                    Status
                </div>
                <div>
                    <table>
                        <tbody>

                        <tr>
                            <td style={{...styles.tdHeader, backgroundColor: this.state.statusBackgroundColor}}>Export</td>
                            <td style={{...styles.tdData, backgroundColor: this.state.statusBackgroundColor, color: this.state.statusFontColor}}>
                                {this.props.cartDetails.status}
                            </td>
                        </tr>
                        <tr>
                            <td style={styles.tdHeader}>Expiration</td>
                            <td style={{backgroundColor: '#f8f8f8', paddingRight: '10px',paddingLeft:'10px', paddingTop:'0px', display:'inlineBlock', paddingBottom:'0px', color: '#8b9396'}}>
                                {moment(this.props.cartDetails.expiration).format('YYYY-MM-DD')}
                                <DatePicker
                                    ref="dp"
                                    style={{height:'0px',display: '-webkit-inline-box', width:'0px'}}
                                    autoOk={true}
                                    minDate={this.state.minDate}
                                    maxDate={this.state.maxDate}
                                    id="datePicker"
                                    onChange={this.handleExpirationChange}
                                    textFieldStyle={styles.textField}
                                    underlineStyle={{display: 'none'}}
                                />
                                <Edit onClick={(e) => { this.refs.dp.focus() }}  key={this.props.cartDetails.uid} style={{marginLeft:'10px',height:'18px', width:'18px', cursor: 'pointer', display:'inlineBlock', fill:'#4598bf', verticalAlign: 'middle'}}/></td>
                        </tr>
                        <tr>
                            <td style={styles.tdHeader}>Permission</td>
                            <td style={{...styles.tdData, paddingTop: '0px', paddingBottom: '0px'}}><DropDownMenu
                                value={this.state.permission == true? 1 : 2}
                                onChange={this.handlePublishedChange.bind(this)}
                                style={styles.dropDown}
                                labelStyle={styles.label}
                                iconStyle={styles.icon}
                                listStyle={styles.list}
                                selectedMenuItemStyle={styles.selected}
                                underlineStyle={styles.underline}>
                                <MenuItem value={1}
                                          leftIcon={<SocialGroup style={{fill: '#bcdfbb', height: '26px', marginBottom: '2px'}}/>}
                                          rightIcon={this.state.permission == true? <Check style={{fill: '#4598bf', height: '26px', marginBottom: '2px'}}/> : null}
                                          primaryText="Public"/>
                                <MenuItem value={2}
                                          leftIcon={<SocialPerson style={{fill: 'grey', height: '26px', marginBottom: '2px'}} />}
                                          rightIcon={this.state.permission == false? <Check style={{fill: '#4598bf', height: '26px', marginBottom: '2px'}}/> : null}
                                          primaryText="Private" />

                            </DropDownMenu></td>
                        </tr>
                        </tbody>
                    </table>
                </div>

                <div style={{paddingBottom:'10px'}}>
                    <DataPackDetails providerTasks={this.props.cartDetails.provider_tasks}
                                     onProviderCancel={this.props.onProviderCancel}
                                     providers={this.props.providers}
                                     zipFileUrl={this.state.zipFileUrl}/>
                </div>
                <div style={{width:'100%', float:'left', paddingTop:'10px',paddingBottom:'30px'}}>
                    <div style={styles.subHeading}>
                        Other Options
                    </div>
                    <div>
                        <RaisedButton
                            style={{margin: '10px'}}
                            disabled={this.state.status == "SUBMITTED"}
                            backgroundColor={'rgba(226,226,226,0.5)'}
                            disableTouchRipple={true}
                            labelColor={'#4598bf'}
                            labelStyle={{fontWeight:'bold'}}
                            onTouchTap={this.handleRerunOpen.bind(this)}
                            label="RUN EXPORT AGAIN"
                        />
                        <BaseDialog
                            show={this.state.rerunDialogOpen}
                            title={'RERUN DATAPACK'}
                            onClose={this.handleRerunClose.bind(this)}
                            actions={rerunExportActions}
                        >
                            <strong>Are you sure you want to run this DataPack again?</strong>
                        </BaseDialog>
                        <RaisedButton
                            style={{margin: '10px'}}
                            backgroundColor={'rgba(226,226,226,0.5)'}
                            disableTouchRipple={true}
                            labelColor={'#4598bf'}
                            labelStyle={{fontWeight:'bold'}}
                            onTouchTap={this.handleCloneOpen.bind(this)}
                            label="CLONE"
                        />
                        <BaseDialog
                            show={this.state.cloneDialogOpen}
                            title={'CLONE DATAPACK'}
                            onClose={this.handleCloneClose}
                            actions={cloneExportActions}
                        >
                            <strong>Are you sure you want to clone this DataPack?</strong>
                        </BaseDialog>
                        <RaisedButton
                            style={{margin: '10px'}}
                            backgroundColor={'rgba(226,226,226,0.5)'}
                            disableTouchRipple={true}
                            labelColor={'#ff0000'}
                            labelStyle={{fontWeight:'bold'}}
                            onTouchTap={this.handleDeleteOpen.bind(this)}
                            label="DELETE"
                        />
                        <DeleteDialog
                            show={this.state.deleteDialogOpen}
                            handleCancel={this.handleDeleteClose}
                            handleDelete={this.handleDelete}
                        />
                    </div>

                </div>
                <div style={{width:'100%', paddingTop:'10px',paddingBottom:'20px'}}>

                    <div style={styles.subHeading}>
                        General Information
                    </div>
                    <table style={{tableLayout: 'fixed'}}>
                        <tbody>
                        <tr>
                            <td style={styles.tdHeader}>Description</td>
                            <td style={styles.tdData}>{this.props.cartDetails.job.description}</td>
                        </tr>
                        <tr>
                            <td style={styles.tdHeader}>Project&nbsp;/ Category</td>
                            <td style={styles.tdData}>{this.props.cartDetails.job.event}</td>
                        </tr>
                        <tr>
                            <td style={styles.tdHeader}>Data Sources</td>
                            <td style={styles.tdData} >{
                                providers.map((provider) => {
                                    return <p key={provider.name}>{provider.name}<Info onTouchTap={this.handleProviderOpen.bind(this, provider)} key={provider.description} style={styles.dataSource}/>
                                            <BaseDialog
                                                show={this.state.providerDialogOpen}
                                                title={this.state.providerName}
                                                onClose={this.handleProviderClose.bind(this)}
                                            >
                                                <div style={{paddingTop:'20px', wordWrap: 'break-word'}}>{this.state.providerDesc}</div>
                                            </BaseDialog>
                                        </p>
                                })}
                            </td>
                        </tr>
                        <tr>
                            <td style={styles.tdHeader}>File Formats</td>

                            <td style={styles.tdData}>.gpkg<Info onTouchTap={this.handleFormatsOpen.bind(this)} style={{marginLeft:'10px',height:'18px', width:'18px', cursor: 'pointer', display:'inlineBlock', fill:'#4598bf', verticalAlign: 'middle'}}/></td>
                            <BaseDialog
                                show={this.state.formatsDialogOpen}
                                title='Format Information'
                                onClose={this.handleFormatsClose.bind(this)}
                            ><div style={{paddingBottom:'20px', wordWrap: 'break-word'}}>
                                EventKit provides all geospatial data in the GeoPackage (.gpkg) format. Additional format support will be added in subsequent versions.</div>
                            </BaseDialog>

                        </tr>
                        <tr>
                            <td style={styles.tdHeader}>Projection</td>
                            <td style={styles.tdData}>EPSG:4326 - World Geodetic System 1984 (WGS84)<Info onTouchTap={this.handleProjectionsOpen.bind(this)} style={{marginLeft:'10px',height:'18px', width:'18px', cursor: 'pointer', display:'inlineBlock', fill:'#4598bf', verticalAlign: 'middle'}}/></td>
                            <BaseDialog
                                show={this.state.projectionsDialogOpen}
                                title='Projection Information'
                                onClose={this.handleProjectionsClose.bind(this)}
                            ><div style={{paddingBottom:'10px', wordWrap: 'break-word'}}>
                                All geospatial data provided by EventKit are in the World Geodetic System 1984 (WGS 84) projection. This projection is also commonly known by its EPSG code: 4326. Additional projection support will be added in subsequent versions.
                            </div>
                            </BaseDialog>
                        </tr>
                        </tbody>
                    </table>
                </div>


                <div style={{width:'100%', float:'left', paddingBottom:'30px'}}>
                    <div style={styles.subHeading}>
                        Selected Area of Interest (AOI)
                    </div>
                    <div id="summaryMap" style={{maxHeight: '400px'}}></div>
                </div>
                <div style={{width:'100%', paddingTop:'30px'}}>
                    <div style={styles.subHeading}>
                        Export Information
                    </div>
                    <table>
                        <tbody>
                        <tr>
                            <td style={styles.tdHeader}>Run By</td>
                            <td style={styles.tdData}>{this.props.cartDetails.user}</td>
                        </tr>
                        <tr>
                            <td style={styles.tdHeader}>Run Id</td>
                            <td style={styles.tdData}>{this.props.cartDetails.uid}</td>
                        </tr>
                        <tr>
                            <td style={styles.tdHeader}>Started</td>
                            <td style={styles.tdData}>{moment(this.props.cartDetails.started_at).format('h:mm:ss a, MMMM Do YYYY')}</td>
                        </tr>
                        {this.props.cartDetails.finished_at ?
                            <tr>
                                <td style={styles.tdHeader}>Finished</td>
                                <td style={styles.tdData}>{moment(this.props.cartDetails.finished_at).format('h:mm:ss a, MMMM Do YYYY')}</td>
                            </tr>
                            :
                            null
                        }
                        </tbody>
                    </table>
                </div>

            </div>

        )
    }
}

DataCartDetails.contextTypes = {
    config: React.PropTypes.object
}

DataCartDetails.propTypes = {
    cartDetails: PropTypes.object,
    onRunDelete: PropTypes.func.isRequired,
    onRunRerun:  PropTypes.func.isRequired,
    onUpdateExpiration: PropTypes.func.isRequired,
    onUpdatePermission: PropTypes.func.isRequired,
    onClone:     PropTypes.func.isRequired,
    onProviderCancel: PropTypes.func.isRequired,
    maxResetExpirationDays: PropTypes.string.isRequired,
    providers: PropTypes.array.isRequired
}

export default DataCartDetails;<|MERGE_RESOLUTION|>--- conflicted
+++ resolved
@@ -34,12 +34,9 @@
             cloneDialogOpen: false,
             providerDesc: '',
             providerDialogOpen: false,
-<<<<<<< HEAD
             zipFileUrl: null,
-=======
             formatsDialogOpen: false,
             projectionsDialogOpen: false,
->>>>>>> 9e22a4dd
         };
     }
 
