--- conflicted
+++ resolved
@@ -22,7 +22,9 @@
 export class DataCartDetails extends Component {
     constructor(props) {
         super(props);
-<<<<<<< HEAD
+        this.setPermission = this.setPermission.bind(this);
+        this.setDates = this.setDates.bind(this);
+        this.initializeOpenLayers = this.initializeOpenLayers.bind(this);
         this.handleExpirationChange = this.handleExpirationChange.bind(this);
         this.handlePermissionChange = this.handlePermissionChange.bind(this);
         this.handleSharedMembersChange = this.handleSharedMembersChange.bind(this);
@@ -30,25 +32,13 @@
             minDate: null,
             maxDate: null,
             permission: 'private',
-=======
-        this.setPermission = this.setPermission.bind(this);
-        this.setDates = this.setDates.bind(this);
-        this.initializeOpenLayers = this.initializeOpenLayers.bind(this);
-        this.handleExpirationChange = this.handleExpirationChange.bind(this);
-        this.handlePermissionChange = this.handlePermissionChange.bind(this);
-        this.state = {
-            minDate: null,
-            maxDate: null,
-            permission: null,
->>>>>>> 996b0668
             status: '',
         };
     }
 
     componentDidMount() {
         this.initializeOpenLayers();
-<<<<<<< HEAD
-        this.setMaxDate();
+        this.setDates();
         this.setPermission();
     }
 
@@ -63,18 +53,7 @@
         this.setState({ permission });
     }
 
-    setMaxDate() {
-=======
-        this.setDates();
-        this.setPermission();
-    }
-
-    setPermission() {
-        this.setState({ permission: this.props.cartDetails.job.published });
-    }
-
     setDates() {
->>>>>>> 996b0668
         const minDate = new Date();
         const maxDays = this.props.maxResetExpirationDays;
         const d = new Date();
@@ -136,7 +115,6 @@
 
         this.map.addLayer(layer);
         this.map.getView().fit(source.getExtent(), this.map.getSize());
-<<<<<<< HEAD
     }
 
     handlePermissionChange(event, index, value) { // TODO
@@ -160,23 +138,6 @@
             members.push(member.id);
         }
         this.props.onUpdatePermission(this.props.cartDetails.job.uid, true, members);
-=======
-    }
-
-    handlePermissionChange(event, index, value) {
-        if (value === 1) {
-            // hit the API and change published to the new value
-            this.setState({ permission: true });
-            this.props.onUpdatePermission(this.props.cartDetails.job.uid, true);
-        } else {
-            this.setState({ permission: false });
-            this.props.onUpdatePermission(this.props.cartDetails.job.uid, false);
-        }
-    }
-
-    handleExpirationChange(e, date) {
-        this.props.onUpdateExpiration(this.props.cartDetails.uid, date);
->>>>>>> 996b0668
     }
 
     render() {
@@ -212,14 +173,9 @@
 
         return (
             <div>
-<<<<<<< HEAD
-                <div style={{ marginLeft: '-5px', marginTop: '-5px' }}>
-                    <DataPackTableRow
-=======
                 <div style={{ marginLeft: '-5px', marginTop: '-5px' }} className="qa-DataCartDetails-div-name">
                     <DataPackTableRow
                         className="qa-DataCartDetails-name"
->>>>>>> 996b0668
                         title="Name"
                         data={this.props.cartDetails.job.name}
                         dataStyle={{ wordBreak: 'break-all' }}
@@ -230,10 +186,7 @@
                         Status
                     </div>
                     <DataPackStatusTable
-<<<<<<< HEAD
-=======
                         className="qa-DataCartDetails-DataPackStatusTable"
->>>>>>> 996b0668
                         status={this.props.cartDetails.status}
                         expiration={this.props.cartDetails.expiration}
                         permission={this.state.permission}
@@ -241,7 +194,6 @@
                         maxDate={this.state.maxDate}
                         handleExpirationChange={this.handleExpirationChange}
                         handlePermissionsChange={this.handlePermissionChange}
-<<<<<<< HEAD
                         handleSharedMembersChange={this.handleSharedMembersChange}
                         updatingExpiration={this.props.updatingExpiration}
                         updatingPermission={this.props.updatingPermission}
@@ -249,10 +201,6 @@
                         statusFontColor={statusFontColor}
                         users={this.props.users}
                         sharedUsers={this.props.cartDetails.members}
-=======
-                        statusColor={statusBackgroundColor}
-                        statusFontColor={statusFontColor}
->>>>>>> 996b0668
                     />
                 </div>
                 <div style={styles.container}>
@@ -305,14 +253,11 @@
 
 DataCartDetails.contextTypes = {
     config: PropTypes.object,
-<<<<<<< HEAD
 };
 
 DataCartDetails.defaultProps = {
     updatingExpiration: false,
     updatingPermission: false,
-=======
->>>>>>> 996b0668
 };
 
 DataCartDetails.propTypes = {
@@ -330,20 +275,14 @@
         url: PropTypes.string,
         zipfile_url: PropTypes.string,
         deleted: PropTypes.bool,
-<<<<<<< HEAD
         members: PropTypes.arrayOf(PropTypes.string),
-=======
->>>>>>> 996b0668
     }).isRequired,
     onRunDelete: PropTypes.func.isRequired,
     onRunRerun: PropTypes.func.isRequired,
     onUpdateExpiration: PropTypes.func.isRequired,
     onUpdatePermission: PropTypes.func.isRequired,
-<<<<<<< HEAD
     updatingExpiration: PropTypes.bool,
     updatingPermission: PropTypes.bool,
-=======
->>>>>>> 996b0668
     onClone: PropTypes.func.isRequired,
     onProviderCancel: PropTypes.func.isRequired,
     maxResetExpirationDays: PropTypes.string.isRequired,
