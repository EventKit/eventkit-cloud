--- conflicted
+++ resolved
@@ -5,24 +5,9 @@
 import CloudDownload from 'material-ui/svg-icons/file/cloud-download';
 import ProviderRow from './ProviderRow';
 
-<<<<<<< HEAD
-// import Checkbox from 'material-ui/Checkbox';
-// import UncheckedBox from 'material-ui/svg-icons/toggle/check-box-outline-blank'
-// import CheckedBox from 'material-ui/svg-icons/toggle/check-box'
-
 export class DataPackDetails extends Component {
     constructor(props) {
         super(props);
-        // this.handleDownload = this.handleDownload.bind(this);
-        // this.onSelectionToggle = this.onSelectionToggle.bind(this);
-        // this.checkAll = this.checkAll.bind(this);
-        // this.allChecked = this.allChecked.bind(this);
-        // this.isDownloadAllDisabled = this.isDownloadAllDisabled.bind(this);
-=======
-export class DataPackDetails extends Component {
-    constructor(props) {
-        super(props);
->>>>>>> 996b0668
         this.state = {
             selectedProviders: {},
         };
@@ -55,50 +40,6 @@
         );
     }
 
-<<<<<<< HEAD
-    // onSelectionToggle(selectedProviders){
-    //     const providers = Object.assign({}, this.state.selectedProviders, selectedProviders);
-    //     this.setState({selectedProviders : providers})
-    // }
-
-    // handleDownload(event){
-    //     let providerUids = [];
-    //     let selectedProviders = this.state.selectedProviders;
-    //     Object.keys(selectedProviders).forEach((keyName, keyIndex) => {
-    //         if(selectedProviders[keyName] == true) {
-    //             providerUids.push(keyName);
-    //         }
-    //     });
-
-    //     let providers = this.props.providerTasks;
-    //     let taskArray = [];
-    //     let downloadUrls = [];
-
-    //     providers.forEach((provider) => {
-    //         providerUids.forEach(function(uid) {
-    //             if (provider.uid === uid) {
-    //                 provider.tasks.forEach((task) => {
-    //                     if (task.display == true) {
-    //                         taskArray.push([task.result.url]);
-    //                     }
-    //                 });
-    //             }
-    //         });
-    //     });
-
-    //     taskArray.forEach((value, idx) => {
-    //         // setTimeout(() => {
-    //         //     window.location.href = value;
-    //         // }, idx * 500);
-    //         window.open(value, '_blank');
-    //     });
-
-    // //Commented out the original code to download the provider data sources that are selected via checkboxes.
-    // //For now we are using a zip file that contains all provider data sources until we figure out the zip capability
-    // }
-
-=======
->>>>>>> 996b0668
     getTextFontSize() {
         if (window.innerWidth <= 575) {
             return '10px';
@@ -186,20 +127,6 @@
                         enableSelectAll={false}
                     >
                         <TableRow className="qa-DataPackDetails-TableRow">
-<<<<<<< HEAD
-                            {/*
-                                <TableHeaderColumn style={{paddingRight: '12px', paddingLeft: '12px', width:'44px', fontSize: '14px'}}>
-                                    <Checkbox
-                                        disabled={this.getCheckboxStatus()}
-                                        checked={this.allChecked()}
-                                        onCheck={this.checkAll}
-                                        checkedIcon={<CheckedBox style={{fill: '#4598bf'}}/>}
-                                        uncheckedIcon={<UncheckedBox style={{fill: '#4598bf'}}/>}
-                                    />
-                                </TableHeaderColumn>
-                            */}
-=======
->>>>>>> 996b0668
                             <TableHeaderColumn
                                 className="qa-DataPackDetails-TableHeaderColumn-zipButton"
                                 style={styles.download}
@@ -208,18 +135,10 @@
                                     <RaisedButton
                                         className="qa-DataPackDetails-RaisedButton-zipButton"
                                         backgroundColor="rgba(179,205,224,0.5)"
-<<<<<<< HEAD
-                                        // disabled={this.isDownloadAllDisabled()}
-=======
->>>>>>> 996b0668
                                         disabled={this.isZipFileCompleted()}
                                         disableTouchRipple
                                         labelColor="#4598bf"
                                         labelStyle={{ fontWeight: 'bold', fontSize: textFontSize }}
-<<<<<<< HEAD
-                                        // onTouchTap={this.handleDownload}
-=======
->>>>>>> 996b0668
                                         label={this.props.zipFileProp ? 'DOWNLOAD DATAPACK (.ZIP)' : 'CREATING DATAPACK ZIP'}
                                         icon={this.getCloudDownloadIcon()}
                                     />
