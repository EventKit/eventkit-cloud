import React, {PropTypes, Component} from 'react'
<<<<<<< HEAD
import {connect} from 'react-redux';
=======
>>>>>>> a80a8e95
import '../tap_events'
import {Table, TableBody, TableFooter, TableHeader, TableHeaderColumn, TableRow, TableRowColumn}
    from 'material-ui/Table';
import CloudDownload from 'material-ui/svg-icons/file/cloud-download'
import styles from '../../styles/StatusDownload.css'
import ProviderRow from './ProviderRow'
import RaisedButton from 'material-ui/RaisedButton';

<<<<<<< HEAD
class DataPackDetails extends React.Component {
=======

export class DataPackDetails extends React.Component {
>>>>>>> a80a8e95
    constructor(props) {
        super(props)

        this.onSelectionToggle = this.onSelectionToggle.bind(this);

        this.state = {
            providerTasks: [],
            file: false,
            fixedHeader: true,
            fixedFooter: true,
            stripedRows: false,
            showRowHover: false,
            selectable: true,
            multiSelectable: true,
            enableSelectAll: true,
            showCheckboxes: true,
            height: '300px',
            downloadUrls: [],
            selectedTasks: {},
            provider: [],
        }
    }

    handleToggle = (event, toggled) => {
        this.setState({
            [event.target.name]: toggled,
        });
    };

    handleChange = (event) => {
        this.setState({height: event.target.value});
    };

<<<<<<< HEAD

    componentWillReceiveProps(nextProps) {

    }

    componentDidMount(){

    }
    componentDidUpdate(prevProps, prevState) {

    }
=======
>>>>>>> a80a8e95
    toggleCheckbox(event, checked) {
        this.setState({file: checked})
    }

    onSelectionToggle(selectedTasks){
        const tasks = Object.assign({}, this.state.selectedTasks, selectedTasks)
        this.setState({selectedTasks : tasks})
    }

    handleDownload(event){
        let downloadUids = [];
        let selectedTasks = this.state.selectedTasks;
        Object.keys(selectedTasks).map(function(keyName, keyIndex) {
            if(selectedTasks[keyName] == true) {
                downloadUids.push(keyName);
            }
        });

        let tasks = this.props.providerTasks;
        let taskArray = [];
        let downloadUrls = [];

        tasks.forEach(function (url) {
            url.tasks.forEach(function (task) {
                taskArray.push([task]);
                downloadUids.forEach(function(uid) {
                if (task.uid === uid) {
                    downloadUrls.push(task.result.url);
                }
                })
            })
        })

        downloadUrls.forEach(function (value, idx) {
        const response = {
              file: value,
        };
            setTimeout(() => {
                window.location.href = response.file;
            }, idx * 100)
        })
    }

    render() {
        const providers = this.props.providerTasks.filter((provider) => {
            return provider.name != 'OpenStreetMap Data (Generic)';
        });

        return (
            <div className={styles.downloadDiv}>
                <div className={styles.subHeading}>
                   Download Options
                </div>
                <Table

                    fixedHeader={this.state.fixedHeader}
                    fixedFooter={this.state.fixedFooter}
                    selectable={this.state.selectable}
                    multiSelectable={this.state.multiSelectable}
                >
                    <TableHeader
                        displaySelectAll={this.state.showCheckboxes}
                        adjustForCheckbox={this.state.showCheckboxes}
                        enableSelectAll={this.state.enableSelectAll}
                    >
                        <TableRow>
                            <TableHeaderColumn style={{width:'30%', fontSize: '14px'}}>DATA SETS</TableHeaderColumn>
                            <TableHeaderColumn style={{width:'20%',textAlign: 'center', fontSize: '14px'}}># OF SELECTIONS</TableHeaderColumn>
                            <TableHeaderColumn style={{width:'15%',textAlign: 'center', fontSize: '14px'}} >STATUS</TableHeaderColumn>
                            <TableHeaderColumn style={{width:'15%',textAlign: 'center', fontSize: '14px'}}> <RaisedButton
                                backgroundColor={'rgba(179,205,224,0.5)'}
                                disableTouchRipple={true}
                                labelColor={'#4598bf'}
                                labelStyle={{fontWeight:'bold'}}
                                onTouchTap={this.handleDownload.bind(this)}
                                label="Download All Selected"
                                icon={<CloudDownload style={{fill:'#4598bf',verticalAlign: 'middle'}}/>} />
                            </TableHeaderColumn>
                            <TableHeaderColumn style={{width:'10%', fontSize: '14px'}}></TableHeaderColumn>
                        </TableRow>
                    </TableHeader>
                    </Table>

                {providers.map((provider) => (
                    <ProviderRow key={provider.uid} onSelectionToggle={this.onSelectionToggle} updateSelectionNumber={this.updateSelectionNumber} provider={provider}/>
                ))}
           </div>

        )
    }
}

DataPackDetails.propTypes = {
    providerTasks: PropTypes.array.isRequired,
}
<<<<<<< HEAD

=======
>>>>>>> a80a8e95

export default DataPackDetails;
<|MERGE_RESOLUTION|>--- conflicted
+++ resolved
@@ -1,8 +1,5 @@
 import React, {PropTypes, Component} from 'react'
-<<<<<<< HEAD
 import {connect} from 'react-redux';
-=======
->>>>>>> a80a8e95
 import '../tap_events'
 import {Table, TableBody, TableFooter, TableHeader, TableHeaderColumn, TableRow, TableRowColumn}
     from 'material-ui/Table';
@@ -11,12 +8,7 @@
 import ProviderRow from './ProviderRow'
 import RaisedButton from 'material-ui/RaisedButton';
 
-<<<<<<< HEAD
 class DataPackDetails extends React.Component {
-=======
-
-export class DataPackDetails extends React.Component {
->>>>>>> a80a8e95
     constructor(props) {
         super(props)
 
@@ -50,20 +42,6 @@
         this.setState({height: event.target.value});
     };
 
-<<<<<<< HEAD
-
-    componentWillReceiveProps(nextProps) {
-
-    }
-
-    componentDidMount(){
-
-    }
-    componentDidUpdate(prevProps, prevState) {
-
-    }
-=======
->>>>>>> a80a8e95
     toggleCheckbox(event, checked) {
         this.setState({file: checked})
     }
@@ -159,9 +137,6 @@
 DataPackDetails.propTypes = {
     providerTasks: PropTypes.array.isRequired,
 }
-<<<<<<< HEAD
 
-=======
->>>>>>> a80a8e95
 
 export default DataPackDetails;
