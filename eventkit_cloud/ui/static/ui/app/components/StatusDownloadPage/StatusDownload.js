--- conflicted
+++ resolved
@@ -1,17 +1,3 @@
-<<<<<<< HEAD
-import React, {Component, PropTypes } from 'react';
-import {connect} from 'react-redux';
-import {browserHistory} from 'react-router';
-import '../tap_events'
-import AppBar from 'material-ui/AppBar'
-import Paper from 'material-ui/Paper'
-import CircularProgress from 'material-ui/CircularProgress';
-import DataCartDetails from './DataCartDetails'
-import { getDatacartDetails, deleteRun, rerunExport, clearReRunInfo, cancelProviderTask, updateExpiration,updatePermission, getProviderDesc, clearProviderDesc} from '../../actions/statusDownloadActions'
-import { updateAoiInfo, updateExportInfo, getProviders} from '../../actions/exportsActions'
-import TimerMixin from 'react-timer-mixin'
-import reactMixin from 'react-mixin'
-=======
 import React, { PropTypes } from 'react';
 import { connect } from 'react-redux';
 import { browserHistory } from 'react-router';
@@ -22,7 +8,6 @@
 import DataCartDetails from './DataCartDetails';
 import { getDatacartDetails, deleteRun, rerunExport, clearReRunInfo, cancelProviderTask, updateExpiration, updatePermission } from '../../actions/statusDownloadActions';
 import { updateAoiInfo, updateExportInfo, getProviders } from '../../actions/exportsActions';
->>>>>>> bbb0e87e
 import CustomScrollbar from '../../components/CustomScrollbar';
 import Joyride from 'react-joyride';
 import Help from 'material-ui/svg-icons/action/help';
@@ -31,33 +16,17 @@
 
 export class StatusDownload extends React.Component {
     constructor(props) {
-<<<<<<< HEAD
-        super(props)
+        super(props);
         this.callback = this.callback.bind(this);
-=======
-        super(props);
->>>>>>> bbb0e87e
         this.state = {
             datacartDetails: [],
             isLoading: true,
             maxDays: null,
             zipFileProp: null,
-<<<<<<< HEAD
             steps: [],
             isRunning: false,
-        }
-
-=======
         };
-    }
-
-    componentDidMount() {
-        this.props.getDatacartDetails(this.props.params.jobuid);
-        this.props.getProviders();
-        this.startTimer();
-        const maxDays = this.context.config.MAX_EXPORTRUN_EXPIRATION_DAYS;
-        this.setState({ maxDays });
->>>>>>> bbb0e87e
+
     }
 
     componentWillReceiveProps(nextProps) {
@@ -84,19 +53,6 @@
                 this.props.getDatacartDetails(this.props.params.jobuid);
             }
         }
-<<<<<<< HEAD
-        if (nextProps.datacartDetails.fetched != this.props.datacartDetails.fetched) {
-            if (nextProps.datacartDetails.fetched == true) {
-                let datacartDetails = nextProps.datacartDetails.data;
-                this.setState({
-                    datacartDetails: datacartDetails,
-                    zipFileProp: nextProps.datacartDetails.data[0].zipfile_url
-                });
-
-                let clearTimer = 0;
-                if (nextProps.datacartDetails.data[0].zipfile_url == null) {
-                    clearTimer++;
-=======
         if (nextProps.datacartDetails.fetched !== this.props.datacartDetails.fetched) {
             if (nextProps.datacartDetails.fetched === true) {
                 const datacartDetails = nextProps.datacartDetails.data;
@@ -105,27 +61,12 @@
                 let clearTimer = 0;
                 if (nextProps.datacartDetails.data[0].zipfile_url == null) {
                     clearTimer += 1;
->>>>>>> bbb0e87e
                 }
 
 
                 // If the status of the job is completed, check the provider tasks to ensure they are all completed as well
                 // If a Provider Task does not have a successful outcome, add to a counter.  If the counter is greater than 1, that
                 // means that at least one task is not completed, so do not stop the timer
-<<<<<<< HEAD
-                if (datacartDetails[0].status == "COMPLETED" || datacartDetails[0].status == "INCOMPLETE") {
-                    let providerTasks = datacartDetails[0].provider_tasks;
-
-                    providerTasks.forEach((tasks) => {
-                        tasks.tasks.forEach((task) => {
-                            if ((task.status != 'SUCCESS') && (task.status != 'CANCELED') && (task.status != 'FAILED')) {
-                                clearTimer++;
-                            }
-                        });
-                    });
-
-                    if (clearTimer == 0) {
-=======
                 if (datacartDetails[0].status === 'COMPLETED' || datacartDetails[0].status === 'INCOMPLETE') {
                     const providerTasks = datacartDetails[0].provider_tasks;
                     providerTasks.forEach((tasks) => {
@@ -137,7 +78,6 @@
                     });
 
                     if (clearTimer === 0) {
->>>>>>> bbb0e87e
                         TimerMixin.clearInterval(this.timer);
                         this.timeout = setTimeout(() => {
                             this.props.getDatacartDetails(this.props.params.jobuid);
@@ -146,11 +86,7 @@
                 }
 
                 if (this.state.isLoading) {
-<<<<<<< HEAD
-                    this.setState({isLoading: false});
-=======
                     this.setState({ isLoading: false });
->>>>>>> bbb0e87e
                 }
             }
         }
@@ -159,7 +95,6 @@
         this.setState({isRunning: true})
     }
 
-<<<<<<< HEAD
     startTimer() {
         this.timer = TimerMixin.setInterval(() => {
             this.props.getDatacartDetails(this.props.params.jobuid);
@@ -265,8 +200,6 @@
         this.setState({maxDays});
     }
 
-=======
->>>>>>> bbb0e87e
     componentWillUnmount() {
         TimerMixin.clearInterval(this.timer);
         if (this.timeout) {
@@ -385,8 +318,7 @@
 
         return (
 
-<<<<<<< HEAD
-            <div className={'qa-StatusDownload-div-root'} style={styles.root}>
+            <div className="qa-StatusDownload-div-root" style={styles.root}>
                 <AppBar
                     style={styles.appBar}
                     title={pageTitle}
@@ -395,29 +327,19 @@
                     iconElementRight={iconElementRight}
                     iconElementLeft={<p style={{display: 'none'}}/>}
                 />
-
-                {this.props.runDeletion.deleting ? 
-                    <div style={{zIndex: 10, position: 'absolute', width: '100%', height: '100%', display: 'inline-flex', backgroundColor: 'rgba(0,0,0,0.3)'}}>
-                        <CircularProgress 
-                            style={{margin: 'auto', display: 'block'}} 
-                            color={'#4598bf'}
-=======
-            <div className="qa-StatusDownload-div-root" style={styles.root}>
                 {this.props.runDeletion.deleting ?
                     <div style={styles.deleting}>
                         <CircularProgress
                             style={{ margin: 'auto', display: 'block' }}
                             color="#4598bf"
->>>>>>> bbb0e87e
                             size={50}
                         />
                     </div>
                     :
                     null
                 }
-<<<<<<< HEAD
-                <CustomScrollbar ref='scrollBar' style={{height: window.innerHeight - 95, width: '100%'}}>
-                    <div  className={'qa-StatusDownload-div-content'} style={styles.content}>
+                <CustomScrollbar ref='scrollBar' style={{ height: window.innerHeight - 95, width: '100%' }}>
+                    <div className="qa-StatusDownload-div-content" style={styles.content}>
                         <Joyride
                             callback={this.callback}
                             ref={'joyride'}
@@ -438,23 +360,13 @@
                             }}
                             run={isRunning}/>
                         <form>
-                            <Paper className={'qa-Paper'} style={{padding: '20px'}} zDepth={2} >
-                                <div className={'qa-StatusDownload-heading'} style={styles.heading}>DataPack Info</div>
-                                {this.state.isLoading ? 
-                                    <div style={{width: '100%', height: '100%', display: 'inline-flex'}}>
-                                    <CircularProgress color={'#4598bf'} size={50} style={{margin: '30px auto', display: 'block'}}/>
-=======
-                <CustomScrollbar style={{ height: window.innerHeight - 95, width: '100%' }}>
-                    <div className="qa-StatusDownload-div-content" style={styles.content}>
-                        <form>
                             <Paper className="qa-Paper" style={{ padding: '20px' }} zDepth={2} >
                                 <div className="qa-StatusDownload-heading" style={styles.heading}>
-                                    Status & Download
+                                    DataPack Info
                                 </div>
                                 {this.state.isLoading ?
                                     <div style={{ width: '100%', height: '100%', display: 'inline-flex' }}>
                                         <CircularProgress color="#4598bf" size={50} style={{ margin: '30px auto', display: 'block' }} />
->>>>>>> bbb0e87e
                                     </div>
                                     :
                                     null
@@ -494,11 +406,7 @@
         exportReRun: state.exportReRun,
         cancelProviderTask: state.cancelProviderTask,
         providers: state.providers,
-<<<<<<< HEAD
-    }
-=======
     };
->>>>>>> bbb0e87e
 }
 
 function mapDispatchToProps(dispatch) {
