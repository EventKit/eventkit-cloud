--- conflicted
+++ resolved
@@ -11,12 +11,9 @@
     clearReRunInfo, cancelProviderTask, updateExpiration, updateDataCartPermissions,
 } from '../../actions/statusDownloadActions';
 import { updateAoiInfo, updateExportInfo, getProviders } from '../../actions/exportsActions';
-<<<<<<< HEAD
 import { viewedJob } from '../../actions/userActivityActions';
-=======
 import { getUsers } from '../../actions/userActions';
 import { getGroups } from '../../actions/userGroupsActions';
->>>>>>> 328d40be
 import CustomScrollbar from '../../components/CustomScrollbar';
 import BaseDialog from '../../components/Dialog/BaseDialog';
 
@@ -307,12 +304,8 @@
         cancelProviderTask: state.cancelProviderTask,
         providers: state.providers,
         user: state.user,
-<<<<<<< HEAD
-        viewedJob: PropTypes.func.isRequired,
-=======
         users: state.users,
         groups: state.groups.groups,
->>>>>>> 328d40be
     };
 }
 
@@ -368,16 +361,14 @@
         getProviders: () => {
             dispatch(getProviders());
         },
-<<<<<<< HEAD
         viewedJob: (jobUid) => {
             dispatch(viewedJob(jobUid));
-=======
+        },
         getUsers: () => {
             dispatch(getUsers());
         },
         getGroups: () => {
             dispatch(getGroups());
->>>>>>> 328d40be
         },
     };
 }
