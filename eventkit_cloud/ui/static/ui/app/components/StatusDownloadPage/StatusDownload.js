import React, { PropTypes } from 'react';
import { connect } from 'react-redux';
import { browserHistory } from 'react-router';
import Paper from 'material-ui/Paper';
import CircularProgress from 'material-ui/CircularProgress';
import Divider from 'material-ui/Divider';
import Warning from 'material-ui/svg-icons/alert/warning';
import DataCartDetails from './DataCartDetails';
import {
    getDatacartDetails, clearDataCartDetails, deleteRun, rerunExport,
    clearReRunInfo, cancelProviderTask, updateExpiration, updatePermission,
} from '../../actions/statusDownloadActions';
import { updateAoiInfo, updateExportInfo, getProviders } from '../../actions/exportsActions';
import { viewedJob } from '../../actions/userActions';
import CustomScrollbar from '../../components/CustomScrollbar';
import BaseDialog from '../../components/BaseDialog';

const topoPattern = require('../../../images/ek_topo_pattern.png');

export class StatusDownload extends React.Component {
    constructor(props) {
        super(props);
        this.clearError = this.clearError.bind(this);
        this.getErrorMessage = this.getErrorMessage.bind(this);
        this.state = {
            isLoading: true,
            error: null,
        };
    }

    componentDidMount() {
        this.props.getDatacartDetails(this.props.params.jobuid);
        this.props.viewedJob(this.props.params.jobuid);
        this.props.getProviders();
        this.startTimer();
    }

    componentWillReceiveProps(nextProps) {
        if (nextProps.runDeletion.deleted && !this.props.runDeletion.deleted) {
            browserHistory.push('/exports');
        }
        if (nextProps.exportReRun.error && !this.props.exportReRun.error) {
            this.setState({ error: nextProps.exportReRun.error });
        }
        if (nextProps.exportReRun.fetched && !this.props.exportReRun.fetched) {
            this.props.getDatacartDetails(this.props.params.jobuid);
            this.startTimer();
        }
        if (nextProps.expirationState.updated && !this.props.expirationState.updated) {
            this.props.getDatacartDetails(this.props.params.jobuid);
        }
        if (nextProps.permissionState.updated && !this.props.permissionState.updated) {
            this.props.getDatacartDetails(this.props.params.jobuid);
        }
        if (nextProps.datacartDetails.fetched && !this.props.datacartDetails.fetched) {
            const datacartDetails = nextProps.datacartDetails.data;
            let clearTimer = 0;
            if (nextProps.datacartDetails.data[0].zipfile_url == null) {
                clearTimer += 1;
            }

            // If the status of the job is completed, check the provider tasks to ensure they are all completed as well
            // If a Provider Task does not have a successful outcome, add to a counter.  If the counter is greater than 1, that
            // means that at least one task is not completed, so do not stop the timer
            if (datacartDetails[0].status === 'COMPLETED' || datacartDetails[0].status === 'INCOMPLETE') {
                const providerTasks = datacartDetails[0].provider_tasks;
                providerTasks.forEach((tasks) => {
                    tasks.tasks.forEach((task) => {
                        if ((task.status !== 'SUCCESS') && (task.status !== 'CANCELED') && (task.status !== 'FAILED')) {
                            clearTimer += 1;
                        }
                    });
                });

                if (clearTimer === 0) {
                    window.clearInterval(this.timer);
                    this.timer = null;
                    this.timeout = window.setTimeout(() => {
                        this.props.getDatacartDetails(this.props.params.jobuid);
                    }, 270000);
                }
            }

            if (this.state.isLoading) {
                this.setState({ isLoading: false });
            }
        }
    }

    componentWillUnmount() {
        this.props.clearDataCartDetails();
        window.clearInterval(this.timer);
        this.timer = null;
        window.clearTimeout(this.timeout);
        this.timeout = null;
    }

    getMarginPadding() {
        if (window.innerWidth <= 767) {
            return '0px';
        }
        return '30px';
    }

    getErrorMessage() {
        if (!this.state.error) {
            return null;
        }

        const messages = this.state.error.map((error, ix) => (
            <div className="StatusDownload-error-container" key={error.detail}>
                { ix > 0 ? <Divider style={{ marginBottom: '10px' }} /> : null }
                <p className="StatusDownload-error-title">
                    <Warning style={{ fill: '#ce4427', verticalAlign: 'bottom', marginRight: '10px' }} />
                    <strong>
                        ERROR
                    </strong>
                </p>
                <p className="StatusDownload-error-detail">
                    {error.detail}
                </p>
            </div>
        ));
        return messages;
    }

    handleClone(cartDetails, providerArray) {
        this.props.cloneExport(cartDetails, providerArray);
    }

    startTimer() {
        this.timer = window.setInterval(() => {
            this.props.getDatacartDetails(this.props.params.jobuid);
        }, 5000);
    }

    clearError() {
        this.setState({ error: null });
    }

    render() {
        const marginPadding = this.getMarginPadding();

        const styles = {
            root: {
                height: window.innerHeight - 95,
                width: '100%',
                margin: 'auto',
                overflowY: 'hidden',
                backgroundImage: `url(${topoPattern})`,
                backgroundRepeat: 'repeat repeat',
            },
            content: {
                paddingTop: marginPadding,
                paddingBottom: marginPadding,
                paddingLeft: marginPadding,
                paddingRight: marginPadding,
                margin: 'auto',
                maxWidth: '1100px',
            },
            heading: {
                fontSize: '18px',
                fontWeight: 'bold',
                color: 'black',
                alignContent: 'flex-start',
                paddingBottom: '5px',
            },
            deleting: {
                zIndex: 10,
                position: 'absolute',
                width: '100%',
                height: '100%',
                display: 'inline-flex',
                backgroundColor: 'rgba(0,0,0,0.3)',
            },
        };

        const errorMessage = this.getErrorMessage();

        return (
            <div className="qa-StatusDownload-div-root" style={styles.root}>
                {this.props.runDeletion.deleting ?
                    <div style={styles.deleting}>
                        <CircularProgress
                            style={{ margin: 'auto', display: 'block' }}
                            color="#4598bf"
                            size={50}
                        />
                    </div>
                    :
                    null
                }
                <CustomScrollbar style={{ height: window.innerHeight - 95, width: '100%' }}>
                    <div className="qa-StatusDownload-div-content" style={styles.content}>
                        <form>
                            <Paper className="qa-Paper" style={{ padding: '20px' }} zDepth={2} >
                                <div className="qa-StatusDownload-heading" style={styles.heading}>
                                    Status & Download
                                </div>
                                {this.state.isLoading ?
                                    <div style={{ width: '100%', height: '100%', display: 'inline-flex' }}>
                                        <CircularProgress color="#4598bf" size={50} style={{ margin: '30px auto', display: 'block' }} />
                                    </div>
                                    :
                                    null
                                }
                                {this.props.datacartDetails.data.map(cartDetails => (
                                    <DataCartDetails
                                        key={cartDetails.uid}
                                        cartDetails={cartDetails}
                                        onRunDelete={this.props.deleteRun}
                                        onUpdateExpiration={this.props.updateExpirationDate}
                                        onUpdatePermission={this.props.updatePermission}
                                        permissionState={this.props.permissionState}
                                        onRunRerun={this.props.rerunExport}
                                        onClone={this.props.cloneExport}
                                        onProviderCancel={this.props.cancelProviderTask}
                                        providers={this.props.providers}
                                        maxResetExpirationDays={this.context.config.MAX_DATAPACK_EXPIRATION_DAYS}
                                        user={this.props.user}
                                    />
                                ))}
                                <BaseDialog
                                    className="qa-StatusDownload-BaseDialog-error"
                                    show={!!this.state.error}
                                    title="ERROR"
                                    onClose={this.clearError}
                                >
                                    {errorMessage}
                                </BaseDialog>
                            </Paper>
                        </form>
                    </div>
                </CustomScrollbar>
            </div>
        );
    }
}

StatusDownload.contextTypes = {
    config: PropTypes.object,
};

StatusDownload.propTypes = {
    params: PropTypes.shape({ jobuid: PropTypes.string }).isRequired,
    datacartDetails: PropTypes.object.isRequired,
    getDatacartDetails: PropTypes.func.isRequired,
    clearDataCartDetails: PropTypes.func.isRequired,
    deleteRun: PropTypes.func.isRequired,
    runDeletion: PropTypes.object.isRequired,
    rerunExport: PropTypes.func.isRequired,
    exportReRun: PropTypes.object.isRequired,
    updateExpirationDate: PropTypes.func.isRequired,
    updatePermission: PropTypes.func.isRequired,
    permissionState: PropTypes.shape({
        updating: PropTypes.bool,
        updated: PropTypes.bool,
        error: PropTypes.string,
    }).isRequired,
    expirationState: PropTypes.shape({
        updating: PropTypes.bool,
        updated: PropTypes.bool,
        error: PropTypes.string,
    }).isRequired,
    cloneExport: PropTypes.func.isRequired,
    cancelProviderTask: PropTypes.func.isRequired,
    getProviders: PropTypes.func.isRequired,
    providers: PropTypes.arrayOf(PropTypes.object).isRequired,
    user: PropTypes.object.isRequired,
};

function mapStateToProps(state) {
    return {
        jobuid: state.submitJob.jobuid,
        datacartDetails: state.datacartDetails,
        runDeletion: state.runDeletion,
        expirationState: state.updateExpiration,
        permissionState: state.updatePermission,
        exportReRun: state.exportReRun,
        cancelProviderTask: state.cancelProviderTask,
        providers: state.providers,
        user: state.user,
    };
}

function mapDispatchToProps(dispatch) {
    return {
        getDatacartDetails: (jobuid) => {
            dispatch(getDatacartDetails(jobuid));
        },
        clearDataCartDetails: () => {
            dispatch(clearDataCartDetails());
        },
        deleteRun: (jobuid) => {
            dispatch(deleteRun(jobuid));
        },
        rerunExport: (jobuid) => {
            dispatch(rerunExport(jobuid));
        },
        updateExpirationDate: (uid, expiration) => {
            dispatch(updateExpiration(uid, expiration));
        },
        updatePermission: (uid, value) => {
            dispatch(updatePermission(uid, value));
        },
        clearReRunInfo: () => {
            dispatch(clearReRunInfo());
        },
        cloneExport: (cartDetails, providerArray) => {
            const featureCollection = {
                type: 'FeatureCollection',
                features: [cartDetails.job.extent],
            };
            dispatch(updateAoiInfo({
                geojson: featureCollection,
                originalGeojson: featureCollection,
                geomType: 'Polygon',
                title: 'Custom Polygon',
                description: 'Box',
                selectionType: 'box',
                buffer: 0,
            }));
            dispatch(updateExportInfo({
                exportName: cartDetails.job.name,
                datapackDescription: cartDetails.job.description,
                projectName: cartDetails.job.event,
                makePublic: cartDetails.job.published,
                providers: providerArray,
                layers: 'Geopackage',
            }));
            browserHistory.push('/create');
        },
        cancelProviderTask: (providerUid) => {
            dispatch(cancelProviderTask(providerUid));
        },
        getProviders: () => {
            dispatch(getProviders());
        },
        viewedJob: (jobUid) => {
            dispatch(viewedJob(jobUid));
        },
    };
}

<<<<<<< HEAD
StatusDownload.contextTypes = {
    config: PropTypes.object,
};

StatusDownload.propTypes = {
    datacartDetails: PropTypes.object.isRequired,
    getDatacartDetails: PropTypes.func.isRequired,
    runDeletion: PropTypes.object.isRequired,
    rerunExport: PropTypes.func.isRequired,
    exportReRun: PropTypes.object.isRequired,
    updateExpirationDate: PropTypes.func.isRequired,
    updatePermission: PropTypes.func.isRequired,
    cloneExport: PropTypes.func.isRequired,
    cancelProviderTask: PropTypes.func.isRequired,
    getProviders: PropTypes.func.isRequired,
    viewedJob: PropTypes.func.isRequired,
    user: PropTypes.object.isRequired,

};

reactMixin(StatusDownload.prototype, TimerMixin);

=======
>>>>>>> 9d9badbd
export default connect(
    mapStateToProps,
    mapDispatchToProps,
)(StatusDownload);<|MERGE_RESOLUTION|>--- conflicted
+++ resolved
@@ -280,6 +280,7 @@
         cancelProviderTask: state.cancelProviderTask,
         providers: state.providers,
         user: state.user,
+        viewedJob: PropTypes.func.isRequired,
     };
 }
 
@@ -342,31 +343,7 @@
     };
 }
 
-<<<<<<< HEAD
-StatusDownload.contextTypes = {
-    config: PropTypes.object,
-};
-
-StatusDownload.propTypes = {
-    datacartDetails: PropTypes.object.isRequired,
-    getDatacartDetails: PropTypes.func.isRequired,
-    runDeletion: PropTypes.object.isRequired,
-    rerunExport: PropTypes.func.isRequired,
-    exportReRun: PropTypes.object.isRequired,
-    updateExpirationDate: PropTypes.func.isRequired,
-    updatePermission: PropTypes.func.isRequired,
-    cloneExport: PropTypes.func.isRequired,
-    cancelProviderTask: PropTypes.func.isRequired,
-    getProviders: PropTypes.func.isRequired,
-    viewedJob: PropTypes.func.isRequired,
-    user: PropTypes.object.isRequired,
-
-};
-
-reactMixin(StatusDownload.prototype, TimerMixin);
-
-=======
->>>>>>> 9d9badbd
+
 export default connect(
     mapStateToProps,
     mapDispatchToProps,
