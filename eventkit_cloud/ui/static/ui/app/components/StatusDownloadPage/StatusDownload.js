import React, { PropTypes } from 'react';
import { connect } from 'react-redux';
import { browserHistory } from 'react-router';
import Paper from 'material-ui/Paper';
import AppBar from 'material-ui/AppBar';
import CircularProgress from 'material-ui/CircularProgress';
import Divider from 'material-ui/Divider';
import Warning from 'material-ui/svg-icons/alert/warning';
import DataCartDetails from './DataCartDetails';
import {
    getDatacartDetails, clearDataCartDetails, deleteRun, rerunExport,
    clearReRunInfo, cancelProviderTask, updateExpiration, updatePermission,
} from '../../actions/statusDownloadActions';
import { updateAoiInfo, updateExportInfo, getProviders } from '../../actions/exportsActions';
import CustomScrollbar from '../../components/CustomScrollbar';
<<<<<<< HEAD
import Joyride from 'react-joyride';
import Help from 'material-ui/svg-icons/action/help';
import BaseDialog from '../../components/BaseDialog';
=======
import BaseDialog from '../../components/Dialog/BaseDialog';
>>>>>>> b2bb8e01

const topoPattern = require('../../../images/ek_topo_pattern.png');

export class StatusDownload extends React.Component {
    constructor(props) {
        super(props);
        this.callback = this.callback.bind(this);
        this.clearError = this.clearError.bind(this);
        this.getErrorMessage = this.getErrorMessage.bind(this);
        this.handleWalkthroughClick = this.handleWalkthroughClick.bind(this);
        this.state = {
            isLoading: true,
            error: null,
            steps: [],
            isRunning: false,
        };
    }

    componentDidMount() {
        this.props.getDatacartDetails(this.props.params.jobuid);
        this.props.getProviders();
        this.startTimer();

        const tooltipStyle = {
            backgroundColor: 'white',
            borderRadius: '0',
            color: 'black',
            mainColor: '#ff4456',
            textAlign: 'left',
            header: {
                textAlign: 'left',
                fontSize: '20px',
                borderColor: '#4598bf',
            },
            main: {
                paddingTop: '20px',
                paddingBottom: '20px',
            },
            button: {
                color: 'white',
                backgroundColor: '#4598bf',
            },
            skip: {
                color: '#8b9396',
            },
            back: {
                color: '#8b9396',
            },
            hole: {
                backgroundColor: 'rgba(226,226,226, 0.2)',
            },
        };

        const steps = [
            {
                title: 'DataPack Info',
                text: 'This is the name of the datapack.',
                selector: '.qa-DataCartDetails-div-name',
                position: 'bottom',
                style: tooltipStyle,
                isFixed: true,
            },
            {
                title: 'DataPack Status',
                text: 'This is the status of the datapack.  Here you can change the expiration date and permission of the datapack.',
                selector: '.qa-DataCartDetails-div-StatusContainer',
                position: 'bottom',
                style: tooltipStyle,
                isFixed: true,
            },
            {
                title: 'DataPack Download Options',
                text: 'Here you will find download options for the datapack. <br> Each data source has its own table where you can view status of the current downloadable files.',
                selector: '.qa-DataCartDetails-div-downloadOptionsContainer',
                position: 'bottom',
                style: tooltipStyle,
                isFixed: true,
            },
            {
                title: 'Other Options',
                text: 'There are options availble to run datapack export again, clone the dataoack or delete the datapack',
                selector: '.qa-DataCartDetails-div-otherOptionsContainer',
                position: 'bottom',
                style: tooltipStyle,
                isFixed: true,
            },
            {
                title: 'General Information',
                text: 'Here you will find general information related to the datapack.  ',
                selector: '.qa-DataCartDetails-div-generalInfoContainer',
                position: 'bottom',
                style: tooltipStyle,
                isFixed: true,
            },
            {
                title: 'AIO',
                text: 'This is the selected area of interest for the datapack.',
                selector: '.qa-DataCartDetails-div-map',
                position: 'bottom',
                style: tooltipStyle,
                isFixed: true,
            },
            {
                title: 'Export Information',
                text: 'This contains information specific to the export.',
                selector: '.qa-DataCartDetails-div-exportInfoContainer',
                position: 'top',
                style: tooltipStyle,
                isFixed: true,
            },
        ];

        this.joyrideAddSteps(steps);
    }

    componentWillReceiveProps(nextProps) {
        if (nextProps.runDeletion.deleted && !this.props.runDeletion.deleted) {
            browserHistory.push('/exports');
        }
        if (nextProps.exportReRun.error && !this.props.exportReRun.error) {
            this.setState({ error: nextProps.exportReRun.error });
        }
        if (nextProps.exportReRun.fetched && !this.props.exportReRun.fetched) {
            this.props.getDatacartDetails(this.props.params.jobuid);
            this.startTimer();
        }
        if (nextProps.expirationState.updated && !this.props.expirationState.updated) {
            this.props.getDatacartDetails(this.props.params.jobuid);
        }
        if (nextProps.permissionState.updated && !this.props.permissionState.updated) {
            this.props.getDatacartDetails(this.props.params.jobuid);
        }
        if (nextProps.datacartDetails.fetched && !this.props.datacartDetails.fetched) {
            const datacartDetails = nextProps.datacartDetails.data;
            let clearTimer = 0;
            if (nextProps.datacartDetails.data[0].zipfile_url == null) {
                clearTimer += 1;
            }

            // If the status of the job is completed, check the provider tasks to
            // ensure they are all completed as well. If a Provider Task does
            // not have a successful outcome, add to a counter.
            // If the counter is greater than 1, that
            // means that at least one task is not completed, so do not stop the timer
            if (datacartDetails[0].status === 'COMPLETED' || datacartDetails[0].status === 'INCOMPLETE') {
                const providerTasks = datacartDetails[0].provider_tasks;
                providerTasks.forEach((tasks) => {
                    tasks.tasks.forEach((task) => {
                        if ((task.status !== 'SUCCESS') && (task.status !== 'CANCELED') && (task.status !== 'FAILED')) {
                            clearTimer += 1;
                        }
                    });
                });

                if (clearTimer === 0) {
                    window.clearInterval(this.timer);
                    this.timer = null;
                    this.timeout = window.setTimeout(() => {
                        this.props.getDatacartDetails(this.props.params.jobuid);
                    }, 270000);
                }
            }

            if (this.state.isLoading) {
                this.setState({ isLoading: false });
            }
        }
    }

    componentWillUnmount() {
        this.props.clearDataCartDetails();
        window.clearInterval(this.timer);
        this.timer = null;
        window.clearTimeout(this.timeout);
        this.timeout = null;
    }

    getMarginPadding() {
        if (window.innerWidth <= 767) {
            return '0px';
        }
        return '30px';
    }

    getErrorMessage() {
        if (!this.state.error) {
            return null;
        }

        const messages = this.state.error.map((error, ix) => (
            <div className="StatusDownload-error-container" key={error.detail}>
                { ix > 0 ? <Divider style={{ marginBottom: '10px' }} /> : null }
                <p className="StatusDownload-error-title">
                    <Warning style={{ fill: '#ce4427', verticalAlign: 'bottom', marginRight: '10px' }} />
                    <strong>
                        ERROR
                    </strong>
                </p>
                <p className="StatusDownload-error-detail">
                    {error.detail}
                </p>
            </div>
        ));
        return messages;
    }

    handleWalkthroughClick() {
        this.setState({ isRunning: true });
    }

    handleClone(cartDetails, providerArray) {
        this.props.cloneExport(cartDetails, providerArray);
    }

    startTimer() {
        this.timer = window.setInterval(() => {
            this.props.getDatacartDetails(this.props.params.jobuid);
        }, 5000);
    }

    clearError() {
        this.setState({ error: null });
    }

    joyrideAddSteps(steps) {
        let newSteps = steps;

        if (!Array.isArray(newSteps)) {
            newSteps = [newSteps];
        }

        if (!newSteps.length) return;

        this.setState((currentState) => {
            currentState.steps = currentState.steps.concat(newSteps);
            return currentState;
        });
    }

    callback(data) {
        const { scrollBar } = this.refs;
        if (data.action === 'close' || data.action === 'skip' || data.type === 'finished') {
            this.setState({ isRunning: false });
            this.refs.joyride.reset(true);
        }

        if (data.index === 5 && data.type === 'tooltip:before') {
            scrollBar.scrollToBottom();
        }
        if (data.type === 'finished') {
            scrollBar.scrollToTop();
        }
    }

    handleJoyride() {
        if (this.state.isRunning === true) {
            this.refs.joyride.reset(true);
        } else {
            this.setState({ isRunning: true });
        }
    }

    render() {
        const { steps, isRunning } = this.state;
        const pageTitle = <div style={{ display: 'inline-block', paddingRight: '10px' }}>Status & Download </div>;
        const iconElementRight = (<div
            onTouchTap={this.handleWalkthroughClick}
            style={{ color: '#4598bf', cursor: 'pointer', display: 'inline-block', marginLeft: '10px', fontSize: '16px'}} >
            <Help onTouchTap={this.handleWalkthroughClick} style={{ color: '#4598bf', cursor: 'pointer', height: '18px', width: '18px', verticalAlign: 'middle', marginRight: '5px', marginBottom: '5px' }} />
            Page Tour
        </div>)

        const marginPadding = this.getMarginPadding();

        const styles = {
            appBar: {
                backgroundColor: '#161e2e',
                height: '35px',
                color: 'white',
                fontSize: '14px',
            },
            pageTitle: {
                fontSize: '18px',
                lineHeight: '35px',
                paddingLeft: '10px',
                height: '35px',
            },
            root: {
                height: window.innerHeight - 95,
                width: '100%',
                margin: 'auto',
                overflowY: 'hidden',
                backgroundImage: `url(${topoPattern})`,
                backgroundRepeat: 'repeat repeat',
            },
            content: {
                paddingTop: marginPadding,
                paddingBottom: marginPadding,
                paddingLeft: marginPadding,
                paddingRight: marginPadding,
                margin: 'auto',
                maxWidth: '1100px',
            },
            heading: {
                fontSize: '18px',
                fontWeight: 'bold',
                color: 'black',
                alignContent: 'flex-start',
                paddingBottom: '5px',
            },
            deleting: {
                zIndex: 10,
                position: 'absolute',
                width: '100%',
                height: '100%',
                display: 'inline-flex',
                backgroundColor: 'rgba(0,0,0,0.3)',
            },
        };

        const errorMessage = this.getErrorMessage();

        return (
            <div className="qa-StatusDownload-div-root" style={styles.root}>
                <AppBar
                    style={styles.appBar}
                    title={pageTitle}
                    titleStyle={styles.pageTitle}
                    iconStyleRight={{ marginTop: '2px' }}
                    iconElementRight={iconElementRight}
                    iconElementLeft={<p style={{ display: 'none' }} />}
                />
                {this.props.runDeletion.deleting ?
                    <div style={styles.deleting}>
                        <CircularProgress
                            style={{ margin: 'auto', display: 'block' }}
                            color="#4598bf"
                            size={50}
                        />
                    </div>
                    :
                    null
                }
                <CustomScrollbar ref="scrollBar" style={{ height: window.innerHeight - 95, width: '100%' }}>
                    <div className="qa-StatusDownload-div-content" style={styles.content}>
                        <Joyride
                            callback={this.callback}
                            ref="joyride"
                            debug={false}
                            steps={steps}
                            scrollToSteps
                            autoStart
                            type="continuous"
                            disableOverlay
                            showSkipButton
                            showStepsProgress
                            locale={{
                                back: (<span>Back</span>),
                                close: (<span>Close</span>),
                                last: (<span>Done</span>),
                                next: (<span>Next</span>),
                                skip: (<span>Skip</span>),
                            }}
                            run={isRunning}
                        />
                        <form>
                            <Paper className="qa-Paper" style={{ padding: '20px' }} zDepth={2} >
                                <div className="qa-StatusDownload-heading" style={styles.heading}>
                                    DataPack Info
                                </div>
                                {this.state.isLoading ?
                                    <div style={{ width: '100%', height: '100%', display: 'inline-flex' }}>
                                        <CircularProgress color="#4598bf" size={50} style={{ margin: '30px auto', display: 'block' }} />
                                    </div>
                                    :
                                    null
                                }
                                {this.props.datacartDetails.data.map(cartDetails => (
                                    <DataCartDetails
                                        key={cartDetails.uid}
                                        cartDetails={cartDetails}
                                        onRunDelete={this.props.deleteRun}
                                        onUpdateExpiration={this.props.updateExpirationDate}
                                        onUpdatePermission={this.props.updatePermission}
                                        permissionState={this.props.permissionState}
                                        onRunRerun={this.props.rerunExport}
                                        onClone={this.props.cloneExport}
                                        onProviderCancel={this.props.cancelProviderTask}
                                        providers={this.props.providers}
                                        maxResetExpirationDays={this.context.config.MAX_DATAPACK_EXPIRATION_DAYS}
                                        user={this.props.user}
                                    />
                                ))}
                                <BaseDialog
                                    className="qa-StatusDownload-BaseDialog-error"
                                    show={!!this.state.error}
                                    title="ERROR"
                                    onClose={this.clearError}
                                >
                                    {errorMessage}
                                </BaseDialog>
                            </Paper>
                        </form>
                    </div>
                </CustomScrollbar>
            </div>
        );
    }
}

StatusDownload.contextTypes = {
    config: PropTypes.object,
};

StatusDownload.propTypes = {
    params: PropTypes.shape({ jobuid: PropTypes.string }).isRequired,
    datacartDetails: PropTypes.object.isRequired,
    getDatacartDetails: PropTypes.func.isRequired,
    clearDataCartDetails: PropTypes.func.isRequired,
    deleteRun: PropTypes.func.isRequired,
    runDeletion: PropTypes.object.isRequired,
    rerunExport: PropTypes.func.isRequired,
    exportReRun: PropTypes.object.isRequired,
    updateExpirationDate: PropTypes.func.isRequired,
    updatePermission: PropTypes.func.isRequired,
    permissionState: PropTypes.shape({
        updating: PropTypes.bool,
        updated: PropTypes.bool,
        error: PropTypes.string,
    }).isRequired,
    expirationState: PropTypes.shape({
        updating: PropTypes.bool,
        updated: PropTypes.bool,
        error: PropTypes.string,
    }).isRequired,
    cloneExport: PropTypes.func.isRequired,
    cancelProviderTask: PropTypes.func.isRequired,
    getProviders: PropTypes.func.isRequired,
    providers: PropTypes.arrayOf(PropTypes.object).isRequired,
    user: PropTypes.object.isRequired,
};

function mapStateToProps(state) {
    return {
        jobuid: state.submitJob.jobuid,
        datacartDetails: state.datacartDetails,
        runDeletion: state.runDeletion,
        expirationState: state.updateExpiration,
        permissionState: state.updatePermission,
        exportReRun: state.exportReRun,
        cancelProviderTask: state.cancelProviderTask,
        providers: state.providers,
        user: state.user,
    };
}

function mapDispatchToProps(dispatch) {
    return {
        getDatacartDetails: (jobuid) => {
            dispatch(getDatacartDetails(jobuid));
        },
        clearDataCartDetails: () => {
            dispatch(clearDataCartDetails());
        },
        deleteRun: (jobuid) => {
            dispatch(deleteRun(jobuid));
        },
        rerunExport: (jobuid) => {
            dispatch(rerunExport(jobuid));
        },
        updateExpirationDate: (uid, expiration) => {
            dispatch(updateExpiration(uid, expiration));
        },
        updatePermission: (uid, value) => {
            dispatch(updatePermission(uid, value));
        },
        clearReRunInfo: () => {
            dispatch(clearReRunInfo());
        },
        cloneExport: (cartDetails, providerArray) => {
            const featureCollection = {
                type: 'FeatureCollection',
                features: [cartDetails.job.extent],
            };
            dispatch(updateAoiInfo({
                geojson: featureCollection,
                originalGeojson: featureCollection,
                geomType: 'Polygon',
                title: 'Custom Polygon',
                description: 'Box',
                selectionType: 'box',
                buffer: 0,
            }));
            dispatch(updateExportInfo({
                exportName: cartDetails.job.name,
                datapackDescription: cartDetails.job.description,
                projectName: cartDetails.job.event,
                makePublic: cartDetails.job.published,
                providers: providerArray,
                layers: 'Geopackage',
            }));
            browserHistory.push('/create');
        },
        cancelProviderTask: (providerUid) => {
            dispatch(cancelProviderTask(providerUid));
        },
        getProviders: () => {
            dispatch(getProviders());
        },
    };
}

export default connect(
    mapStateToProps,
    mapDispatchToProps,
)(StatusDownload);<|MERGE_RESOLUTION|>--- conflicted
+++ resolved
@@ -13,13 +13,9 @@
 } from '../../actions/statusDownloadActions';
 import { updateAoiInfo, updateExportInfo, getProviders } from '../../actions/exportsActions';
 import CustomScrollbar from '../../components/CustomScrollbar';
-<<<<<<< HEAD
 import Joyride from 'react-joyride';
 import Help from 'material-ui/svg-icons/action/help';
-import BaseDialog from '../../components/BaseDialog';
-=======
 import BaseDialog from '../../components/Dialog/BaseDialog';
->>>>>>> b2bb8e01
 
 const topoPattern = require('../../../images/ek_topo_pattern.png');
 
@@ -159,10 +155,8 @@
                 clearTimer += 1;
             }
 
-            // If the status of the job is completed, check the provider tasks to
-            // ensure they are all completed as well. If a Provider Task does
-            // not have a successful outcome, add to a counter.
-            // If the counter is greater than 1, that
+            // If the status of the job is completed, check the provider tasks to ensure they are all completed as well
+            // If a Provider Task does not have a successful outcome, add to a counter.  If the counter is greater than 1, that
             // means that at least one task is not completed, so do not stop the timer
             if (datacartDetails[0].status === 'COMPLETED' || datacartDetails[0].status === 'INCOMPLETE') {
                 const providerTasks = datacartDetails[0].provider_tasks;
@@ -388,7 +382,7 @@
                         <form>
                             <Paper className="qa-Paper" style={{ padding: '20px' }} zDepth={2} >
                                 <div className="qa-StatusDownload-heading" style={styles.heading}>
-                                    DataPack Info
+                                    Status & Download
                                 </div>
                                 {this.state.isLoading ?
                                     <div style={{ width: '100%', height: '100%', display: 'inline-flex' }}>
