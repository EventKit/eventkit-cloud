import React, {Component, PropTypes } from 'react';
import {connect} from 'react-redux';
import {browserHistory} from 'react-router';
import '../tap_events'
import Paper from 'material-ui/Paper'
import DataCartDetails from './DataCartDetails'
import cssStyles from '../../styles/StatusDownload.css'
import { getDatacartDetails, deleteRun, rerunExport, clearReRunInfo} from '../../actions/statusDownloadActions'
import { updateAoiInfo, updateExportInfo } from '../../actions/exportsActions'
import TimerMixin from 'react-timer-mixin'
import reactMixin from 'react-mixin'
import CustomScrollbar from '../../components/CustomScrollbar';

export class StatusDownload extends React.Component {
    constructor(props) {
        super(props)
        this.handleResize = this.handleResize.bind(this);
        this.state = {
            datacartDetails: [],
        }
    }

    expandedChange(expanded) {
        this.setState({expanded: expanded});
    }

    componentWillReceiveProps(nextProps) {
        if (nextProps.runDeletion.deleted != this.props.runDeletion.deleted) {
            if (nextProps.runDeletion.deleted) {
                browserHistory.push('/exports/');
            }
        }
        if (nextProps.exportReRun.fetched != this.props.exportReRun.fetched) {
            if (nextProps.exportReRun.fetched == true) {
                let datacartDetails = [];
                datacartDetails[0] = nextProps.exportReRun.data;
                this.setState({datacartDetails: datacartDetails});
                this.startTimer();
            }
        }
        if (nextProps.datacartDetails.fetched != this.props.datacartDetails.fetched) {
            if (nextProps.datacartDetails.fetched == true) {
                let datacartDetails = nextProps.datacartDetails.data;
                this.setState({datacartDetails: datacartDetails});

                if (datacartDetails[0].status == "COMPLETED") {
                    TimerMixin.clearInterval(this.timer);
                }
            }
        }

    }

    startTimer() {
        this.props.getDatacartDetails(this.props.params.jobuid);
        this.timer = TimerMixin.setInterval(() => {
            this.props.getDatacartDetails(this.props.params.jobuid);
        }, 3000);
    }

    componentDidMount() {
        this.startTimer();
        window.addEventListener('resize', this.handleResize);
    }

    componentWillUnmount() {
        TimerMixin.clearInterval(this.timer);
        window.removeEventListener('resize', this.handleResize);
    }

    handleClone(cartDetails, providerArray) {
        this.props.cloneExport(cartDetails, providerArray)
    }

    handleResize() {
        this.forceUpdate();
    }

    render() {

        const styles = {
            root: {
                height: window.innerHeight - 95,
                width: '100%',
                margin: 'auto',
                overflowY: 'hidden',
                backgroundImage: 'url("../../images/ek_topo_pattern.png")',
                backgroundRepeat: 'repeat repeat'
            },
            content: {
                padding: '30px',
                margin: 'auto',
                maxWidth: '1100px'
            }
        }

        return (

            <div style={styles.root}>
                <CustomScrollbar style={{height: window.innerHeight - 95, width: '100%'}}>
<<<<<<< HEAD
                <div style={styles.content}>
                    <form>
                        <Paper style={{padding: '20px'}} zDepth={2} >
                                <div id='mainHeading' className={cssStyles.heading}>Status & Download</div>
                                    {this.state.datacartDetails.map((cartDetails) => (
                                        <DataCartDetails key={cartDetails.uid}
                                                        cartDetails={cartDetails}
                                                        onRunDelete={this.props.deleteRun}
                                                        onRunRerun={this.props.rerunExport}
                                                        onClone={this.props.cloneExport}/>
                                    ))}
                        </Paper>
                    </form>
                </div>
=======
                    <div style={styles.content}>
                        <form>
                            <Paper style={{padding: '20px'}} zDepth={2} >

                                <div id='mainHeading' className={cssStyles.heading}>Status & Download</div>
                                {this.state.datacartDetails.map((cartDetails) => (
                                    <DataCartDetails key={cartDetails.uid}
                                                     cartDetails={cartDetails}
                                                     onRunDelete={this.props.deleteRun}
                                                     onRunRerun={this.props.rerunExport}
                                                     onClone={this.props.cloneExport}/>
                                ))}

                            </Paper>
                        </form>
                    </div>
>>>>>>> e9f68a83
                </CustomScrollbar>
            </div>
        )
    }
}



function mapStateToProps(state) {
    return {
        jobuid: state.submitJob.jobuid,
        datacartDetails: state.datacartDetails,
        runDeletion: state.runDeletion,
        exportReRun: state.exportReRun,
    }
}

function mapDispatchToProps(dispatch) {
    return {
        getDatacartDetails: (jobuid) => {
            dispatch(getDatacartDetails(jobuid))
        },
        deleteRun: (jobuid) => {
            dispatch(deleteRun(jobuid))
        },
        rerunExport: (jobuid) => {
            dispatch(rerunExport(jobuid))
        },
        clearReRunInfo: () => {
            dispatch(clearReRunInfo())
        },
        cloneExport: (cartDetails, providerArray) => {
            dispatch(updateAoiInfo({type: "FeatureCollection", features: [cartDetails.job.extent]}, 'Polygon', 'Custom Polygon', 'Box'));
            dispatch(updateExportInfo(cartDetails.job.name, cartDetails.job.description, cartDetails.job.event, cartDetails.job.published, providerArray, 'Geopackage'))
            browserHistory.push('/create/')
        }
    }
}

StatusDownload.propTypes = {
    datacartDetails: PropTypes.object.isRequired,
    getDatacartDetails: PropTypes.func.isRequired,
    runDeletion: PropTypes.object.isRequired,
    rerunExport: PropTypes.func.isRequired,
    cloneExport: PropTypes.func.isRequired,
};

reactMixin(StatusDownload.prototype, TimerMixin);

export default  connect(
    mapStateToProps,
    mapDispatchToProps
)(StatusDownload);
<|MERGE_RESOLUTION|>--- conflicted
+++ resolved
@@ -98,22 +98,6 @@
 
             <div style={styles.root}>
                 <CustomScrollbar style={{height: window.innerHeight - 95, width: '100%'}}>
-<<<<<<< HEAD
-                <div style={styles.content}>
-                    <form>
-                        <Paper style={{padding: '20px'}} zDepth={2} >
-                                <div id='mainHeading' className={cssStyles.heading}>Status & Download</div>
-                                    {this.state.datacartDetails.map((cartDetails) => (
-                                        <DataCartDetails key={cartDetails.uid}
-                                                        cartDetails={cartDetails}
-                                                        onRunDelete={this.props.deleteRun}
-                                                        onRunRerun={this.props.rerunExport}
-                                                        onClone={this.props.cloneExport}/>
-                                    ))}
-                        </Paper>
-                    </form>
-                </div>
-=======
                     <div style={styles.content}>
                         <form>
                             <Paper style={{padding: '20px'}} zDepth={2} >
@@ -130,7 +114,6 @@
                             </Paper>
                         </form>
                     </div>
->>>>>>> e9f68a83
                 </CustomScrollbar>
             </div>
         )
