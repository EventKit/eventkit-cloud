--- conflicted
+++ resolved
@@ -243,62 +243,10 @@
         const toggleCellWidth = '50px';
         const {provider, ...rowProps} = this.props;
         let propsProvider = this.props.providers.find(x => x.slug === this.props.provider.slug);
-<<<<<<< HEAD
-        let licenseText = '';
-        let licenseData;
-        if (propsProvider.license != null) {
-            licenseText = <i>Use of this data is governed by the <a href='../account'>{propsProvider.license.name}</a></i>;
-            licenseData = <TableRow selectable={false} style={{height: '20px'}} displayBorder={false}>
-                    <TableRowColumn style={{paddingRight: '12px', paddingLeft: '12px', width: '14px'}}>
-
-                    </TableRowColumn>
-                    <TableRowColumn  style={{paddingRight: '12px', paddingLeft: '0px', fontSize: '12px'}}>
-                        {licenseText}
-                    </TableRowColumn>
-                    <TableRowColumn style={{
-                        width: tableCellWidth,
-                        paddingRight: '0px',
-                        paddingLeft: '0px',
-                        textAlign: 'center',
-                        fontSize: textFontSize
-                    }}>
-
-                    </TableRowColumn>
-                    <TableRowColumn style={{
-                        width: tableCellWidth,
-                        paddingRight: '10px',
-                        paddingLeft: '10px',
-                        textAlign: 'center',
-                        fontSize: textFontSize,
-                        fontWeight: 'bold'
-                    }}>
-
-                    </TableRowColumn>
-                    <TableRowColumn style={{
-                        paddingRight: '0px',
-                        paddingLeft: '0px',
-                        width: '20px',
-                        textAlign: 'center',
-                        fontSize: textFontSize
-                    }}></TableRowColumn>
-                    <TableRowColumn style={{
-                        paddingRight: '0px',
-                        paddingLeft: '0px',
-                        width: toggleCellWidth,
-                        textAlign: 'center',
-                        fontSize: textFontSize
-                    }}></TableRowColumn>
-                </TableRow>
-        }
-
-
-
-=======
-        const licenseData = propsProvider.license ? 
+        const licenseData = propsProvider.license ?
             <LicenseRow name={propsProvider.license.name} text={propsProvider.license.text}/>
-            : 
+            :
             null;
->>>>>>> 9e22a4dd
         let menuItems = [];
         let cancelMenuDisabled;
         if(this.props.provider.status == 'PENDING' || this.props.provider.status == 'RUNNING') {
