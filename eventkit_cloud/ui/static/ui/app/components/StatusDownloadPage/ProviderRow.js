--- conflicted
+++ resolved
@@ -12,11 +12,6 @@
 import Checkbox from 'material-ui/Checkbox'
 import LinearProgress from 'material-ui/LinearProgress';
 
-<<<<<<< HEAD
-
-
-=======
->>>>>>> e9f68a83
 export class ProviderRow extends React.Component {
     constructor(props) {
         super(props)
@@ -35,11 +30,7 @@
         }
     }
 
-<<<<<<< HEAD
-    handleToggle = () => {
-=======
     handleToggle() {
->>>>>>> e9f68a83
         this.setState({openTable: !this.state.openTable});
     }
 
