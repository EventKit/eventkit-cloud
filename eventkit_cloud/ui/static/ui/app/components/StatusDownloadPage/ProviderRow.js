--- conflicted
+++ resolved
@@ -19,12 +19,9 @@
 import { Link, IndexLink } from 'react-router';
 import Checkbox from 'material-ui/Checkbox'
 import LinearProgress from 'material-ui/LinearProgress';
-<<<<<<< HEAD
+import CustomScrollbar from '../CustomScrollbar';
 import TaskError from './TaskError'
 import ProviderError from './ProviderError'
-=======
-import CustomScrollbar from '../CustomScrollbar';
->>>>>>> b9c42f62
 
 export class ProviderRow extends React.Component {
     constructor(props) {
@@ -37,13 +34,10 @@
             openTable: false,
             selectedRows: { },
             fileSize: null,
-<<<<<<< HEAD
-            cloneDialogOpen: false,
-
-=======
             providerDesc: '',
             providerDialogOpen: false,
->>>>>>> b9c42f62
+            cloneDialogOpen: false,
+
         }
     }
 
@@ -99,6 +93,9 @@
             window.open(value, '_blank');
         });
     }
+
+
+
 
     onChangeCheck(e, checked){
         const selectedRows = {...this.state.selectedRows};
