--- conflicted
+++ resolved
@@ -20,10 +20,7 @@
 import TaskError from './TaskError';
 import ProviderError from './ProviderError';
 import BaseDialog from '../BaseDialog';
-<<<<<<< HEAD
-=======
 import LicenseRow from './LicenseRow';
->>>>>>> e4f1b677
 
 export class ProviderRow extends React.Component {
     constructor(props) {
@@ -344,10 +341,7 @@
                                 null
                             }
                             <BaseDialog
-<<<<<<< HEAD
-=======
                                 className={'qa-ProviderRow-BaseDialog'}
->>>>>>> e4f1b677
                                 show={this.state.providerDialogOpen}
                                 title={this.props.provider.name}
                                 onClose={this.handleProviderClose.bind(this)}
