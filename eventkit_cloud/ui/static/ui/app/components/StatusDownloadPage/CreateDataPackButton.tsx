import Button from "@material-ui/core/Button";
import * as React from "react";
import InfoDialog from "../Dialog/InfoDialog";
import {Theme, withStyles, withTheme} from "@material-ui/core/styles";
import CloudDownload from "@material-ui/icons/CloudDownload";
import {useAsyncRequest, ApiStatuses, FileStatus} from "../../utils/hooks/api";
import {formatMegaBytes, getCookie} from "../../utils/generic";
import {useRunContext} from "./context/RunFile";
import {useEffect, useRef, useState} from "react";
import {DepsHashers, usePrevious} from "../../utils/hooks/hooks";
import {CircularProgress, IconButton} from "@material-ui/core";
import CloseIcon from "@material-ui/icons/Close";
import Popover from "@material-ui/core/Popover";
import AlertError from "@material-ui/icons/Error";
import CenteredPopup from "../common/CenteredPopup";

// Interval in ms
const ZIP_POLLING_INTERVAL = 5000;

const jss = (theme: Eventkit.Theme & Theme) => ({
    button: {
        backgroundColor: theme.eventkit.colors.selected_primary,
        color: theme.eventkit.colors.primary,
        fontWeight: 'bold' as 'bold',
        cursor: 'pointer',
        '&:hover': {
            backgroundColor: theme.eventkit.colors.selected_primary_dark,
            color: theme.eventkit.colors.primary,
        },
        '&:disabled': {
            backgroundColor: theme.eventkit.colors.white,
            color: theme.eventkit.colors.primary,
            justifyContent: 'start',
            fontSize: '16px',
        }
    },
    buttonDisabled: {
        backgroundColor: theme.eventkit.colors.selected_primary,
        color: theme.eventkit.colors.primary,
        fontWeight: 'bold' as 'bold',
        textTransform: 'none' as 'none',
        '&:disabled': {
            backgroundColor: theme.eventkit.colors.white,
            color: theme.eventkit.colors.primary,
            justifyContent: 'start',
        }
    },
    popoverBlock: {
        display: 'flex',
        height: '35px',
        color: 'primary',
        position: 'sticky' as 'sticky',
        bottom: 0,
    },
    fakeButton: {
        cursor: 'pointer',
        position: 'absolute' as 'absolute',
        width: '100%', height: '100%',
        pointerEvents: 'auto' as 'auto',
    },
    disabledText: {
        textTransform: 'none' as 'none',
        fontWeight: 'normal' as 'normal',
        fontSize: '20px',
    },
    preview: {
        height: '1000px',
        width: '1000px',
    },
    dialog: {
        margin: '10px',
    },
    iconButton: {
        float: 'right' as 'right',
        '&:hover': {
            backgroundColor: theme.eventkit.colors.white,
        },
    },
});

interface Props {
    zipSize: number;
    fontSize: string;  // Pass through font size to be consistent with parent.
    classes: { [className: string]: string; };
    providerTaskUids: string[];
    theme: Eventkit.Theme & Theme;
}

export function CreateDataPackButton(props: Props) {
    const {fontSize, providerTaskUids, classes, theme} = props;
    const {run} = useRunContext();

    const [anchor, setAnchor] = useState(null);
    const handlePopoverOpen = (e: React.MouseEvent<HTMLElement>) => {
        e.stopPropagation();
        setAnchor(e.currentTarget);
    };

    const handlePopoverClose = (e: React.MouseEvent<HTMLElement>) => {
        setDisplayCreatingMessage(false);
        clearRequestZipFile();
        e.stopPropagation();
        setAnchor(null);
    };

    const requestOptions = {
        url: `/api/runs/zipfiles`,
        headers: {'X-CSRFToken': getCookie('csrftoken')},
    };
    const [{status: zipAvailableStatus, response: zipAvailableResponse}, zipAvailableCall, clearZipAvailable] = useAsyncRequest();
    const checkZipAvailable = () => {
        // Returned promise is ignored, we don't need it.
        zipAvailableCall({
            ...requestOptions,
            method: 'GET',
            params: {
                data_provider_task_record_uids: providerTaskUids.join(','),
            }
        });
    };

    const [{status: requestZipFileStatus, response: requestZipFileResponse}, requestZipFileCall, clearRequestZipFile] = useAsyncRequest();
    const postZipRequest = () => {
        // Returned promise is ignored, we don't need it.
        requestZipFileCall({
            ...requestOptions,
            method: 'POST',
            data: {
                data_provider_task_record_uids: providerTaskUids,
            },
        });
    };

    useEffect(() => {
        // If the list of provider task UID's changes, or the status of the run changes,
        // We will attempt to clear the status of the zip available api hook.
        // This will cancel any pending request (for a different set of UID's, or it will trigger a check
        // once the job completes.
        if (zipAvailableStatus !== ApiStatuses.hookActions.NOT_FIRED) {
            clearZipAvailable();
        }
    }, [DepsHashers.arrayHash(providerTaskUids), run.status]);


    // Updates the status of the button.
    useEffect(() => {
        let timeoutId;
        // Need an initial check.
        if (zipAvailableStatus === ApiStatuses.hookActions.NOT_FIRED) {
            checkZipAvailable();
<<<<<<< HEAD
        } else {
            // Check to see if the zip GET request returned successfully, and the zip POST request has been fired,
            // and then finally that the zip is not yet available.
            if (
                (zipAvailableStatus === ApiStatuses.hookActions.SUCCESS || zipAvailableStatus === ApiStatuses.hookActions.ERROR) &&
                requestZipFileStatus !== ApiStatuses.hookActions.NOT_FIRED &&
                !isZipAvailable()
            ) {
                // Request completed, check to see if we're already at the limit for bad responses
                if (badResponseCount >= 3) {
                    setBadResponse(true);
                } else {
                    // Deal with bad responses, increase the count.
                    if (!zipAvailableResponse?.data?.length) {
                        setBadResponseCount(count => count + 1);
                    }
                    // Set a time out to re-poll for the status of the zip after five seconds.
                    timeoutId = setTimeout(() => {
                        checkZipAvailable();
                    }, ZIP_POLLING_INTERVAL);
                }
            }
=======
>>>>>>> 00056d43
        }
        ;
        timeoutId = setTimeout(() => {
            if (isZipProcessing()) {
                checkZipAvailable();
            }
        }, ZIP_POLLING_INTERVAL);
        return () => {
            if (timeoutId) {
                clearTimeout(timeoutId);
            }
        };
    }, [zipAvailableResponse]);

    useEffect(() => {
        // Updates the status of the button.
        if (isRequestZipFileStatusBad()) {
            setDisplayCreatingMessage(true);
        }
        ;
    }, [requestZipFileStatus]);

    function isRunCompleted() {
        return ApiStatuses.finishedStates.includes(run.status as FileStatus);
    }

    function isRunCanceled() {
        return run.status === ApiStatuses.files.CANCELED;
    }

    function isZipProcessing() {
        // Return true when the zip is available and in some kind of state that indicates it will be available
        // after a period of processing (pending or running)
        return (zipAvailableResponse.data && zipAvailableResponse.data.length &&
            zipAvailableResponse.data[0].status && (
                ApiStatuses.inProgressStates.includes(zipAvailableResponse.data[0].status as FileStatus)
            ));
    }

    function isZipAvailable() {
        return zipAvailableResponse.data && zipAvailableResponse.data.length &&
            zipAvailableResponse.data[0].status === ApiStatuses.files.SUCCESS;
    }

    function isZipAvailableResponseBad() {
        return zipAvailableResponse.data && zipAvailableResponse.data.length &&
            zipAvailableResponse.data[0].status === ApiStatuses.files.FAILED;
    }

    function isRequestZipFileStatusBad() {
        return requestZipFileStatus === ApiStatuses.hookActions.ERROR;
    }

    function isRequestZipFileStatusSuccessful() {
        return requestZipFileStatus === ApiStatuses.hookActions.SUCCESS;
    }

    const previousFrameText = useRef((<></>));

    function getButtonText() {
        const sizeText = (props.zipSize) ? formatMegaBytes(props.zipSize, 1) + ' ' : '';
        const zipText = (<span style={{whiteSpace: 'nowrap'}}>({sizeText}.ZIP)</span>)
        // We do this to prevent the text from rapidly flickering between different states when we fire
        // off a request.
        if (
            (zipAvailableStatus === ApiStatuses.hookActions.FETCHING) ||
            (requestZipFileStatus === ApiStatuses.hookActions.FETCHING)
        ) {
            if (previousFrameText.current === (<></>)) {
                previousFrameText.current = (<>'Processing Zip...'</>);
            }
            return previousFrameText.current;
        }
        if (isRunCanceled()) {
            return 'Zip Canceled';
        }
        if (!isRunCompleted()) {
            return 'Job Processing...';
        }
        if (isZipAvailable()) {
            return (<>DOWNLOAD DATAPACK {zipText}</>);
        }
        if (isZipAvailableResponseBad()) {
            return 'Zip Error';
        }
        if (isZipProcessing() == false) {
            return (<>CREATE DATAPACK {zipText}</>);
        }
        return 'Processing Zip...';
    }

    const badResponse = false;

    const buttonText = (<>{getButtonText()}</>);
    previousFrameText.current = buttonText;

    function getPopoverMessage() {
        if (!isRunCompleted()) {
            return 'The DataPack is being built. Downloads will be available for request upon completion.';
        }
        if (isZipAvailableResponseBad()) {
            return 'Could not retrieve zip information, please try again or contact an administrator.';
        }
        if (isRunCanceled()) {
            return (
                <p>
                    The DataPack was canceled or failed during processing, so no zip is available.
                    You can Rerun the DataPack, to generate the files. If you don't have permission
                    to rerun you can clone this DataPack to generate the files.
                </p>
            );
        }
        if (isZipProcessing()) {
            return zipAvailableResponse.data[0].message || 'Processing zip file.';
        }
        return '';
    }

    const popoverText = getPopoverMessage();

    // Whether the button is enabled in a manner that triggers an action (download/POST)
    // This will enable the MUI button, but we also allow clicks
    function shouldEnableButton() {
        if (isRunCanceled()) {
            return false;
        }
        // Check isZipProcessing to be false, because undefined means the call hasn't happened yet.
        return (isRunCompleted() && (isZipProcessing() == false)) || isZipAvailable();
    }

    const buttonEnabled = shouldEnableButton();

    const [displayCreatingMessage, setDisplayCreatingMessage] = useState(false);

    async function buttonAction(e: React.MouseEvent<HTMLElement>) {
        // Only post a new zipfile request if there isn't a zip or a successful post yet.
        if (!isZipAvailable()){
            checkZipAvailable();
        }
        if (isZipProcessing() == false && !isRequestZipFileStatusSuccessful() && !isZipAvailable()) {
            postZipRequest();
            setDisplayCreatingMessage(true);
        } else {
            handlePopoverOpen(e);
            clearRequestZipFile();
        }
    }

    const getCreatingMessage = () => {

        if (isZipAvailable()) {
            return (<p>
                    DataPack (.ZIP) ready for download.
                </p>
            )
        }
        if (isRequestZipFileStatusBad()) {
            return (<p>
                Unable to create your zipfile at this time, please try again or contact an administrator
            </p>)
        }
        return (<p>
            We are creating your zip file. We will let you know in the notifications panel when it is ready.
        </p>)
    }

    // Builds the icon that is displayed to the left of the button text.
    // Can be a spinner during processing, cloud download icon, or error icon.
    function getButtonIcon() {
        const {colors} = theme.eventkit;
        let iconProps: any = {
            style: {
                fill: colors.primary
            },
            className: 'qa-DataPack-button-enabled',
        };
        if (!buttonEnabled) {
            iconProps = {
                style: {fill: colors.white, color: colors.primary},
                className: 'qa-DataPack-button-disabled"',
            };
        }
        iconProps.style = {
            ...iconProps.style,
            ...{
                verticalAlign: 'middle', marginRight: '5px',
            },
        };
        let IconComponent: React.ComponentType<any> = CloudDownload;
        if (badResponse || isRunCanceled()) {
            // This case controls for when we get no response back at all, usually an empty array.
            // This probably means no file could be retrieved for the specified provider tasks uids combo.
            IconComponent = AlertError;
            iconProps.style = {
                ...iconProps.style,
                fill: colors.warning,
            };
        } else if (!isRunCompleted() ||
            zipAvailableStatus === ApiStatuses.hookActions.FETCHING ||
            isZipProcessing() ||
            buttonText === (<>'Processing Zip...'</>)
        ) {
            IconComponent = CircularProgress;
            iconProps.size = 18;
        }
        return (
            <IconComponent
                {...iconProps}
            />
        );
    }

    return (
        <div style={{display: 'flex'}}>
            <Button
                id="CompleteDownload"
                variant="contained"
                className={`qa-CreateDataPackButton-Button-zipButton`}
                classes={{root: (buttonEnabled) ? classes.button : classes.buttonDisabled}}
                disabled={!buttonEnabled}
                style={{fontSize, lineHeight: 'initial', width: 'max-content'}}
                onClick={buttonAction}
                {...(() => {
                    // If the zip file is available, set the href of the button to the URL.
                    const extraProps = {} as { href: string };
                    if (buttonEnabled && isZipAvailable()) {
                        extraProps.href = zipAvailableResponse.data[0].url;
                    }
                    return extraProps;
                })()}
            >
                {!buttonEnabled && (
                    // This div is placed over top of the main button when it is disabled.
                    // It then acts as a button that allows users to open popovers.
                    // This allows us to leverage the built in disabled functionality on the MUI component
                    // while still being able to click the button. MUI stops all onClick events when disabled.
                    <div onClick={buttonAction} className={classes.fakeButton}
                         id="qa-CreateDataPackButton-fakeButton"/>
                )}
                {getButtonIcon()}
                <span className={`qa-textSpan ${!buttonEnabled ? classes.disabledText : ''}`}>{buttonText}</span>
                {displayCreatingMessage && (
                    <CenteredPopup
                        onClose={() => setDisplayCreatingMessage(false)}
                        open={true}
                    >
                        <div style={{display: 'contents' as 'contents'}}>
                            <IconButton
                                className={classes.iconButton}
                                type="button"
                                onClick={handlePopoverClose}
                            >
                                <CloseIcon/>
                            </IconButton>
                            <div style={{marginTop: '5px', fontSize: '20px'}}>
                                {getCreatingMessage()}
                            </div>
                        </div>
                    </CenteredPopup>
                )}
                <div className={classes.popoverBlock}>
                    <Popover
                        {...{
                            PaperProps: {
                                style: {padding: '16px', width: '30%'}
                            },
                            open: !!anchor && !!popoverText,
                            anchorEl: anchor,
                            onClose: handlePopoverClose,
                            anchorOrigin: {
                                vertical: 'top',
                                horizontal: 'center',
                            },
                            transformOrigin: {
                                vertical: 'bottom',
                                horizontal: 'center',
                            },
                        }}
                    >
                        <div style={{display: 'contents' as 'contents'}}>
                            <IconButton
                                className={classes.iconButton}
                                type="button"
                                onClick={handlePopoverClose}
                            >
                                <CloseIcon/>
                            </IconButton>
                            <div style={{marginTop: '5px'}}>
                                {popoverText}
                            </div>
                        </div>
                    </Popover>
                </div>
            </Button>
            <InfoDialog
                iconProps={{style: {margin: 'auto 8px'}}}
                className="qa-CreateDataPackButton-info-dialog"
                title="DataPack Information"
            >
                <div style={{paddingBottom: '10px', wordWrap: 'break-word'}}>
                    For convenience, EventKit bundles all the individual data sources into a single
                    download
                    (formatted as a .zip file).
                    Additionally, this file contains GIS application files (QGIS and ArcMap),
                    cartographic styles, metadata, and associated documents.
                    See the Page Tour for more details about other elements of the Status and
                    Download page.
                    Detailed information about how to use the DataPacks in QGIS and ArcMap are in
                    the About EventKit page and in the metadata of the DataPack.
                </div>
            </InfoDialog>
        </div>
    );
}

export default withTheme((withStyles(jss)(CreateDataPackButton)));<|MERGE_RESOLUTION|>--- conflicted
+++ resolved
@@ -148,33 +148,7 @@
         // Need an initial check.
         if (zipAvailableStatus === ApiStatuses.hookActions.NOT_FIRED) {
             checkZipAvailable();
-<<<<<<< HEAD
-        } else {
-            // Check to see if the zip GET request returned successfully, and the zip POST request has been fired,
-            // and then finally that the zip is not yet available.
-            if (
-                (zipAvailableStatus === ApiStatuses.hookActions.SUCCESS || zipAvailableStatus === ApiStatuses.hookActions.ERROR) &&
-                requestZipFileStatus !== ApiStatuses.hookActions.NOT_FIRED &&
-                !isZipAvailable()
-            ) {
-                // Request completed, check to see if we're already at the limit for bad responses
-                if (badResponseCount >= 3) {
-                    setBadResponse(true);
-                } else {
-                    // Deal with bad responses, increase the count.
-                    if (!zipAvailableResponse?.data?.length) {
-                        setBadResponseCount(count => count + 1);
-                    }
-                    // Set a time out to re-poll for the status of the zip after five seconds.
-                    timeoutId = setTimeout(() => {
-                        checkZipAvailable();
-                    }, ZIP_POLLING_INTERVAL);
-                }
-            }
-=======
->>>>>>> 00056d43
-        }
-        ;
+        }
         timeoutId = setTimeout(() => {
             if (isZipProcessing()) {
                 checkZipAvailable();
@@ -258,7 +232,7 @@
         if (isZipAvailableResponseBad()) {
             return 'Zip Error';
         }
-        if (isZipProcessing() == false) {
+        if (!isZipProcessing()) {
             return (<>CREATE DATAPACK {zipText}</>);
         }
         return 'Processing Zip...';
@@ -300,7 +274,7 @@
             return false;
         }
         // Check isZipProcessing to be false, because undefined means the call hasn't happened yet.
-        return (isRunCompleted() && (isZipProcessing() == false)) || isZipAvailable();
+        return (isRunCompleted() && (!isZipProcessing())) || isZipAvailable();
     }
 
     const buttonEnabled = shouldEnableButton();
@@ -312,7 +286,7 @@
         if (!isZipAvailable()){
             checkZipAvailable();
         }
-        if (isZipProcessing() == false && !isRequestZipFileStatusSuccessful() && !isZipAvailable()) {
+        if (!isZipProcessing() && !isRequestZipFileStatusSuccessful() && !isZipAvailable()) {
             postZipRequest();
             setDisplayCreatingMessage(true);
         } else {
