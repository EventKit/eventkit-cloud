--- conflicted
+++ resolved
@@ -148,31 +148,6 @@
         // Need an initial check.
         if (zipAvailableStatus === ApiStatuses.hookActions.NOT_FIRED) {
             checkZipAvailable();
-<<<<<<< HEAD
-        } else {
-            // Check to see if the zip GET request returned successfully, and the zip POST request has been fired,
-            // and then finally that the zip is not yet available.
-            if (
-                (zipAvailableStatus === ApiStatuses.hookActions.SUCCESS || zipAvailableStatus === ApiStatuses.hookActions.ERROR) &&
-                requestZipFileStatus !== ApiStatuses.hookActions.NOT_FIRED &&
-                !isZipAvailable()
-            ) {
-                // Request completed, check to see if we're already at the limit for bad responses
-                if (badResponseCount >= 3) {
-                    setBadResponse(true);
-                } else {
-                    // Deal with bad responses, increase the count.
-                    if (!zipAvailableResponse?.data?.length) {
-                        setBadResponseCount(count => count + 1);
-                    }
-                    // Set a time out to re-poll for the status of the zip after five seconds.
-                    timeoutId = setTimeout(() => {
-                        checkZipAvailable();
-                    }, ZIP_POLLING_INTERVAL);
-                }
-            }
-=======
->>>>>>> 68d69aa6
         }
         timeoutId = setTimeout(() => {
             if (isZipProcessing()) {
