--- conflicted
+++ resolved
@@ -146,7 +146,7 @@
     useEffect(() => {
         let timeoutId;
         // Need an initial check.
-        if (zipAvailableStatus == ApiStatuses.hookActions.NOT_FIRED) {
+        if (zipAvailableStatus === ApiStatuses.hookActions.NOT_FIRED) {
             checkZipAvailable();
         }
         ;
@@ -200,11 +200,11 @@
     }
 
     function isRequestZipFileStatusBad() {
-        return requestZipFileStatus == ApiStatuses.hookActions.ERROR;
+        return requestZipFileStatus === ApiStatuses.hookActions.ERROR;
     }
 
     function isRequestZipFileStatusSuccessful() {
-        return requestZipFileStatus == ApiStatuses.hookActions.SUCCESS;
+        return requestZipFileStatus === ApiStatuses.hookActions.SUCCESS;
     }
 
     const previousFrameText = useRef((<></>));
@@ -235,7 +235,7 @@
         if (isZipAvailableResponseBad()) {
             return 'Zip Error';
         }
-        if (isZipProcessing() == false) {
+        if (isZipProcessing() === false) {
             return (<>CREATE DATAPACK {zipText}</>);
         }
         return 'Processing Zip...';
@@ -276,16 +276,8 @@
         if (isRunCanceled()) {
             return false;
         }
-<<<<<<< HEAD
         // Check isZipProcessing to be false, because undefined means the call hasn't happened yet.
-        return (isRunCompleted() && (isZipProcessing() == false)) || isZipAvailable();
-=======
-        const completed = isRunCompleted();
-        if (completed && isZipAvailable()) {
-            return true;
-        }
-        return completed && requestZipFileStatus === ApiStatuses.hookActions.NOT_FIRED;
->>>>>>> f425caaf
+        return (isRunCompleted() && (isZipProcessing() === false)) || isZipAvailable();
     }
 
     const buttonEnabled = shouldEnableButton();
@@ -297,7 +289,7 @@
         if (!isZipAvailable()){
             checkZipAvailable();
         }
-        if (isZipProcessing() == false && !isRequestZipFileStatusSuccessful() && !isZipAvailable()) {
+        if (isZipProcessing() === false && !isRequestZipFileStatusSuccessful() && !isZipAvailable()) {
             postZipRequest();
             setDisplayCreatingMessage(true);
         } else {
