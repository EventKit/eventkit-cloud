import * as React from 'react';
import Button from '@material-ui/core/Button';
import BaseDialog from '../Dialog/BaseDialog';
import DeleteDataPackDialog from '../Dialog/DeleteDataPackDialog';
import {arrayHasValue} from "../../utils/generic";

export interface Props {
    adminPermissions: boolean;
    onRerun: (uid: string) => void;
    onClone: (cartDetails: Eventkit.FullRun, providerArray: Eventkit.Provider[],
              exportOptions: Eventkit.Map<Eventkit.Store.ProviderExportOptions>,
              providerInfo: Eventkit.Map<Eventkit.Store.ProviderInfo>
    ) => void;
    onDelete: (uid: string) => void;
    dataPack: Eventkit.FullRun;
    job: Eventkit.Job;
    providers: Eventkit.Provider[];
}

export interface State {
    showDeleteDialog: boolean;
    showRerunDialog: boolean;
    showCloneDialog: boolean;
}

export class DataPackOptions extends React.Component<Props, State> {
    static defaultProps = {
        adminPermissions: false,
    };

    constructor(props: Props) {
        super(props);
        this.handleDeleteOpen = this.handleDeleteOpen.bind(this);
        this.handleDeleteClose = this.handleDeleteClose.bind(this);
        this.handleDelete = this.handleDelete.bind(this);
        this.handleRerunOpen = this.handleRerunOpen.bind(this);
        this.handleRerunClose = this.handleRerunClose.bind(this);
        this.handleRerun = this.handleRerun.bind(this);
        this.handleCloneOpen = this.handleCloneOpen.bind(this);
        this.handleCloneClose = this.handleCloneClose.bind(this);
        this.handleClone = this.handleClone.bind(this);
        this.state = {
            showDeleteDialog: false,
            showRerunDialog: false,
            showCloneDialog: false,
        };
    }

    private handleDeleteOpen() {
        this.setState({ showDeleteDialog: true });
    }

    private handleDeleteClose() {
        this.setState({ showDeleteDialog: false });
    }

    private handleRerunOpen() {
        this.setState({ showRerunDialog: true });
    }

    private handleRerunClose() {
        this.setState({ showRerunDialog: false });
    }

    private handleCloneOpen() {
        this.setState({ showCloneDialog: true });
    }

    private handleCloneClose() {
        this.setState({ showCloneDialog: false });
    }

    private handleDelete() {
        this.props.onDelete(this.props.dataPack.uid);
        this.setState({ showDeleteDialog: false });
    }

    private handleRerun() {
        this.props.onRerun(this.props.dataPack.job.uid);
        this.setState({ showRerunDialog: false });
    }

    private handleClone() {
        const providerArray = [];
        const exportOptions = {};
        const providerInfo = {};
        this.props.dataPack.provider_tasks.forEach((providerTask) => {
            if (providerTask.display === true) {
                // Map the provider task to its Provider to ensure we have all needed data for the Provider.
                const fullProvider = this.props.providers.find((provider) => providerTask.slug === provider.slug);
                // Cannot clone a provider without the full set of info.
                if (!fullProvider || !fullProvider.display) {
                    return;
                }
                const dataProviderTask = this.props.job.provider_tasks.find((jobProviderTask) =>
                    // Currently `provider` is the provider name
                    // The backend should be updated in the future to make it point to a uuid or the slug
                    // this change will need to happen here as well
                    providerTask.name === jobProviderTask.provider
                );
                let supported_formats = null;
                if (!!dataProviderTask) {
                    supported_formats = dataProviderTask.formats.filter(slug =>
                        arrayHasValue(fullProvider.supported_formats.map((format: Eventkit.Format) => format.slug), slug)
                    );
                }
<<<<<<< HEAD
                exportOptions[providerTask.slug] = {
                    minZoom: (dataProviderTask) ? dataProviderTask.min_zoom : null,
                    maxZoom: (dataProviderTask) ? dataProviderTask.max_zoom : null,
                    formats: supported_formats,
                } as Eventkit.Store.ProviderExportOptions;
=======
                if (!!fullProvider) {
                    exportOptions[providerTask.slug] = {
                        minZoom: (fullProvider) ? fullProvider.level_from : null,
                        maxZoom: (fullProvider) ? fullProvider.level_to : null,
                        formats: supported_formats
                    } as Eventkit.Store.ProviderExportOptions;
                }
>>>>>>> 4e534075

                // Cannot clone a provider without the full set of info.
                providerArray.push(fullProvider);
            }
        });
        this.props.onClone(this.props.dataPack, providerArray, exportOptions, providerInfo);
        this.setState({ showCloneDialog: false });
    }

    render() {
        const rerunExportActions = [
            <Button
                key="rerun"
                className="qa-DataPackOptions-RaisedButton-rerun"
                variant="contained"
                color="primary"
                onClick={this.handleRerun}
            >
                Rerun
            </Button>,
            <Button
                key="cancel-rerun"
                className="qa-DataPackOptions-Button-rerunCancel"
                variant="contained"
                color="secondary"
                style={{ marginRight: '10px' }}
                onClick={this.handleRerunClose}
            >
                Cancel
            </Button>,
        ];
        const cloneExportActions = [
            <Button
                key="clone"
                className="qa-DataPackOptions-RaisedButton-clone"
                variant="contained"
                color="primary"
                onClick={this.handleClone}
            >
                Clone
            </Button>,
            <Button
                key="cancel-clone"
                className="qa-DataPackOptions-RaisedButton-cloneCancel"
                style={{ marginRight: '10px' }}
                variant="contained"
                color="secondary"
                onClick={this.handleCloneClose}
            >
                Cancel
            </Button>,
        ];

        return (
            <div>
                <Button
                    className="qa-DataPackOptions-RaisedButton-rerunExport"
                    style={{ margin: '10px', fontWeight: 'bold' }}
                    variant="contained"
                    color="secondary"
                    disabled={!this.props.adminPermissions}
                    onClick={this.handleRerunOpen}
                >
                    RUN EXPORT AGAIN
                </Button>
                <BaseDialog
                    className="qa-DataPackOptions-BaseDialog-rerunExport"
                    show={this.state.showRerunDialog}
                    title="RERUN DATAPACK"
                    onClose={this.handleRerunClose}
                    actions={rerunExportActions}
                >
                    <strong>Are you sure you want to run this DataPack again?</strong>
                </BaseDialog>
                <Button
                    className="qa-DataPackOptions-RaisedButton-cloneExport"
                    style={{ margin: '10px', fontWeight: 'bold' }}
                    variant="contained"
                    color="secondary"
                    onClick={this.handleCloneOpen}
                >
                    CLONE
                </Button>
                <BaseDialog
                    className="qa-DataPackOptions-BaseDialog-cloneExport"
                    show={this.state.showCloneDialog}
                    title="CLONE DATAPACK"
                    onClose={this.handleCloneClose}
                    actions={cloneExportActions}
                >
                    <strong>Are you sure you want to clone this DataPack?</strong>
                </BaseDialog>
                <Button
                    className="qa-DataPackOptions-RaisedButton-deleteExport"
                    style={{ margin: '10px', color: '#ff0000', fontWeight: 'bold' }}
                    variant="contained"
                    color="secondary"
                    disabled={!this.props.adminPermissions}
                    onClick={this.handleDeleteOpen}
                >
                    DELETE
                </Button>
                <DeleteDataPackDialog
                    className="qa-DataPackOptions-DeleteDialog-deleteExport"
                    show={this.state.showDeleteDialog}
                    onCancel={this.handleDeleteClose}
                    onDelete={this.handleDelete}
                />
            </div>
        );
    }
}

export default DataPackOptions;<|MERGE_RESOLUTION|>--- conflicted
+++ resolved
@@ -104,13 +104,6 @@
                         arrayHasValue(fullProvider.supported_formats.map((format: Eventkit.Format) => format.slug), slug)
                     );
                 }
-<<<<<<< HEAD
-                exportOptions[providerTask.slug] = {
-                    minZoom: (dataProviderTask) ? dataProviderTask.min_zoom : null,
-                    maxZoom: (dataProviderTask) ? dataProviderTask.max_zoom : null,
-                    formats: supported_formats,
-                } as Eventkit.Store.ProviderExportOptions;
-=======
                 if (!!fullProvider) {
                     exportOptions[providerTask.slug] = {
                         minZoom: (fullProvider) ? fullProvider.level_from : null,
@@ -118,7 +111,6 @@
                         formats: supported_formats
                     } as Eventkit.Store.ProviderExportOptions;
                 }
->>>>>>> 4e534075
 
                 // Cannot clone a provider without the full set of info.
                 providerArray.push(fullProvider);
