import '@babel/polyfill';
import React from 'react';
import 'raf/polyfill';
import { render } from 'react-dom';
import { Provider } from 'react-redux';
import { MuiThemeProvider, createMuiTheme } from '@material-ui/core/styles';
import Loadable from 'react-loadable';
import { Route, Redirect } from 'react-router';
import { ConnectedRouter } from 'connected-react-router';
import history from './utils/history';
import configureStore from './store/configureStore';
import ekTheme from './styles/eventkit_theme';
import PageLoading from './components/common/PageLoading';
import {Switch} from "@material-ui/core";

const theme = createMuiTheme(ekTheme);

const Loading = (args) => {
    if (args.pastDelay) {
        return (
            <PageLoading background="pattern" />
        );
    }

    return null;
};

const store = configureStore();

const loadableDefaults = {
    loading: Loading,
    delay: 1000,
};

const Application = Loadable({
    ...loadableDefaults,
    loader: () => import('./components/Application'),
});

<<<<<<< HEAD
const LoginPage = Loadable({
    ...loadableDefaults,
    loader: () => import('./components/auth/LoginPage'),
});

const LoginErrorPage = Loadable({
    ...loadableDefaults,
    loader: () => import('./components/auth/LoginErrorPage'),
});

const Logout = Loadable({
    ...loadableDefaults,
    loader: () => import('./containers/logoutContainer'),
});

const About = Loadable({
    ...loadableDefaults,
    loader: () => import('./components/About/About'),
});

const Account = Loadable({
    ...loadableDefaults,
    loader: () => import('./components/AccountPage/Account'),
});

const DashboardPage = Loadable({
    ...loadableDefaults,
    loader: () => import('./components/DashboardPage/DashboardPage'),
});

const DataPackPage = Loadable({
    ...loadableDefaults,
    loader: () => import('./components/DataPackPage/DataPackPage'),
});

const CreateExport = Loadable({
    ...loadableDefaults,
    loader: () => import('./components/CreateDataPack/CreateExport'),
});

const StatusDownload = Loadable({
    ...loadableDefaults,
    loader: () => import('./components/StatusDownloadPage/StatusDownload'),
});

const UserGroupsPage = Loadable({
    ...loadableDefaults,
    loader: () => import('./components/UserGroupsPage/UserGroupsPage'),
});

const NotificationsPage = Loadable({
    ...loadableDefaults,
    loader: () => import('./components/NotificationsPage/NotificationsPage'),
});

render(
    <Provider store={store}>
        <MuiThemeProvider theme={theme}>
            <Router history={history}>
                <Redirect from="/" to="/dashboard" />
                <Route path="/" component={Application} onEnter={checkAuth(store)}>
                    <Route path="/login" component={UserIsNotAuthenticated(LoginPage)} />
                    <Route path="/login/error" component={UserIsNotAuthenticated(LoginErrorPage)} />
                    <Route path="/logout" component={Logout} />
                    <Route path="/dashboard" component={UserIsAuthenticated(UserHasAgreed(DashboardPage))} />
                    <Route path="/exports" component={UserIsAuthenticated(UserHasAgreed(DataPackPage))} />
                    <Route path="/create" component={UserIsAuthenticated(UserHasAgreed(CreateExport))} />
                    <Route path="/status/:jobuid" component={UserIsAuthenticated(UserHasAgreed(StatusDownload))} />
                    <Route path="/about" component={UserIsAuthenticated(About)} />
                    <Route path="/account" component={UserIsAuthenticated(Account)} />
                    <Route path="/groups" component={UserIsAuthenticated(UserGroupsPage)} />
                    <Route path="/notifications" component={UserIsAuthenticated(NotificationsPage)} />
                </Route>
            </Router>
=======
render(
    <Provider store={store}>
        <MuiThemeProvider theme={theme}>
            <ConnectedRouter history={history}>
                <div>
                    <Route path="/" component={Application} />
                </div>
            </ConnectedRouter>
>>>>>>> 33346fe7
        </MuiThemeProvider>
    </Provider>,
    document.getElementById('root'),
);<|MERGE_RESOLUTION|>--- conflicted
+++ resolved
@@ -11,7 +11,6 @@
 import configureStore from './store/configureStore';
 import ekTheme from './styles/eventkit_theme';
 import PageLoading from './components/common/PageLoading';
-import {Switch} from "@material-ui/core";
 
 const theme = createMuiTheme(ekTheme);
 
@@ -37,82 +36,6 @@
     loader: () => import('./components/Application'),
 });
 
-<<<<<<< HEAD
-const LoginPage = Loadable({
-    ...loadableDefaults,
-    loader: () => import('./components/auth/LoginPage'),
-});
-
-const LoginErrorPage = Loadable({
-    ...loadableDefaults,
-    loader: () => import('./components/auth/LoginErrorPage'),
-});
-
-const Logout = Loadable({
-    ...loadableDefaults,
-    loader: () => import('./containers/logoutContainer'),
-});
-
-const About = Loadable({
-    ...loadableDefaults,
-    loader: () => import('./components/About/About'),
-});
-
-const Account = Loadable({
-    ...loadableDefaults,
-    loader: () => import('./components/AccountPage/Account'),
-});
-
-const DashboardPage = Loadable({
-    ...loadableDefaults,
-    loader: () => import('./components/DashboardPage/DashboardPage'),
-});
-
-const DataPackPage = Loadable({
-    ...loadableDefaults,
-    loader: () => import('./components/DataPackPage/DataPackPage'),
-});
-
-const CreateExport = Loadable({
-    ...loadableDefaults,
-    loader: () => import('./components/CreateDataPack/CreateExport'),
-});
-
-const StatusDownload = Loadable({
-    ...loadableDefaults,
-    loader: () => import('./components/StatusDownloadPage/StatusDownload'),
-});
-
-const UserGroupsPage = Loadable({
-    ...loadableDefaults,
-    loader: () => import('./components/UserGroupsPage/UserGroupsPage'),
-});
-
-const NotificationsPage = Loadable({
-    ...loadableDefaults,
-    loader: () => import('./components/NotificationsPage/NotificationsPage'),
-});
-
-render(
-    <Provider store={store}>
-        <MuiThemeProvider theme={theme}>
-            <Router history={history}>
-                <Redirect from="/" to="/dashboard" />
-                <Route path="/" component={Application} onEnter={checkAuth(store)}>
-                    <Route path="/login" component={UserIsNotAuthenticated(LoginPage)} />
-                    <Route path="/login/error" component={UserIsNotAuthenticated(LoginErrorPage)} />
-                    <Route path="/logout" component={Logout} />
-                    <Route path="/dashboard" component={UserIsAuthenticated(UserHasAgreed(DashboardPage))} />
-                    <Route path="/exports" component={UserIsAuthenticated(UserHasAgreed(DataPackPage))} />
-                    <Route path="/create" component={UserIsAuthenticated(UserHasAgreed(CreateExport))} />
-                    <Route path="/status/:jobuid" component={UserIsAuthenticated(UserHasAgreed(StatusDownload))} />
-                    <Route path="/about" component={UserIsAuthenticated(About)} />
-                    <Route path="/account" component={UserIsAuthenticated(Account)} />
-                    <Route path="/groups" component={UserIsAuthenticated(UserGroupsPage)} />
-                    <Route path="/notifications" component={UserIsAuthenticated(NotificationsPage)} />
-                </Route>
-            </Router>
-=======
 render(
     <Provider store={store}>
         <MuiThemeProvider theme={theme}>
@@ -121,7 +44,6 @@
                     <Route path="/" component={Application} />
                 </div>
             </ConnectedRouter>
->>>>>>> 33346fe7
         </MuiThemeProvider>
     </Provider>,
     document.getElementById('root'),
