--- conflicted
+++ resolved
@@ -57,14 +57,8 @@
 const UserIsNotAuthenticated = connectedReduxRedirect({
     redirectAction: routerActions.replace,
     wrapperDisplayName: 'UserIsNotAuthenticated',
-<<<<<<< HEAD
     authenticatedSelector: state => !state.user.data && state.user.isLoading === false,
-    redirectPath: (state, ownProps) => (ownProps.location.query.redirect || ownProps.location.query.next) || '/exports',
-=======
-    // Want to redirect the user when they are done loading and authenticated
-    predicate: user => !user.data && user.isLoading === false,
-    failureRedirectPath: (state, ownProps) => (ownProps.location.query.redirect || ownProps.location.query.next) || '/dashboard',
->>>>>>> a713484b
+    redirectPath: (state, ownProps) => (ownProps.location.query.redirect || ownProps.location.query.next) || '/dashboard',
     allowRedirectBack: false,
 });
 
