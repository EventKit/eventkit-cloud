import 'babel-polyfill';
import React from 'react';
import { render } from 'react-dom';
import { Provider } from 'react-redux';
import Loadable from 'react-loadable';
import injectTapEventPlugin from 'react-tap-event-plugin';
import { UserAuthWrapper } from 'redux-auth-wrapper';
import { browserHistory, Router, Route, Redirect } from 'react-router';
import { syncHistoryWithStore, routerActions } from 'react-router-redux';
import configureStore from './store/configureStore';
<<<<<<< HEAD

import { login, userActive } from './actions/userActions';
=======
import Application from './components/Application';
import LoginPage from './components/auth/LoginPage';
import Loading from './components/auth/Loading';
import Logout from './containers/logoutContainer';
import About from './components/About/About';
import Account from './components/AccountPage/Account';
import DashboardPage from './components/DashboardPage/DashboardPage';
import DataPackPage from './components/DataPackPage/DataPackPage';
import CreateExport from './components/CreateDataPack/CreateExport';
import StatusDownload from './components/StatusDownloadPage/StatusDownload';
import UserGroupsPage from './components/UserGroupsPage/UserGroupsPage';
import NotificationsPage from './components/NotificationsPage/NotificationsPage';
import { login } from './actions/userActions';
>>>>>>> 5b382b56

const Loading = () => <div>Loading. . .</div>;

const store = configureStore();
const history = syncHistoryWithStore(browserHistory, store);
injectTapEventPlugin();

function allTrue(acceptedLicenses) {
    return Object.keys(acceptedLicenses).every(license => acceptedLicenses[license]);
}

const Loader = Loadable({
    loader: () =>
        import ('./components/auth/Loading'),
    loading: Loading,
});

const UserIsAuthenticated = UserAuthWrapper({
    authSelector: state => state.user.data,
    authenticatingSelector: state => state.user.isLoading,
    LoadingComponent: Loader,
    redirectAction: routerActions.replace,
    wrapperDisplayName: 'UserIsAuthenticated',
});

const UserIsNotAuthenticated = UserAuthWrapper({
    authSelector: state => state.user,
    redirectAction: routerActions.replace,
    wrapperDisplayName: 'UserIsNotAuthenticated',
    // Want to redirect the user when they are done loading and authenticated
    predicate: user => !user.data && user.isLoading === false,
    failureRedirectPath: (state, ownProps) => (ownProps.location.query.redirect || ownProps.location.query.next) || '/exports',
    allowRedirectBack: false,
});

const UserHasAgreed = UserAuthWrapper({
    authSelector: state => state.user.data,
    redirectAction: routerActions.replace,
    failureRedirectPath: '/account',
    wrapperDisplayName: 'UserHasAgreed',
    predicate: userData => allTrue(userData.accepted_licenses),
});

function checkAuth(storeObj) {
    return (nextState) => {
        const { user } = storeObj.getState();
        if (!user.data) {
            storeObj.dispatch(login(null, (nextState.location ? nextState.location.query : '')));
        }
    };
}

const Application = Loadable({
    loader: () => import('./components/Application'),
    loading: Loading,
});

const LoginPage = Loadable({
    loader: () =>
        import ('./components/auth/LoginPage'),
    loading: Loading,
});

const Logout = Loadable({
    loader: () =>
        import ('./containers/logoutContainer'),
    loading: Loading,
});

const About = Loadable({
    loader: () =>
        import ('./components/About/About'),
    loading: Loading,
});

const Account = Loadable({
    loader: () =>
        import ('./components/AccountPage/Account'),
    loading: Loading,
});

const DashboardPage = Loadable({
    loader: () =>
        import ('./components/DashboardPage/DashboardPage'),
    loading: Loading,
});

const DataPackPage = Loadable({
    loader: () =>
        import ('./components/DataPackPage/DataPackPage'),
    loading: Loading,
});

const CreateExport = Loadable({
    loader: () =>
        import ('./components/CreateDataPack/CreateExport'),
    loading: Loading,
});

const StatusDownload = Loadable({
    loader: () =>
        import ('./components/StatusDownloadPage/StatusDownload'),
    loading: Loading,
});

const UserGroupsPage = Loadable({
    loader: () =>
        import ('./components/UserGroupsPage/UserGroupsPage'),
    loading: Loading,
});

const NotificationsPage = Loadable({
    loader: () =>
        import ('./components/NotificationsPage/NotificationsPage'),
    loading: Loading,
});

render(
    <Provider store={store}>
        <Router history={history}>
            <Redirect from="/" to="/dashboard" />
            <Route path="/" component={Application} onEnter={checkAuth(store)}>
                <Route path="/login" component={UserIsNotAuthenticated(LoginPage)} />
                <Route path="/logout" component={Logout} />
                <Route path="/dashboard" component={UserIsAuthenticated(UserHasAgreed(DashboardPage))} />
                <Route path="/exports" component={UserIsAuthenticated(UserHasAgreed(DataPackPage))} />
                <Route path="/create" component={UserIsAuthenticated(UserHasAgreed(CreateExport))} />
                <Route path="/status/:jobuid" component={UserIsAuthenticated(UserHasAgreed(StatusDownload))} />
                <Route path="/about" component={UserIsAuthenticated(About)} />
                <Route path="/account" component={UserIsAuthenticated(Account)} />
                <Route path="/groups" component={UserIsAuthenticated(UserGroupsPage)} />
                <Route path="/notifications" component={UserIsAuthenticated(NotificationsPage)} />
            </Route>
        </Router>
    </Provider>,
    document.getElementById('root'),
);<|MERGE_RESOLUTION|>--- conflicted
+++ resolved
@@ -8,24 +8,7 @@
 import { browserHistory, Router, Route, Redirect } from 'react-router';
 import { syncHistoryWithStore, routerActions } from 'react-router-redux';
 import configureStore from './store/configureStore';
-<<<<<<< HEAD
-
 import { login, userActive } from './actions/userActions';
-=======
-import Application from './components/Application';
-import LoginPage from './components/auth/LoginPage';
-import Loading from './components/auth/Loading';
-import Logout from './containers/logoutContainer';
-import About from './components/About/About';
-import Account from './components/AccountPage/Account';
-import DashboardPage from './components/DashboardPage/DashboardPage';
-import DataPackPage from './components/DataPackPage/DataPackPage';
-import CreateExport from './components/CreateDataPack/CreateExport';
-import StatusDownload from './components/StatusDownloadPage/StatusDownload';
-import UserGroupsPage from './components/UserGroupsPage/UserGroupsPage';
-import NotificationsPage from './components/NotificationsPage/NotificationsPage';
-import { login } from './actions/userActions';
->>>>>>> 5b382b56
 
 const Loading = () => <div>Loading. . .</div>;
 
@@ -39,7 +22,7 @@
 
 const Loader = Loadable({
     loader: () =>
-        import ('./components/auth/Loading'),
+        import('./components/auth/Loading'),
     loading: Loading,
 });
 
@@ -85,61 +68,61 @@
 
 const LoginPage = Loadable({
     loader: () =>
-        import ('./components/auth/LoginPage'),
+        import('./components/auth/LoginPage'),
     loading: Loading,
 });
 
 const Logout = Loadable({
     loader: () =>
-        import ('./containers/logoutContainer'),
+        import('./containers/logoutContainer'),
     loading: Loading,
 });
 
 const About = Loadable({
     loader: () =>
-        import ('./components/About/About'),
+        import('./components/About/About'),
     loading: Loading,
 });
 
 const Account = Loadable({
     loader: () =>
-        import ('./components/AccountPage/Account'),
+        import('./components/AccountPage/Account'),
     loading: Loading,
 });
 
 const DashboardPage = Loadable({
     loader: () =>
-        import ('./components/DashboardPage/DashboardPage'),
+        import('./components/DashboardPage/DashboardPage'),
     loading: Loading,
 });
 
 const DataPackPage = Loadable({
     loader: () =>
-        import ('./components/DataPackPage/DataPackPage'),
+        import('./components/DataPackPage/DataPackPage'),
     loading: Loading,
 });
 
 const CreateExport = Loadable({
     loader: () =>
-        import ('./components/CreateDataPack/CreateExport'),
+        import('./components/CreateDataPack/CreateExport'),
     loading: Loading,
 });
 
 const StatusDownload = Loadable({
     loader: () =>
-        import ('./components/StatusDownloadPage/StatusDownload'),
+        import('./components/StatusDownloadPage/StatusDownload'),
     loading: Loading,
 });
 
 const UserGroupsPage = Loadable({
     loader: () =>
-        import ('./components/UserGroupsPage/UserGroupsPage'),
+        import('./components/UserGroupsPage/UserGroupsPage'),
     loading: Loading,
 });
 
 const NotificationsPage = Loadable({
     loader: () =>
-        import ('./components/NotificationsPage/NotificationsPage'),
+        import('./components/NotificationsPage/NotificationsPage'),
     loading: Loading,
 });
 
