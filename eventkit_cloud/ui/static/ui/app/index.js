--- conflicted
+++ resolved
@@ -76,21 +76,11 @@
             <Route path="/" component={Application} onEnter={checkAuth(store)}>
                 <Route path="/login" component={UserIsNotAuthenticated(LoginPage)}/>
                 <Route path="/logout" component={Logout}/>
-<<<<<<< HEAD
                 <Route path="/exports" component={UserIsAuthenticated(UserHasAgreed(DataPackPage))}/>
-                <Route path="/create" component={UserIsAuthenticated(CreateExport)}>
-                    <Route path="/exportAOI" component={UserIsAuthenticated(ExportAOI)}/>
-                    <Route path="/exportInfo" component={UserIsAuthenticated(ExportInfo)}/>
-                    <Route path="/exportSummary" component={UserIsAuthenticated(ExportSummary)}/>
-=======
-                <Route path="/exports" component={UserIsAuthenticated(UserHasAgreed(DataPackPage))}>
-                    <Route path="/export/:uid" component={UserIsAuthenticated(UserHasAgreed(Export))}/>
-                </Route>
                 <Route path="/create" component={UserIsAuthenticated(UserHasAgreed(CreateExport))}>
                     <Route path="/exportAOI" component={UserIsAuthenticated(UserHasAgreed(ExportAOI))}/>
                     <Route path="/exportInfo" component={UserIsAuthenticated(UserHasAgreed(ExportInfo))}/>
                     <Route path="/exportSummary" component={UserIsAuthenticated(UserHasAgreed(ExportSummary))}/>
->>>>>>> ff4bd5a0
                 </Route>
                 <Route path="/status/:jobuid" component={UserIsAuthenticated(UserHasAgreed(StatusDownload))}/>
                 <Route path="/about" component={UserIsAuthenticated(About)}/>
