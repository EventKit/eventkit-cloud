import types from '../actions/actionTypes';

<<<<<<< HEAD
export const initialState = {
  data: null,
  isLoading: false,
  patching: false,
  patched: false,
  error: null,
  autoLogoutAt: null,
  autoLogoutWarningAt: null,
  viewedJobs: {
    fetching: false,
    fetched: false,
    jobs: [],
    error: null,
  },
}

export default (state = initialState, { type, payload, error, cancelSource }) => {
  switch (type) {
=======
export const userState = {
    data: null,
    isLoading: false,
    patching: false,
    patched: false,
    error: null,
    autoLogoutAt: null,
    autoLogoutWarningAt: null,
};

export function userReducer(state = userState, { type, payload, error }) {
    switch (type) {
>>>>>>> 9d9badbd
    case types.USER_LOGGING_IN:
        return { ...state, isLoading: true };
    case types.USER_LOGGED_IN:
        if (payload) {
            return { ...state, data: payload, isLoading: false };
        }
        return { ...state, data: null, isLoading: false };
    case types.USER_LOGGED_OUT:
        return { ...state, data: null, isLoading: false };
    case types.PATCHING_USER:
        return { ...state, patching: true, patched: false };
    case types.PATCHED_USER:
        return { ...state, patching: false, patched: true, data: payload };
    case types.PATCHING_USER_ERROR:
        return { ...state, patching: false, error };
    case types.USER_ACTIVE:
<<<<<<< HEAD
      return { ...state, ...payload }
    case types.FETCHING_VIEWED_JOBS:
      return { ...state, viewedJobs: { ...state.viewedJobs, fetching: true, fetched: false, error: null, cancelSource: cancelSource } };
    case types.RECEIVED_VIEWED_JOBS:
      return { ...state, viewedJobs: { ...state.viewedJobs, fetching: false, fetched: true, jobs: payload.jobs, error: error, cancelSource: null } };
    case types.FETCH_VIEWED_JOBS_ERROR:
      return { ...state, viewedJobs: { ...state.viewedJobs, fetching: false, fetched: false, jobs: [], error: error, cancelSource: null } };
=======
        return { ...state, ...payload };
>>>>>>> 9d9badbd
    default:
        return state;
    }
}<|MERGE_RESOLUTION|>--- conflicted
+++ resolved
@@ -1,6 +1,5 @@
 import types from '../actions/actionTypes';
 
-<<<<<<< HEAD
 export const initialState = {
   data: null,
   isLoading: false,
@@ -17,22 +16,8 @@
   },
 }
 
-export default (state = initialState, { type, payload, error, cancelSource }) => {
+export function userReducer(state = initialState, { type, payload, error, cancelSource }) {
   switch (type) {
-=======
-export const userState = {
-    data: null,
-    isLoading: false,
-    patching: false,
-    patched: false,
-    error: null,
-    autoLogoutAt: null,
-    autoLogoutWarningAt: null,
-};
-
-export function userReducer(state = userState, { type, payload, error }) {
-    switch (type) {
->>>>>>> 9d9badbd
     case types.USER_LOGGING_IN:
         return { ...state, isLoading: true };
     case types.USER_LOGGED_IN:
@@ -49,17 +34,13 @@
     case types.PATCHING_USER_ERROR:
         return { ...state, patching: false, error };
     case types.USER_ACTIVE:
-<<<<<<< HEAD
-      return { ...state, ...payload }
+        return { ...state, ...payload }
     case types.FETCHING_VIEWED_JOBS:
-      return { ...state, viewedJobs: { ...state.viewedJobs, fetching: true, fetched: false, error: null, cancelSource: cancelSource } };
+        return { ...state, viewedJobs: { ...state.viewedJobs, fetching: true, fetched: false, error: null, cancelSource: cancelSource } };
     case types.RECEIVED_VIEWED_JOBS:
-      return { ...state, viewedJobs: { ...state.viewedJobs, fetching: false, fetched: true, jobs: payload.jobs, error: error, cancelSource: null } };
+        return { ...state, viewedJobs: { ...state.viewedJobs, fetching: false, fetched: true, jobs: payload.jobs, error: error, cancelSource: null } };
     case types.FETCH_VIEWED_JOBS_ERROR:
-      return { ...state, viewedJobs: { ...state.viewedJobs, fetching: false, fetched: false, jobs: [], error: error, cancelSource: null } };
-=======
-        return { ...state, ...payload };
->>>>>>> 9d9badbd
+        return { ...state, viewedJobs: { ...state.viewedJobs, fetching: false, fetched: false, jobs: [], error: error, cancelSource: null } };
     default:
         return state;
     }
