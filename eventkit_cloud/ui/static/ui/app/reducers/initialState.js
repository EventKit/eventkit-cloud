--- conflicted
+++ resolved
@@ -26,9 +26,7 @@
         geonames: [],
         error: null,
     },
-<<<<<<< HEAD
-    user: userInitialState
-=======
+    user: userInitialState,
     importGeom: {
         processing: false,
         processed: false,
@@ -41,5 +39,4 @@
         mapView: "DEFAULT",
         import: "DEFAULT",
     }
->>>>>>> faeaf551
 }