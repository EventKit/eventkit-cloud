import { initialState as userInitialState } from './userReducer'
import { initialState as authInitialState } from './userReducer'

export default {
    auth: authInitialState,
    bbox: [],
    aoiInfo: {
        geojson: {},
        geomType: null,
        title: null,
        description: null,
    },
    mode: 'DRAW_NORMAL',
    showInvalidDrawWarning: false,
    showImportModal: false,
    zoomToSelection: {
        click: false
    },
    resetMap: {
        click: false
    },
    geonames: {
        fetching: false,
        fetched: false,
        geonames: [],
        error: null,
    },
    user: userInitialState,
    importGeom: {
        processing: false,
        processed: false,
        geom: {},
        error: null,
    },
    toolbarIcons: {
        box: "DEFAULT",
        free: "DEFAULT",
        mapView: "DEFAULT",
        import: "DEFAULT",
        search: "DEFAULT",
    },
    drawerOpen: true,
    runsList: {
        fetching: false,
        fetched: false,
        runs: [],
        error: null,
    },
<<<<<<< HEAD
    jobSubmit: {
        fetching: false,
        fetched: false,
        jobuid: '',
=======
    runsDeletion: {
        deleting: false,
        deleted: false,
>>>>>>> 2a0d404f
        error: null,
    },
    exportInfo: {
        exportName: '',
        datapackDescription: '',
        projectName: '',
        makePublic: false,
        providers: [],
        area_str: '',
        layers: '',
    },
    providers: [],
    stepperNextEnabled: false,
    setExportPackageFlag: false,
}<|MERGE_RESOLUTION|>--- conflicted
+++ resolved
@@ -46,16 +46,15 @@
         runs: [],
         error: null,
     },
-<<<<<<< HEAD
+    runsDeletion: {
+        deleting: false,
+        deleted: false,
+        error: null,
+    },
     jobSubmit: {
         fetching: false,
         fetched: false,
         jobuid: '',
-=======
-    runsDeletion: {
-        deleting: false,
-        deleted: false,
->>>>>>> 2a0d404f
         error: null,
     },
     exportInfo: {
