import { initialState as userInitialState } from './userReducer'
import { initialState as authInitialState } from './userReducer'

export default {
    auth: authInitialState,
    aoiInfo: {
        geojson: {},
        geomType: null,
        title: null,
        description: null,
    },
    mode: 'DRAW_NORMAL',
    showInvalidDrawWarning: false,
    showImportModal: false,
    zoomToSelection: {
        click: false
    },
    resetMap: {
        click: false
    },
    geonames: {
        fetching: false,
        fetched: false,
        geonames: [],
        error: null,
    },
    user: userInitialState,
    importGeom: {
        processing: false,
        processed: false,
        geom: {},
        error: null,
    },
    toolbarIcons: {
        box: "DEFAULT",
        free: "DEFAULT",
        mapView: "DEFAULT",
        import: "DEFAULT",
        search: "DEFAULT",
    },
    drawerOpen: false,
    runsList: {
        fetching: false,
        fetched: false,
        runs: [],
        error: null,
    },
    runsDeletion: {
        deleting: false,
        deleted: false,
        error: null,
    },
    submitJob: {
        fetching: false,
        fetched: false,
        jobuid: '',
        error: null,
    },
    exportInfo: {
        exportName: '',
        datapackDescription: '',
        projectName: '',
        makePublic: false,
        providers: [],
        area_str: '',
        layers: '',
    },
    providers: [],
    stepperNextEnabled: false,
    setExportPackageFlag: false,
<<<<<<< HEAD
    datacartDetailsReceived:false,
    datacartDetails: {
        fetching: false,
        fetched: false,
        data: [],
        error: null,
    },
    runDeletion: {
        deleting: false,
        deleted: false,
        error: null,
    },
    exportReRun: {
        fetching: false,
        fetched: false,
        data: [],
        error: null,
=======
    licenses: {
        fetching: false,
        fetched: false,
        licenses: [],
        error: null
>>>>>>> ff5648c4
    },
}<|MERGE_RESOLUTION|>--- conflicted
+++ resolved
@@ -68,7 +68,6 @@
     providers: [],
     stepperNextEnabled: false,
     setExportPackageFlag: false,
-<<<<<<< HEAD
     datacartDetailsReceived:false,
     datacartDetails: {
         fetching: false,
@@ -86,12 +85,10 @@
         fetched: false,
         data: [],
         error: null,
-=======
     licenses: {
         fetching: false,
         fetched: false,
         licenses: [],
         error: null
->>>>>>> ff5648c4
     },
 }