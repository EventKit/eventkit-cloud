import { initialState as userInitialState } from './userReducer'

export default {
    jobs: [],
    bbox: [],
    aoiInfo: {
        geojson: {},
        geomType: null,
        title: null,
        description: null,
    },
    mode: 'DRAW_NORMAL',
    showInvalidDrawWarning: false,
    showImportModal: false,
    zoomToSelection: {
        click: false
    },
    resetMap: {
        click: false
    },
    geonames: {
        fetching: false,
        fetched: false,
        geonames: [],
        error: null,
    },
    user: userInitialState,
    importGeom: {
        processing: false,
        processed: false,
        geom: {},
        error: null,
    },
    toolbarIcons: {
        box: "DEFAULT",
        free: "DEFAULT",
        mapView: "DEFAULT",
        import: "DEFAULT",
        search: "DEFAULT",
    },
<<<<<<< HEAD
    exportInfo: {
        exportName: '',
        datapackDescription: '',
        projectName: '',
        makePublic: false,
        osmData: false,
        osmTiles: false,
        digitalGlobe: false,
    }
=======
    drawerOpen: true,
>>>>>>> 0b1f1030
}<|MERGE_RESOLUTION|>--- conflicted
+++ resolved
@@ -38,7 +38,7 @@
         import: "DEFAULT",
         search: "DEFAULT",
     },
-<<<<<<< HEAD
+    drawerOpen: true,
     exportInfo: {
         exportName: '',
         datapackDescription: '',
@@ -47,8 +47,6 @@
         osmData: false,
         osmTiles: false,
         digitalGlobe: false,
-    }
-=======
-    drawerOpen: true,
->>>>>>> 0b1f1030
+    },
+    providers: [],
 }