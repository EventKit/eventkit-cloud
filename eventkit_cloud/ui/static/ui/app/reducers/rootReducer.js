--- conflicted
+++ resolved
@@ -32,12 +32,9 @@
     runsList: DataPackListReducer,
     providers: getProvidersReducer,
     stepperNextEnabled: stepperReducer,
+    submitJob: submitJobReducer,
     setExportPackageFlag: startExportPackageReducer,
-<<<<<<< HEAD
-    submitJob: submitJobReducer,
-=======
     runsDeletion: DeleteRunsReducer
->>>>>>> 2a0d404f
 });
 
 export default rootReducer;