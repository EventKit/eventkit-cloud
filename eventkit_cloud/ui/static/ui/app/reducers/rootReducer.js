--- conflicted
+++ resolved
@@ -20,13 +20,10 @@
     geonames: getGeonamesReducer,
     showInvalidDrawWarning: invalidDrawWarningReducer,
     isAOISet: exportSetAOIReducer,
-<<<<<<< HEAD
     toolbarIcons: toolbarIconsReducer,
     showImportModal: showImportModalReducer,
     importGeom: importGeomReducer,
-=======
     form: reduxFormReducer,
->>>>>>> b53e3f58
 })
 
 export default rootReducer;