import {combineReducers} from 'redux'
import { reducer as reduxFormReducer } from 'redux-form'
import userReducer from './userReducer'
import { routerReducer } from 'react-router-redux'
import {exportJobsReducer, exportModeReducer, exportBboxReducer, exportAoiInfoReducer, exportInfoReducer, getProvidersReducer, drawerMenuReducer, stepperReducer, startExportPackageReducer, submitJobReducer} from './exportsReducer';
import {invalidDrawWarningReducer} from './drawToolBarReducer';
import {zoomToSelectionReducer, resetMapReducer} from './AoiInfobarReducer.js';
import {getGeonamesReducer} from './searchToolbarReducer.js';
import {DataPackListReducer, DeleteRunsReducer} from './DataPackListReducer';
import {toolbarIconsReducer, showImportModalReducer, importGeomReducer} from './mapToolReducer';
import {licenseReducer} from './licenseReducer';
import authReducer from './authReducer'
import {getDatacartDetailsReducer, setDatacartDetailsReducer, deleteRunReducer, rerunExportReducer} from './statusDownloadReducer'


const rootReducer = combineReducers({
    // short hand property names
    auth: authReducer,
    mode: exportModeReducer,
    aoiInfo: exportAoiInfoReducer,
    exportInfo: exportInfoReducer,
    zoomToSelection: zoomToSelectionReducer,
    resetMap: resetMapReducer,
    geonames: getGeonamesReducer,
    showInvalidDrawWarning: invalidDrawWarningReducer,
    toolbarIcons: toolbarIconsReducer,
    showImportModal: showImportModalReducer,
    importGeom: importGeomReducer,
    form: reduxFormReducer,
    user: userReducer,
    routing: routerReducer,
    drawerOpen: drawerMenuReducer,
    runsList: DataPackListReducer,
    providers: getProvidersReducer,
    stepperNextEnabled: stepperReducer,
    submitJob: submitJobReducer,
    setExportPackageFlag: startExportPackageReducer,
    runsDeletion: DeleteRunsReducer,
<<<<<<< HEAD
    datacartDetails: getDatacartDetailsReducer,
    datacartDetailsReceived: setDatacartDetailsReducer,
    runDeletion: deleteRunReducer,
    exportReRun: rerunExportReducer,
=======
    licenses: licenseReducer,
>>>>>>> ff5648c4
});

export default rootReducer;<|MERGE_RESOLUTION|>--- conflicted
+++ resolved
@@ -36,14 +36,11 @@
     submitJob: submitJobReducer,
     setExportPackageFlag: startExportPackageReducer,
     runsDeletion: DeleteRunsReducer,
-<<<<<<< HEAD
     datacartDetails: getDatacartDetailsReducer,
     datacartDetailsReceived: setDatacartDetailsReducer,
     runDeletion: deleteRunReducer,
     exportReRun: rerunExportReducer,
-=======
     licenses: licenseReducer,
->>>>>>> ff5648c4
 });
 
 export default rootReducer;