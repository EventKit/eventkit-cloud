
import {combineReducers} from 'redux';
<<<<<<< HEAD
import { reducer as reduxFormReducer } from 'redux-form'
import {exportJobsReducer, exportModeReducer, exportBboxReducer} from './exportsReducer';
import {drawExtensionReducer, drawCancelReducer, drawRedrawReducer, drawSetReducer, drawBoxButtonReducer} from './drawToolBarReducer';
import {zoomToSelectionReducer} from './setAoiToolbarReducer.js';
=======
import {exportJobsReducer, exportModeReducer, exportBboxReducer, exportGeojsonReducer, exportSetAOIReducer} from './exportsReducer';
import {drawExtensionReducer, drawCancelReducer, drawRedrawReducer, drawSetReducer, drawBoxButtonReducer, drawFreeButtonReducer, invalidDrawWarningReducer} from './drawToolBarReducer';
import {zoomToSelectionReducer, resetMapReducer} from './setAoiToolbarReducer.js';
import {getGeonamesReducer, searchBboxReducer} from './searchToolbarReducer.js';
>>>>>>> c969e62d

const rootReducer = combineReducers({
    // short hand property names
    drawExtensionVisible: drawExtensionReducer,
    drawCancel: drawCancelReducer,
    drawRedraw: drawRedrawReducer,
    drawSet: drawSetReducer,
    drawBoxButton: drawBoxButtonReducer,
    drawFreeButton: drawFreeButtonReducer,
    mode: exportModeReducer,
    jobs: exportJobsReducer,
    bbox: exportBboxReducer,
<<<<<<< HEAD
    zoomToSelction: zoomToSelectionReducer,
    form: reduxFormReducer,
    
=======
    geojson: exportGeojsonReducer,
    searchBbox: searchBboxReducer,
    zoomToSelection: zoomToSelectionReducer,
    resetMap: resetMapReducer,
    geonames: getGeonamesReducer,
    showInvalidDrawWarning: invalidDrawWarningReducer,
    isAOISet: exportSetAOIReducer,
>>>>>>> c969e62d
})

export default rootReducer;<|MERGE_RESOLUTION|>--- conflicted
+++ resolved
@@ -1,16 +1,10 @@
 
 import {combineReducers} from 'redux';
-<<<<<<< HEAD
 import { reducer as reduxFormReducer } from 'redux-form'
-import {exportJobsReducer, exportModeReducer, exportBboxReducer} from './exportsReducer';
-import {drawExtensionReducer, drawCancelReducer, drawRedrawReducer, drawSetReducer, drawBoxButtonReducer} from './drawToolBarReducer';
-import {zoomToSelectionReducer} from './setAoiToolbarReducer.js';
-=======
 import {exportJobsReducer, exportModeReducer, exportBboxReducer, exportGeojsonReducer, exportSetAOIReducer} from './exportsReducer';
 import {drawExtensionReducer, drawCancelReducer, drawRedrawReducer, drawSetReducer, drawBoxButtonReducer, drawFreeButtonReducer, invalidDrawWarningReducer} from './drawToolBarReducer';
 import {zoomToSelectionReducer, resetMapReducer} from './setAoiToolbarReducer.js';
 import {getGeonamesReducer, searchBboxReducer} from './searchToolbarReducer.js';
->>>>>>> c969e62d
 
 const rootReducer = combineReducers({
     // short hand property names
@@ -23,11 +17,6 @@
     mode: exportModeReducer,
     jobs: exportJobsReducer,
     bbox: exportBboxReducer,
-<<<<<<< HEAD
-    zoomToSelction: zoomToSelectionReducer,
-    form: reduxFormReducer,
-    
-=======
     geojson: exportGeojsonReducer,
     searchBbox: searchBboxReducer,
     zoomToSelection: zoomToSelectionReducer,
@@ -35,7 +24,7 @@
     geonames: getGeonamesReducer,
     showInvalidDrawWarning: invalidDrawWarningReducer,
     isAOISet: exportSetAOIReducer,
->>>>>>> c969e62d
+    form: reduxFormReducer,
 })
 
 export default rootReducer;