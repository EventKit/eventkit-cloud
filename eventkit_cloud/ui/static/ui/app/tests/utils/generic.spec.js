import sinon from 'sinon';
import * as utils from '../../utils/generic';

describe('test generic utils', () => {
<<<<<<< HEAD
    it('should pass', () => {});
=======
    it('isBrowserValid should return true if browser is not IE', () => {
        const detectorStub = sinon.stub(detector, 'detect')
            .returns({ name: 'chrome' });
        expect(utils.isBrowserValid()).toBe(true);
        detectorStub.restore();
    });

    it('isBrowserValid should return true if IE version is 10 or greater', () => {
        const detectorStub = sinon.stub(detector, 'detect')
            .returns({ name: 'ie', version: '10.0.0' });
        expect(utils.isBrowserValid()).toBe(true);
        detectorStub.restore();
    });

    it('isBrowserValid should return false if IE version is less than 10', () => {
        const detectorStub = sinon.stub(detector, 'detect')
            .returns({ name: 'ie', version: '8.7.5' });
        expect(utils.isBrowserValid()).toBe(false);
        detectorStub.restore();
    });

    it('userIsDataPackAdmin should return true if user has admin member permissions', () => {
        const user = { username: 'user_one' };
        const permissions = {
            value: 'PRIVATE',
            groups: { group_one: 'READ' },
            members: { user_one: 'ADMIN', user_two: 'READ' },
        };
        const groups = [
            { name: 'group_one', administrators: ['user_two'] },
        ];
        const ret = utils.userIsDataPackAdmin(user, permissions, groups);
        expect(ret).toBe(true);
    });

    it('userIsDataPackAdmin should return true if user is admin of a group with admin permission', () => {
        const user = { username: 'user_one' };
        const permissions = {
            value: 'PRIVATE',
            groups: { group_one: 'ADMIN' },
            members: { user_one: 'READ', user_two: 'READ' },
        };
        const groups = [
            { name: 'group_one', administrators: ['user_one'] },
        ];
        const ret = utils.userIsDataPackAdmin(user, permissions, groups);
        expect(ret).toBe(true);
    });

    it('userIsDataPackAdmin should return false if user has no admin permissions', () => {
        const user = { username: 'user_one' };
        const permissions = {
            value: 'PRIVATE',
            groups: { group_one: 'READ' },
            members: { user_one: 'READ', user_two: 'READ' },
        };
        const groups = [
            { name: 'group_one', administrators: ['user_one', 'user_two'] },
        ];
        const ret = utils.userIsDataPackAdmin(user, permissions, groups);
        expect(ret).toBe(false);
    });
>>>>>>> e5faa318
});<|MERGE_RESOLUTION|>--- conflicted
+++ resolved
@@ -1,31 +1,6 @@
-import sinon from 'sinon';
 import * as utils from '../../utils/generic';
 
 describe('test generic utils', () => {
-<<<<<<< HEAD
-    it('should pass', () => {});
-=======
-    it('isBrowserValid should return true if browser is not IE', () => {
-        const detectorStub = sinon.stub(detector, 'detect')
-            .returns({ name: 'chrome' });
-        expect(utils.isBrowserValid()).toBe(true);
-        detectorStub.restore();
-    });
-
-    it('isBrowserValid should return true if IE version is 10 or greater', () => {
-        const detectorStub = sinon.stub(detector, 'detect')
-            .returns({ name: 'ie', version: '10.0.0' });
-        expect(utils.isBrowserValid()).toBe(true);
-        detectorStub.restore();
-    });
-
-    it('isBrowserValid should return false if IE version is less than 10', () => {
-        const detectorStub = sinon.stub(detector, 'detect')
-            .returns({ name: 'ie', version: '8.7.5' });
-        expect(utils.isBrowserValid()).toBe(false);
-        detectorStub.restore();
-    });
-
     it('userIsDataPackAdmin should return true if user has admin member permissions', () => {
         const user = { username: 'user_one' };
         const permissions = {
@@ -67,5 +42,4 @@
         const ret = utils.userIsDataPackAdmin(user, permissions, groups);
         expect(ret).toBe(false);
     });
->>>>>>> e5faa318
 });