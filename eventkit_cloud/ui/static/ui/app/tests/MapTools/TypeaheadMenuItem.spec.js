--- conflicted
+++ resolved
@@ -1,21 +1,13 @@
-<<<<<<< HEAD
-import React from 'react';
-=======
 import React, { PropTypes } from 'react';
->>>>>>> 5922991b
 import { mount } from 'enzyme';
 import getMuiTheme from 'material-ui/styles/getMuiTheme';
 import ActionRoom from 'material-ui/svg-icons/action/room';
-<<<<<<< HEAD
-=======
 import IrregularPolygon from '../../components/icons/IrregularPolygon';
->>>>>>> 5922991b
 import { TypeaheadMenuItem } from '../../components/MapTools/TypeaheadMenuItem';
 
 
 describe('TypeaheadMenuItem component', () => {
     const muiTheme = getMuiTheme();
-<<<<<<< HEAD
     const getProps = () => ({
         result: {},
         index: 1,
@@ -28,24 +20,6 @@
         onMenuItemClick: () => {},
         muiTheme,
     });
-=======
-    const getProps = () => (
-        {
-            result: {},
-            index: 1,
-        }
-    );
-
-    const getContext = () => (
-        {
-            activeIndex: -1,
-            onActiveItemChange: () => {},
-            onInitialItemChange: () => {},
-            onMenuItemClick: () => {},
-            muiTheme,
-        }
-    );
->>>>>>> 5922991b
 
     it('should return a MenuItem with proper child components', () => {
         const props = getProps();
@@ -53,19 +27,11 @@
         const wrapper = mount(<TypeaheadMenuItem {...props} />, {
             context,
             childContextTypes: {
-<<<<<<< HEAD
-                activeIndex: React.PropTypes.number.isRequired,
-                onActiveItemChange: React.PropTypes.func.isRequired,
-                onInitialItemChange: React.PropTypes.func.isRequired,
-                onMenuItemClick: React.PropTypes.func.isRequired,
-                muiTheme: React.PropTypes.object,
-=======
                 activeIndex: PropTypes.number.isRequired,
                 onActiveItemChange: PropTypes.func.isRequired,
                 onInitialItemChange: PropTypes.func.isRequired,
                 onMenuItemClick: PropTypes.func.isRequired,
                 muiTheme: PropTypes.object,
->>>>>>> 5922991b
             },
         });
         expect(wrapper.find(TypeaheadMenuItem)).toHaveLength(1);
@@ -80,30 +46,16 @@
 
     it('createDescription should return the proper description', () => {
         const result = {
-<<<<<<< HEAD
-            name: 'test name', province: 'province', region: 'region', country: 'country name',
-=======
             name: 'test name',
             province: 'province',
             region: 'region',
             country: 'country name',
->>>>>>> 5922991b
         };
         const props = getProps();
         const context = getContext();
         const wrapper = mount(<TypeaheadMenuItem {...props} />, {
             context,
             childContextTypes: {
-<<<<<<< HEAD
-                activeIndex: React.PropTypes.number.isRequired,
-                onActiveItemChange: React.PropTypes.func.isRequired,
-                onInitialItemChange: React.PropTypes.func.isRequired,
-                onMenuItemClick: React.PropTypes.func.isRequired,
-                muiTheme: React.PropTypes.object,
-            },
-        });
-        const description = wrapper.instance().createDescription(result);
-=======
                 activeIndex: PropTypes.number.isRequired,
                 onActiveItemChange: PropTypes.func.isRequired,
                 onInitialItemChange: PropTypes.func.isRequired,
@@ -111,8 +63,7 @@
                 muiTheme: PropTypes.object,
             },
         });
-        const description = wrapper.instance().createDescription(result)
->>>>>>> 5922991b
+        const description = wrapper.instance().createDescription(result);
         expect(description).toEqual('province, region, country name');
     });
 
@@ -127,16 +78,6 @@
         const wrapper = mount(<TypeaheadMenuItem {...props} />, {
             context,
             childContextTypes: {
-<<<<<<< HEAD
-                activeIndex: React.PropTypes.number.isRequired,
-                onActiveItemChange: React.PropTypes.func.isRequired,
-                onInitialItemChange: React.PropTypes.func.isRequired,
-                onMenuItemClick: React.PropTypes.func.isRequired,
-                muiTheme: React.PropTypes.object,
-            },
-        });
-        expect(wrapper.find(ImageCropDin)).toHaveLength(1);
-=======
                 activeIndex: PropTypes.number.isRequired,
                 onActiveItemChange: PropTypes.func.isRequired,
                 onInitialItemChange: PropTypes.func.isRequired,
@@ -145,7 +86,6 @@
             },
         });
         expect(wrapper.find(IrregularPolygon)).toHaveLength(1);
->>>>>>> 5922991b
         expect(wrapper.find('.qa-TypeaheadMenuItem-name').text()).toEqual('test name');
         expect(wrapper.find('.qa-TypeaheadMenuItem-description').text()).toEqual('province, region, country name');
     });
