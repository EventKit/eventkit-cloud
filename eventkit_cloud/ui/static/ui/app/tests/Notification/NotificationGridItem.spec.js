import React from 'react';
import { shallow } from 'enzyme';
import sinon from 'sinon';
import moment from 'moment';
import { Paper } from 'material-ui';
import { NotificationGridItem } from '../../components/Notification/NotificationGridItem';
import NotificationMenu from '../../components/Notification/NotificationMenu';
import { getNotificationViewPath } from '../../utils/notificationUtils';

describe('NotificationGridItem component', () => {
    let props, wrapper, instance;

    function setup({ propsOverride = {} } = {}) {
        props = {
            notification: {
                id: '1',
                verb: 'run_completed',
                actor: {
                    details: {
                        job: {
                            name: 'Test',
                        },
                    },
                },
                timestamp: '2018-05-04T17:32:04.716806Z',
                unread: true,
            },
            router: {
                push: sinon.spy(),
            },
            markNotificationsAsRead: sinon.spy(),
            markNotificationsAsUnread: sinon.spy(),
            removeNotifications: sinon.spy(),
            onMarkAsRead: sinon.spy(),
            onMarkAsUnread: sinon.spy(),
            onRemove: sinon.spy(),
            ...propsOverride,
        };

        wrapper = shallow(
            <NotificationGridItem { ...props } />
        );

        instance = wrapper.instance();
    }

    beforeEach(() => {
        setup();
    });

    it('renders a Paper component', () => {
        expect(wrapper.find(Paper)).toHaveLength(1);
    });

    it('renders an icon', () => {
        expect(wrapper.find('.qa-NotificationIcon')).toHaveLength(1);
    });

    it('renders message text', () => {
        expect(wrapper.find('.qa-NotificationMessage-Text')).toHaveLength(1);
    });

<<<<<<< HEAD
    it('renders message link', () => {
        expect(wrapper.find('.qa-NotificationMessage-Link')).toHaveLength(1);
    });

    it('renders a date', () => {
        expect(wrapper.find('.qa-NotificationGridItem-Date')).toHaveLength(1);
=======
    it('should abort its own handleView() func if parent returns false in onView', () => {
        const props = {
            ...getProps(),
            onView: () => false,
            router: {
                push: sinon.spy(),
            },
        };
        const wrapper = getShallowWrapper(props);
        const instance = wrapper.instance();
        instance.handleView();
        expect(instance.props.router.push.callCount).toBe(0);
    });

    it('should continue its own handleView() func if parent returns true in onView', () => {
        const props = {
            ...getProps(),
            onView: () => true,
            router: {
                push: sinon.spy(),
            },
        };
        const wrapper = getShallowWrapper(props);
        const instance = wrapper.instance();
        instance.handleView();
        expect(instance.props.router.push.callCount).toBe(1);
>>>>>>> 9ff73603
    });

    it('formats date correctly', () => {
        const date = wrapper.find('.qa-NotificationGridItem-Date');
        expect(date.text()).toBe(moment(instance.props.notification.timestamp).fromNow());
    });

    it('renders a NotificationMenu component', () => {
        expect(wrapper.find(NotificationMenu)).toHaveLength(1);
    });

    it('passes correct props to NotificationMenu', () => {
        const notificationMenu = wrapper.find(NotificationMenu);
        expect(Object.keys(notificationMenu.props())).toHaveLength(6);
        expect(notificationMenu.props().notification).toBe(instance.props.notification);
        expect(notificationMenu.props().router).toBe(instance.props.router);
        expect(notificationMenu.props().onMarkAsRead).toBe(instance.props.onMarkAsRead);
        expect(notificationMenu.props().onMarkAsUnread).toBe(instance.props.onMarkAsUnread);
        expect(notificationMenu.props().onRemove).toBe(instance.props.onRemove);
        expect(notificationMenu.props().onView).toBe(instance.handleView);
    });

    describe('when notification is unread', () => {
        beforeEach(() => {
            wrapper.setProps({
                notification: {
                    ...instance.props.notification,
                    unread: true,
                },
            });
        });

        it('shows a non-white background color', () => {
            expect(wrapper.find(Paper).props().style.backgroundColor).not.toBe('white');
        });
    });

    describe('when notification is not unread', () => {
        beforeEach(() => {
            wrapper.setProps({
                notification: {
                    ...instance.props.notification,
                    unread: false,
                },
            });
        });

        it('shows a white background color', () => {
            expect(wrapper.find(Paper).props().style.backgroundColor).toBe('white');
        });
    });

    describe('when handleView() is called', () => {
        describe('when onView() returns true', () => {
            let viewPath;

            beforeEach(() => {
                wrapper.setProps({
                    onView: sinon.stub().callsFake(() => true),
                });
                viewPath = getNotificationViewPath(instance.props.notification);
                instance.handleView();
            });

            it('navigates to view path', () => {
                expect(instance.props.router.push.callCount).toBe(1);
                expect(instance.props.router.push.calledWith(viewPath)).toBe(true);
            });

            it('marks notification as read', () => {
                expect(instance.props.markNotificationsAsRead.callCount).toBe(1);
                expect(instance.props.markNotificationsAsRead.calledWith([instance.props.notification])).toBe(true);
            });

            it('calls onView() with notification and view path', () => {
                expect(instance.props.onView.callCount).toBe(1);
                expect(instance.props.onView.calledWith(props.notification, viewPath)).toBe(true);
            });
        });

        describe('when onView() returns false', () => {
            beforeEach(() => {
                setup({
                    propsOverride: {
                        onView: () => false,
                    },
                });
                instance.handleView();
            });

            it('does nothing', () => {
                expect(instance.props.router.push.callCount).toBe(0);
                expect(instance.props.markNotificationsAsRead.callCount).toBe(0);
            });
        });
    });
});<|MERGE_RESOLUTION|>--- conflicted
+++ resolved
@@ -60,41 +60,12 @@
         expect(wrapper.find('.qa-NotificationMessage-Text')).toHaveLength(1);
     });
 
-<<<<<<< HEAD
     it('renders message link', () => {
         expect(wrapper.find('.qa-NotificationMessage-Link')).toHaveLength(1);
     });
 
     it('renders a date', () => {
         expect(wrapper.find('.qa-NotificationGridItem-Date')).toHaveLength(1);
-=======
-    it('should abort its own handleView() func if parent returns false in onView', () => {
-        const props = {
-            ...getProps(),
-            onView: () => false,
-            router: {
-                push: sinon.spy(),
-            },
-        };
-        const wrapper = getShallowWrapper(props);
-        const instance = wrapper.instance();
-        instance.handleView();
-        expect(instance.props.router.push.callCount).toBe(0);
-    });
-
-    it('should continue its own handleView() func if parent returns true in onView', () => {
-        const props = {
-            ...getProps(),
-            onView: () => true,
-            router: {
-                push: sinon.spy(),
-            },
-        };
-        const wrapper = getShallowWrapper(props);
-        const instance = wrapper.instance();
-        instance.handleView();
-        expect(instance.props.router.push.callCount).toBe(1);
->>>>>>> 9ff73603
     });
 
     it('formats date correctly', () => {
