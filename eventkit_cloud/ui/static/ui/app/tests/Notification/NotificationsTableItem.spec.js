import React from 'react';
import { shallow } from 'enzyme';
import sinon from 'sinon';
import moment from 'moment';
<<<<<<< HEAD
import { TableRow } from 'material-ui';
import { getNotificationViewPath } from '../../utils/notificationUtils';
import { NotificationsTableItem } from '../../components/Notification/NotificationsTableItem';
=======
import OpenInNewIcon from 'material-ui/svg-icons/action/open-in-new';
import FlagIcon from 'material-ui/svg-icons/content/flag';
import CloseIcon from 'material-ui/svg-icons/navigation/close';
import { Checkbox, FlatButton, TableRow, TableRowColumn } from 'material-ui';
import { NotificationsTableItem } from '../../components/Notification/NotificationsTableItem';
import { getNotificationViewPath } from '../../utils/notificationUtils';
>>>>>>> 9ff73603

describe('NotificationsTableItem component', () => {
    let wrapper, instance;

    function defaultProps() {
        return {
            notification: {
                id: '1',
                verb: 'run_completed',
                actor: {
                    details: {
                        job: {
                            name: 'Test',
                        },
                    },
                },
                timestamp: '2018-05-04T17:32:04.716806Z',
                unread: true,
            },
            isSelected: true,
            router: {
                push: sinon.spy(),
            },
            onView: sinon.spy(),
            onMarkAsRead: sinon.spy(),
            onMarkAsUnread: sinon.spy(),
            onRemove: sinon.spy(),
            setSelected: sinon.spy(),
            markNotificationsAsRead: sinon.spy(),
            markNotificationsAsUnread: sinon.spy(),
            removeNotifications: sinon.spy(),
        };
    }

    function setup(propsOverride = {}) {
        const props = {
            ...defaultProps(),
            ...propsOverride,
        };
        wrapper = shallow(<NotificationsTableItem { ...props } />);
        instance = wrapper.instance();
    }

    beforeEach(() => {
        window.resizeTo(1920, 1080);
        setup();
    });

    it('sets the checkbox "checked" prop to its "isSelected" prop', () => {
        const checkbox = wrapper.find('.qa-NotificationsTableItem-Checkbox');
        expect(checkbox.props().checked).toBe(instance.props.isSelected);
    });

    it('formats date correctly', () => {
        const date = wrapper.find('.qa-NotificationsTableItem-TableRowColumn-Date');
        expect(date.childAt(0).text()).toBe(moment(instance.props.notification.timestamp).format('M/D/YY'));
        expect(date.childAt(1).text()).toBe(moment(instance.props.notification.timestamp).format('h:mma'));
    });

    describe('when checkbox is clicked', () => {
        let isChecked;
        beforeEach(() => {
            const checkbox = wrapper.find('.qa-NotificationsTableItem-Checkbox');
            isChecked = !checkbox.props().checked;
            const e = { stopPropagation: () => {} };
            checkbox.props().onCheck(e, isChecked);
        });

        it('calls setSelected() with notification and isChecked', () => {
            expect(instance.props.setSelected.callCount).toBe(1);
            expect(instance.props.setSelected.calledWith(instance.props.notification, isChecked))
        });
    });

<<<<<<< HEAD
    describe('when "View" button is clicked', () => {
        beforeEach(() => {
            wrapper.find('.qa-NotificationsTableItem-ActionButtons-View').props().onClick();
        });

        it('calls onView() with notification and view path', () => {
            const viewPath = getNotificationViewPath(instance.props.notification);
            expect(instance.props.onView.callCount).toBe(1);
            expect(instance.props.onView.calledWith(instance.props.notification, viewPath)).toBe(true);
        });
=======
    it('should abort handleView() if parent returns false in onView()', () => {
        const props = {
            ...getProps(),
            onView: () => false,
            markNotificationsAsRead: sinon.spy(),
            router: {
                push: sinon.spy(),
            },
        };
        const wrapper = getShallowWrapper(props);
        const instance = wrapper.instance();
        instance.handleView();
        expect(instance.props.router.push.callCount).toBe(0);
        expect(instance.props.markNotificationsAsRead.callCount).toBe(0);
    });

    it('should continue handleView() if parent returns true in onView()', () => {
        const props = {
            ...getProps(),
            onView: () => true,
            markNotificationsAsRead: sinon.spy(),
            router: {
                push: sinon.spy(),
            },
        };
        const wrapper = getShallowWrapper(props);
        const instance = wrapper.instance();
        instance.handleView();
        expect(instance.props.router.push.callCount).toBe(1);
        expect(instance.props.markNotificationsAsRead.callCount).toBe(1);
        expect(instance.props.markNotificationsAsRead.calledWith([props.notification])).toBe(true);
    });
>>>>>>> 9ff73603

        describe('when onView() returns true', () => {
            beforeEach(() => {
                setup({
                    onView: () => true,
                });
                wrapper.find('.qa-NotificationsTableItem-ActionButtons-View').props().onClick();
            });

<<<<<<< HEAD
            it('navigates to view path', () => {
                const viewPath = getNotificationViewPath(instance.props.notification);
                expect(instance.props.router.push.callCount).toBe(1);
                expect(instance.props.router.push.calledWith(viewPath)).toBe(true);
            });
=======
    it('should abort handleMarkAsRead() if parent returns false in onMarkAsRead()', () => {
        const props = {
            ...getProps(),
            onMarkAsRead: () => false,
            markNotificationsAsRead: sinon.spy(),
            router: {
                push: sinon.spy(),
            },
        };
        const wrapper = getShallowWrapper(props);
        const instance = wrapper.instance();
        instance.handleMarkAsRead();
        expect(instance.props.markNotificationsAsRead.callCount).toBe(0);
    });
>>>>>>> 9ff73603

            it('marks notification as read', () => {
                expect(instance.props.markNotificationsAsRead.callCount).toBe(1);
                expect(instance.props.markNotificationsAsRead.calledWith([instance.props.notification])).toBe(true);
            });
        });

        describe('when onView() return false', () => {
            beforeEach(() => {
                setup({
                    onView: () => false,
                });
                wrapper.find('.qa-NotificationsTableItem-ActionButtons-View').props().onClick();
            });

<<<<<<< HEAD
            it('does not navigate to view path', () => {
                expect(instance.props.router.push.callCount).toBe(0);
            });

            it('does not mark notification as read', () => {
                expect(instance.props.markNotificationsAsRead.callCount).toBe(0);
            });
        });
    });

    describe('when "Mark As Read" button is clicked', () => {
        beforeEach(() => {
            wrapper.find('.qa-NotificationsTableItem-ActionButtons-MarkAsRead').props().onClick();
        });

        it('calls onMarkAsRead() with notification', () => {
            expect(instance.props.onMarkAsRead.callCount).toBe(1);
            expect(instance.props.onMarkAsRead.calledWith(instance.props.notification)).toBe(true);
        });

        describe('when onMarkAsRead() returns true', () => {
            beforeEach(() => {
                setup({
                    onMarkAsRead: () => true,
                });
                wrapper.find('.qa-NotificationsTableItem-ActionButtons-MarkAsRead').props().onClick();
            });

            it('marks notification as read', () => {
                expect(instance.props.markNotificationsAsRead.callCount).toBe(1);
                expect(instance.props.markNotificationsAsRead.calledWith([instance.props.notification])).toBe(true);
            });
        });

        describe('when onMarkAsRead() returns false', () => {
            beforeEach(() => {
                setup({
                    onMarkAsRead: () => false,
                });
                wrapper.find('.qa-NotificationsTableItem-ActionButtons-MarkAsRead').props().onClick();
            });

            it('does not mark notifications as read', () => {
                expect(instance.props.markNotificationsAsRead.callCount).toBe(0);
            });
        });
=======
    it('should abort handleMarkAsUnread() if parent returns false in onMarkAsUnread()', () => {
        const props = {
            ...getProps(),
            onMarkAsUnread: () => false,
            markNotificationsAsUnread: sinon.spy(),
            router: {
                push: sinon.spy(),
            },
        };
        const wrapper = getShallowWrapper(props);
        const instance = wrapper.instance();
        instance.handleMarkAsUnread();
        expect(instance.props.markNotificationsAsUnread.callCount).toBe(0);
    });

    it('should continue handleMarkAsUnread() if parent returns true in onMarkAsUnread()', () => {
        const props = {
            ...getProps(),
            onMarkAsUnread: () => true,
            markNotificationsAsUnread: sinon.spy(),
            router: {
                push: sinon.spy(),
            },
        };
        const wrapper = getShallowWrapper(props);
        const instance = wrapper.instance();
        instance.handleMarkAsUnread();
        expect(instance.props.markNotificationsAsUnread.callCount).toBe(1);
        expect(instance.props.markNotificationsAsUnread.calledWith([props.notification])).toBe(true);
>>>>>>> 9ff73603
    });

    describe('when "Mark As Unread" button is clicked', () => {
        beforeEach(() => {
            wrapper.setProps({
                notification: {
                    ...instance.props.notification,
                    unread: false,
                },
            });
            wrapper.find('.qa-NotificationsTableItem-ActionButtons-MarkAsUnread').props().onClick();
        });

        it('calls onMarkAsUnread() with notification', () => {
            expect(instance.props.onMarkAsUnread.callCount).toBe(1);
            expect(instance.props.onMarkAsUnread.calledWith(instance.props.notification)).toBe(true);
        });

        describe('when onMarkAsUnread() returns true', () => {
            beforeEach(() => {
                const props = defaultProps();
                props.notification.unread = false;
                props.onMarkAsUnread = () => true;
                setup(props);
                wrapper.find('.qa-NotificationsTableItem-ActionButtons-MarkAsUnread').props().onClick();
            });

            it('marks notification as unread', () => {
                expect(instance.props.markNotificationsAsUnread.callCount).toBe(1);
                expect(instance.props.markNotificationsAsUnread.calledWith([instance.props.notification])).toBe(true);
            });
        });

        describe('when onMarkAsUnread() returns false', () => {
            beforeEach(() => {
                const props = defaultProps();
                props.notification.unread = false;
                props.onMarkAsUnread = () => false;
                setup(props);
                wrapper.find('.qa-NotificationsTableItem-ActionButtons-MarkAsUnread').props().onClick();
            });

            it('does not mark notifications as unread', () => {
                expect(instance.props.markNotificationsAsUnread.callCount).toBe(0);
            });
        });
    });

<<<<<<< HEAD
    describe('when "Remove" button is clicked', () => {
        beforeEach(() => {
            wrapper.find('.qa-NotificationsTableItem-ActionButtons-Remove').props().onClick();
        });

        it('calls onRemove() with notification', () => {
            expect(instance.props.onRemove.callCount).toBe(1);
            expect(instance.props.onRemove.calledWith(instance.props.notification)).toBe(true);
        });

        describe('when onRemove() returns true', () => {
            beforeEach(() => {
                setup({
                    onRemove: () => true,
                });
                wrapper.find('.qa-NotificationsTableItem-ActionButtons-Remove').props().onClick();
            });

            it('removes notification', () => {
                expect(instance.props.removeNotifications.callCount).toBe(1);
                expect(instance.props.removeNotifications.calledWith([instance.props.notification])).toBe(true);
            });
        });

        describe('when onRemove() returns false', () => {
            beforeEach(() => {
                setup({
                    onRemove: () => false,
                });
                wrapper.find('.qa-NotificationsTableItem-ActionButtons-Remove').props().onClick();
            });

            it('does not remove notification', () => {
                expect(instance.props.removeNotifications.callCount).toBe(0);
            });
        });
    });

    describe('above a window width of 1279', () => {
        it('renders action buttons', () => {
            expect(wrapper.find('.qa-NotificationsTableItem-ActionButtons')).toHaveLength(1);
        });

        it('does not render action menu', () => {
            expect(wrapper.find('.qa-NotificationsTableItem-ActionMenu')).toHaveLength(0);
        });
=======
    it('should abort handleRemove() if parent returns false in onRemove()', () => {
        const props = {
            ...getProps(),
            onRemove: () => false,
            removeNotifications: sinon.spy(),
            router: {
                push: sinon.spy(),
            },
        };
        const wrapper = getShallowWrapper(props);
        const instance = wrapper.instance();
        instance.handleRemove();
        expect(instance.props.removeNotifications.callCount).toBe(0);
    });

    it('should continue handleRemove() if parent returns true in onRemove()', () => {
        const props = {
            ...getProps(),
            onRemove: () => true,
            removeNotifications: sinon.spy(),
            router: {
                push: sinon.spy(),
            },
        };
        const wrapper = getShallowWrapper(props);
        const instance = wrapper.instance();
        instance.handleRemove();
        expect(instance.props.removeNotifications.callCount).toBe(1);
        expect(instance.props.removeNotifications.calledWith([props.notification])).toBe(true);
>>>>>>> 9ff73603
    });

    describe('below a window width of 1280', () => {
        beforeEach(() => {
            window.resizeTo(1024, 768);
            setup();
        });

        it('does not render buttons', () => {
            expect(wrapper.find('.qa-NotificationsTableItem-ActionButtons')).toHaveLength(0);
        });

        it('renders menu', () => {
            expect(wrapper.find('.qa-NotificationsTableItem-ActionMenu')).toHaveLength(1);
        });

        it('passes correct props to action menu', () => {
            const actionMenu = wrapper.find('.qa-NotificationsTableItem-ActionMenu');
            expect(actionMenu.props().notification).toBe(instance.props.notification);
            expect(actionMenu.props().router).toBe(instance.props.router);
            expect(actionMenu.props().onMarkAsRead).toBe(instance.props.onMarkAsRead);
            expect(actionMenu.props().onMarkAsUnread).toBe(instance.props.onMarkAsUnread);
            expect(actionMenu.props().onRemove).toBe(instance.props.onRemove);
            expect(actionMenu.props().onView).toBe(instance.props.onView);
        });
    });

    describe('when notification is unread', () => {
        beforeEach(() => {
            wrapper.setProps({
                notification: {
                    ...instance.props.notification,
                    unread: true,
                },
            });
        });

        it('renders a non-white background color', () => {
            expect(wrapper.find(TableRow).at(0).props().style.backgroundColor).not.toBe('white');
        });
    });

    describe('when notification is not unread', () => {
        beforeEach(() => {
            wrapper.setProps({
                notification: {
                    ...instance.props.notification,
                    unread: false,
                },
            });
        });

        it('renders a white background color', () => {
            expect(wrapper.find(TableRow).at(0).props().style.backgroundColor).toBe('white');
        });
    });
});<|MERGE_RESOLUTION|>--- conflicted
+++ resolved
@@ -2,18 +2,9 @@
 import { shallow } from 'enzyme';
 import sinon from 'sinon';
 import moment from 'moment';
-<<<<<<< HEAD
 import { TableRow } from 'material-ui';
 import { getNotificationViewPath } from '../../utils/notificationUtils';
 import { NotificationsTableItem } from '../../components/Notification/NotificationsTableItem';
-=======
-import OpenInNewIcon from 'material-ui/svg-icons/action/open-in-new';
-import FlagIcon from 'material-ui/svg-icons/content/flag';
-import CloseIcon from 'material-ui/svg-icons/navigation/close';
-import { Checkbox, FlatButton, TableRow, TableRowColumn } from 'material-ui';
-import { NotificationsTableItem } from '../../components/Notification/NotificationsTableItem';
-import { getNotificationViewPath } from '../../utils/notificationUtils';
->>>>>>> 9ff73603
 
 describe('NotificationsTableItem component', () => {
     let wrapper, instance;
@@ -88,7 +79,6 @@
         });
     });
 
-<<<<<<< HEAD
     describe('when "View" button is clicked', () => {
         beforeEach(() => {
             wrapper.find('.qa-NotificationsTableItem-ActionButtons-View').props().onClick();
@@ -99,40 +89,6 @@
             expect(instance.props.onView.callCount).toBe(1);
             expect(instance.props.onView.calledWith(instance.props.notification, viewPath)).toBe(true);
         });
-=======
-    it('should abort handleView() if parent returns false in onView()', () => {
-        const props = {
-            ...getProps(),
-            onView: () => false,
-            markNotificationsAsRead: sinon.spy(),
-            router: {
-                push: sinon.spy(),
-            },
-        };
-        const wrapper = getShallowWrapper(props);
-        const instance = wrapper.instance();
-        instance.handleView();
-        expect(instance.props.router.push.callCount).toBe(0);
-        expect(instance.props.markNotificationsAsRead.callCount).toBe(0);
-    });
-
-    it('should continue handleView() if parent returns true in onView()', () => {
-        const props = {
-            ...getProps(),
-            onView: () => true,
-            markNotificationsAsRead: sinon.spy(),
-            router: {
-                push: sinon.spy(),
-            },
-        };
-        const wrapper = getShallowWrapper(props);
-        const instance = wrapper.instance();
-        instance.handleView();
-        expect(instance.props.router.push.callCount).toBe(1);
-        expect(instance.props.markNotificationsAsRead.callCount).toBe(1);
-        expect(instance.props.markNotificationsAsRead.calledWith([props.notification])).toBe(true);
-    });
->>>>>>> 9ff73603
 
         describe('when onView() returns true', () => {
             beforeEach(() => {
@@ -142,28 +98,11 @@
                 wrapper.find('.qa-NotificationsTableItem-ActionButtons-View').props().onClick();
             });
 
-<<<<<<< HEAD
             it('navigates to view path', () => {
                 const viewPath = getNotificationViewPath(instance.props.notification);
                 expect(instance.props.router.push.callCount).toBe(1);
                 expect(instance.props.router.push.calledWith(viewPath)).toBe(true);
             });
-=======
-    it('should abort handleMarkAsRead() if parent returns false in onMarkAsRead()', () => {
-        const props = {
-            ...getProps(),
-            onMarkAsRead: () => false,
-            markNotificationsAsRead: sinon.spy(),
-            router: {
-                push: sinon.spy(),
-            },
-        };
-        const wrapper = getShallowWrapper(props);
-        const instance = wrapper.instance();
-        instance.handleMarkAsRead();
-        expect(instance.props.markNotificationsAsRead.callCount).toBe(0);
-    });
->>>>>>> 9ff73603
 
             it('marks notification as read', () => {
                 expect(instance.props.markNotificationsAsRead.callCount).toBe(1);
@@ -179,7 +118,6 @@
                 wrapper.find('.qa-NotificationsTableItem-ActionButtons-View').props().onClick();
             });
 
-<<<<<<< HEAD
             it('does not navigate to view path', () => {
                 expect(instance.props.router.push.callCount).toBe(0);
             });
@@ -226,37 +164,6 @@
                 expect(instance.props.markNotificationsAsRead.callCount).toBe(0);
             });
         });
-=======
-    it('should abort handleMarkAsUnread() if parent returns false in onMarkAsUnread()', () => {
-        const props = {
-            ...getProps(),
-            onMarkAsUnread: () => false,
-            markNotificationsAsUnread: sinon.spy(),
-            router: {
-                push: sinon.spy(),
-            },
-        };
-        const wrapper = getShallowWrapper(props);
-        const instance = wrapper.instance();
-        instance.handleMarkAsUnread();
-        expect(instance.props.markNotificationsAsUnread.callCount).toBe(0);
-    });
-
-    it('should continue handleMarkAsUnread() if parent returns true in onMarkAsUnread()', () => {
-        const props = {
-            ...getProps(),
-            onMarkAsUnread: () => true,
-            markNotificationsAsUnread: sinon.spy(),
-            router: {
-                push: sinon.spy(),
-            },
-        };
-        const wrapper = getShallowWrapper(props);
-        const instance = wrapper.instance();
-        instance.handleMarkAsUnread();
-        expect(instance.props.markNotificationsAsUnread.callCount).toBe(1);
-        expect(instance.props.markNotificationsAsUnread.calledWith([props.notification])).toBe(true);
->>>>>>> 9ff73603
     });
 
     describe('when "Mark As Unread" button is clicked', () => {
@@ -305,7 +212,6 @@
         });
     });
 
-<<<<<<< HEAD
     describe('when "Remove" button is clicked', () => {
         beforeEach(() => {
             wrapper.find('.qa-NotificationsTableItem-ActionButtons-Remove').props().onClick();
@@ -352,37 +258,6 @@
         it('does not render action menu', () => {
             expect(wrapper.find('.qa-NotificationsTableItem-ActionMenu')).toHaveLength(0);
         });
-=======
-    it('should abort handleRemove() if parent returns false in onRemove()', () => {
-        const props = {
-            ...getProps(),
-            onRemove: () => false,
-            removeNotifications: sinon.spy(),
-            router: {
-                push: sinon.spy(),
-            },
-        };
-        const wrapper = getShallowWrapper(props);
-        const instance = wrapper.instance();
-        instance.handleRemove();
-        expect(instance.props.removeNotifications.callCount).toBe(0);
-    });
-
-    it('should continue handleRemove() if parent returns true in onRemove()', () => {
-        const props = {
-            ...getProps(),
-            onRemove: () => true,
-            removeNotifications: sinon.spy(),
-            router: {
-                push: sinon.spy(),
-            },
-        };
-        const wrapper = getShallowWrapper(props);
-        const instance = wrapper.instance();
-        instance.handleRemove();
-        expect(instance.props.removeNotifications.callCount).toBe(1);
-        expect(instance.props.removeNotifications.calledWith([props.notification])).toBe(true);
->>>>>>> 9ff73603
     });
 
     describe('below a window width of 1280', () => {
