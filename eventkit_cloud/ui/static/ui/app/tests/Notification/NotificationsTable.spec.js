--- conflicted
+++ resolved
@@ -89,40 +89,11 @@
         }
     });
 
-<<<<<<< HEAD
     it('shows the current selected count', () => {
         wrapper.setState({
             selected: {
                 '1': mockNotifications['1'],
                 '2': mockNotifications['2'],
-=======
-    it('should correctly update state when setSelected() is called', () => {
-        const wrapper = getShallowWrapper();
-        const instance = wrapper.instance();
-        expect(instance.state.selected).toEqual({});
-        instance.setSelected(mockNotifications['1'], true);
-        expect(instance.state.selected).toEqual({
-            1: mockNotifications['1'],
-        });
-        instance.setSelected(mockNotifications['1'], false);
-        expect(instance.state.selected).toEqual({});
-    });
-
-    it('should correctly update state when handleSelectAllCheck() is called', () => {
-        const wrapper = getShallowWrapper();
-        const instance = wrapper.instance();
-        expect(instance.state.selected).toEqual({});
-        instance.handleSelectAllCheck();
-        expect(instance.state.selected).toEqual({
-            1: mockNotifications['1'],
-            2: mockNotifications['2'],
-        });
-        instance.handleSelectAllCheck();
-        expect(instance.state.selected).toEqual({});
-        wrapper.setState({
-            selected: {
-                1: mockNotifications['1'],
->>>>>>> 9ff73603
             },
         });
 
@@ -163,7 +134,6 @@
         expect(tableItem.props().onView).toBe(instance.props.onView);
     });
 
-<<<<<<< HEAD
     describe('when notification checkbox is clicked', () => {
         let notification, wasSelected;
         beforeEach(() => {
@@ -174,30 +144,9 @@
 
         it('updates selected state', () => {
             expect(instance.isSelected(notification)).toBe(!wasSelected);
-=======
-    it('should pass correct props to the select all checkbox', () => {
-        const wrapper = getShallowWrapper();
-        let checkbox = wrapper.find(TableHeaderColumn).at(0).find(Checkbox).get(0);
-        expect(checkbox.props.checked).toBe(false);
-        expect(checkbox.props.onCheck).toBe(wrapper.instance().handleSelectAllCheck);
-        wrapper.setState({
-            selected: {
-                1: mockNotifications['1'],
-                2: mockNotifications['2'],
-            },
-        });
-        checkbox = wrapper.find(TableHeaderColumn).at(0).find(Checkbox).get(0);
-        expect(checkbox.props.checked).toBe(true);
-        expect(elementType(checkbox.props.checkedIcon)).toBe(CheckboxIcon);
-        wrapper.setState({
-            selected: {
-                1: mockNotifications['1'],
-            },
->>>>>>> 9ff73603
-        });
-    });
-
-<<<<<<< HEAD
+        });
+    });
+
     describe('when no notifications are selected', () => {
         let selectAllCheckbox;
         beforeEach(() => {
@@ -205,25 +154,8 @@
                 selected: {},
             });
             selectAllCheckbox = wrapper.find('.qa-NotificationsTable-SelectAllCheckbox');
-=======
-    it('should pass correct props to NotificationsTableMenu', () => {
-        const props = {
-            ...getProps(),
-            onMarkAsRead: () => {},
-            onMarkAsUnread: () => {},
-            onRemove: () => {},
-            onMarkAllAsRead: () => {},
-        };
-        const wrapper = getShallowWrapper(props);
-        wrapper.setState({
-            selected: {
-                1: mockNotifications['1'],
-                2: mockNotifications['2'],
-            },
->>>>>>> 9ff73603
-        });
-
-<<<<<<< HEAD
+        });
+
         it('sets "Select All" checked prop to false', () => {
             expect(selectAllCheckbox.props().checked).toBe(false);
         });
@@ -254,26 +186,9 @@
                     expect(instance.isSelected(notification)).toBe(true);
                 }
             });
-=======
-    it('should pass correct props to NotificationsTableItem', () => {
-        const props = {
-            ...getProps(),
-            onMarkAsRead: () => {},
-            onMarkAsUnread: () => {},
-            onRemove: () => {},
-            onView: () => {},
-        };
-        const wrapper = getShallowWrapper(props);
-        const instance = wrapper.instance();
-        wrapper.setState({
-            selected: {
-                1: mockNotifications['1'],
-            },
->>>>>>> 9ff73603
-        });
-    });
-
-<<<<<<< HEAD
+        });
+    });
+
     describe('when all notifications are selected', () => {
         let selectAllCheckbox;
         beforeEach(() => {
@@ -326,26 +241,6 @@
             wrapper.setState({
                 selected: {
                     '1': mockNotifications['1'],
-=======
-    it('should remove selected notifications when they disappear from the store', () => {
-        const props = getProps();
-        const wrapper = getShallowWrapper(props);
-        wrapper.setState({
-            selected: {
-                1: mockNotifications['1'],
-                2: mockNotifications['2'],
-            },
-        });
-        expect(wrapper.state().selected).toEqual({
-            1: mockNotifications['1'],
-            2: mockNotifications['2'],
-        });
-        wrapper.setProps({
-            notifications: {
-                ...props.notifications,
-                notifications: {
-                    1: mockNotifications['1'],
->>>>>>> 9ff73603
                 },
             });
             selectAllCheckbox = wrapper.find('.qa-NotificationsTable-SelectAllCheckbox');
@@ -358,7 +253,6 @@
         it('sets "Select All" checkedIcon prop to IndeterminateCheckboxIcon', () => {
             expect(selectAllCheckbox.props().checkedIcon).toEqual(<IndeterminateCheckboxIcon />);
         });
-<<<<<<< HEAD
 
         describe('then "Select All" checkbox is clicked', () => {
             beforeEach(() => {
@@ -400,20 +294,6 @@
             expect(wrapper.state().selected).toEqual({
                 '1': mockNotifications['1'],
             });
-=======
-        expect(wrapper.state().selected).toEqual({
-            1: mockNotifications['1'],
-        });
-    });
-
-    it('should show the correct selected count', () => {
-        const wrapper = getShallowWrapper();
-        wrapper.setState({
-            selected: {
-                1: mockNotifications['1'],
-                2: mockNotifications['2'],
-            },
->>>>>>> 9ff73603
         });
     });
 });