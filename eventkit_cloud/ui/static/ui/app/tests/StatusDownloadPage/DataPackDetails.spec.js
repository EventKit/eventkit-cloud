import React from 'react';
import { mount } from 'enzyme';
import getMuiTheme from 'material-ui/styles/getMuiTheme';
import { Table, TableHeader, TableHeaderColumn, TableRow }
    from 'material-ui/Table';
import RaisedButton from 'material-ui/RaisedButton';
import CloudDownload from 'material-ui/svg-icons/file/cloud-download';
import { DataPackDetails } from '../../components/StatusDownloadPage/DataPackDetails';
import ProviderRow from '../../components/StatusDownloadPage/ProviderRow';

describe('DataPackDetails component', () => {
    const providerTasks = [
        {
            name: 'OpenStreetMap Data (Themes)',
            status: 'COMPLETED',
            tasks: [
                {
                    duration: '0:00:15.317672',
                    errors: [],
                    estimated_finish: '',
                    finished_at: '2017-05-15T15:29:04.356182Z',
                    name: 'OverpassQuery',
                    progress: 100,
                    started_at: '2017-05-15T15:28:49.038510Z',
                    status: 'SUCCESS',
                    uid: 'fcfcd526-8949-4c26-a669-a2cf6bae1e34',
                    result: {
                        size: '1.234 MB',
                        url: 'http://cloud.eventkit.test/api/tasks/fcfcd526-8949-4c26-a669-a2cf6bae1e34',
                    },
                    display: true,
                },
            ],
            uid: 'e261d619-2a02-4ba5-a58c-be0908f97d04',
            url: 'http://cloud.eventkit.test/api/provider_tasks/e261d619-2a02-4ba5-a58c-be0908f97d04',
            display: true,
            slug: 'osm',
        }];

    const providers = [
        {
            id: 2,
            model_url: 'http://cloud.eventkit.test/api/providers/osm',
            type: 'osm',
            license: {
                slug: 'osm',
                name: 'Open Database License (ODbL) v1.0',
                text: 'ODC Open Database License (ODbL).',
            },
            created_at: '2017-08-15T19:25:10.844911Z',
            updated_at: '2017-08-15T19:25:10.844919Z',
            uid: 'bc9a834a-727a-4779-8679-2500880a8526',
            name: 'OpenStreetMap Data (Themes)',
            slug: 'osm',
            preview_url: '',
            service_copyright: '',
            service_description: 'OpenStreetMap vector data.',
            layer: null,
            level_from: 0,
            level_to: 10,
            zip: false,
            display: true,
            export_provider_type: 2,
        },
    ];

    const muiTheme = getMuiTheme();

    const getProps = () => ({
        providerTasks,
        providers,
        zipFileProp: null,
        onProviderCancel: () => {},
    });

    const getWrapper = props => mount(<DataPackDetails {...props} />, {
        context: { muiTheme },
        childContextTypes: {
            muiTheme: React.PropTypes.object,
        },
    });
    it('should render elements', () => {
        const props = getProps();
        const wrapper = getWrapper(props);
        expect(wrapper.find('div').at(1).text()).toEqual('Download Options');
        expect(wrapper.find(Table)).toHaveLength(2);
        const table = wrapper.find(Table).first();
        expect(table.find(TableHeader)).toHaveLength(1);
        expect(table.find(TableRow)).toHaveLength(1);
        expect(table.find(TableHeaderColumn)).toHaveLength(4);
        expect(table.find(TableHeaderColumn).at(0).text()).toEqual('CREATING DATAPACK ZIP');
        expect(table.find(TableHeaderColumn).at(0).find(RaisedButton)).toHaveLength(1);
        expect(table.find(TableHeaderColumn).at(1).text()).toEqual('FILE SIZE');
        expect(table.find(TableHeaderColumn).at(2).text()).toEqual('PROGRESS');
        expect(wrapper.find(ProviderRow)).toHaveLength(1);
    });
    it('getTextFontSize should return the font string for table text based on window width', () => {
        const props = getProps();
        const wrapper = getWrapper(props);

        window.resizeTo(500, 600);
        expect(window.innerWidth).toEqual(500);
        expect(wrapper.instance().getTextFontSize()).toEqual('10px');

        window.resizeTo(700, 800);
        expect(window.innerWidth).toEqual(700);
        expect(wrapper.instance().getTextFontSize()).toEqual('11px');

        window.resizeTo(800, 900);
        expect(window.innerWidth).toEqual(800);
        expect(wrapper.instance().getTextFontSize()).toEqual('12px');

        window.resizeTo(1000, 600);
        expect(window.innerWidth).toEqual(1000);
        expect(wrapper.instance().getTextFontSize()).toEqual('13px');

        window.resizeTo(1200, 600);
        expect(window.innerWidth).toEqual(1200);
        expect(wrapper.instance().getTextFontSize()).toEqual('14px');
    });

    it('getTableCellWidth should return the pixel string for table width based on window width', () => {
        const props = getProps();
        const wrapper = getWrapper(props);

        window.resizeTo(700, 800);
        expect(window.innerWidth).toEqual(700);
        expect(wrapper.instance().getTableCellWidth()).toEqual('80px');

        window.resizeTo(800, 900);
        expect(window.innerWidth).toEqual(800);
        expect(wrapper.instance().getTableCellWidth()).toEqual('120px');

        window.resizeTo(1000, 600);
        expect(window.innerWidth).toEqual(1000);
        expect(wrapper.instance().getTableCellWidth()).toEqual('120px');

        window.resizeTo(1200, 600);
        expect(window.innerWidth).toEqual(1200);
        expect(wrapper.instance().getTableCellWidth()).toEqual('120px');
    });

    it('isZipFileCompleted should return true or false', () => {
        const props = getProps();
        const wrapper = getWrapper(props);
        props.zipFileProp = null;
        wrapper.instance().isZipFileCompleted();
<<<<<<< HEAD
        expect(wrapper.instance().isZipFileCompleted()).toEqual(true);
        const nextProps = { ...props };
=======
        expect(wrapper.instance().isZipFileCompleted()).toEqual(false);
        const nextProps = {...props};
>>>>>>> 8d85d6cb
        nextProps.zipFileProp = 'TESTING.zip';
        wrapper.setProps(nextProps);
        wrapper.instance().isZipFileCompleted();
        expect(wrapper.instance().isZipFileCompleted()).toEqual(true);
    });

    it('getCloudDownloadIcon should be called with correct data', () => {
        const props = getProps();
        const wrapper = getWrapper(props);
        props.zipFileProp = null;
        wrapper.instance().getCloudDownloadIcon();
        expect(wrapper.instance().getCloudDownloadIcon()).toEqual((
<<<<<<< HEAD
            <CloudDownload className="qa-DataPackDetails-CloudDownload-disabled" style={{ fill: 'gray', verticalAlign: 'middle' }} />
=======
            <CloudDownload className="qa-DataPackDetails-CloudDownload-disabled" style={{ fill: 'grey', verticalAlign: 'middle' }} />
>>>>>>> 8d85d6cb
        ));
        const nextProps = { ...props };
        nextProps.zipFileProp = 'TESTING.zip';
        wrapper.setProps(nextProps);
        wrapper.instance().getCloudDownloadIcon();
        expect(wrapper.instance().getCloudDownloadIcon()).toEqual((
            <CloudDownload className="qa-DataPackDetails-CloudDownload-enabled" style={{ fill: '#4598bf', verticalAlign: 'middle' }} />
        ));
    });
});<|MERGE_RESOLUTION|>--- conflicted
+++ resolved
@@ -145,13 +145,8 @@
         const wrapper = getWrapper(props);
         props.zipFileProp = null;
         wrapper.instance().isZipFileCompleted();
-<<<<<<< HEAD
-        expect(wrapper.instance().isZipFileCompleted()).toEqual(true);
-        const nextProps = { ...props };
-=======
         expect(wrapper.instance().isZipFileCompleted()).toEqual(false);
         const nextProps = {...props};
->>>>>>> 8d85d6cb
         nextProps.zipFileProp = 'TESTING.zip';
         wrapper.setProps(nextProps);
         wrapper.instance().isZipFileCompleted();
@@ -164,11 +159,7 @@
         props.zipFileProp = null;
         wrapper.instance().getCloudDownloadIcon();
         expect(wrapper.instance().getCloudDownloadIcon()).toEqual((
-<<<<<<< HEAD
-            <CloudDownload className="qa-DataPackDetails-CloudDownload-disabled" style={{ fill: 'gray', verticalAlign: 'middle' }} />
-=======
             <CloudDownload className="qa-DataPackDetails-CloudDownload-disabled" style={{ fill: 'grey', verticalAlign: 'middle' }} />
->>>>>>> 8d85d6cb
         ));
         const nextProps = { ...props };
         nextProps.zipFileProp = 'TESTING.zip';
