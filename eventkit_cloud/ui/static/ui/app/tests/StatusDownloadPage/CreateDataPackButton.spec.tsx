import * as React from 'react';
import {CreateDataPackButton} from "../../components/StatusDownloadPage/CreateDataPackButton";
import {render, screen, getByText} from '@testing-library/react';
import {useRunContext} from "../../components/StatusDownloadPage/RunFileContext";
import '@testing-library/jest-dom/extend-expect'

jest.mock('../../components/StatusDownloadPage/RunFileContext', () => {
    return {
        useRunContext: jest.fn(),
    }
});

jest.mock('../../components/Dialog/BaseDialog', () => 'dialog');
jest.mock('../../components/common/CenteredPopup', () => 'centeredPopup');


describe('CreateDataPackButton component', () => {
    const defaultProps = () => ({
        fontSize: '12px',
        providerTaskUids: ['thisistotallyauid'],
        classes: {},
        theme: {eventkit: {
                images: {},
                colors: {}
            }},
        ...(global as any).eventkit_test_props,
    });

    const setup = (propsOverride = {}) => {
        (useRunContext as any).mockImplementation(() => {
            return {run: {status: 'COMPLETED'}}
        })
        const props = {
            ...defaultProps(),
            ...propsOverride,
        };
        return render(<CreateDataPackButton {...props} />);
    };

    beforeEach(setup);

<<<<<<< HEAD
    it('should say job processing when job is not complete.', () => {
        const {container, rerender} = setup();
        (useRunContext as any).mockImplementation(() => {
            return {run: {status: 'a not correct value'}}
        })
        rerender(<CreateDataPackButton {...defaultProps()}/>)
        expect(getByText(container,/Job Processing.../)).toBeInTheDocument();
    });

    it('should display create text by default when job is done.', () => {
        expect(screen.getByText(/CREATE DATAPACK/)).toBeInTheDocument();
=======
    it('should job processing when job is not complete.', () => {
        jest.mock('../../components/StatusDownloadPage/RunFileContext', () => {
            return {
                useRunContext: () => {
                    return {run: {status: 'somethingotherthancompleted'}}
                }
            }
        });
        expect(wrapper.find(Button).html()).toContain('CREATE DATAPACK');
    });

    it('should display create text by default when job is done.', () => {
        expect(wrapper.find(Button).html()).toContain('CREATE DATAPACK');
    });

    it('should disable button after click and render fake button.', () => {
        const getButton = wrapper.find('#CompleteDownload').hostNodes();
        expect(wrapper.find('#qa-CreateDataPackButton-fakeButton')).toHaveLength(0);
        expect(wrapper.find('#CompleteDownload').hostNodes().props().disabled).toBe(false);
        getButton.simulate('click');
        return new Promise(resolve => setImmediate(resolve)).then(() => {
            expect(wrapper.find('#CompleteDownload').hostNodes().props().disabled).toBe(true);
            expect(wrapper.find('#qa-CreateDataPackButton-fakeButton')).toHaveLength(1);
        });
>>>>>>> 94de2921
    });
    //
    // it('should disable button after click and render fake button.', async () => {
    //     const {container} = setup();
    //     expect(container.querySelector('#qa-CreateDataPackButton-fakeButton')).toBeNull();
    //     screen.getByText('CREATE DATAPACK (.ZIP)').click()
    //     await waitFor(() =>
    //         expect(container.querySelector(
    //             '#qa-CreateDataPackButton-fakeButton')
    //         ).toHaveLength(1)
    //     )
    // });
});<|MERGE_RESOLUTION|>--- conflicted
+++ resolved
@@ -39,7 +39,6 @@
 
     beforeEach(setup);
 
-<<<<<<< HEAD
     it('should say job processing when job is not complete.', () => {
         const {container, rerender} = setup();
         (useRunContext as any).mockImplementation(() => {
@@ -51,32 +50,6 @@
 
     it('should display create text by default when job is done.', () => {
         expect(screen.getByText(/CREATE DATAPACK/)).toBeInTheDocument();
-=======
-    it('should job processing when job is not complete.', () => {
-        jest.mock('../../components/StatusDownloadPage/RunFileContext', () => {
-            return {
-                useRunContext: () => {
-                    return {run: {status: 'somethingotherthancompleted'}}
-                }
-            }
-        });
-        expect(wrapper.find(Button).html()).toContain('CREATE DATAPACK');
-    });
-
-    it('should display create text by default when job is done.', () => {
-        expect(wrapper.find(Button).html()).toContain('CREATE DATAPACK');
-    });
-
-    it('should disable button after click and render fake button.', () => {
-        const getButton = wrapper.find('#CompleteDownload').hostNodes();
-        expect(wrapper.find('#qa-CreateDataPackButton-fakeButton')).toHaveLength(0);
-        expect(wrapper.find('#CompleteDownload').hostNodes().props().disabled).toBe(false);
-        getButton.simulate('click');
-        return new Promise(resolve => setImmediate(resolve)).then(() => {
-            expect(wrapper.find('#CompleteDownload').hostNodes().props().disabled).toBe(true);
-            expect(wrapper.find('#qa-CreateDataPackButton-fakeButton')).toHaveLength(1);
-        });
->>>>>>> 94de2921
     });
     //
     // it('should disable button after click and render fake button.', async () => {
