--- conflicted
+++ resolved
@@ -52,11 +52,7 @@
         let props = getProps();
         const wrapper = getWrapper(props);
         expect(wrapper.find(RaisedButton)).toHaveLength(4);
-<<<<<<< HEAD
-        expect(wrapper.find(BaseDialog)).toHaveLength(5);
-=======
         expect(wrapper.find(BaseDialog)).toHaveLength(7);
->>>>>>> e4f1b677
         let table = wrapper.find('table').at(0);
         expect(table.find('tr').first().find('td').first().text()).toEqual('Name');
         expect(table.find('tr').first().find('td').last().text()).toEqual('test');
