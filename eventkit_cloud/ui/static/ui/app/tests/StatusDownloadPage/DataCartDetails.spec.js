--- conflicted
+++ resolved
@@ -73,23 +73,12 @@
         expect(table.find('tr').at(0).find('td').last().text()).toEqual('test');
         expect(table.find('tr').at(1).find('td').first().text()).toEqual('Project/Category');
         expect(table.find('tr').at(1).find('td').last().text()).toEqual('test');
-<<<<<<< HEAD
-        expect(table.find('tr').at(2).find('td').first().text()).toEqual('Published');
-        expect(table.find('tr').at(2).find('td').last().text()).toEqual('true');
-        expect(table.find('tr').at(3).find('td').first().text()).toEqual('Data Sources');
-        expect(table.find('tr').at(3).find('td').last().text()).toEqual('OpenStreetMap Data (Themes)');
-        expect(table.find('tr').at(4).find('td').first().text()).toEqual('File Formats');
-        expect(table.find('tr').at(4).find('td').last().text()).toEqual('.gpkg');
-        expect(table.find('tr').at(5).find('td').first().text()).toEqual('Projection');
-        expect(table.find('tr').at(5).find('td').last().text()).toEqual('EPSG:4326 - World Geodetic System 1984 (WGS84)');
-=======
         expect(table.find('tr').at(2).find('td').first().text()).toEqual('Layer Data');
         expect(table.find('tr').at(2).find('td').last().text()).toEqual('OpenStreetMap Data (Themes)');
         expect(table.find('tr').at(3).find('td').first().text()).toEqual('File Formats');
         expect(table.find('tr').at(3).find('td').last().text()).toEqual('.gpkg');
         expect(table.find('tr').at(4).find('td').first().text()).toEqual('Projection');
         expect(table.find('tr').at(4).find('td').last().text()).toEqual('EPSG:4326 - World Geodetic System 1984 (WGS84)');
->>>>>>> ae4dcb2f
         expect(wrapper.find('#summaryMap')).toHaveLength(1);
         table = wrapper.find('table').at(7);
         expect(table.find('tr').at(0).find('td').first().text()).toEqual('Run By');
