import React from 'react';
import sinon from 'sinon';
import { mount } from 'enzyme';
import getMuiTheme from 'material-ui/styles/getMuiTheme';
import { browserHistory } from 'react-router';
import Paper from 'material-ui/Paper';
import CircularProgress from 'material-ui/CircularProgress';
import { StatusDownload } from '../../components/StatusDownloadPage/StatusDownload';
import DataCartDetails from '../../components/StatusDownloadPage/DataCartDetails';
import CustomScrollbar from '../../components/CustomScrollbar';


describe('StatusDownload component', () => {
    const muiTheme = getMuiTheme();

    const config = { MAX_DATAPACK_EXPIRATION_DAYS: '30' };
    const providers = [
        {
            id: 2,
            type: 'one',
            uid: '1',
            name: 'one',
            slug: 'osm',
            service_description: 'test one',
            display: true,
        },
    ];

    const tasks = [
        {
            duration: '0:00:15.317672',
            errors: [],
            estimated_finish: '',
            finished_at: '2017-05-15T15:29:04.356182Z',
            name: 'OverpassQuery',
            progress: 100,
            started_at: '2017-05-15T15:28:49.038510Z',
            status: 'SUCCESS',
            uid: 'fcfcd526-8949-4c26-a669-a2cf6bae1e34',
            result: {
                size: '1.234 MB',
                url: 'http://cloud.eventkit.test/api/tasks/fcfcd526-8949-4c26-a669-a2cf6bae1e34',
            },
            display: true,
        },
    ];

    const providerTasks = [{
        name: 'OpenStreetMap Data (Themes)',
        status: 'COMPLETED',
        tasks,
        uid: 'e261d619-2a02-4ba5-a58c-be0908f97d04',
        url: 'http://cloud.eventkit.test/api/provider_tasks/e261d619-2a02-4ba5-a58c-be0908f97d04',
        slug: 'osm',
    }];

    const exampleRun = {
        uid: '6870234f-d876-467c-a332-65fdf0399a0d',
        url: 'http://cloud.eventkit.test/api/runs/6870234f-d876-467c-a332-65fdf0399a0d',
        started_at: '2017-03-10T15:52:35.637331Z',
        finished_at: '2017-03-10T15:52:39.837Z',
        duration: '0:00:04.199825',
        user: 'admin',
        status: 'COMPLETED',
        job: {
            uid: '7643f806-1484-4446-b498-7ddaa65d011a',
            name: 'Test1',
            event: 'Test1 event',
            description: 'Test1 description',
            url: 'http://cloud.eventkit.test/api/jobs/7643f806-1484-4446-b498-7ddaa65d011a',
            selection: '',
            formats: [
                'Geopackage',
            ],
            permissions: {
                value: 'PRIVATE',
                groups: {},
                members: {},
            },
        },
        provider_tasks: providerTasks,
        zipfile_url: 'http://cloud.eventkit.test/downloads/6870234f-d876-467c-a332-65fdf0399a0d/TestGPKG-WMTS-TestProject-eventkit-20170310.zip',
        expiration: '2017-03-24T15:52:35.637258Z',
    };

    const getProps = () => (
        {
            params: {
                jobuid: '123456789',
            },
            datacartDetails: {
                fetching: false,
                fetched: false,
                data: [],
                error: null,
            },
            runDeletion: {
                deleting: false,
                deleted: false,
                error: null,
            },
            exportReRun: {
                fetching: false,
                fetched: false,
                data: [],
                error: null,
            },
            permissionState: {
                updating: false,
                updated: false,
                error: null,
            },
            expirationState: {
                updating: false,
                updated: false,
                error: null,
            },
            providers,
            user: {
                data: {
                    user: {
                        username: 'admin',
                    },
                },
            },
            users: {
                fetched: false,
                fetching: false,
                users: [],
                error: null,
            },
            getDatacartDetails: () => {},
            clearDataCartDetails: () => {},
            deleteRun: () => {},
            rerunExport: () => {},
            clearReRunInfo: () => {},
            updateExpirationDate: () => {},
            updateDataCartPermissions: () => {},
            cloneExport: () => {},
            cancelProviderTask: () => {},
            getProviders: () => {},
<<<<<<< HEAD
            viewedJob: () => {},
=======
            getUsers: () => {},
            getGroups: () => {},
>>>>>>> 328d40be
        }
    );

    const getWrapper = props => (
        mount(<StatusDownload {...props} />, {
            context: { muiTheme, config },
            childContextTypes: {
                muiTheme: React.PropTypes.object,
            },
        })
    );

    const didMount = StatusDownload.prototype.componentDidMount;

    beforeAll(() => {
        StatusDownload.prototype.componentDidMount = sinon.spy();
        DataCartDetails.prototype.initializeOpenLayers = sinon.spy();
    });

    afterAll(() => {
        StatusDownload.prototype.componentDidMount = didMount;
        DataCartDetails.prototype.initializeOpenLayers.restore();
    });

    it('should render all the basic components', () => {
        const props = getProps();
        const wrapper = getWrapper(props);
        expect(wrapper.find('form')).toHaveLength(1);
        expect(wrapper.find(Paper)).toHaveLength(1);
        expect(wrapper.find(CustomScrollbar)).toHaveLength(1);
        expect(wrapper.find(DataCartDetails)).toHaveLength(0);
        const nextProps = getProps();
        nextProps.datacartDetails.fetched = true;
        nextProps.datacartDetails.data = [{ ...exampleRun }];
        wrapper.setProps(nextProps);
        expect(wrapper.find(DataCartDetails)).toHaveLength(1);
    });

    it('should render a loading icon if data has not been received yet', () => {
        const props = getProps();
        const wrapper = getWrapper(props);
        expect(wrapper.find(CircularProgress)).toHaveLength(1);
        expect(wrapper.state().isLoading).toBe(true);
    });

    it('should display the circular progress if deleting', () => {
        const props = getProps();
        const wrapper = getWrapper(props);
        let nextProps = getProps();
        nextProps.datacartDetails.fetched = true;
        nextProps.datacartDetails.data = [{ ...exampleRun }];
        nextProps.datacartDetails.data[0].zipfile_url = null;
        wrapper.setProps(nextProps);
        expect(wrapper.find(CircularProgress)).toHaveLength(0);
        nextProps = getProps();
        nextProps.runDeletion.deleting = true;
        wrapper.setProps(nextProps);
        expect(wrapper.find(CircularProgress)).toHaveLength(1);
    });

    it('should call getDatacartDetails, getProviders, and startTimer when mounted', () => {
        StatusDownload.prototype.componentDidMount = didMount;
        const props = getProps();
        props.getDatacartDetails = sinon.spy();
        props.getProviders = sinon.spy();
        const timerStub = sinon.stub(StatusDownload.prototype, 'startTimer');
        const wrapper = getWrapper(props);
        expect(props.getDatacartDetails.calledOnce).toBe(true);
        expect(props.getDatacartDetails.calledWith('123456789')).toBe(true);
        expect(props.getProviders.calledOnce).toBe(true);
        expect(timerStub.calledOnce).toBe(true);
        timerStub.restore();
        StatusDownload.prototype.componentDidMount = sinon.spy();
    });

    it('componentWillReceiveProps should call browserHistory push if a run has been deleted', () => {
        const props = getProps();
        const wrapper = getWrapper(props);
        browserHistory.push = sinon.spy();
        const nextProps = getProps();
        nextProps.runDeletion.deleted = true;
        wrapper.setProps(nextProps);
        expect(browserHistory.push.calledOnce).toBe(true);
        expect(browserHistory.push.calledWith('/exports')).toBe(true);
    });

    it('componentWillReceiveProps should set error state on export rerun error', () => {
        const props = getProps();
        const stateStub = sinon.stub(StatusDownload.prototype, 'setState');
        const wrapper = getWrapper(props);
        const nextProps = getProps();
        const error = [{ detail: 'this is an error' }];
        nextProps.exportReRun.error = error;
        wrapper.setProps(nextProps);
        expect(stateStub.calledWith({ error })).toBe(true);
        stateStub.restore();
    });

    it('componentWillReceiveProps should handle reRun of datacartDetails', () => {
        const props = getProps();
        props.getDatacartDetails = sinon.spy();
        const timerStub = sinon.stub(StatusDownload.prototype, 'startTimer');
        const nextProps = getProps();
        nextProps.exportReRun.fetched = true;
        nextProps.exportReRun.data = [{ ...exampleRun }];
        const wrapper = getWrapper(props);
        wrapper.setProps(nextProps);
        expect(props.getDatacartDetails.calledOnce).toBe(true);
        expect(timerStub.calledOnce).toBe(true);
        timerStub.restore();
    });

    it('componentWillReceiveProps should handle expiration update', () => {
        const props = getProps();
        props.getDatacartDetails = sinon.spy();
        const wrapper = getWrapper(props);
        const nextProps = getProps();
        nextProps.expirationState.updated = true;
        wrapper.setProps(nextProps);
        expect(props.getDatacartDetails.calledOnce).toBe(true);
        expect(props.getDatacartDetails.calledWith(props.params.jobuid)).toBe(true);
    });

    it('componentWillReceiveProps should handle permission update', () => {
        const props = getProps();
        props.getDatacartDetails = sinon.spy();
        const wrapper = getWrapper(props);
        const nextProps = getProps();
        nextProps.permissionState.updated = true;
        wrapper.setProps(nextProps);
        expect(props.getDatacartDetails.calledOnce).toBe(true);
        expect(props.getDatacartDetails.calledWith(props.params.jobuid)).toBe(true);
    });

    it('componentWillReceiveProps should handle fetched datacartDetails and set isLoading false', () => {
        jest.useFakeTimers();
        const props = getProps();
        props.getDatacartDetails = sinon.spy();
        const stateStub = sinon.stub(StatusDownload.prototype, 'setState');
        const clearStub = sinon.stub(global.window, 'clearInterval');
        const wrapper = getWrapper(props);
        const { timer } = wrapper.instance();
        const setStub = sinon.stub(global.window, 'setTimeout');
        setStub.onFirstCall().callsFake(callback => callback());
        const nextProps = getProps();
        nextProps.datacartDetails.fetched = true;
        nextProps.datacartDetails.data = [{ ...exampleRun }];
        wrapper.setProps(nextProps);
        expect(stateStub.calledOnce).toBe(true);
        expect(stateStub.calledWith({ isLoading: false })).toBe(true);
        expect(clearStub.calledOnce).toBe(true);
        expect(clearStub.calledWith(timer)).toBe(true);
        expect(setStub.called).toBe(true);
        expect(props.getDatacartDetails.calledOnce).toBe(true);
        setStub.restore();
        stateStub.restore();
        clearStub.restore();
    });

    it('componentWillReceiveProps should handle fetched datacartDetails and not clear interval zipfile_url is null', () => {
        jest.useFakeTimers();
        const props = getProps();
        const clearStub = sinon.stub(global.window, 'clearInterval');
        const wrapper = getWrapper(props);
        const nextProps = getProps();
        nextProps.datacartDetails.fetched = true;
        nextProps.datacartDetails.data = [{ ...exampleRun }];
        nextProps.datacartDetails.data[0].zipfile_url = null;
        wrapper.setProps(nextProps);
        expect(clearStub.calledOnce).toBe(false);
        expect(clearStub.calledWith(wrapper.instance().timer)).toBe(false);
        expect(setTimeout.mock.calls.length).toBe(10);
        expect(setTimeout.mock.calls[3][1]).toBe(0);
        clearStub.restore();
    });

    it('componentWillReceiveProps should handle fetched datacartDetails and not clear interval when tasks are not completed', () => {
        jest.useFakeTimers();
        const props = getProps();
        const clearStub = sinon.stub(global.window, 'clearInterval');
        const wrapper = getWrapper(props);
        const nextProps = getProps();
        nextProps.datacartDetails.fetched = true;
        nextProps.datacartDetails.data = [{ ...exampleRun }];
        nextProps.datacartDetails.data[0].status = 'INCOMPLETE';
        nextProps.datacartDetails.data[0].provider_tasks[0].tasks[0].status = 'RUNNING';
        wrapper.setProps(nextProps);
        expect(clearStub.calledOnce).toBe(false);
        expect(clearStub.calledWith(wrapper.instance().timer)).toBe(false);
        expect(setTimeout.mock.calls.length).toBe(10);
        expect(setTimeout.mock.calls[3][1]).toBe(0);
        clearStub.restore();
    });

    it('componentWillUnmount should clear cart details and timers', () => {
        const props = getProps();
        props.clearDataCartDetails = sinon.spy();
        const wrapper = getWrapper(props);
        const { timer } = wrapper.instance();
        const { timeout } = wrapper.instance();
        const timerStub = sinon.spy(global.window, 'clearInterval');
        const timeoutStub = sinon.stub(global.window, 'clearTimeout');
        wrapper.unmount();
        expect(timerStub.called).toBe(true);
        expect(timerStub.calledWith(timer)).toBe(true);
        expect(timeoutStub.called).toBe(true);
        expect(timeoutStub.calledWith(timeout)).toBe(true);
        expect(props.clearDataCartDetails.calledOnce).toBe(true);
        timerStub.restore();
        timeoutStub.restore();
    });

    it('getMarginPadding should return 0px if window size is <= 767', () => {
        const props = getProps();
        const wrapper = getWrapper(props);
        window.resizeTo(600, 700);
        wrapper.update();
        let padding = wrapper.instance().getMarginPadding();
        expect(padding).toEqual('0px');
        window.resizeTo(800, 900);
        wrapper.update();
        padding = wrapper.instance().getMarginPadding();
        expect(padding).toEqual('30px');
    });

    it('getErrorMessage should return null if no error in state', () => {
        const props = getProps();
        const wrapper = getWrapper(props);
        expect(wrapper.state().error).toBe(null);
        expect(wrapper.instance().getErrorMessage()).toBe(null);
    });

    it('getErrorMessage should return an array of error messages', () => {
        const props = getProps();
        const wrapper = getWrapper(props);
        const error = [{ detail: 'one' }, { detail: 'two' }];
        wrapper.setState({ error });
        const ret = wrapper.instance().getErrorMessage();
        expect(ret).toHaveLength(2);
    });

    it('handleClone should call props.cloneExport', () => {
        const props = getProps();
        props.cloneExport = sinon.spy();
        const wrapper = getWrapper(props);
        const cart = { uid: '123' };
        const providers = ['1', '2'];
        wrapper.instance().handleClone(cart, providers);
        expect(props.cloneExport.calledOnce).toBe(true);
        expect(props.cloneExport.calledWith(cart, providers));
    });

    it('startTimer should create a timer interval', () => {
        const setIntMock = sinon.spy(callback => callback());
        const props = getProps();
        props.getDatacartDetails = sinon.spy();
        const wrapper = getWrapper(props);
        global.window.setInterval = setIntMock;
        wrapper.instance().startTimer();
        expect(setIntMock.calledOnce).toBe(true);
        expect(props.getDatacartDetails.calledOnce).toBe(true);
    });

    it('clearError should set error state to null', () => {
        const props = getProps();
        const stateStub = sinon.stub(StatusDownload.prototype, 'setState');
        const wrapper = getWrapper(props);
        wrapper.instance().clearError();
        expect(stateStub.calledWith({ error: null })).toBe(true);
        stateStub.restore();
    });
});<|MERGE_RESOLUTION|>--- conflicted
+++ resolved
@@ -139,12 +139,9 @@
             cloneExport: () => {},
             cancelProviderTask: () => {},
             getProviders: () => {},
-<<<<<<< HEAD
             viewedJob: () => {},
-=======
             getUsers: () => {},
             getGroups: () => {},
->>>>>>> 328d40be
         }
     );
 
