import React from 'react';
import sinon from 'sinon';
import { mount } from 'enzyme';
import getMuiTheme from 'material-ui/styles/getMuiTheme';
import { browserHistory } from 'react-router';
import Paper from 'material-ui/Paper';
import CircularProgress from 'material-ui/CircularProgress';
import { StatusDownload } from '../../components/StatusDownloadPage/StatusDownload';
import DataCartDetails from '../../components/StatusDownloadPage/DataCartDetails';
import DataPackAoiInfo from '../../components/StatusDownloadPage/DataPackAoiInfo';
import CustomScrollbar from '../../components/CustomScrollbar';
import Joyride from 'react-joyride';

describe('StatusDownload component', () => {
    const muiTheme = getMuiTheme();

    const config = { MAX_DATAPACK_EXPIRATION_DAYS: '30' };
    const providers = [
        {
            id: 2,
            type: 'one',
            uid: '1',
            name: 'one',
            slug: 'osm',
            service_description: 'test one',
            display: true,
        },
    ];

    const tasks = [
        {
            duration: '0:00:15.317672',
            errors: [],
            estimated_finish: '',
            finished_at: '2017-05-15T15:29:04.356182Z',
            name: 'OverpassQuery',
            progress: 100,
            started_at: '2017-05-15T15:28:49.038510Z',
            status: 'SUCCESS',
            uid: 'fcfcd526-8949-4c26-a669-a2cf6bae1e34',
            result: {
                size: '1.234 MB',
                url: 'http://cloud.eventkit.test/api/tasks/fcfcd526-8949-4c26-a669-a2cf6bae1e34',
            },
            display: true,
        },
    ];

    const providerTasks = [{
        name: 'OpenStreetMap Data (Themes)',
        status: 'COMPLETED',
        tasks,
        uid: 'e261d619-2a02-4ba5-a58c-be0908f97d04',
        url: 'http://cloud.eventkit.test/api/provider_tasks/e261d619-2a02-4ba5-a58c-be0908f97d04',
        slug: 'osm',
    }];

    const exampleRun = {
        uid: '6870234f-d876-467c-a332-65fdf0399a0d',
        url: 'http://cloud.eventkit.test/api/runs/6870234f-d876-467c-a332-65fdf0399a0d',
        started_at: '2017-03-10T15:52:35.637331Z',
        finished_at: '2017-03-10T15:52:39.837Z',
        duration: '0:00:04.199825',
        user: 'admin',
        status: 'COMPLETED',
        job: {
            uid: '7643f806-1484-4446-b498-7ddaa65d011a',
            name: 'Test1',
            event: 'Test1 event',
            description: 'Test1 description',
            url: 'http://cloud.eventkit.test/api/jobs/7643f806-1484-4446-b498-7ddaa65d011a',
            selection: '',
            formats: [
                'Geopackage',
            ],
            permissions: {
                value: 'PRIVATE',
                groups: {},
                members: {},
            },
        },
        provider_tasks: providerTasks,
        zipfile_url: 'http://cloud.eventkit.test/downloads/6870234f-d876-467c-a332-65fdf0399a0d/TestGPKG-WMTS-TestProject-eventkit-20170310.zip',
        expiration: '2017-03-24T15:52:35.637258Z',
    };

<<<<<<< HEAD
    const tooltipStyle = {
        backgroundColor: 'white',
        borderRadius: '0',
        color: 'black',
        mainColor: '#ff4456',
        textAlign: 'left',
        header: {
            textAlign: 'left',
            fontSize: '20px',
            borderColor: '#4598bf'
        },
        main: {
            paddingTop: '20px',
            paddingBottom: '20px',
        },

        button: {
            color: 'white',
            backgroundColor: '#4598bf'
        },
        skip: {
            color: '#8b9396'
        },
        back: {
            color: '#8b9396'
        },
        hole: {
            backgroundColor: 'rgba(226,226,226, 0.2)',
        }
    };
=======
    const location = {};
>>>>>>> 41049714

    const getProps = () => (
        {
            datacartDetails: {
                fetching: false,
                fetched: false,
                data: [],
                error: null,
            },
            runDeletion: {
                deleting: false,
                deleted: false,
                error: null,
            },
            exportReRun: {
                fetching: false,
                fetched: false,
                data: [],
                error: null,
            },
            permissionState: {
                updating: false,
                updated: false,
                error: null,
            },
            expirationState: {
                updating: false,
                updated: false,
                error: null,
            },
            providers,
            user: {
                data: {
                    user: {
                        username: 'admin',
                    },
                },
            },
            users: {
                fetched: false,
                fetching: false,
                users: [],
                error: null,
            },
            router: {
                params: {
                    jobuid: '123456789',
                },
            },
            location,
            getDatacartDetails: () => {},
            clearDataCartDetails: () => {},
            deleteRun: () => {},
            rerunExport: () => {},
            clearReRunInfo: () => {},
            updateExpirationDate: () => {},
            updateDataCartPermissions: () => {},
            cloneExport: () => {},
            cancelProviderTask: () => {},
            getProviders: () => {},
            viewedJob: () => {},
            getUsers: () => {},
            getGroups: () => {},
        }
    );

    const getWrapper = props => (
        mount(<StatusDownload {...props} />, {
            context: { muiTheme, config },
            childContextTypes: {
                muiTheme: React.PropTypes.object,
            },
        })
    );

    const didMount = StatusDownload.prototype.componentDidMount;

    beforeAll(() => {
        StatusDownload.prototype.componentDidMount = sinon.spy();
        DataPackAoiInfo.prototype.render = sinon.spy(() => null);
        DataPackAoiInfo.prototype.initializeOpenLayers = sinon.spy();
    });

    afterAll(() => {
        StatusDownload.prototype.componentDidMount = didMount;
        DataPackAoiInfo.prototype.render.restore();
        DataPackAoiInfo.prototype.initializeOpenLayers.restore();
    });

    it('should have the correct initial state', () => {
        const wrapper = getWrapper(getProps());
        expect(wrapper.state()).toEqual(wrapper.instance().initialState());
    });

    it('should render all the basic components', () => {
        const props = getProps();
        const wrapper = getWrapper(props);
        expect(wrapper.find('form')).toHaveLength(1);
        expect(wrapper.find(Paper)).toHaveLength(2);
        expect(wrapper.find(CustomScrollbar)).toHaveLength(1);
        expect(wrapper.find(DataCartDetails)).toHaveLength(0);
        const nextProps = getProps();
        nextProps.datacartDetails.fetched = true;
        nextProps.datacartDetails.data = [{ ...exampleRun }];
        wrapper.setProps(nextProps);
        expect(wrapper.find(DataCartDetails)).toHaveLength(1);
        expect(wrapper.find(Joyride)).toHaveLength(1);
    });

    it('should render a loading icon if data has not been received yet', () => {
        const props = getProps();
        const wrapper = getWrapper(props);
        expect(wrapper.find(CircularProgress)).toHaveLength(1);
        expect(wrapper.state().isLoading).toBe(true);
    });

    it('should render the no datapack message', () => {
        const props = getProps();
        const wrapper = getWrapper(props);
        const nextProps = getProps();
        nextProps.datacartDetails.fetched = true;
        nextProps.datacartDetails.data = [];
        wrapper.setProps(nextProps);
        expect(wrapper.find('.qa-StatusDownload-NoDatapack')).toHaveLength(1);
        expect(wrapper.find(DataCartDetails)).toHaveLength(0);
    });

    it('should display the circular progress if deleting', () => {
        const props = getProps();
        const wrapper = getWrapper(props);
        let nextProps = getProps();
        nextProps.datacartDetails.fetched = true;
        nextProps.datacartDetails.data = [{ ...exampleRun }];
        nextProps.datacartDetails.data[0].zipfile_url = null;
        wrapper.setProps(nextProps);
        expect(wrapper.find(CircularProgress)).toHaveLength(0);
        nextProps = getProps();
        nextProps.runDeletion.deleting = true;
        wrapper.setProps(nextProps);
        expect(wrapper.find(CircularProgress)).toHaveLength(1);
    });

    it('should call getDatacartDetails, getProviders, joyrideAddSteps and startTimer when mounted', () => {
        StatusDownload.prototype.componentDidMount = didMount;
        const props = getProps();
        props.getDatacartDetails = sinon.spy();
        props.getProviders = sinon.spy();
        const timerStub = sinon.stub(StatusDownload.prototype, 'startTimer');
        const joyrideSpy = new sinon.spy(StatusDownload.prototype, 'joyrideAddSteps');
        const wrapper = getWrapper(props);
        expect(props.getDatacartDetails.calledOnce).toBe(true);
        expect(props.getDatacartDetails.calledWith('123456789')).toBe(true);
        expect(props.getProviders.calledOnce).toBe(true);
        expect(timerStub.calledOnce).toBe(true);
        expect(joyrideSpy.calledOnce).toBe(true);
        timerStub.restore();
        StatusDownload.prototype.componentDidMount = sinon.spy();
        joyrideSpy.restore();
    });

    it('componentWillReceiveProps should call browserHistory push if a run has been deleted', () => {
        const props = getProps();
        const wrapper = getWrapper(props);
        browserHistory.push = sinon.spy();
        const nextProps = getProps();
        nextProps.runDeletion.deleted = true;
        wrapper.setProps(nextProps);
        expect(browserHistory.push.calledOnce).toBe(true);
        expect(browserHistory.push.calledWith('/exports')).toBe(true);
    });

    it('componentWillReceiveProps should set error state on export rerun error', () => {
        const props = getProps();
        const stateStub = sinon.stub(StatusDownload.prototype, 'setState');
        const wrapper = getWrapper(props);
        const nextProps = getProps();
        const error = [{ detail: 'this is an error' }];
        nextProps.exportReRun.error = error;
        wrapper.setProps(nextProps);
        expect(stateStub.calledWith({ error })).toBe(true);
        stateStub.restore();
    });

    it('componentWillReceiveProps should handle reRun of datacartDetails', () => {
        const props = getProps();
        props.getDatacartDetails = sinon.spy();
        const timerStub = sinon.stub(StatusDownload.prototype, 'startTimer');
        const nextProps = getProps();
        nextProps.exportReRun.fetched = true;
        nextProps.exportReRun.data = [{ ...exampleRun }];
        const wrapper = getWrapper(props);
        wrapper.setProps(nextProps);
        expect(props.getDatacartDetails.calledOnce).toBe(true);
        expect(timerStub.calledOnce).toBe(true);
        timerStub.restore();
    });

    it('componentWillReceiveProps should handle expiration update', () => {
        const props = getProps();
        props.getDatacartDetails = sinon.spy();
        const wrapper = getWrapper(props);
        const nextProps = getProps();
        nextProps.expirationState.updated = true;
        wrapper.setProps(nextProps);
        expect(props.getDatacartDetails.calledOnce).toBe(true);
        expect(props.getDatacartDetails.calledWith(props.router.params.jobuid)).toBe(true);
    });

    it('componentWillReceiveProps should handle permission update', () => {
        const props = getProps();
        props.getDatacartDetails = sinon.spy();
        const wrapper = getWrapper(props);
        const nextProps = getProps();
        nextProps.permissionState.updated = true;
        wrapper.setProps(nextProps);
        expect(props.getDatacartDetails.calledOnce).toBe(true);
        expect(props.getDatacartDetails.calledWith(props.router.params.jobuid)).toBe(true);
    });

    it('componentWillReceiveProps should handle fetched datacartDetails and set isLoading false', () => {
        jest.useFakeTimers();
        const props = getProps();
        props.getDatacartDetails = sinon.spy();
        const stateStub = sinon.stub(StatusDownload.prototype, 'setState');
        const clearStub = sinon.stub(global.window, 'clearInterval');
        const wrapper = getWrapper(props);
        const { timer } = wrapper.instance();
        const setStub = sinon.stub(global.window, 'setTimeout');
        setStub.onFirstCall().callsFake(callback => callback());
        const nextProps = getProps();
        nextProps.datacartDetails.fetched = true;
        nextProps.datacartDetails.data = [{ ...exampleRun }];
        wrapper.setProps(nextProps);
        expect(stateStub.calledOnce).toBe(true);
        expect(stateStub.calledWith({ isLoading: false })).toBe(true);
        expect(clearStub.calledOnce).toBe(true);
        expect(clearStub.calledWith(timer)).toBe(true);
        expect(setStub.called).toBe(true);
        expect(props.getDatacartDetails.calledOnce).toBe(true);
        setStub.restore();
        stateStub.restore();
        clearStub.restore();
    });

    it('componentWillReceiveProps should handle fetched datacartDetails and not clear interval zipfile_url is null', () => {
        jest.useFakeTimers();
        const props = getProps();
        const clearStub = sinon.stub(global.window, 'clearInterval');
        const wrapper = getWrapper(props);
        const nextProps = getProps();
        nextProps.datacartDetails.fetched = true;
        nextProps.datacartDetails.data = [{ ...exampleRun }];
        nextProps.datacartDetails.data[0].zipfile_url = null;
        wrapper.setProps(nextProps);
        expect(clearStub.calledOnce).toBe(false);
        expect(clearStub.calledWith(wrapper.instance().timer)).toBe(false);
        expect(setTimeout.mock.calls.length).toBe(9);
        expect(setTimeout.mock.calls[3][1]).toBe(0);
        clearStub.restore();
    });

    it('joyrideAddSteps should set state for steps in tour', () => {
        const steps = [{title: 'DataPack Info', text: 'This is the name of the datapack.', selector: '.qa-DataCartDetails-table-name', position: 'bottom', style: tooltipStyle, isFixed:true,},
            {title: 'DataPack Status', text: 'This is the status of the datapack.  Here you can change the expiration date and permission of the datapack.', selector: '.qa-DataCartDetails-table-export', position: 'bottom', style: tooltipStyle, isFixed:true,},
            {title: 'DataPack Download Options', text: 'Here you will find download options for the datapack. <br> Each data source has its own table where you can view status of the current downloadable files.', selector: '.qa-DatapackDetails-div-downloadOptions', position: 'bottom', style: tooltipStyle, isFixed:true,},
            {title: 'Other Options', text: 'There are options availble to run datapack export again, clone the dataoack or delete the datapack', selector: '.qa-DataCartDetails-div-otherOptions', position: 'bottom', style: tooltipStyle, isFixed:true,},
            {title: 'General Information', text: 'Here you will find general information related to the datapack.  ', selector: '.qa-DataCartDetails-table-generalInfo', position: 'bottom', style: tooltipStyle, isFixed:true,},
            {title: 'AIO', text: 'This is the selected area of interest for the datapack.', selector: '.qa-DataCartDetails-div-map', position: 'bottom', style: tooltipStyle, isFixed:true,},
            {title: 'Export Information', text: 'This contains information specific to the export.', selector: '.qa-DataCartDetails-table-exportInfo', position: 'bottom', style: tooltipStyle, isFixed:true,},
        ];
        const props = getProps();
        const wrapper = getWrapper(props);
        const stateSpy = new sinon.spy(StatusDownload.prototype, 'setState');
        wrapper.instance().joyrideAddSteps(steps);
        expect(stateSpy.calledOnce).toBe(true);
        expect(stateSpy.calledWith({steps: steps}));
        stateSpy.restore();
    });

    it('handleJoyride should set state', () => {
        const props = getProps();
        const wrapper = getWrapper(props);
        const stateSpy = new sinon.spy(StatusDownload.prototype, 'setState');
        wrapper.instance().handleJoyride();
        expect(stateSpy.calledOnce).toBe(true);
        expect(stateSpy.calledWith({isRunning: false}));
        stateSpy.restore();
    });

    it('callback function should stop tour if close is clicked', () => {
        const callbackData = {
            action: "close",
            index: 2,
            step: {
                position: "bottom",
                selector: ".qa-DataPackLinkButton-RaisedButton",
                style: tooltipStyle,
                text: "Click here to Navigate to Create a DataPack.",
                title: "Create DataPack",
            },
            type: "step:before",
        }
        const props = getProps();
        const wrapper = getWrapper(props);
        const stateSpy = new sinon.spy(StatusDownload.prototype, 'setState');
        wrapper.instance().callback(callbackData);
        expect(stateSpy.calledOnce).toBe(true);
        expect(stateSpy.calledWith({isRunning: false}));
        stateSpy.restore();
    });

    it('componentWillReceiveProps should handle fetched datacartDetails and not clear interval when tasks are not completed', () => {
        jest.useFakeTimers();
        const props = getProps();
        const clearStub = sinon.stub(global.window, 'clearInterval');
        const wrapper = getWrapper(props);
        const nextProps = getProps();
        nextProps.datacartDetails.fetched = true;
        nextProps.datacartDetails.data = [{ ...exampleRun }];
        nextProps.datacartDetails.data[0].status = 'INCOMPLETE';
        nextProps.datacartDetails.data[0].provider_tasks[0].tasks[0].status = 'RUNNING';
        wrapper.setProps(nextProps);
        expect(clearStub.calledOnce).toBe(false);
        expect(clearStub.calledWith(wrapper.instance().timer)).toBe(false);
        expect(setTimeout.mock.calls.length).toBe(9);
        expect(setTimeout.mock.calls[3][1]).toBe(0);
        clearStub.restore();
    });


    it('componentWillUnmount should clear cart details and timers', () => {
        const props = getProps();
        props.clearDataCartDetails = sinon.spy();
        const wrapper = getWrapper(props);
        const { timer } = wrapper.instance();
        const { timeout } = wrapper.instance();
        const timerStub = sinon.spy(global.window, 'clearInterval');
        const timeoutStub = sinon.stub(global.window, 'clearTimeout');
        wrapper.unmount();
        expect(timerStub.called).toBe(true);
        expect(timerStub.calledWith(timer)).toBe(true);
        expect(timeoutStub.called).toBe(true);
        expect(timeoutStub.calledWith(timeout)).toBe(true);
        expect(props.clearDataCartDetails.calledOnce).toBe(true);
        timerStub.restore();
        timeoutStub.restore();
    });

    it('getMarginPadding should return 0px if window size is <= 767', () => {
        const props = getProps();
        const wrapper = getWrapper(props);
        window.resizeTo(600, 700);
        wrapper.update();
        let padding = wrapper.instance().getMarginPadding();
        expect(padding).toEqual('0px');
        window.resizeTo(800, 900);
        wrapper.update();
        padding = wrapper.instance().getMarginPadding();
        expect(padding).toEqual('30px');
    });

    it('getErrorMessage should return null if no error in state', () => {
        const props = getProps();
        const wrapper = getWrapper(props);
        expect(wrapper.state().error).toBe(null);
        expect(wrapper.instance().getErrorMessage()).toBe(null);
    });

    it('getErrorMessage should return an array of error messages', () => {
        const props = getProps();
        const wrapper = getWrapper(props);
        const error = [{ detail: 'one' }, { detail: 'two' }];
        wrapper.setState({ error });
        const ret = wrapper.instance().getErrorMessage();
        expect(ret).toHaveLength(2);
    });

    it('handleClone should call props.cloneExport', () => {
        const props = getProps();
        props.cloneExport = sinon.spy();
        const wrapper = getWrapper(props);
        const cart = { uid: '123' };
        const providers = ['1', '2'];
        wrapper.instance().handleClone(cart, providers);
        expect(props.cloneExport.calledOnce).toBe(true);
        expect(props.cloneExport.calledWith(cart, providers));
    });

    it('startTimer should create a timer interval', () => {
        const setIntMock = sinon.spy(callback => callback());
        const props = getProps();
        props.getDatacartDetails = sinon.spy();
        const wrapper = getWrapper(props);
        global.window.setInterval = setIntMock;
        wrapper.instance().startTimer();
        expect(setIntMock.calledOnce).toBe(true);
        expect(props.getDatacartDetails.calledOnce).toBe(true);
    });

    it('clearError should set error state to null', () => {
        const props = getProps();
        const stateStub = sinon.stub(StatusDownload.prototype, 'setState');
        const wrapper = getWrapper(props);
        wrapper.instance().clearError();
        expect(stateStub.calledWith({ error: null })).toBe(true);
        stateStub.restore();
    });

    it('should refresh the entire component when location changes', () => {
        StatusDownload.prototype.componentDidMount = didMount;
        const componentDidMountSpy = sinon.spy(StatusDownload.prototype, 'componentDidMount');
        const componentWillUnmountSpy = sinon.spy(StatusDownload.prototype, 'componentWillUnmount');
        const setStateSpy = sinon.spy(StatusDownload.prototype, 'setState');
        const wrapper = getWrapper(getProps());
        expect(componentDidMountSpy.callCount).toBe(1);
        expect(componentWillUnmountSpy.callCount).toBe(0);
        expect(setStateSpy.callCount).toBe(0);
        wrapper.setProps({
            location: {},
        });
        expect(componentDidMountSpy.callCount).toBe(2);
        expect(componentWillUnmountSpy.callCount).toBe(1);
        expect(setStateSpy.callCount).toBe(1);
        expect(setStateSpy.calledWith(wrapper.instance().initialState())).toBe(true);
    });
});<|MERGE_RESOLUTION|>--- conflicted
+++ resolved
@@ -84,7 +84,6 @@
         expiration: '2017-03-24T15:52:35.637258Z',
     };
 
-<<<<<<< HEAD
     const tooltipStyle = {
         backgroundColor: 'white',
         borderRadius: '0',
@@ -94,7 +93,7 @@
         header: {
             textAlign: 'left',
             fontSize: '20px',
-            borderColor: '#4598bf'
+            borderColor: '#4598bf',
         },
         main: {
             paddingTop: '20px',
@@ -103,21 +102,20 @@
 
         button: {
             color: 'white',
-            backgroundColor: '#4598bf'
+            backgroundColor: '#4598bf',
         },
         skip: {
-            color: '#8b9396'
+            color: '#8b9396',
         },
         back: {
-            color: '#8b9396'
+            color: '#8b9396',
         },
         hole: {
             backgroundColor: 'rgba(226,226,226, 0.2)',
-        }
+        },
     };
-=======
+
     const location = {};
->>>>>>> 41049714
 
     const getProps = () => (
         {
