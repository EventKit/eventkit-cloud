--- conflicted
+++ resolved
@@ -40,11 +40,8 @@
         setExportInfoDone: () => {},
         clearAoiInfo: () => {},
         clearExportInfo: () => {},
-<<<<<<< HEAD
         onWalkthroughReset: () => {},
-=======
         clearJobInfo: () => {},
->>>>>>> 405f3049
     });
     const getWrapper = props => (
         shallow(<BreadcrumbStepper {...props} />, {
