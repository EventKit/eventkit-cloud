--- conflicted
+++ resolved
@@ -31,11 +31,8 @@
             formats: ['gpkg'],
         },
         formats,
-<<<<<<< HEAD
         walkthroughClicked: false,
         createExportRequest: () => {},
-=======
->>>>>>> 9d9badbd
         submitJob: () => {},
         getProviders: () => {},
         setNextDisabled: () => {},
