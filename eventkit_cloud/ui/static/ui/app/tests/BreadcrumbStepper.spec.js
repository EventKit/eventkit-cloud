--- conflicted
+++ resolved
@@ -11,13 +11,7 @@
 import ExportAOI from '../components/CreateDataPack/ExportAOI';
 import ExportInfo from '../components/CreateDataPack/ExportInfo';
 import ExportSummary from '../components/CreateDataPack/ExportSummary';
-<<<<<<< HEAD
-import isEqual from 'lodash/isEqual';
-import {browserHistory} from 'react-router';
-import * as utils from '../utils/mapUtils'
-=======
-
->>>>>>> bbb0e87e
+import * as utils from '../utils/mapUtils';
 
 describe('BreadcrumbStepper component', () => {
     const muiTheme = getMuiTheme();
@@ -64,58 +58,9 @@
         expect(wrapper.find(NavigationArrowForward)).toHaveLength(1);
     });
 
-<<<<<<< HEAD
-    it('handleSubmit should submit a job with the correct data', () => {
-        let props = getProps();
-        props.exportInfo.exportName = 'test name';
-        props.exportInfo.datapackDescription = 'test description';
-        props.exportInfo.projectName = 'test event';
-        props.submitJob = sinon.spy();
-        const expectedProps = {
-            name: 'test name',
-            description: 'test description',
-            event: 'test event',
-            include_zipfile: false,
-            published: false,
-            provider_tasks: [{ "provider" : "OpenStreetMap Data (Themes)",
-                "formats" : ["gpkg"]}],
-            selection: {},
-            tags: [],
-        }
-        const handleSpy = sinon.spy(BreadcrumbStepper.prototype, 'handleSubmit');
-        const flattenStub = sinon.stub(utils, 'flattenFeatureCollection')
-            .callsFake(fc => (fc));
-        const wrapper = getWrapper(props);
-        wrapper.instance().handleSubmit();
-        expect(handleSpy.calledOnce).toBe(true);
-        expect(props.submitJob.calledOnce).toBe(true);
-        expect(props.submitJob.calledWith(expectedProps)).toBe(true);
-        flattenStub.restore();
-    });
-
-    it('handleNext should increment the stepIndex', () => {
-        const props = getProps();
-        const stateSpy = sinon.spy(BreadcrumbStepper.prototype, 'setState');
-=======
     it('getErrorMessage should return formated title and detail', () => {
         const props = getProps();
->>>>>>> bbb0e87e
-        const wrapper = getWrapper(props);
-
-<<<<<<< HEAD
-    it('handlePrev should decrement the stepIndex only when index is > 0', () => {
-        const props = getProps();
-        const stateSpy = sinon.spy(BreadcrumbStepper.prototype, 'setState');
-        const wrapper = getWrapper(props);
-        expect(stateSpy.called).toBe(false);
-        wrapper.instance().handlePrev();
-        expect(stateSpy.called).toBe(false);
-        wrapper.setState({stepIndex: 1});
-        wrapper.instance().handlePrev();
-        expect(stateSpy.called).toBe(true);
-        expect(stateSpy.calledWith({stepIndex: 0})).toBe(true);
-        stateSpy.restore();
-=======
+        const wrapper = getWrapper(props);
         const message = mount(wrapper.instance().getErrorMessage('test title', 'test detail'), {
             context: { muiTheme },
             childContextTypes: {
@@ -128,7 +73,6 @@
         expect(message.find('.BreadcrumbStepper-error-title').text()).toEqual('test title');
         expect(message.find('.BreadcrumbStepper-error-detail')).toHaveLength(1);
         expect(message.find('.BreadcrumbStepper-error-detail').text()).toEqual('test detail');
->>>>>>> bbb0e87e
     });
 
     it('getStepLabel should return the correct label for each stepIndex', () => {
@@ -259,11 +203,14 @@
             tags: [],
         };
         const handleSpy = sinon.spy(BreadcrumbStepper.prototype, 'handleSubmit');
+        const flattenStub = sinon.stub(utils, 'flattenFeatureCollection')
+            .callsFake(fc => (fc));
         const wrapper = getWrapper(props);
         wrapper.instance().handleSubmit();
         expect(handleSpy.calledOnce).toBe(true);
         expect(props.submitJob.calledOnce).toBe(true);
         expect(props.submitJob.calledWith(expectedProps)).toBe(true);
+        flattenStub.restore();
     });
 
     it('handleNext should increment the stepIndex', () => {
