import React from 'react';
import axios from 'axios';
import sinon from 'sinon';
import { mount } from 'enzyme';
import AppBar from 'material-ui/AppBar';
import Drawer from 'material-ui/Drawer';
import MenuItem from 'material-ui/MenuItem';
import { Link, IndexLink } from 'react-router';
import Dashboard from 'material-ui/svg-icons/action/dashboard';
import AVLibraryBooks from 'material-ui/svg-icons/av/library-books';
import ContentAddBox from 'material-ui/svg-icons/content/add-box';
import ActionInfoOutline from 'material-ui/svg-icons/action/info-outline';
import SocialPerson from 'material-ui/svg-icons/social/person';
import ActionExitToApp from 'material-ui/svg-icons/action/exit-to-app';
import MuiThemeProvider from 'material-ui/styles/MuiThemeProvider';
import MockAdapter from 'axios-mock-adapter';
import BaseDialog from '../components/Dialog/BaseDialog';
import Banner from '../components/Banner';
import { Application } from '../components/Application';
import ConfirmDialog from '../components/Dialog/ConfirmDialog';

describe('Application component', () => {
    const getProps = () => {
        return {
            openDrawer: () => {},
            closeDrawer: () => {},
            userData: {},
            drawer: 'open',
            userActive: () => {},
            router: { push: () => {} },
        };
    }

    const getWrapper = (props) => {
        return mount(<Application {...props} />);
    }

    const mountFunc = Application.prototype.componentDidMount;

    beforeAll(() => {
        Application.prototype.componentDidMount = sinon.spy();
    });

    afterAll(() => {
        Application.prototype.componentDidMount = mountFunc;
    });

    it('should render the basic elements', () => {
        const props = getProps();
        const wrapper = getWrapper(props);
        expect(wrapper.find(MuiThemeProvider)).toHaveLength(1);
        expect(wrapper.find(Banner)).toHaveLength(1);
        expect(wrapper.find('header')).toHaveLength(1);
        expect(wrapper.find(AppBar)).toHaveLength(1);
        expect(wrapper.find(Drawer)).toHaveLength(1);
<<<<<<< HEAD
        expect(wrapper.find(BaseDialog)).toHaveLength(2);
        expect(wrapper.find(MenuItem)).toHaveLength(6);
        expect(wrapper.find(MenuItem).at(0).text()).toEqual('Dashboard');
        expect(wrapper.find(MenuItem).at(0).find(Dashboard)).toHaveLength(1);
=======
        expect(wrapper.find(BaseDialog)).toHaveLength(3);
        expect(wrapper.find(ConfirmDialog)).toHaveLength(1);
        expect(wrapper.find(MenuItem)).toHaveLength(5);
        expect(wrapper.find(MenuItem).at(0).text()).toEqual('DataPack Library');
        expect(wrapper.find(MenuItem).at(0).find(AVLibraryBooks)).toHaveLength(1);
>>>>>>> 973e2a59
        expect(wrapper.find(MenuItem).at(0).find(IndexLink)).toHaveLength(1);
        expect(wrapper.find(MenuItem).at(1).text()).toEqual('DataPack Library');
        expect(wrapper.find(MenuItem).at(1).find(AVLibraryBooks)).toHaveLength(1);
        expect(wrapper.find(MenuItem).at(1).find(IndexLink)).toHaveLength(1);
        expect(wrapper.find(MenuItem).at(2).text()).toEqual('Create DataPack');
        expect(wrapper.find(MenuItem).at(2).find(ContentAddBox)).toHaveLength(1);
        expect(wrapper.find(MenuItem).at(2).find(Link)).toHaveLength(1);
        expect(wrapper.find(MenuItem).at(3).text()).toEqual('About EventKit');
        expect(wrapper.find(MenuItem).at(3).find(ActionInfoOutline)).toHaveLength(1);
        expect(wrapper.find(MenuItem).at(3).find(Link)).toHaveLength(1);
        expect(wrapper.find(MenuItem).at(4).text()).toEqual('Account Settings');
        expect(wrapper.find(MenuItem).at(4).find(SocialPerson)).toHaveLength(1);
        expect(wrapper.find(MenuItem).at(4).find(Link)).toHaveLength(1);
        expect(wrapper.find(MenuItem).at(5).text()).toEqual('Log Out');
        expect(wrapper.find(MenuItem).at(5).find(ActionExitToApp)).toHaveLength(1);
        expect(wrapper.find(MenuItem).at(5).find(Link)).toHaveLength(1);
    });

    it('the menu items should call handleMouseOver with the route name', () => {
        const props = getProps();
        const handleSpy = sinon.spy();
        const wrapper = getWrapper(props);
        wrapper.instance().handleMouseOver = handleSpy;
        expect(handleSpy.called).toBe(false);
        wrapper.find('.qa-Application-Link-exports').simulate('mouseEnter');
        expect(handleSpy.callCount).toBe(1);
        expect(handleSpy.calledWith('exports')).toBe(true);

        wrapper.find('.qa-Application-Link-create').simulate('mouseEnter');
        expect(handleSpy.callCount).toBe(2);
        expect(handleSpy.calledWith('create')).toBe(true);

        wrapper.find('.qa-Application-Link-about').simulate('mouseEnter');
        expect(handleSpy.callCount).toBe(3);
        expect(handleSpy.calledWith('about')).toBe(true);

        wrapper.find('.qa-Application-Link-account').simulate('mouseEnter');
        expect(handleSpy.callCount).toBe(4);
        expect(handleSpy.calledWith('account')).toBe(true);

        wrapper.find('.qa-Application-Link-logout').simulate('mouseEnter');
        expect(handleSpy.callCount).toBe(5);
        expect(handleSpy.calledWith('logout')).toBe(true);
    });

    it('should call openDrawer when user data is added and window width is >= 1200', () => {
        const props = getProps();
        props.userData = null;
        props.openDrawer = sinon.spy();
        const wrapper = getWrapper(props);
        const nextProps = getProps();
        nextProps.userData = {data: {}};
        window.resizeTo(1200, 1000);
        expect(window.innerWidth).toEqual(1200);
        const spy = sinon.spy(Application.prototype, 'componentWillReceiveProps');
        wrapper.setProps(nextProps);
        expect(spy.calledOnce).toBe(true);
        expect(props.openDrawer.calledOnce).toBe(true);
        spy.restore();
    });

    it('should call getConfig and addEventListener on mount', () => {
        Application.prototype.componentDidMount = mountFunc;
        const getStub = sinon.stub(Application.prototype, 'getConfig');
        const eventSpy = sinon.spy(window, 'addEventListener');
        const props = getProps();
        const wrapper = getWrapper(props);
        expect(getStub.calledOnce).toBe(true);
        expect(eventSpy.called).toBe(true);
        expect(eventSpy.calledWith('resize', wrapper.instance().handleResize)).toBe(true);
        getStub.restore();
        eventSpy.restore();
        Application.prototype.componentDidMount = sinon.spy();
    });

    it('should remove event listener on unmount', () => {
        const unmountSpy = sinon.spy(Application.prototype, 'componentWillUnmount');
        const eventSpy = sinon.spy(window, 'removeEventListener');
        const props = getProps();
        const wrapper = getWrapper(props);
        const resize = wrapper.instance().handleResize;
        expect(eventSpy.called).toBe(false);
        wrapper.unmount();
        expect(eventSpy.called).toBe(true);
        expect(eventSpy.calledWith('resize', resize)).toBe(true);
        eventSpy.restore();
    });

    it('handleResize should call forceUpdate', () => {
        const updateSpy = sinon.spy(Application.prototype, 'forceUpdate');
        const props = getProps();
        const wrapper = getWrapper(props);
        expect(updateSpy.called).toBe(false);
        wrapper.instance().handleResize();
        expect(updateSpy.calledOnce).toBe(true);
        updateSpy.restore();
    });

    it('handleToggle should open and close the drawer', () => {
        let props = getProps();
        props.openDrawer = sinon.spy();
        props.closeDrawer = sinon.spy();
        props.drawer = 'open';
        const wrapper = getWrapper(props);
        wrapper.instance().handleToggle();
        expect(props.closeDrawer.calledOnce).toBe(true);
        wrapper.setProps({...props, drawer: 'closed'});
        wrapper.instance().handleToggle();
        expect(props.openDrawer.calledOnce).toBe(true);
    });

    it('onMenuItemClick should call handleToggle if screen size is smaller than 1200', () => {
        const props = getProps();
        const toggleSpy = sinon.spy(Application.prototype, 'handleToggle');
        const wrapper = getWrapper(props);
        window.resizeTo(1300, 900);
        expect(window.innerWidth).toEqual(1300);
        wrapper.instance().onMenuItemClick();
        expect(toggleSpy.notCalled).toBe(true);
        window.resizeTo(800, 900);
        expect(window.innerWidth).toEqual(800);
        wrapper.instance().onMenuItemClick();
        expect(toggleSpy.calledOnce).toBe(true);
        toggleSpy.restore();
    });

    it('getChildContext should return config', () => {
        const props = getProps();
        const wrapper = getWrapper(props);
        wrapper.setState({config: {key: 'value'}});
        const context = wrapper.instance().getChildContext();
        expect(context).toEqual({config: {key: 'value'}});
    });

    it('getConfig should update the state when config is received', async () => {
        const props = getProps();
        const mock = new MockAdapter(axios, { delayResponse: 100 });
        mock.onGet('/configuration').reply(200, {
            LOGIN_DISCLAIMER: 'Test string',
        });
        const stateSpy = sinon.spy(Application.prototype, 'setState');
        const wrapper = getWrapper(props);
        await wrapper.instance().getConfig();
        expect(stateSpy.called).toBe(true);
        expect(stateSpy.calledWith({ config: { LOGIN_DISCLAIMER: 'Test string' } })).toBe(true);
        stateSpy.restore();
    });

    it('handleMouseOver should set the passed in route as the hovered state', () => {
        const props = getProps();
        const stateSpy = sinon.spy();
        const wrapper = getWrapper(props);
        wrapper.instance().setState = stateSpy;
        expect(stateSpy.called).toBe(false);
        wrapper.instance().handleMouseOver('test string');
        expect(stateSpy.calledOnce).toBe(true);
        expect(stateSpy.calledWith({hovered: 'test string'})).toBe(true);
    });

    it('handleMouseOut should set the hovered state to an empty string', () => {
        const props = getProps();
        const stateSpy = sinon.spy();
        const wrapper = getWrapper(props);
        wrapper.instance().setState = stateSpy;
        expect(stateSpy.called).toBe(false);
        wrapper.instance().handleMouseOut();
        expect(stateSpy.calledOnce).toBe(true);
        expect(stateSpy.calledWith({hovered: ''})).toBe(true);
    });

    it('Auto logout warning should show remaining minutes when above one minute', () => {
        jest.useFakeTimers();
        const props = getProps();
        // Set auto logout time to 5 minutes from now.
        props.autoLogoutAt = new Date(Date.now() + (5 * 60 * 1000));
        props.autoLogoutWarningAt = new Date(Date.now() - 1000);
        const wrapper = getWrapper(props);
        wrapper.instance().startCheckingForAutoLogout();
        jest.runOnlyPendingTimers();
        expect(wrapper.state().showAutoLogoutWarningDialog).toBe(true);
        expect(wrapper.state().autoLogoutWarningText).toContain('5 minutes');
    });

    it('Auto logout warning should show remaining seconds at one minute or less', () => {
        jest.useFakeTimers();
        const props = getProps();
        // Set auto logout time to 60 seconds from now.
        props.autoLogoutAt = new Date(Date.now() + (60 * 1000));
        props.autoLogoutWarningAt = new Date(Date.now() - 1000);
        const wrapper = getWrapper(props);
        wrapper.instance().startCheckingForAutoLogout();
        jest.runOnlyPendingTimers();
        expect(wrapper.state().showAutoLogoutWarningDialog).toBe(true);
        expect(wrapper.state().autoLogoutWarningText).toContain('60 seconds');
    });

    it('Auto logged out alert should show after exceeding auto logout time', () => {
        jest.useFakeTimers();
        const props = getProps();
        // Set auto logout time to 1 second in the past.
        props.autoLogoutAt = new Date(Date.now() - 1000);
        props.autoLogoutWarningAt = new Date(Date.now());
        const wrapper = getWrapper(props);
        wrapper.instance().startCheckingForAutoLogout();
        jest.runOnlyPendingTimers();
        expect(wrapper.state().showAutoLoggedOutDialog).toBe(true);
    });

    it('handleLogoutClick should set showLogoutDialog to true', () => {
        const wrapper = getWrapper(getProps());
        expect(wrapper.state().showLogoutDialog).toBe(false);
        wrapper.instance().handleLogoutClick();
        expect(wrapper.state().showLogoutDialog).toBe(true);
    });

    it('handleLogoutDialogCancel should set showLogoutDialog to false', () => {
        const wrapper = getWrapper(getProps());
        wrapper.setState({
            showLogoutDialog: true,
        });
        wrapper.instance().handleLogoutDialogCancel();
        expect(wrapper.state().showLogoutDialog).toBe(false);
    });

    it('handleLogoutDialogConfirm should set showLogoutDialog to false and call logout()', () => {
        const logoutSpy = sinon.spy(Application.prototype, 'logout');
        const wrapper = getWrapper(getProps());
        wrapper.setState({
            showLogoutDialog: true,
        });
        wrapper.instance().handleLogoutDialogConfirm();
        expect(wrapper.state().showLogoutDialog).toBe(false);
        expect(logoutSpy.calledOnce).toBe(true);
    });
});<|MERGE_RESOLUTION|>--- conflicted
+++ resolved
@@ -53,18 +53,11 @@
         expect(wrapper.find('header')).toHaveLength(1);
         expect(wrapper.find(AppBar)).toHaveLength(1);
         expect(wrapper.find(Drawer)).toHaveLength(1);
-<<<<<<< HEAD
-        expect(wrapper.find(BaseDialog)).toHaveLength(2);
-        expect(wrapper.find(MenuItem)).toHaveLength(6);
-        expect(wrapper.find(MenuItem).at(0).text()).toEqual('Dashboard');
-        expect(wrapper.find(MenuItem).at(0).find(Dashboard)).toHaveLength(1);
-=======
         expect(wrapper.find(BaseDialog)).toHaveLength(3);
         expect(wrapper.find(ConfirmDialog)).toHaveLength(1);
         expect(wrapper.find(MenuItem)).toHaveLength(5);
         expect(wrapper.find(MenuItem).at(0).text()).toEqual('DataPack Library');
         expect(wrapper.find(MenuItem).at(0).find(AVLibraryBooks)).toHaveLength(1);
->>>>>>> 973e2a59
         expect(wrapper.find(MenuItem).at(0).find(IndexLink)).toHaveLength(1);
         expect(wrapper.find(MenuItem).at(1).text()).toEqual('DataPack Library');
         expect(wrapper.find(MenuItem).at(1).find(AVLibraryBooks)).toHaveLength(1);
