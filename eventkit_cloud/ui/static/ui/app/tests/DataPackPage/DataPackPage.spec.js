--- conflicted
+++ resolved
@@ -18,12 +18,7 @@
 import DataPackOwnerSort from '../../components/DataPackPage/DataPackOwnerSort';
 import DataPackLinkButton from '../../components/DataPackPage/DataPackLinkButton';
 import * as utils from '../../utils/mapUtils';
-<<<<<<< HEAD
-import Joyride from 'react-joyride';
-import Help from 'material-ui/svg-icons/action/help';
-=======
 import { DataPackShareDialog } from '../../components/DataPackShareDialog/DataPackShareDialog';
->>>>>>> d96269d2
 
 // this polyfills requestAnimationFrame in the test browser, required for ol3
 raf.polyfill();
@@ -655,112 +650,6 @@
         expect(wrapper.instance().getView('bad case')).toEqual(null);
     });
 
-<<<<<<< HEAD
-    it('setJoyRideSteps should return correct steps based on view', () => {
-
-        const props = getProps();
-        const wrapper = shallow(<DataPackPage {...props}/>);
-        wrapper.setState({view: 'map'});
-        expect(wrapper.instance().setJoyRideSteps()).toEqual(
-            [   {title: 'Create DataPack', text: 'Click here to Navigate to Create a DataPack.', selector: '.qa-DataPackLinkButton-RaisedButton', position: 'bottom', style: tooltipStyle,},
-                {title: 'Search DataPacks', text: 'Search and Sort the existing DataPack Library.', selector: '.qa-DataPackSearchBar-TextField',  position: 'bottom', style: tooltipStyle,},
-                {title: 'Filter DataPacks', text: 'Filter the DataPack Library by Permission, Status, Dates and Data Sources.', selector: '.qa-FilterDrawer-Drawer > div', position: 'bottom', style: tooltipStyle,},
-                {title: 'DataPack Status', text: 'Check the status of previously created DataPacks', selector: '.qa-DataPackListItem-subtitle-date', position: 'bottom', style: tooltipStyle,},
-                {title: 'Status and Download', text: 'Navigate to the “Status & Download” page of an existing DataPack, where you can download the data.', selector: '.qa-DataPackListItem-IconMenu', position: 'bottom', style: tooltipStyle,},
-            ]
-        );
-        wrapper.setState({view: 'grid'});
-        expect(wrapper.instance().setJoyRideSteps()).toEqual(
-            [   {title: 'Create DataPack', text: 'Click here to Navigate to Create a DataPack.', selector: '.qa-DataPackLinkButton-RaisedButton', position: 'bottom', style: tooltipStyle,},
-                {title: 'Search DataPacks', text: 'Search and Sort the existing DataPack Library.', selector: '.qa-DataPackSearchBar-TextField', position: 'bottom', style: tooltipStyle,},
-                {title: 'Filter DataPacks', text: 'Filter the DataPack Library by Permission, Status, Dates and Data Sources.', selector: '.qa-FilterDrawer-Drawer > div', position: 'bottom', style: tooltipStyle,},
-                {title: 'DataPack Status', text: 'Check the status of previously created DataPacks', selector: '.qa-DataPackGridItem-CardActions', position: 'bottom', style: tooltipStyle,},
-                {title: 'Status and Download', text: 'Navigate to the “Status & Download” page of an existing DataPack, where you can download the data.', selector: '.qa-DataPackGridItem-IconMenu', position: 'bottom', style: tooltipStyle,},
-            ]
-        );
-        wrapper.setState({view: 'list'})
-        expect(wrapper.instance().setJoyRideSteps()).toEqual(
-            [   {title: 'Create DataPack', text: 'Click here to Navigate to Create a DataPack.', selector: '.qa-DataPackLinkButton-RaisedButton', position: 'bottom', style: tooltipStyle,},
-                {title: 'Search DataPacks', text: 'Search and Sort the existing DataPack Library.', selector: '.qa-DataPackSearchBar-TextField', position: 'bottom', style: tooltipStyle,},
-                {title: 'Filter DataPacks', text: 'Filter the DataPack Library by Permission, Status, Dates and Data Sources.', selector: '.qa-FilterDrawer-Drawer > div', position: 'bottom', style: tooltipStyle,},
-                {title: 'DataPack Status', text: 'Check the status of previously created DataPacks', selector: '.qa-DataPackTableItem-TableRowColumn-status', position: 'bottom', style: tooltipStyle,},
-                {title: 'Status and Download', text: 'Navigate to the “Status & Download” page of an existing DataPack, where you can download the data.', selector: '.qa-DataPackTableItem-IconMenu', position: 'bottom', style: tooltipStyle,},
-            ]
-        );
-
-    });
-
-    it('joyrideAddSteps should set state for steps in tour', () => {
-        const steps = [   {title: 'Create DataPack', text: 'Click here to Navigate to Create a DataPack.', selector: '.qa-DataPackLinkButton-RaisedButton', position: 'bottom', style: tooltipStyle,},
-            {title: 'Search DataPacks', text: 'Search and Sort the existing DataPack Library.', selector: '.qa-DataPackSearchBar-TextField',  position: 'bottom', style: tooltipStyle,},
-            {title: 'Filter DataPacks', text: 'Filter the DataPack Library by Permission, Status, Dates and Data Sources.', selector: '.qa-FilterDrawer-Drawer > div', position: 'bottom', style: tooltipStyle,},
-            {title: 'DataPack Status', text: 'Check the status of previously created DataPacks', selector: '.qa-DataPackListItem-subtitle-date', position: 'bottom', style: tooltipStyle,},
-            {title: 'Status and Download', text: 'Navigate to the “Status & Download” page of an existing DataPack, where you can download the data.', selector: '.qa-DataPackListItem-IconMenu', position: 'bottom', style: tooltipStyle,},
-        ]
-        const props = getProps();
-        const wrapper = shallow(<DataPackPage {...props}/>);
-        const stateSpy = new sinon.spy(DataPackPage.prototype, 'setState');
-        wrapper.instance().joyrideAddSteps(steps);
-        expect(stateSpy.calledOnce).toBe(true);
-        expect(stateSpy.calledWith({steps: steps}));
-        stateSpy.restore();
-    });
-
-    it('handleJoyride should set state', () => {
-        const props = getProps();
-        const wrapper = shallow(<DataPackPage {...props}/>);
-        const stateSpy = new sinon.spy(DataPackPage.prototype, 'setState');
-        wrapper.instance().handleJoyride();
-        expect(stateSpy.calledOnce).toBe(true);
-        expect(stateSpy.calledWith({isRunning: false}));
-        stateSpy.restore();
-    });
-
-    it('callback function should open drawer if it is closed', () => {
-        const callbackData = {
-            action: "next",
-            index: 2,
-            step: {
-                position: "bottom",
-                selector: ".qa-DataPackLinkButton-RaisedButton",
-                style: tooltipStyle,
-                text: "Click here to Navigate to Create a DataPack.",
-                title: "Create DataPack",
-            },
-            type: "step:before",
-        }
-        const props = getProps();
-        const wrapper = shallow(<DataPackPage {...props}/>);
-        const stateSpy = new sinon.spy(DataPackPage.prototype, 'setState');
-        wrapper.setState({open: false});
-        wrapper.instance().callback(callbackData);
-        expect(stateSpy.calledTwice).toBe(true);
-        expect(stateSpy.calledWith({open: true}));
-        stateSpy.restore();
-    });
-
-    it('callback should stop tour if close is clicked', () => {
-        const callbackData = {
-            action: "close",
-            index: 2,
-            step: {
-                position: "bottom",
-                selector: ".qa-DataPackLinkButton-RaisedButton",
-                style: tooltipStyle,
-                text: "Click here to Navigate to Create a DataPack.",
-                title: "Create DataPack",
-            },
-            type: "step:before",
-        }
-        const props = getProps();
-        const stateSpy = new sinon.spy(DataPackPage.prototype, 'setState');
-        const wrapper = getWrapper(props);
-        wrapper.instance().callback(callbackData);
-        expect(stateSpy.calledWith({isRunning: false}));
-        stateSpy.restore();
-    });
-
-=======
     it('handleShareOpen should set open true and the target job uid', () => {
         const props = getProps();
         const stateStub = sinon.stub(DataPackPage.prototype, 'setState');
@@ -796,5 +685,108 @@
         expect(props.updateDataCartPermissions.calledWith(target.job.uid, permissions)).toBe(true);
         closeStub.restore();
     });
->>>>>>> d96269d2
+
+it('setJoyRideSteps should return correct steps based on view', () => {
+
+    const props = getProps();
+const wrapper = shallow(<DataPackPage {...props}/>);
+wrapper.setState({view: 'map'});
+expect(wrapper.instance().setJoyRideSteps()).toEqual(
+    [   {title: 'Create DataPack', text: 'Click here to Navigate to Create a DataPack.', selector: '.qa-DataPackLinkButton-RaisedButton', position: 'bottom', style: tooltipStyle,},
+        {title: 'Search DataPacks', text: 'Search and Sort the existing DataPack Library.', selector: '.qa-DataPackSearchBar-TextField',  position: 'bottom', style: tooltipStyle,},
+        {title: 'Filter DataPacks', text: 'Filter the DataPack Library by Permission, Status, Dates and Data Sources.', selector: '.qa-FilterDrawer-Drawer > div', position: 'bottom', style: tooltipStyle,},
+        {title: 'DataPack Status', text: 'Check the status of previously created DataPacks', selector: '.qa-DataPackListItem-subtitle-date', position: 'bottom', style: tooltipStyle,},
+        {title: 'Status and Download', text: 'Navigate to the “Status & Download” page of an existing DataPack, where you can download the data.', selector: '.qa-DataPackListItem-IconMenu', position: 'bottom', style: tooltipStyle,},
+    ]
+);
+wrapper.setState({view: 'grid'});
+expect(wrapper.instance().setJoyRideSteps()).toEqual(
+    [   {title: 'Create DataPack', text: 'Click here to Navigate to Create a DataPack.', selector: '.qa-DataPackLinkButton-RaisedButton', position: 'bottom', style: tooltipStyle,},
+        {title: 'Search DataPacks', text: 'Search and Sort the existing DataPack Library.', selector: '.qa-DataPackSearchBar-TextField', position: 'bottom', style: tooltipStyle,},
+        {title: 'Filter DataPacks', text: 'Filter the DataPack Library by Permission, Status, Dates and Data Sources.', selector: '.qa-FilterDrawer-Drawer > div', position: 'bottom', style: tooltipStyle,},
+        {title: 'DataPack Status', text: 'Check the status of previously created DataPacks', selector: '.qa-DataPackGridItem-CardActions', position: 'bottom', style: tooltipStyle,},
+        {title: 'Status and Download', text: 'Navigate to the “Status & Download” page of an existing DataPack, where you can download the data.', selector: '.qa-DataPackGridItem-IconMenu', position: 'bottom', style: tooltipStyle,},
+    ]
+);
+wrapper.setState({view: 'list'})
+expect(wrapper.instance().setJoyRideSteps()).toEqual(
+    [   {title: 'Create DataPack', text: 'Click here to Navigate to Create a DataPack.', selector: '.qa-DataPackLinkButton-RaisedButton', position: 'bottom', style: tooltipStyle,},
+        {title: 'Search DataPacks', text: 'Search and Sort the existing DataPack Library.', selector: '.qa-DataPackSearchBar-TextField', position: 'bottom', style: tooltipStyle,},
+        {title: 'Filter DataPacks', text: 'Filter the DataPack Library by Permission, Status, Dates and Data Sources.', selector: '.qa-FilterDrawer-Drawer > div', position: 'bottom', style: tooltipStyle,},
+        {title: 'DataPack Status', text: 'Check the status of previously created DataPacks', selector: '.qa-DataPackTableItem-TableRowColumn-status', position: 'bottom', style: tooltipStyle,},
+        {title: 'Status and Download', text: 'Navigate to the “Status & Download” page of an existing DataPack, where you can download the data.', selector: '.qa-DataPackTableItem-IconMenu', position: 'bottom', style: tooltipStyle,},
+    ]
+);
+
 });
+
+it('joyrideAddSteps should set state for steps in tour', () => {
+    const steps = [   {title: 'Create DataPack', text: 'Click here to Navigate to Create a DataPack.', selector: '.qa-DataPackLinkButton-RaisedButton', position: 'bottom', style: tooltipStyle,},
+        {title: 'Search DataPacks', text: 'Search and Sort the existing DataPack Library.', selector: '.qa-DataPackSearchBar-TextField',  position: 'bottom', style: tooltipStyle,},
+        {title: 'Filter DataPacks', text: 'Filter the DataPack Library by Permission, Status, Dates and Data Sources.', selector: '.qa-FilterDrawer-Drawer > div', position: 'bottom', style: tooltipStyle,},
+        {title: 'DataPack Status', text: 'Check the status of previously created DataPacks', selector: '.qa-DataPackListItem-subtitle-date', position: 'bottom', style: tooltipStyle,},
+        {title: 'Status and Download', text: 'Navigate to the “Status & Download” page of an existing DataPack, where you can download the data.', selector: '.qa-DataPackListItem-IconMenu', position: 'bottom', style: tooltipStyle,},
+    ]
+    const props = getProps();
+const wrapper = shallow(<DataPackPage {...props}/>);
+const stateSpy = new sinon.spy(DataPackPage.prototype, 'setState');
+wrapper.instance().joyrideAddSteps(steps);
+expect(stateSpy.calledOnce).toBe(true);
+expect(stateSpy.calledWith({steps: steps}));
+stateSpy.restore();
+});
+
+it('handleJoyride should set state', () => {
+    const props = getProps();
+const wrapper = shallow(<DataPackPage {...props}/>);
+const stateSpy = new sinon.spy(DataPackPage.prototype, 'setState');
+wrapper.instance().handleJoyride();
+expect(stateSpy.calledOnce).toBe(true);
+expect(stateSpy.calledWith({isRunning: false}));
+stateSpy.restore();
+});
+
+it('callback function should open drawer if it is closed', () => {
+    const callbackData = {
+        action: "next",
+        index: 2,
+        step: {
+            position: "bottom",
+            selector: ".qa-DataPackLinkButton-RaisedButton",
+            style: tooltipStyle,
+            text: "Click here to Navigate to Create a DataPack.",
+            title: "Create DataPack",
+        },
+        type: "step:before",
+    }
+    const props = getProps();
+const wrapper = shallow(<DataPackPage {...props}/>);
+const stateSpy = new sinon.spy(DataPackPage.prototype, 'setState');
+wrapper.setState({open: false});
+wrapper.instance().callback(callbackData);
+expect(stateSpy.calledTwice).toBe(true);
+expect(stateSpy.calledWith({open: true}));
+stateSpy.restore();
+});
+
+it('callback should stop tour if close is clicked', () => {
+    const callbackData = {
+        action: "close",
+        index: 2,
+        step: {
+            position: "bottom",
+            selector: ".qa-DataPackLinkButton-RaisedButton",
+            style: tooltipStyle,
+            text: "Click here to Navigate to Create a DataPack.",
+            title: "Create DataPack",
+        },
+        type: "step:before",
+    }
+    const props = getProps();
+const stateSpy = new sinon.spy(DataPackPage.prototype, 'setState');
+const wrapper = getWrapper(props);
+wrapper.instance().callback(callbackData);
+expect(stateSpy.calledWith({isRunning: false}));
+stateSpy.restore();
+});
+});
