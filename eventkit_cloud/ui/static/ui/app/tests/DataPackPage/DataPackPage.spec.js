--- conflicted
+++ resolved
@@ -112,19 +112,12 @@
                 },
                 groups: [1, 3],
             },
-<<<<<<< HEAD
-            location: {
-                query: {
-                    collection: '',
-                    page_size: '12',
-=======
             {
                 user: {
                     first_name: 'user',
                     last_name: 'two',
                     username: 'user_two',
                     email: 'user.two@email.com',
->>>>>>> f8b2a5d4
                 },
                 groups: [2, 3],
             },
@@ -140,6 +133,7 @@
         location: {
             query: {
                 collection: '',
+                page_size: '12',
             },
         },
     });
