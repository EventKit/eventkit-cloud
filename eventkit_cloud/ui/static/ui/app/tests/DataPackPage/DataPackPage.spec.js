--- conflicted
+++ resolved
@@ -75,16 +75,6 @@
         let props = getProps();
         props.getRuns = new sinon.spy();
         const mountSpy = new sinon.spy(DataPackPage.prototype, 'componentWillMount');
-<<<<<<< HEAD
-        const wrapper = shallow(<DataPackPage {...props}/>, {
-            context: {muiTheme},
-            childContextTypes: {
-                muiTheme: React.PropTypes.object,
-            }
-        });
-        expect(props.getRuns.calledOnce).toBe(true);
-        expect(mountSpy.calledOnce).toBe(true);
-=======
         const wrapper = shallow(<DataPackPage {...props}/>);
         expect(props.getRuns.calledOnce).toBe(true);
         expect(mountSpy.calledOnce).toBe(true);
@@ -113,7 +103,6 @@
         wrapper.unmount();
         expect(clearInterval.mock.calls.length).toEqual(1);
         expect(clearInterval.mock.calls[0][0]).toEqual(fetch);
->>>>>>> aaf3ca1b
     });
 
     it('should handle fetched runs', () => {
