--- conflicted
+++ resolved
@@ -187,16 +187,10 @@
 
     it('should call makeRunRequest, setJoyRideSteps and setInterval when mounting', () => {
         const props = getProps();
-<<<<<<< HEAD
         const mountSpy = new sinon.spy(DataPackPage.prototype, 'componentDidMount');
         const requestSpy = new sinon.spy(DataPackPage.prototype, 'makeRunRequest');
         const joyrideSpy = new sinon.spy(DataPackPage.prototype, 'setJoyRideSteps');
         const intervalSpy = new sinon.spy(global, 'setInterval');
-=======
-        const mountSpy = sinon.spy(DataPackPage.prototype, 'componentDidMount');
-        const requestSpy = sinon.spy(DataPackPage.prototype, 'makeRunRequest');
-        const intervalSpy = sinon.spy(global, 'setInterval');
->>>>>>> 405f3049
         const wrapper = getWrapper(props);
         expect(mountSpy.calledOnce).toBe(true);
         expect(requestSpy.calledOnce).toBe(true);
@@ -449,12 +443,8 @@
         const promise = {then: (func) => {func()}};
         props.getRuns = (params) => {return promise};
         const wrapper = shallow(<DataPackPage {...props}/>);
-<<<<<<< HEAD
         const joyrideSpy = sinon.spy(DataPackPage.prototype, 'setJoyRideSteps');
         const stateSpy = new sinon.spy(DataPackPage.prototype, 'setState');
-=======
-        const stateSpy = sinon.spy(DataPackPage.prototype, 'setState');
->>>>>>> 405f3049
         wrapper.instance().changeView('list');
         expect(wrapper.update().state().view).toBe('list');
         expect(stateSpy.calledTwice).toBe(true);
