import React from 'react';
import sinon from 'sinon';
import {mount, shallow} from 'enzyme';
import injectTapEventPlugin from 'react-tap-event-plugin';
import getMuiTheme from 'material-ui/styles/getMuiTheme';
import {DataPackPage} from '../../components/DataPackPage/DataPackPage';
import AppBar from 'material-ui/AppBar';
import {Toolbar, ToolbarGroup} from 'material-ui/Toolbar';
import CircularProgress from 'material-ui/CircularProgress';
import Drawer from 'material-ui/Drawer';
import FilterDrawer from '../../components/DataPackPage/FilterDrawer';
import DataPackGrid from '../../components/DataPackPage/DataPackGrid';
import DataPackList from '../../components/DataPackPage/DataPackList';
import MapView from '../../components/DataPackPage/MapView';
import DataPackSearchbar from '../../components/DataPackPage/DataPackSearchbar';
import DataPackViewButtons from '../../components/DataPackPage/DataPackViewButtons';
import DataPackSortDropDown from '../../components/DataPackPage/DataPackSortDropDown';
import DataPackFilterButton from '../../components/DataPackPage/DataPackFilterButton';
import DataPackOwnerSort from '../../components/DataPackPage/DataPackOwnerSort';
import DataPackLinkButton from '../../components/DataPackPage/DataPackLinkButton';
import CustomScrollbar from '../../components/CustomScrollbar';
import isEqual from 'lodash/isEqual';
import * as utils from '../../utils/mapUtils';
import ol from 'openlayers';

// this polyfills requestAnimationFrame in the test browser, required for ol3
import raf from 'raf';
raf.polyfill();
jest.mock('../../components/DataPackPage/MapView')

describe('DataPackPage component', () => {
    injectTapEventPlugin();
    const muiTheme = getMuiTheme();
    const providers = [
        {
            "id": 2,
            "model_url": "http://cloud.eventkit.dev/api/providers/osm",
            "type": "osm",
            "license": null,
            "created_at": "2017-08-15T19:25:10.844911Z",
            "updated_at": "2017-08-15T19:25:10.844919Z",
            "uid": "bc9a834a-727a-4779-8679-2500880a8526",
            "name": "OpenStreetMap Data (Themes)",
            "slug": "osm",
            "preview_url": "",
            "service_copyright": "",
            "service_description": "OpenStreetMap vector data provided in a custom thematic schema. \n\nData is grouped into separate tables (e.g. water, roads...).",
            "layer": null,
            "level_from": 0,
            "level_to": 10,
            "zip": false,
            "display": true,
            "export_provider_type": 2
        },
    ]
    const getProps = () => {
        return {
            runsList: {
                fetching: false,
                fetched: false,
                runs: [],
                error: null,
                nextPage: false,
                range: '12/24'
            },
            user: {data: {user: {username: 'admin'}}},
            getRuns: () => {},
            deleteRuns: () => {},
            getProviders: () => {},
            runsDeletion: {
                deleting: false,
                deleted: false,
                error: null
            },
            drawerOpen: true,
<<<<<<< HEAD
            providers: providers,
=======
            importGeom: {},
            geocode: {},
            getGeocode: () => {},
            processGeoJSONFile: () => {},
            resetGeoJSONFile: () => {},
>>>>>>> f80d5328
        }
    };

    it('should render all the basic components', () => {
        const props = getProps();
        const wrapper = mount(<DataPackPage {...props}/>, {
            context: {muiTheme},
            childContextTypes: {
                muiTheme: React.PropTypes.object,
            }
        });
        expect(wrapper.find(AppBar)).toHaveLength(1);
        expect(wrapper.find(AppBar).hasClass('sectionTitle')).toBe(true);
        expect(wrapper.find(AppBar).find('h1').text()).toEqual('DataPack Library');
        expect(wrapper.find(DataPackLinkButton)).toHaveLength(1);
        expect(wrapper.find(Toolbar)).toHaveLength(2);
        expect(wrapper.find(ToolbarGroup)).toHaveLength(1);
        expect(wrapper.find(DataPackSearchbar)).toHaveLength(1);
        expect(wrapper.find(DataPackOwnerSort)).toHaveLength(1);
        expect(wrapper.find(DataPackFilterButton)).toHaveLength(1);
        expect(wrapper.find(DataPackSortDropDown)).toHaveLength(1);
        expect(wrapper.find(DataPackViewButtons)).toHaveLength(1);
        expect(wrapper.find(FilterDrawer)).toHaveLength(1);
        // Should show loading before datapacks have been fetched
        expect(wrapper.find(CircularProgress)).toHaveLength(1);
        expect(wrapper.find(DataPackGrid)).toHaveLength(0);
        expect(wrapper.find(DataPackList)).toHaveLength(0);
    });

    it('should show MapView instead of progress circle when runs are received', () => {
        const props = getProps();
        const wrapper = mount(<DataPackPage {...props}/>, {
            context: {muiTheme},
            childContextTypes: {
                muiTheme: React.PropTypes.object,
            }
        });
        expect(wrapper.find(DataPackGrid)).toHaveLength(0);
        const stateSpy = new sinon.spy(DataPackPage.prototype, 'setState');
        let nextProps = getProps();
        nextProps.runsList.fetched = true;
        wrapper.setProps(nextProps);
        expect(stateSpy.calledWith({pageLoading: false})).toBe(true);
        expect(wrapper.find(MapView)).toHaveLength(1);
        expect(wrapper.find(CircularProgress)).toHaveLength(0);;
        stateSpy.restore();
    });

    it('should show a progress circle when deleting a datapack', () => {
        const props = getProps();
        const wrapper = mount(<DataPackPage {...props}/>, {
            context: {muiTheme},
            childContextTypes: {
                muiTheme: React.PropTypes.object,
            }
        });
        let nextProps = getProps();
        nextProps.runsList.fetched = true;
        wrapper.setProps(nextProps);
        expect(wrapper.find(CircularProgress)).toHaveLength(0);
        nextProps.runsDeletion.deleting = true;
        wrapper.setProps(nextProps);
        expect(wrapper.find(CircularProgress)).toHaveLength(1);
    });

    it('should call makeRunRequest, add eventlistener, and setInterval when mounting', () => {
        const props = getProps();
        const mountSpy = new sinon.spy(DataPackPage.prototype, 'componentDidMount');
        const requestSpy = new sinon.spy(DataPackPage.prototype, 'makeRunRequest');
        const eventSpy = new sinon.spy(window, 'addEventListener');
        const intervalSpy = new sinon.spy(global, 'setInterval');
        const wrapper = mount(<DataPackPage {...props}/>, {
            context: {muiTheme},
            childContextTypes: {muiTheme: React.PropTypes.object}
        });
        expect(mountSpy.calledOnce).toBe(true);
        expect(requestSpy.calledOnce).toBe(true);
        expect(eventSpy.calledWith('resize', wrapper.instance().screenSizeUpdate)).toBe(true);
        expect(intervalSpy.calledWith(wrapper.instance().makeRunRequest, 10000)).toBe(true);
        mountSpy.restore();
        requestSpy.restore();
        eventSpy.restore();
        intervalSpy.restore();
    });

    it('remove eventlister on unmount', () => {
        const props = getProps();
        const mountSpy = new sinon.spy(DataPackPage.prototype, 'componentWillUnmount');
        const removeSpy = new sinon.spy(window, 'removeEventListener');
        const intervalSpy = new sinon.spy(global, 'clearInterval');
        const wrapper = mount(<DataPackPage {...props}/>, {
            context: {muiTheme},
            childContextTypes: {muiTheme: React.PropTypes.object}
        });
        const update = wrapper.instance().screenSizeUpdate;
        const fetch = wrapper.instance().fetch;
        wrapper.unmount();
        expect(mountSpy.calledOnce).toBe(true);
        expect(removeSpy.calledWith('resize', update)).toBe(true);
        expect(intervalSpy.calledWith(fetch)).toBe(true);
        mountSpy.restore();
        removeSpy.restore();
        intervalSpy.restore();
    });

    it('should run getRuns at intervals', () => {
        jest.useFakeTimers();
        let props = getProps();
        props.getRuns = new sinon.spy();
        const wrapper = mount(<DataPackPage {...props}/>, {
            context: {muiTheme},
            childContextTypes: {muiTheme: React.PropTypes.object}
        });
        expect(props.getRuns.calledOnce).toBe(true);
        expect(setInterval.mock.calls.length).toEqual(1);
        expect(setInterval.mock.calls[0][1]).toEqual(10000);
        jest.runOnlyPendingTimers();
        expect(props.getRuns.calledTwice).toBe(true);
        jest.runOnlyPendingTimers();
        expect(props.getRuns.calledThrice).toBe(true);
    });

    it('should remove the fetch interval on unmount', () => {
        jest.useFakeTimers();
        let props = getProps();
        const wrapper = shallow(<DataPackPage {...props}/>);
        expect(clearInterval.mock.calls.length).toEqual(0);
        const fetch = wrapper.instance().fetch;
        wrapper.unmount();
        expect(clearInterval.mock.calls.length).toEqual(1);
        expect(clearInterval.mock.calls[0][0]).toEqual(fetch);
    });

    it('should handle fetched runs', () => {
        const props = getProps();
        const wrapper = shallow(<DataPackPage {...props}/>);
        let nextProps = getProps();
        nextProps.runsList.fetched = true;
        nextProps.runsList.runs = [{user: 'admin2', uid: '2'}, {user: 'admin', uid: '1'}, {user: 'admin3', uid: '3'}];
        const propsSpy = new sinon.spy(DataPackPage.prototype, 'componentWillReceiveProps');
        const stateSpy = new sinon.spy(DataPackPage.prototype, 'setState');
        wrapper.setProps(nextProps);
        expect(propsSpy.calledOnce).toBe(true);
        expect(stateSpy.calledOnce).toBe(true);
        expect(stateSpy.calledWith({showLoading: false}));
        DataPackPage.prototype.setState.restore();
        DataPackPage.prototype.componentWillReceiveProps.restore();
    });

    it('onSearch should update the state and call makeRunRequest', () => {
        const props = getProps();
        const wrapper = shallow(<DataPackPage {...props}/>);
        const stateSpy = new sinon.spy(DataPackPage.prototype, 'setState');
        wrapper.instance().onSearch('test_search', 0);
        expect(stateSpy.calledOnce).toBe(true);
        expect(stateSpy.calledWith({search: 'test_search', loading: true}, wrapper.instance().makeRunRequest)).toBe(true);
        stateSpy.restore();
    });

    it('checkForEmptySearch should update state and call makeRunRequest', () => {
        const props = getProps();
        const wrapper = shallow(<DataPackPage {...props}/>);
        const stateSpy = new sinon.spy(DataPackPage.prototype, 'setState');
        wrapper.instance().checkForEmptySearch('', [], {});
        expect(stateSpy.calledOnce).toBe(true);
        expect(stateSpy.calledWith({search: '', loading: true}, wrapper.instance().makeRunRequest)).toBe(true);
        stateSpy.restore();
    });

    it('if a run has been deleted it should call makeRunRequest again', () => {
        const props = getProps();
        const stateSpy = new sinon.spy(DataPackPage.prototype, 'setState');
        const makeRequestSpy = new sinon.spy(DataPackPage.prototype, 'makeRunRequest');
        const wrapper = mount(<DataPackPage {...props}/>, {
            context: {muiTheme},
            childContextTypes: {muiTheme: React.PropTypes.object}
        });
        expect(makeRequestSpy.calledOnce).toBe(true);
        let nextProps = getProps();
        nextProps.runsDeletion.deleted = true;
        wrapper.setProps(nextProps);
        expect(stateSpy.calledWith({loading: true}, wrapper.instance().makeRunRequest)).toBe(true);
        expect(makeRequestSpy.calledTwice).toBe(true);
        makeRequestSpy.restore();
        stateSpy.restore();
    });

    it('handleSortChange should set state and call makeRunRequest', () => {
        let props = getProps();
        const wrapper = shallow(<DataPackPage {...props}/>);
        const stateSpy = new sinon.spy(DataPackPage.prototype, 'setState');
        wrapper.instance().handleSortChange('job__name');
        expect(stateSpy.calledOnce).toBe(true);
        expect(stateSpy.calledWith({order: 'job__name', loading: true}, wrapper.instance().makeRunRequest))
        stateSpy.restore();
    });

    it('makeRunRequest should build a params string and pass it to props.getRuns', () => {
        /// Add things here ///
        let props = getProps();
        props.getRuns = new sinon.spy();
        const wrapper = shallow(<DataPackPage {...props}/>);
        const status = {completed: true, incomplete: true};
        const minDate = new Date(2017, 6, 30, 8,0,0);
        const maxDate = new Date(2017, 7, 1, 3, 0, 0);
        const owner = 'test_user';
        const published = 'True';
        const search = 'search_text'
        const expectedString = 'page_size=12'
            +'&ordering=-started_at'
            +'&user=test_user'
            +'&published=True'
            +'&status=COMPLETED,INCOMPLETE'
            +'&min_date=2017-07-30'
            +'&max_date=2017-08-02'
            +'&search_term=search_text';
        wrapper.setState({
            status: status, 
            minDate: minDate,
            maxDate: maxDate,
            ownerFilter: owner,
            published: published,
            search: search
        });
        wrapper.instance().makeRunRequest();
        expect(props.getRuns.calledOnce).toBe(true);
        expect(props.getRuns.calledWith(expectedString, null)).toBe(true);
    });

    it('handleOwnerFilter should set state and call makeRunRequest', () => {
        const props = getProps();
        const event = {persist: () => {}};
        const wrapper = shallow(<DataPackPage {...props}/>);
        const stateSpy = new sinon.spy(DataPackPage.prototype, 'setState');
        wrapper.instance().handleOwnerFilter(event, 0, 'test_value');
        expect(stateSpy.calledOnce).toBe(true);
        expect(stateSpy.calledWith({ownerFilter: 'test_value', loading: true}, wrapper.instance().makeRunRequest)).toBe(true);
        stateSpy.restore();
    });
    
    it('handleFilterApply should take filter state in and update new state then make runRequest', () => {
        const props = getProps();
        const wrapper = shallow(<DataPackPage {...props}/>);
        const currentState = {...wrapper.state()};
        const stateSpy = new sinon.spy(DataPackPage.prototype, 'setState');
        const newState = {
            published: true, 
            minDate: new Date(), 
            maxDate: new Date(), 
            status: {
                completed: true,
                submitted: false,
                incomplete: false
            }
        }
        window.resizeTo(800, 900);
        expect(window.innerWidth).toEqual(800);
        wrapper.instance().handleFilterApply(newState);
        expect(stateSpy.calledTwice).toBe(true);
        expect(stateSpy.calledWith({...currentState, ...newState, loading: true}, wrapper.instance().makeRunRequest)).toBe(true);
        expect(stateSpy.calledWith({open: false})).toBe(true);
        stateSpy.restore();
    });

    it('handleFilterClear should setState then re-apply search and sort', () => {
        const props = getProps();
        const wrapper = shallow(<DataPackPage {...props}/>);
        const stateSpy = new sinon.spy(DataPackPage.prototype, 'setState');
        window.resizeTo(800, 900);
        expect(window.innerWidth).toEqual(800);
        wrapper.instance().handleFilterClear();
        expect(stateSpy.calledTwice).toBe(true);
        expect(stateSpy.calledWith({
            published: null,
            status: {
                completed: false,
                incomplete: false,
                submitted: false,
            },
            minDate: null,
            maxDate: null,
            loading: true,
        }, wrapper.instance().makeRunRequest)).toBe(true);
        expect(stateSpy.calledWith({open: false})).toBe(true);
        stateSpy.restore();
    });

    it('handleSpatialFilter should setstate then call make run request', () => {
        const props = getProps();
        const wrapper = shallow(<DataPackPage {...props}/>);
        const stateSpy = new sinon.spy(DataPackPage.prototype, 'setState');
        const geojson = {
            "type": "LineString",
            "coordinates": [
                [69.60937499999999, 60.23981116999893],
                [46.40625, 55.178867663281984],
                [26.3671875, 55.97379820507658]
            ]
        }
        wrapper.instance().handleSpatialFilter(geojson);
        expect(stateSpy.calledOnce).toBe(true);
        expect(stateSpy.calledWith(
            {geojson_geometry: geojson, loading: true}, 
            wrapper.instance().makeRunRequest
        )).toBe(true);
        stateSpy.restore();
    })

    it('screenSizeUpdate should force the component to update', () => {
        const props = getProps();
        const wrapper = shallow(<DataPackPage {...props}/>);
        const updateSpy = new sinon.spy(DataPackPage.prototype, 'forceUpdate');
        wrapper.instance().screenSizeUpdate();
        expect(updateSpy.calledOnce).toBe(true);
        updateSpy.restore();
    });

    it('changeView should makeRunRequest if its not a shared order, otherwise just set view state', () => {
        let props = getProps();
        const promise = {then: (func) => {func()}};
        props.getRuns = (params) => {return promise};
        const wrapper = shallow(<DataPackPage {...props}/>);
        const stateSpy = new sinon.spy(DataPackPage.prototype, 'setState');
        wrapper.instance().changeView('list');
        expect(stateSpy.calledOnce).toBe(true);
        expect(stateSpy.calledWith({view: 'list'})).toBe(true);
        wrapper.setState({order: 'some_other_order'});
        wrapper.instance().changeView('map');
        expect(stateSpy.callCount).toEqual(4);
        expect(stateSpy.calledWith({order: 'some_other_order', loading: true}, Function));
        expect(stateSpy.calledWith({view: 'map'})).toBe(true);
        stateSpy.restore();
    });

    it('handleToggle should set state', () => {
        const props = getProps();
        const wrapper = shallow(<DataPackPage {...props}/>);
        const stateSpy = new sinon.spy(DataPackPage.prototype, 'setState');
        wrapper.instance().handleToggle();
        expect(stateSpy.calledOnce).toBe(true);
        expect(stateSpy.calledWith({open: false}));
        stateSpy.restore();
    });

    it('if nextPage is true, loadMore should increase page size and makeRunRequest', () => {
        let props = getProps();
        props.runsList.nextPage = true;
        const wrapper = shallow(<DataPackPage {...props}/>);
        const stateSpy = new sinon.spy(DataPackPage.prototype, 'setState');
        wrapper.instance().loadMore();
        expect(stateSpy.calledOnce).toBe(true);
        expect(stateSpy.calledWith({pageSize: 24, loading: true}, wrapper.instance().makeRunRequest)).toBe(true);
        stateSpy.restore();
    });

    it('if pageSize is greater than 12  is should decrease pageSize and makeRunRequest', () => {
        const props = getProps();
        const wrapper = shallow(<DataPackPage {...props}/>);
        wrapper.setState({pageSize: 24});
        const stateSpy = new sinon.spy(DataPackPage.prototype, 'setState');
        wrapper.instance().loadLess();
        expect(stateSpy.calledOnce).toBe(true);
        expect(stateSpy.calledWith({pageSize: 12, loading: true}, wrapper.instance().makeRunRequest)).toBe(true);
        stateSpy.restore();
    });

    it('getView should return null, list, grid, or map component', () => {
        const props = getProps();
        const wrapper = shallow(<DataPackPage {...props}/>);
        expect(wrapper.instance().getView('list')).toEqual(
            <DataPackList
                runs={props.runsList.runs}
                user={props.user}
                onRunDelete={props.deleteRuns}
                onSort={wrapper.instance().handleSortChange}
                order={wrapper.state().order}
                range={props.runsList.range}
                handleLoadLess={wrapper.instance().loadLess}
                handleLoadMore={wrapper.instance().loadMore}
                loadLessDisabled={props.runsList.runs.length <= 12}
                loadMoreDisabled={!props.runsList.nextPage}
                providers={providers}
            />
        );
        expect(wrapper.instance().getView('grid')).toEqual(
            <DataPackGrid
                runs={props.runsList.runs}
                user={props.user}
                onRunDelete={props.deleteRuns}
                range={props.runsList.range}
                handleLoadLess={wrapper.instance().loadLess}
                handleLoadMore={wrapper.instance().loadMore}
                loadLessDisabled={props.runsList.runs.length <= 12}
                loadMoreDisabled={!props.runsList.nextPage}
                providers={providers}
            />
        );
        expect(wrapper.instance().getView('map')).toEqual(
            <MapView
                runs={props.runsList.runs}
                user={props.user}
                onRunDelete={props.deleteRuns}
                range={props.runsList.range}
                handleLoadLess={wrapper.instance().loadLess}
                handleLoadMore={wrapper.instance().loadMore}
                loadLessDisabled={props.runsList.runs.length <= 12}
                loadMoreDisabled={!props.runsList.nextPage}
<<<<<<< HEAD
                providers={providers}
=======
                geocode={props.geocode}
                getGeocode={props.getGeocode}
                importGeom={props.importGeom}
                processGeoJSONFile={props.processGeoJSONFile}
                resetGeoJSONFile={props.resetGeoJSONFile}
                onMapFilter={wrapper.instance().handleSpatialFilter}
>>>>>>> f80d5328
            />
        );
        expect(wrapper.instance().getView('bad case')).toEqual(null);
    });
});
<|MERGE_RESOLUTION|>--- conflicted
+++ resolved
@@ -73,15 +73,12 @@
                 error: null
             },
             drawerOpen: true,
-<<<<<<< HEAD
             providers: providers,
-=======
             importGeom: {},
             geocode: {},
             getGeocode: () => {},
             processGeoJSONFile: () => {},
             resetGeoJSONFile: () => {},
->>>>>>> f80d5328
         }
     };
 
@@ -384,7 +381,7 @@
         wrapper.instance().handleSpatialFilter(geojson);
         expect(stateSpy.calledOnce).toBe(true);
         expect(stateSpy.calledWith(
-            {geojson_geometry: geojson, loading: true}, 
+            {geojson_geometry: geojson, loading: true},
             wrapper.instance().makeRunRequest
         )).toBe(true);
         stateSpy.restore();
@@ -489,16 +486,13 @@
                 handleLoadMore={wrapper.instance().loadMore}
                 loadLessDisabled={props.runsList.runs.length <= 12}
                 loadMoreDisabled={!props.runsList.nextPage}
-<<<<<<< HEAD
                 providers={providers}
-=======
                 geocode={props.geocode}
                 getGeocode={props.getGeocode}
                 importGeom={props.importGeom}
                 processGeoJSONFile={props.processGeoJSONFile}
                 resetGeoJSONFile={props.resetGeoJSONFile}
                 onMapFilter={wrapper.instance().handleSpatialFilter}
->>>>>>> f80d5328
             />
         );
         expect(wrapper.instance().getView('bad case')).toEqual(null);
