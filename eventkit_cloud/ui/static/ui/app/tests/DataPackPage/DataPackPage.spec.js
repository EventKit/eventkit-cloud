--- conflicted
+++ resolved
@@ -215,12 +215,8 @@
         expect(mountSpy.calledOnce).toBe(true);
         expect(props.getProviders.calledOnce).toBe(true);
         expect(requestStub.calledOnce).toBe(true);
-<<<<<<< HEAD
-        expect(intervalStub.calledWith(wrapper.instance().makeRunRequest, 10000)).toBe(true);
         expect(joyrideSpy.calledOnce).toBe(true);
-=======
         expect(intervalStub.calledWith(wrapper.instance().autoRunRequest, 10000)).toBe(true);
->>>>>>> f321edb7
         expect(props.resetGeoJSONFile.calledOnce).toBe(true);
         mountSpy.restore();
         requestStub.restore();
