--- conflicted
+++ resolved
@@ -3,7 +3,6 @@
 import { shallow, mount } from 'enzyme';
 import IconMenu from 'material-ui/IconMenu';
 import MenuItem from 'material-ui/MenuItem';
-<<<<<<< HEAD
 import IconButton from 'material-ui/IconButton';
 import getMuiTheme from 'material-ui/styles/getMuiTheme';
 import { Card, CardActions, CardMedia, CardTitle, CardText } from 'material-ui/Card';
@@ -32,40 +31,6 @@
     },
     display: true,
 }];
-=======
-import { DataPackGridItem } from '../../components/DataPackPage/DataPackGridItem';
-import IconButton from 'material-ui/IconButton';
-import { List, ListItem } from 'material-ui/List';
-import getMuiTheme from 'material-ui/styles/getMuiTheme';
-import { Card, CardActions, CardMedia, CardTitle, CardText } from 'material-ui/Card';
-import NavigationMoreVert from 'material-ui/svg-icons/navigation/more-vert';
-import Lock from 'material-ui/svg-icons/action/lock-outline';
-import SocialPublic from 'material-ui/svg-icons/social/public';
-import ReactDOM from 'react-dom';
-import TestUtils from 'react-dom/test-utils';
-
-const muiTheme = getMuiTheme();
-
-const tasks = [
-    {
-        duration: '0:00:15.317672',
-        errors: [],
-        estimated_finish: '',
-        finished_at: '2017-05-15T15:29:04.356182Z',
-        name: 'OverpassQuery',
-        progress: 100,
-        result: {},
-        started_at: '2017-05-15T15:28:49.038510Z',
-        status: 'SUCCESS',
-        uid: 'fcfcd526-8949-4c26-a669-a2cf6bae1e34',
-        result: {
-            size: '1.234 MB',
-            url: 'http://cloud.eventkit.test/api/tasks/fcfcd526-8949-4c26-a669-a2cf6bae1e34',
-        },
-        display: true,
-    },
-];
->>>>>>> f321edb7
 
 const providerTasks = [{
     name: 'OpenStreetMap Data (Themes)',
@@ -74,7 +39,6 @@
     slug: 'osm',
     tasks,
     uid: 'e261d619-2a02-4ba5-a58c-be0908f97d04',
-<<<<<<< HEAD
     url: 'http://cloud.eventkit.test/api/provider_tasks/e261d619-2a02-4ba5-a58c-be0908f97d04'
 }];
 
@@ -98,33 +62,6 @@
     display: true,
     export_provider_type: 2,
 }];
-=======
-    url: 'http://cloud.eventkit.test/api/provider_tasks/e261d619-2a02-4ba5-a58c-be0908f97d04',
-}];
-
-const providers = [
-    {
-        id: 2,
-        model_url: 'http://cloud.eventkit.test/api/providers/osm',
-        type: 'osm',
-        license: null,
-        created_at: '2017-08-15T19:25:10.844911Z',
-        updated_at: '2017-08-15T19:25:10.844919Z',
-        uid: 'bc9a834a-727a-4779-8679-2500880a8526',
-        name: 'OpenStreetMap Data (Themes)',
-        slug: 'osm',
-        preview_url: '',
-        service_copyright: '',
-        service_description: 'OpenStreetMap vector data provided in a custom thematic schema. \n\nData is grouped into separate tables (e.g. water, roads...).',
-        layer: null,
-        level_from: 0,
-        level_to: 10,
-        zip: false,
-        display: true,
-        export_provider_type: 2,
-    },
-];
->>>>>>> f321edb7
 
 beforeAll(() => {
     DataPackGridItem.prototype.initMap = sinon.spy();
@@ -134,7 +71,6 @@
     DataPackGridItem.prototype.initMap.restore();
 });
 
-<<<<<<< HEAD
 const getWrapper = (props) => {
     return mount(<DataPackGridItem {...props} />, {
         context: { muiTheme },
@@ -154,20 +90,6 @@
 
     it('should display general run information', () => {
         const props = getProps();
-=======
-const getWrapper = props => mount(<DataPackGridItem {...props} />, {
-    context: { muiTheme },
-    childContextTypes: { muiTheme: React.PropTypes.object },
-});
-
-describe('DataPackGridItem component', () => {
-    const user = { data: { user: { username: 'admin' } } };
-
-    it('should display general run information', () => {
-        const props = {
-            run: getRuns()[0], user, providers, onRunDelete: () => {},
-        };
->>>>>>> f321edb7
         const wrapper = getWrapper(props);
         expect(wrapper.find(Card)).toHaveLength(1);
         expect(wrapper.find(CardTitle)).toHaveLength(1);
@@ -190,17 +112,9 @@
     });
 
     it('should set the card to expanded when component has mounted', () => {
-<<<<<<< HEAD
         const props = getProps();
         const mountSpy = sinon.spy(DataPackGridItem.prototype, 'componentDidMount');
         const stateSpy = sinon.spy(DataPackGridItem.prototype, 'setState');
-=======
-        const props = {
-            run: getRuns()[0], user, providers, onRunDelete: () => {},
-        };
-        const mountSpy = new sinon.spy(DataPackGridItem.prototype, 'componentDidMount');
-        const stateSpy = new sinon.spy(DataPackGridItem.prototype, 'setState');
->>>>>>> f321edb7
         const wrapper = getWrapper(props);
         expect(mountSpy.calledOnce).toBe(true);
         expect(stateSpy.called).toBe(true);
@@ -210,57 +124,32 @@
     });
 
     it('should display information specific to a unpublished & owned run', () => {
-<<<<<<< HEAD
-        const props = getProps();
-=======
-        const props = {
-            run: getRuns()[0], user, providers, onRunDelete: () => {},
-        };
->>>>>>> f321edb7
+        const props = getProps();
         const wrapper = getWrapper(props);
         expect(wrapper.find(Lock)).toHaveLength(1);
         expect(wrapper.find(CardActions).find('p').text()).toEqual('My DataPack');
     });
 
     it('should display information specific to a published & owned run', () => {
-<<<<<<< HEAD
         const props = getProps();
         props.run = getRuns()[2];
-=======
-        const props = {
-            run: getRuns()[2], user, providers, onRunDelete: () => {},
-        };
->>>>>>> f321edb7
-        const wrapper = getWrapper(props);
-        expect(wrapper.find(SocialPublic)).toHaveLength(1);
+        const wrapper = getWrapper(props);
+        expect(wrapper.find(SocialGroup)).toHaveLength(1);
         expect(wrapper.find(CardActions).find('p').text()).toEqual('My DataPack');
     });
 
     it('should display information specific to a published & not owned run', () => {
-<<<<<<< HEAD
         const props = getProps();
         props.run = getRuns()[1];
-=======
-        const props = {
-            run: getRuns()[1], user, providers, onRunDelete: () => {},
-        };
->>>>>>> f321edb7
-        const wrapper = getWrapper(props);
-        expect(wrapper.find(SocialPublic)).toHaveLength(1);
+        const wrapper = getWrapper(props);
+        expect(wrapper.find(SocialGroup)).toHaveLength(1);
         expect(wrapper.find(CardActions).find('p').text()).toEqual('notAdmin');
     });
 
 
     it('should not display a map when the card is not expanded', () => {
-<<<<<<< HEAD
         const props = getProps();
         const { uid } = props.run;
-=======
-        const props = {
-            run: getRuns()[0], user, providers, onRunDelete: () => {},
-        };
-        const uid = props.run.uid;
->>>>>>> f321edb7
         const wrapper = getWrapper(props);
         const updateSpy = sinon.spy(DataPackGridItem.prototype, 'componentDidUpdate');
         wrapper.instance().initMap = sinon.spy();
@@ -274,13 +163,7 @@
     });
 
     it('should set overflow true when mouse enters card text div', () => {
-<<<<<<< HEAD
-        const props = getProps();
-=======
-        const props = {
-            run: getRuns()[0], user, providers, onRunDelete: () => {},
-        };
->>>>>>> f321edb7
+        const props = getProps();
         const wrapper = getWrapper(props);
         const stateSpy = sinon.spy(DataPackGridItem.prototype, 'setState');
         wrapper.find(CardText).simulate('mouseEnter');
@@ -290,13 +173,7 @@
     });
 
     it('should set overflow false when mouse leaves card text div', () => {
-<<<<<<< HEAD
-        const props = getProps();
-=======
-        const props = {
-            run: getRuns()[0], user, providers, onRunDelete: () => {},
-        };
->>>>>>> f321edb7
+        const props = getProps();
         const wrapper = getWrapper(props);
         const stateSpy = sinon.spy(DataPackGridItem.prototype, 'setState');
         wrapper.find(CardText).simulate('mouseLeave');
@@ -306,13 +183,7 @@
     });
 
     it('should negate overflow state on touchTap of card text div', () => {
-<<<<<<< HEAD
-        const props = getProps();
-=======
-        const props = {
-            run: getRuns()[0], user, providers, onRunDelete: () => {},
-        };
->>>>>>> f321edb7
+        const props = getProps();
         const wrapper = getWrapper(props);
         const expectedBool = !wrapper.state().overflow;
         const stateSpy = sinon.spy(DataPackGridItem.prototype, 'setState');
@@ -325,17 +196,9 @@
     });
 
     it('handleExpandChange should set expanded to the passed in state', () => {
-<<<<<<< HEAD
         const props = getProps();
         const wrapper = shallow(<DataPackGridItem {...props} />);
         const stateSpy = sinon.spy(DataPackGridItem.prototype, 'setState');
-=======
-        const props = {
-            run: getRuns()[0], user, providers, onRunDelete: () => {},
-        };
-        const wrapper = shallow(<DataPackGridItem {...props} />);
-        const stateSpy = new sinon.spy(DataPackGridItem.prototype, 'setState');
->>>>>>> f321edb7
         wrapper.instance().handleExpandChange(false);
         expect(stateSpy.calledOnce).toBe(true);
         expect(stateSpy.calledWith({ expanded: false })).toBe(true);
@@ -343,13 +206,7 @@
     });
 
     it('toggleExpanded should set expanded state to its negatation', () => {
-<<<<<<< HEAD
-        const props = getProps();
-=======
-        const props = {
-            run: getRuns()[0], user, providers, onRunDelete: () => {},
-        };
->>>>>>> f321edb7
+        const props = getProps();
         const wrapper = shallow(<DataPackGridItem {...props} />);
         expect(wrapper.state().expanded).toBe(false);
         const stateSpy = sinon.spy(DataPackGridItem.prototype, 'setState');
@@ -360,15 +217,8 @@
     });
 
     it('handleProviderClose should set the provider dialog to closed', () => {
-<<<<<<< HEAD
-        const props = getProps();
-        const stateSpy = sinon.spy(DataPackGridItem.prototype, 'setState');
-=======
-        const props = {
-            run: getRuns()[0], user, providers, onRunDelete: () => {},
-        };
-        const stateSpy = new sinon.spy(DataPackGridItem.prototype, 'setState');
->>>>>>> f321edb7
+        const props = getProps();
+        const stateSpy = sinon.spy(DataPackGridItem.prototype, 'setState');
         const wrapper = shallow(<DataPackGridItem {...props} />);
         expect(stateSpy.called).toBe(false);
         wrapper.instance().handleProviderClose();
@@ -378,42 +228,24 @@
     });
 
     it('handleProviderOpen should set provider dialog to open', () => {
-<<<<<<< HEAD
         const props = getProps();
         props.providers = providers;
         const stateSpy = sinon.spy(DataPackGridItem.prototype, 'setState');
-=======
-        const props = {
-            run: getRuns()[0], user, providers, onRunDelete: () => {},
-        };
-        props.providers = providers;
-        const stateSpy = new sinon.spy(DataPackGridItem.prototype, 'setState');
->>>>>>> f321edb7
         const wrapper = shallow(<DataPackGridItem {...props} />);
         expect(stateSpy.called).toBe(false);
         wrapper.instance().handleProviderOpen(props.run.provider_tasks);
         expect(stateSpy.calledOnce).toBe(true);
-<<<<<<< HEAD
         expect(stateSpy.calledWith({
             providerDescs: {
                 'OpenStreetMap Data (Themes)': 'OpenStreetMap vector data provided in a custom thematic schema. \n\nData is grouped into separate tables (e.g. water, roads...).',
             },
             providerDialogOpen: true,
         })).toBe(true);
-=======
-        expect(stateSpy.calledWith({ providerDescs: { 'OpenStreetMap Data (Themes)': 'OpenStreetMap vector data provided in a custom thematic schema. \n\nData is grouped into separate tables (e.g. water, roads...).' }, providerDialogOpen: true })).toBe(true);
->>>>>>> f321edb7
         stateSpy.restore();
     });
 
     it('showDeleteDialog should set deleteDialogOpen to true', () => {
-<<<<<<< HEAD
-        const props = getProps();
-=======
-        const props = {
-            run: getRuns()[0], user, providers, onRunDelete: () => {},
-        };
->>>>>>> f321edb7
+        const props = getProps();
         const wrapper = getWrapper(props);
         const stateSpy = sinon.spy(DataPackGridItem.prototype, 'setState');
         expect(stateSpy.called).toBe(false);
@@ -424,13 +256,7 @@
     });
 
     it('hideDeleteDialog should set deleteDialogOpen to false', () => {
-<<<<<<< HEAD
-        const props = getProps();
-=======
-        const props = {
-            run: getRuns()[0], user, providers, onRunDelete: () => {},
-        };
->>>>>>> f321edb7
+        const props = getProps();
         const wrapper = getWrapper(props);
         const stateSpy = sinon.spy(DataPackGridItem.prototype, 'setState');
         expect(stateSpy.called).toBe(false);
@@ -441,17 +267,9 @@
     });
 
     it('handleDelete should call hideDelete and onRunDelete', () => {
-<<<<<<< HEAD
         const props = getProps();
         props.onRunDelete = sinon.spy();
         const hideSpy = sinon.spy(DataPackGridItem.prototype, 'hideDeleteDialog');
-=======
-        const props = {
-            run: getRuns()[0], user, providers, onRunDelete: () => {},
-        };
-        props.onRunDelete = new sinon.spy();
-        const hideSpy = new sinon.spy(DataPackGridItem.prototype, 'hideDeleteDialog');
->>>>>>> f321edb7
         const wrapper = getWrapper(props);
         expect(props.onRunDelete.called).toBe(false);
         expect(hideSpy.called).toBe(false);
@@ -478,51 +296,12 @@
                 event: 'Test1 event',
                 description: 'Test1 description',
                 url: 'http://cloud.eventkit.test/api/jobs/7643f806-1484-4446-b498-7ddaa65d011a',
-<<<<<<< HEAD
                 extent: {},
                 permissions: {
                     value: 'PRIVATE',
                     groups: {},
                     members: {},
                 },
-=======
-                extent: {
-                    type: 'Feature',
-                    properties: {
-                        uid: '7643f806-1484-4446-b498-7ddaa65d011a',
-                        name: 'Test1',
-                    },
-                    geometry: {
-                        type: 'Polygon',
-                        coordinates: [
-                            [
-                                [
-                                    -0.077419,
-                                    50.778155,
-                                ],
-                                [
-                                    -0.077419,
-                                    50.818517,
-                                ],
-                                [
-                                    -0.037251,
-                                    50.818517,
-                                ],
-                                [
-                                    -0.037251,
-                                    50.778155,
-                                ],
-                                [
-                                    -0.077419,
-                                    50.778155,
-                                ],
-                            ],
-                        ],
-                    },
-                },
-                selection: '',
-                published: false,
->>>>>>> f321edb7
             },
             provider_tasks: providerTasks,
             zipfile_url: 'http://cloud.eventkit.test/downloads/6870234f-d876-467c-a332-65fdf0399a0d/TestGPKG-WMTS-TestProject-eventkit-20170310.zip',
@@ -542,51 +321,12 @@
                 event: 'Test2 event',
                 description: 'Test2 description',
                 url: 'http://cloud.eventkit.test/api/jobs/5488a864-89f2-4e9c-8370-18291ecdae4a',
-<<<<<<< HEAD
                 extent: {},
                 permissions: {
                     value: 'PUBLIC',
                     groups: {},
                     members: {},
                 },
-=======
-                extent: {
-                    type: 'Feature',
-                    properties: {
-                        uid: '5488a864-89f2-4e9c-8370-18291ecdae4a',
-                        name: 'Test2',
-                    },
-                    geometry: {
-                        type: 'Polygon',
-                        coordinates: [
-                            [
-                                [
-                                    -0.077419,
-                                    50.778155,
-                                ],
-                                [
-                                    -0.077419,
-                                    50.818517,
-                                ],
-                                [
-                                    -0.037251,
-                                    50.818517,
-                                ],
-                                [
-                                    -0.037251,
-                                    50.778155,
-                                ],
-                                [
-                                    -0.077419,
-                                    50.778155,
-                                ],
-                            ],
-                        ],
-                    },
-                },
-                selection: '',
-                published: true,
->>>>>>> f321edb7
             },
             provider_tasks: providerTasks,
             zipfile_url: 'http://cloud.eventkit.test/downloads/c7466114-8c0c-4160-8383-351414b11e37/TestGPKG-WMS-TestProject-eventkit-20170310.zip',
@@ -606,59 +346,16 @@
                 event: 'Test3 event',
                 description: 'Test3 description',
                 url: 'http://cloud.eventkit.test/api/jobs/78bbd59a-4066-4e30-8460-c7b0093a0d7a',
-<<<<<<< HEAD
                 extent: {},
                 permissions: {
                     value: 'PUBLIC',
                     groups: {},
                     members: {},
                 },
-=======
-                extent: {
-                    type: 'Feature',
-                    properties: {
-                        uid: '78bbd59a-4066-4e30-8460-c7b0093a0d7a',
-                        name: 'Test3',
-                    },
-                    geometry: {
-                        type: 'Polygon',
-                        coordinates: [
-                            [
-                                [
-                                    -0.077419,
-                                    50.778155,
-                                ],
-                                [
-                                    -0.077419,
-                                    50.818517,
-                                ],
-                                [
-                                    -0.037251,
-                                    50.818517,
-                                ],
-                                [
-                                    -0.037251,
-                                    50.778155,
-                                ],
-                                [
-                                    -0.077419,
-                                    50.778155,
-                                ],
-                            ],
-                        ],
-                    },
-                },
-                selection: '',
-                published: true,
->>>>>>> f321edb7
             },
             provider_tasks: providerTasks,
             zipfile_url: 'http://cloud.eventkit.test/downloads/282816a6-7d16-4f59-a1a9-18764c6339d6/TestGPKG-OSM-CLIP-TestProject-eventkit-20170310.zip',
             expiration: '2017-03-24T15:52:18.796854Z',
-<<<<<<< HEAD
         },
     ];
-=======
-        }];
->>>>>>> f321edb7
 }