--- conflicted
+++ resolved
@@ -151,23 +151,16 @@
     DataPackGridItem.prototype.initMap.restore();
 });
 
-<<<<<<< HEAD
-const getWrapper = props => mount(<DataPackGridItem {...props} />, {
-    context: { muiTheme },
-    childContextTypes: { muiTheme: PropTypes.object },
-});
-=======
 const getWrapperMount = props => (
     mount(<DataPackGridItem {...props} />, {
         context: { muiTheme },
-        childContextTypes: { muiTheme: React.PropTypes.object },
+        childContextTypes: { muiTheme: PropTypes.object },
     })
 );
 
 const getWrapperShallow = props => (
     shallow(<DataPackGridItem {...props} />)
 );
->>>>>>> 94168b36
 
 describe('DataPackGridItem component', () => {
     const getProps = () => (
