import PropTypes from 'prop-types';
import React from 'react';
import sinon from 'sinon';
import { shallow, mount } from 'enzyme';
import getMuiTheme from 'material-ui/styles/getMuiTheme';
import { Link } from 'react-router';
import { TableRow, TableRowColumn } from 'material-ui/Table';
import IconButton from 'material-ui/IconButton';
import IconMenu from 'material-ui/IconMenu';
import AlertError from 'material-ui/svg-icons/alert/error';
import Lock from 'material-ui/svg-icons/action/lock-outline';
import SocialGroup from 'material-ui/svg-icons/social/group';
import NavigationMoreVert from 'material-ui/svg-icons/navigation/more-vert';
import NavigationCheck from 'material-ui/svg-icons/navigation/check';
import NotificationSync from 'material-ui/svg-icons/notification/sync';
import DataPackTableItem from '../../components/DataPackPage/DataPackTableItem';
import DataPackShareDialog from '../../components/DataPackShareDialog/DataPackShareDialog';

describe('DataPackTableItem component', () => {
    const providers = [
        {
            id: 2,
            model_url: 'http://cloud.eventkit.test/api/providers/osm',
            type: 'osm',
            license: null,
            created_at: '2017-08-15T19:25:10.844911Z',
            updated_at: '2017-08-15T19:25:10.844919Z',
            uid: 'bc9a834a-727a-4779-8679-2500880a8526',
            name: 'OpenStreetMap Data (Themes)',
            slug: 'osm',
            preview_url: '',
            service_copyright: '',
            service_description: 'OpenStreetMap vector data.',
            layer: null,
            level_from: 0,
            level_to: 10,
            zip: false,
            display: true,
            export_provider_type: 2,
        },
    ];

    const tasks = [
        {
            duration: '0:00:15.317672',
            errors: [],
            estimated_finish: '',
            finished_at: '2017-05-15T15:29:04.356182Z',
            name: 'OverpassQuery',
            progress: 100,
            started_at: '2017-05-15T15:28:49.038510Z',
            status: 'SUCCESS',
            uid: 'fcfcd526-8949-4c26-a669-a2cf6bae1e34',
            result: {
                size: '1.234 MB',
                url: 'http://cloud.eventkit.test/api/tasks/fcfcd526-8949-4c26-a669-a2cf6bae1e34',
            },
            display: true,
        },
    ];

    const providerTasks = [{
        name: 'OpenStreetMap Data (Themes)',
        status: 'COMPLETED',
        display: true,
        slug: 'osm',
        tasks,
        uid: 'e261d619-2a02-4ba5-a58c-be0908f97d04',
        url: 'http://cloud.eventkit.test/api/provider_tasks/e261d619-2a02-4ba5-a58c-be0908f97d04',
    }];
    const run = {
        uid: '6870234f-d876-467c-a332-65fdf0399a0d',
        url: 'http://cloud.eventkit.test/api/runs/6870234f-d876-467c-a332-65fdf0399a0d',
        started_at: '2017-03-10T15:52:35.637331Z',
        finished_at: '2017-03-10T15:52:39.837Z',
        duration: '0:00:04.199825',
        user: 'admin',
        status: 'COMPLETED',
        job: {
            uid: '7643f806-1484-4446-b498-7ddaa65d011a',
            name: 'Test1',
            event: 'Test1 event',
            description: 'Test1 description',
            url: 'http://cloud.eventkit.test/api/jobs/7643f806-1484-4446-b498-7ddaa65d011a',
            extent: {},
            permissions: {
                value: 'PRIVATE',
                groups: {},
                members: {},
            },
        },
        provider_tasks: providerTasks,
        zipfile_url: 'http://cloud.eventkit.test/downloads/68/TestGPKG-WMTS-TestProject-eventkit-20170310.zip',
        expiration: '2017-03-24T15:52:35.637258Z',
    };

    const muiTheme = getMuiTheme();
    const getProps = () => ({
        run,
        user: { data: { user: { username: 'admin' } } },
        users: [],
        groups: [],
        onRunDelete: () => {},
        onRunShare: sinon.spy(),
        providers,
        adminPermissions: true,
    });

    const getWrapperMount = (props) => {
        const wrapper = mount(<DataPackTableItem {...props} />, {
            context: { muiTheme },
            childContextTypes: { muiTheme: PropTypes.object },
        });
        wrapper.instance().iconMenu = { setState: sinon.spy() };
        return wrapper;
    };

    const getWrapperShallow = (props) => {
        const wrapper = shallow(<DataPackTableItem {...props} />);
        wrapper.instance().iconMenu = { setState: sinon.spy() };
        return wrapper;
    };

    it('should render a table row with the correct table columns', () => {
        const props = getProps();
        const wrapper = getWrapperMount(props);
        expect(wrapper.find(TableRow)).toHaveLength(1);
        expect(wrapper.find(TableRowColumn)).toHaveLength(8);
        expect(wrapper.find(Link)).toHaveLength(1);
        expect(wrapper.find(Link).props().to).toEqual(`/status/${run.job.uid}`);
        expect(wrapper.find(IconMenu)).toHaveLength(1);
        expect(wrapper.find(IconButton)).toHaveLength(1);
        expect(wrapper.find(NavigationMoreVert)).toHaveLength(1);
        expect(wrapper.find(TableRowColumn).at(0).text()).toEqual(run.job.name);
        expect(wrapper.find(TableRowColumn).at(1).text()).toEqual(run.job.event);
        expect(wrapper.find(TableRowColumn).at(2).text()).toEqual('3/10/17');
        expect(wrapper.find(TableRowColumn).at(3).find(NavigationCheck)).toHaveLength(1);
        expect(wrapper.find(TableRowColumn).at(4).find(Lock)).toHaveLength(1);
        expect(wrapper.find(TableRowColumn).at(5).text()).toEqual('My DataPack');
        expect(wrapper.find(DataPackShareDialog)).toHaveLength(1);
    });

    it('should render differently when props change', () => {
        const props = getProps();
<<<<<<< HEAD
        const wrapper = mount(<DataPackTableItem {...props} />, {
            context: { muiTheme },
            childContextTypes: { muiTheme: PropTypes.object },
        });
=======
        const wrapper = getWrapperMount(props);
>>>>>>> 94168b36
        props.run.user = 'Not Admin';
        props.run.job.permissions.value = 'PUBLIC';
        props.run.status = 'INCOMPLETE';
        wrapper.setProps(props);
        expect(wrapper.find(TableRowColumn).at(3).find(AlertError)).toHaveLength(1);
        expect(wrapper.find(TableRowColumn).at(4).find(SocialGroup)).toHaveLength(1);
        expect(wrapper.find(TableRowColumn).at(5).text()).toEqual('Not Admin');
        props.run.status = 'SUBMITTED';
        wrapper.setProps(props);
        expect(wrapper.find(TableRowColumn).at(3).find(NotificationSync)).toHaveLength(1);
    });

    it('getOwnerText should return "My DataPack" if run user and logged in user match, else return run user', () => {
        const props = getProps();
        props.run.user = 'admin';
        const wrapper = getWrapperShallow(props);
        let text = wrapper.instance().getOwnerText(run, 'not the admin user');
        expect(text).toEqual('admin');
        text = wrapper.instance().getOwnerText(run, 'admin');
        expect(text).toEqual('My DataPack');
    });

    it('getPermissionsIcon should return either Group or Person', () => {
        const props = getProps();
        const wrapper = getWrapperShallow(props);
        let icon = wrapper.instance().getPermissionsIcon('SHARED');
        expect(icon).toEqual(<SocialGroup className="qa-DataPackTableItem-SocialGroup" style={{ color: 'bcdfbb' }} />);
        icon = wrapper.instance().getPermissionsIcon('PRIVATE');
        expect(icon).toEqual(<Lock className="qa-DataPackTableItem-Lock" style={{ color: 'grey' }} />);
    });

    it('getStatusIcon should return either a Sync, Error, or Check icon depending on job status', () => {
        const props = getProps();
        const wrapper = getWrapperShallow(props);
        let icon = wrapper.instance().getStatusIcon('SUBMITTED');
        expect(icon).toEqual(<NotificationSync className="qa-DataPackTableItem-NotificationSync" style={{ color: '#f4d225' }} />);
        icon = wrapper.instance().getStatusIcon('INCOMPLETE');
        expect(icon).toEqual((
            <AlertError
                className="qa-DataPackTableItem-AlertError"
                style={{ color: '#ce4427', opacity: '0.6', height: '22px' }}
            />
        ));
        icon = wrapper.instance().getStatusIcon('COMPLETED');
        expect(icon).toEqual((
            <NavigationCheck
                className="qa-DataPackTableItem-NavigationCheck"
                style={{ color: '#bcdfbb', height: '22px' }}
            />
        ));
    });

    it('handleProviderClose should set the provider dialog to closed', () => {
        const props = getProps();
        const wrapper = getWrapperShallow(props);
        const stateSpy = sinon.spy(DataPackTableItem.prototype, 'setState');
        expect(stateSpy.called).toBe(false);
        wrapper.instance().handleProviderClose();
        expect(stateSpy.calledOnce).toBe(true);
        expect(stateSpy.calledWith({ providerDialogOpen: false })).toBe(true);
        stateSpy.restore();
    });

    it('handleProviderOpen should close menu then set provider dialog to open', () => {
        const props = getProps();
        const wrapper = getWrapperShallow(props);
        const stateSpy = sinon.spy(DataPackTableItem.prototype, 'setState');
        expect(stateSpy.called).toBe(false);
        wrapper.instance().handleProviderOpen(props.run.provider_tasks);
        expect(stateSpy.calledOnce).toBe(true);
        expect(stateSpy.calledWithExactly({
            menuOpen: false,
            providerDescs: {
                'OpenStreetMap Data (Themes)': 'OpenStreetMap vector data.',
            },
            providerDialogOpen: true,
        })).toBe(true);
        stateSpy.restore();
    });

    it('showDeleteDialog should close menu then set deleteDialogOpen to true', () => {
        const props = getProps();
        const wrapper = getWrapperShallow(props);
        const stateSpy = sinon.spy(DataPackTableItem.prototype, 'setState');
        expect(stateSpy.called).toBe(false);
        wrapper.instance().showDeleteDialog();
        expect(stateSpy.calledOnce).toBe(true);
        expect(stateSpy.calledWithExactly({
            menuOpen: false,
            deleteDialogOpen: true,
        }));
        stateSpy.restore();
    });

    it('hideDeleteDialog should set deleteDialogOpen to false', () => {
        const props = getProps();
        const wrapper = getWrapperShallow(props);
        const stateSpy = sinon.spy(DataPackTableItem.prototype, 'setState');
        expect(stateSpy.called).toBe(false);
        wrapper.instance().hideDeleteDialog();
        expect(stateSpy.calledOnce).toBe(true);
        expect(stateSpy.calledWith({ deleteDialogOpen: false }));
        stateSpy.restore();
    });

    it('handleDelete should call hideDelete and onRunDelete', () => {
        const props = getProps();
        props.onRunDelete = sinon.spy();
        const hideSpy = sinon.spy(DataPackTableItem.prototype, 'hideDeleteDialog');
        const wrapper = getWrapperShallow(props);
        expect(props.onRunDelete.called).toBe(false);
        expect(hideSpy.called).toBe(false);
        wrapper.instance().handleDelete();
        expect(hideSpy.calledOnce).toBe(true);
        expect(props.onRunDelete.calledOnce).toBe(true);
        expect(props.onRunDelete.calledWith(props.run.uid)).toBe(true);
    });

    it('handleShareOpen should close menu and open share dialog', () => {
        const wrapper = getWrapperShallow(getProps());
        const stateSpy = sinon.spy(DataPackTableItem.prototype, 'setState');
        wrapper.instance().handleShareOpen();
        expect(stateSpy.callCount).toBe(1);
        expect(stateSpy.calledWithExactly({
            menuOpen: false,
            shareDialogOpen: true,
        }));
        stateSpy.restore();
    });

    it('handleShareClose should close share dialog', () => {
        const wrapper = getWrapperShallow(getProps());
        const stateSpy = sinon.spy(DataPackTableItem.prototype, 'setState');
        wrapper.instance().handleShareClose();
        expect(stateSpy.callCount).toBe(1);
        expect(stateSpy.calledWithExactly({ shareDialogOpen: false }));
        stateSpy.restore();
    });

    it('handleShareSave should close share dialog and call onRunShare with job id and permissions', () => {
        const wrapper = getWrapperShallow(getProps());
        const instance = wrapper.instance();
        instance.handleShareClose = sinon.spy();
        const permissions = { some: 'permissions' };
        instance.handleShareSave(permissions);
        expect(instance.handleShareClose.callCount).toBe(1);
        expect(instance.props.onRunShare.callCount).toBe(1);
        expect(instance.props.onRunShare.calledWithExactly(instance.props.run.job.uid, permissions));
    });

    it('should set menu open prop with menuOpen value', () => {
        const wrapper = getWrapperMount(getProps());
        expect(wrapper.state().menuOpen).toBe(false);
        expect(wrapper.find(IconMenu).props().open).toBe(false);
        wrapper.setState({ menuOpen: true });
        expect(wrapper.find(IconMenu).props().open).toBe(true);
    });

    it('should set share dialog open prop with shareDialogOpen value', () => {
        const wrapper = getWrapperMount(getProps());
        expect(wrapper.state().shareDialogOpen).toBe(false);
        expect(wrapper.find(DataPackShareDialog).props().show).toBe(false);
        wrapper.setState({ shareDialogOpen: true });
        expect(wrapper.find(DataPackShareDialog).props().show).toBe(true);
    });
});<|MERGE_RESOLUTION|>--- conflicted
+++ resolved
@@ -142,14 +142,7 @@
 
     it('should render differently when props change', () => {
         const props = getProps();
-<<<<<<< HEAD
-        const wrapper = mount(<DataPackTableItem {...props} />, {
-            context: { muiTheme },
-            childContextTypes: { muiTheme: PropTypes.object },
-        });
-=======
         const wrapper = getWrapperMount(props);
->>>>>>> 94168b36
         props.run.user = 'Not Admin';
         props.run.job.permissions.value = 'PUBLIC';
         props.run.status = 'INCOMPLETE';
