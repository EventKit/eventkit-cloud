--- conflicted
+++ resolved
@@ -1,10 +1,6 @@
 import React from 'react';
 import sinon from 'sinon';
 import { mount } from 'enzyme';
-<<<<<<< HEAD
-import injectTapEventPlugin from 'react-tap-event-plugin';
-=======
->>>>>>> 996b0668
 import getMuiTheme from 'material-ui/styles/getMuiTheme';
 import Drawer from 'material-ui/Drawer';
 import FilterDrawer from '../../components/DataPackPage/FilterDrawer';
@@ -45,14 +41,11 @@
             onFilterClear: () => {},
             open: true,
             providers,
-<<<<<<< HEAD
             groups: [
                 { id: 'group1', name: 'group1', members: ['user1', 'user2', 'user3'] },
                 { id: 'group2', name: 'group2', members: ['user1', 'user2'] },
                 { id: 'group3', name: 'group3', members: ['user1'] },
             ],
-=======
->>>>>>> 996b0668
         }
     );
 
@@ -105,11 +98,7 @@
         const props = getProps();
         props.onFilterClear = sinon.spy();
         const initialState = {
-<<<<<<< HEAD
             permissions: 'group',
-=======
-            published: 'True',
->>>>>>> 996b0668
             minDate: new Date(),
             maxDate: new Date(),
             status: {
@@ -118,10 +107,7 @@
                 submitted: false,
             },
             providers: { osm: true },
-<<<<<<< HEAD
             selectedGroups: props.groups.map(group => group.id),
-=======
->>>>>>> 996b0668
         };
         const wrapper = getWrapper(props);
         wrapper.setState(initialState);
@@ -136,10 +122,7 @@
                 submitted: false,
             },
             providers: {},
-<<<<<<< HEAD
             selectedGroups: props.groups.map(group => group.id),
-=======
->>>>>>> 996b0668
         };
         expect(wrapper.state()).toEqual(initialState);
         wrapper.instance().handleFilterClear();
@@ -215,7 +198,6 @@
         expect(stateStub.calledOnce).toBe(true);
         expect(stateStub.calledWith({ maxDate: date }));
         stateStub.restore();
-<<<<<<< HEAD
     });
 
     it('handleGroupSelect should remove a group from the state', () => {
@@ -278,7 +260,5 @@
             selectedGroups: props.groups.map(group => group.id),
         })).toBe(true);
         stateStub.restore();
-=======
->>>>>>> 996b0668
     });
 });
