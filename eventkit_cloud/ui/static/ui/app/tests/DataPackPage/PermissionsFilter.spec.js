--- conflicted
+++ resolved
@@ -2,10 +2,6 @@
 import sinon from 'sinon';
 import { mount } from 'enzyme';
 import getMuiTheme from 'material-ui/styles/getMuiTheme';
-<<<<<<< HEAD
-import injectTapEventPlugin from 'react-tap-event-plugin';
-=======
->>>>>>> 996b0668
 import { RadioButton, RadioButtonGroup } from 'material-ui/RadioButton';
 import PermissionsFilter from '../../components/DataPackPage/PermissionsFilter';
 
@@ -13,13 +9,9 @@
     const muiTheme = getMuiTheme();
     const getProps = () => (
         {
-<<<<<<< HEAD
             valueSelected: 'public',
             selectedGroups: ['group1'],
             onGroupSelect: () => {},
-=======
-            valueSelected: null,
->>>>>>> 996b0668
             onChange: () => {},
             groups: [
                 { id: 'group1', name: 'group1', members: ['user1'] },
@@ -42,7 +34,6 @@
         expect(wrapper.find(RadioButtonGroup)).toHaveLength(1);
         expect(wrapper.find(RadioButtonGroup).props().name).toEqual('permissions');
         expect(wrapper.find(RadioButtonGroup).props().onChange).toEqual(props.onChange);
-<<<<<<< HEAD
         expect(wrapper.find(RadioButtonGroup).props().valueSelected).toEqual('public');
         expect(wrapper.find(RadioButton)).toHaveLength(3);
         expect(wrapper.find(RadioButton).at(0).text()).toEqual('Private (only me)');
@@ -81,34 +72,6 @@
             .simulate('change', { target: { checked: true } });
         expect(props.onChange.calledOnce).toBe(true);
         expect(props.onChange.args[0][1]).toEqual('group');
-=======
-        expect(wrapper.find(RadioButtonGroup).props().valueSelected).toEqual(null);
-        expect(wrapper.find(RadioButton)).toHaveLength(2);
-        expect(wrapper.find(RadioButton).at(0).text()).toEqual('Private');
-        expect(wrapper.find(RadioButton).at(0).props().value).toEqual('False');
-        expect(wrapper.find(RadioButton).at(1).text()).toEqual('Public');
-        expect(wrapper.find(RadioButton).at(1).props().value).toEqual('True');
-    });
-
-    it('should call onChange with "Private"', () => {
-        const props = getProps();
-        props.onChange = sinon.spy();
-        const wrapper = getWrapper(props);
-        wrapper.find(RadioButton).at(0).find('input[type="radio"]')
-            .simulate('change', { target: { checked: true } });
-        expect(props.onChange.calledOnce).toBe(true);
-        expect(props.onChange.args[0][1]).toEqual('False');
-    });
-
-    it('should call onChange with "Public"', () => {
-        const props = getProps();
-        props.onChange = sinon.spy();
-        const wrapper = getWrapper(props);
-        wrapper.find(RadioButton).at(1).find('input[type="radio"]')
-            .simulate('change', { target: { checked: true } });
-        expect(props.onChange.calledOnce).toBe(true);
-        expect(props.onChange.args[0][1]).toEqual('True');
->>>>>>> 996b0668
     });
 
     it('should set the selected value', () => {
@@ -116,7 +79,6 @@
         props.onChange = sinon.spy();
         const wrapper = getWrapper(props);
         const nextProps = getProps();
-<<<<<<< HEAD
         nextProps.valueSelected = 'group';
         wrapper.setProps(nextProps);
         expect(wrapper.find(RadioButtonGroup).props().valueSelected).toEqual('group');
@@ -169,10 +131,5 @@
         expect(stateSpy.calledOnce).toBe(true);
         expect(stateSpy.calledWith({ open: false })).toBe(true);
         stateSpy.restore();
-=======
-        nextProps.valueSelected = 'False';
-        wrapper.setProps(nextProps);
-        expect(wrapper.find(RadioButtonGroup).props().valueSelected).toEqual('False');
->>>>>>> 996b0668
     });
 });