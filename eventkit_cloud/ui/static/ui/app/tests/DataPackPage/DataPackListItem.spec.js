import PropTypes from 'prop-types';
import React from 'react';
import sinon from 'sinon';
import { mount, shallow } from 'enzyme';
import getMuiTheme from 'material-ui/styles/getMuiTheme';
import { Link } from 'react-router';
import { Card, CardTitle } from 'material-ui/Card';
import IconButton from 'material-ui/IconButton';
import IconMenu from 'material-ui/IconMenu';
import NavigationMoreVert from 'material-ui/svg-icons/navigation/more-vert';
import SocialGroup from 'material-ui/svg-icons/social/group';
import Lock from 'material-ui/svg-icons/action/lock-outline';
import NotificationSync from 'material-ui/svg-icons/notification/sync';
import NavigationCheck from 'material-ui/svg-icons/navigation/check';
import AlertError from 'material-ui/svg-icons/alert/error';
import DataPackListItem from '../../components/DataPackPage/DataPackListItem';
import DataPackShareDialog from '../../components/DataPackShareDialog/DataPackShareDialog';

describe('DataPackListItem component', () => {
    const muiTheme = getMuiTheme();

    const providers = [
        {
            id: 2,
            model_url: 'http://cloud.eventkit.test/api/providers/osm',
            type: 'osm',
            license: null,
            created_at: '2017-08-15T19:25:10.844911Z',
            updated_at: '2017-08-15T19:25:10.844919Z',
            uid: 'bc9a834a-727a-4779-8679-2500880a8526',
            name: 'OpenStreetMap Data (Themes)',
            slug: 'osm',
            preview_url: '',
            service_copyright: '',
            service_description: 'OpenStreetMap vector data.',
            layer: null,
            level_from: 0,
            level_to: 10,
            zip: false,
            display: true,
            export_provider_type: 2,
        },
    ];

    const tasks = [
        {
            duration: '0:00:15.317672',
            errors: [],
            estimated_finish: '',
            finished_at: '2017-05-15T15:29:04.356182Z',
            name: 'OverpassQuery',
            progress: 100,
            started_at: '2017-05-15T15:28:49.038510Z',
            status: 'SUCCESS',
            uid: 'fcfcd526-8949-4c26-a669-a2cf6bae1e34',
            result: {
                size: '1.234 MB',
                url: 'http://cloud.eventkit.test/api/tasks/fcfcd526-8949-4c26-a669-a2cf6bae1e34',
            },
            display: true,
        },
    ];

    const providerTasks = [{
        name: 'OpenStreetMap Data (Themes)',
        status: 'COMPLETED',
        display: true,
        slug: 'osm',
        tasks,
        uid: 'e261d619-2a02-4ba5-a58c-be0908f97d04',
        url: 'http://cloud.eventkit.test/api/provider_tasks/e261d619-2a02-4ba5-a58c-be0908f97d04',
    }];

    const run = {
        uid: '6870234f-d876-467c-a332-65fdf0399a0d',
        url: 'http://cloud.eventkit.test/api/runs/6870234f-d876-467c-a332-65fdf0399a0d',
        started_at: '2017-03-10T15:52:35.637331Z',
        finished_at: '2017-03-10T15:52:39.837Z',
        duration: '0:00:04.199825',
        user: 'admin',
        status: 'COMPLETED',
        job: {
            uid: '7643f806-1484-4446-b498-7ddaa65d011a',
            name: 'Test1',
            event: 'Test1 event',
            description: 'Test1 description',
            url: 'http://cloud.eventkit.test/api/jobs/7643f806-1484-4446-b498-7ddaa65d011a',
            extent: {},
            permissions: {
                value: 'PRIVATE',
                groups: {},
                members: {},
            },
        },
        provider_tasks: providerTasks,
        zipfile_url: 'http://cloud.eventkit.test/downloads/68/TestGPKG-WMTS-TestProject-eventkit-20170310.zip',
        expiration: '2017-03-24T15:52:35.637258Z',
    };


    const getProps = () => ({
        run,
        user: { data: { user: { username: 'admin' } } },
        users: [],
        groups: [],
        onRunDelete: () => {},
        onRunShare: sinon.spy(),
        providers,
    });

<<<<<<< HEAD
    const getWrapper = props => mount(<DataPackListItem {...props} />, {
        context: { muiTheme },
        childContextTypes: { muiTheme: PropTypes.object },
    });
=======
    const getWrapperMount = props => (
        mount(<DataPackListItem {...props} />, {
            context: { muiTheme },
            childContextTypes: { muiTheme: React.PropTypes.object },
        })
    );

    const getWrapperShallow = props => (
        shallow(<DataPackListItem {...props} />)
    );
>>>>>>> 94168b36

    it('should render a list item with complete and private icons and owner text', () => {
        const props = getProps();
        const wrapper = getWrapperMount(props);
        expect(wrapper.find(Card)).toHaveLength(1);
        expect(wrapper.find(Link)).toHaveLength(1);
        expect(wrapper.find(Link).props().to).toEqual(`/status/${props.run.job.uid}`);
        expect(wrapper.find(CardTitle)).toHaveLength(1);
        const cardText = wrapper.find(CardTitle).text();
        expect(cardText).toContain('Test1');
        expect(cardText).toContain('Event: Test1 event');
        expect(cardText).toContain('Added: 3/10/17');
        expect(cardText).toContain('My DataPack');
        expect(wrapper.find(IconMenu)).toHaveLength(1);
        expect(wrapper.find(IconButton)).toHaveLength(1);
        expect(wrapper.find(NavigationMoreVert)).toHaveLength(1);
        expect(wrapper.find(NavigationCheck)).toHaveLength(1);
        expect(wrapper.find(Lock)).toHaveLength(1);
        expect(wrapper.find(DataPackShareDialog)).toHaveLength(1);
    });

    it('should update when the run properties change', () => {
        const props = getProps();
        const wrapper = getWrapperMount(props);
        props.run.started_at = '2017-04-11T15:52:35.637331Z';
        wrapper.setProps(props);
        expect(wrapper.find(CardTitle).text()).toContain('Added: 4/11/17');
        props.run.job.name = 'jobby job';
        wrapper.setProps(props);
        expect(wrapper.find(CardTitle).text()).toContain('jobby job');
        props.run.job.event = 'new event here';
        wrapper.setProps(props);
        expect(wrapper.find(CardTitle).text()).toContain('Event: new event here');
        props.run.user = 'not admin';
        wrapper.setProps(props);
        expect(wrapper.find(CardTitle).text()).not.toContain('My DataPack');
        expect(wrapper.find(CardTitle).text()).toContain('not admin');
        props.run.status = 'SUBMITTED';
        wrapper.setProps(props);
        expect(wrapper.find(NotificationSync)).toHaveLength(1);
        props.run.status = 'INCOMPLETE';
        wrapper.setProps(props);
        expect(wrapper.find(AlertError)).toHaveLength(1);
        props.run.job.permissions.value = 'PUBLIC';
        wrapper.setProps(props);
        expect(wrapper.find(SocialGroup)).toHaveLength(1);
    });

    it('handleProviderClose should set the provider dialog to closed', () => {
        const props = getProps();
        const wrapper = getWrapperMount(props);
        const stateSpy = sinon.spy(DataPackListItem.prototype, 'setState');
        expect(stateSpy.called).toBe(false);
        wrapper.instance().handleProviderClose();
        expect(stateSpy.calledOnce).toBe(true);
        expect(stateSpy.calledWith({ providerDialogOpen: false })).toBe(true);
        stateSpy.restore();
    });

    it('handleProviderOpen should close menu then set provider dialog to open', () => {
        const props = getProps();
        const wrapper = getWrapperMount(props);
        const stateSpy = sinon.spy(DataPackListItem.prototype, 'setState');
        expect(stateSpy.called).toBe(false);
        wrapper.instance().handleProviderOpen(props.run.provider_tasks);
        expect(stateSpy.calledOnce).toBe(true);
        expect(stateSpy.calledWithExactly({
            menuOpen: false,
            providerDescs: {
                'OpenStreetMap Data (Themes)': 'OpenStreetMap vector data.',
            },
            providerDialogOpen: true,
        })).toBe(true);
        stateSpy.restore();
    });

    it('showDeleteDialog should close menu then set deleteDialogOpen to true', () => {
        const props = getProps();
        const wrapper = getWrapperMount(props);
        const stateSpy = sinon.spy(DataPackListItem.prototype, 'setState');
        expect(stateSpy.called).toBe(false);
        wrapper.instance().showDeleteDialog();
        expect(stateSpy.calledOnce).toBe(true);
        expect(stateSpy.calledWithExactly({
            menuOpen: false,
            deleteDialogOpen: true,
        }));
        stateSpy.restore();
    });

    it('hideDeleteDialog should set deleteDialogOpen to false', () => {
        const props = getProps();
        const wrapper = getWrapperMount(props);
        const stateSpy = sinon.spy(DataPackListItem.prototype, 'setState');
        expect(stateSpy.called).toBe(false);
        wrapper.instance().hideDeleteDialog();
        expect(stateSpy.calledOnce).toBe(true);
        expect(stateSpy.calledWith({ deleteDialogOpen: false }));
        stateSpy.restore();
    });

    it('handleDelete should call hideDelete and onRunDelete', () => {
        const props = getProps();
        props.onRunDelete = sinon.spy();
        const hideSpy = sinon.spy(DataPackListItem.prototype, 'hideDeleteDialog');
        const wrapper = getWrapperMount(props);
        expect(props.onRunDelete.called).toBe(false);
        expect(hideSpy.called).toBe(false);
        wrapper.instance().handleDelete();
        expect(hideSpy.calledOnce).toBe(true);
        expect(props.onRunDelete.calledOnce).toBe(true);
        expect(props.onRunDelete.calledWith(props.run.uid)).toBe(true);
    });

    it('handleShareOpen should close menu and open share dialog', () => {
        const wrapper = getWrapperShallow(getProps());
        const stateSpy = sinon.spy(DataPackListItem.prototype, 'setState');
        wrapper.instance().handleShareOpen();
        expect(stateSpy.callCount).toBe(1);
        expect(stateSpy.calledWithExactly({
            menuOpen: false,
            shareDialogOpen: true,
        }));
        stateSpy.restore();
    });

    it('handleShareClose should close share dialog', () => {
        const wrapper = getWrapperShallow(getProps());
        const stateSpy = sinon.spy(DataPackListItem.prototype, 'setState');
        wrapper.instance().handleShareClose();
        expect(stateSpy.callCount).toBe(1);
        expect(stateSpy.calledWithExactly({ shareDialogOpen: false }));
        stateSpy.restore();
    });

    it('handleShareSave should close share dialog and call onRunShare with job id and permissions', () => {
        const wrapper = getWrapperShallow(getProps());
        const instance = wrapper.instance();
        instance.handleShareClose = sinon.spy();
        const permissions = { some: 'permissions' };
        instance.handleShareSave(permissions);
        expect(instance.handleShareClose.callCount).toBe(1);
        expect(instance.props.onRunShare.callCount).toBe(1);
        expect(instance.props.onRunShare.calledWithExactly(instance.props.run.job.uid, permissions));
    });

    it('should set menu open prop with menuOpen value', () => {
        const wrapper = getWrapperMount(getProps());
        expect(wrapper.state().menuOpen).toBe(false);
        expect(wrapper.find(IconMenu).props().open).toBe(false);
        wrapper.setState({ menuOpen: true });
        expect(wrapper.find(IconMenu).props().open).toBe(true);
    });

    it('should set share dialog open prop with shareDialogOpen value', () => {
        const wrapper = getWrapperMount(getProps());
        expect(wrapper.state().shareDialogOpen).toBe(false);
        expect(wrapper.find(DataPackShareDialog).props().show).toBe(false);
        wrapper.setState({ shareDialogOpen: true });
        expect(wrapper.find(DataPackShareDialog).props().show).toBe(true);
    });
});<|MERGE_RESOLUTION|>--- conflicted
+++ resolved
@@ -108,23 +108,16 @@
         providers,
     });
 
-<<<<<<< HEAD
-    const getWrapper = props => mount(<DataPackListItem {...props} />, {
-        context: { muiTheme },
-        childContextTypes: { muiTheme: PropTypes.object },
-    });
-=======
     const getWrapperMount = props => (
         mount(<DataPackListItem {...props} />, {
             context: { muiTheme },
-            childContextTypes: { muiTheme: React.PropTypes.object },
+            childContextTypes: { muiTheme: PropTypes.object },
         })
     );
 
     const getWrapperShallow = props => (
         shallow(<DataPackListItem {...props} />)
     );
->>>>>>> 94168b36
 
     it('should render a list item with complete and private icons and owner text', () => {
         const props = getProps();
