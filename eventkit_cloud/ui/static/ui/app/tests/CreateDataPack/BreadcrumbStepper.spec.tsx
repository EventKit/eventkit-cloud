import * as React from 'react';
import * as sinon from 'sinon';
import { mount, shallow } from 'enzyme';
import Warning from '@material-ui/icons/Warning';
import Button from '@material-ui/core/Button';
import NavigationArrowBack from '@material-ui/icons/ArrowBack';
import NavigationArrowForward from '@material-ui/icons/ArrowForward';
import NavigationCheck from '@material-ui/icons/Check';
import PageLoading from '../../components/common/PageLoading';
import { BreadcrumbStepper } from '../../components/CreateDataPack/BreadcrumbStepper';
import ExportAOI from '../../components/CreateDataPack/ExportAOI';
import ExportInfo from '../../components/CreateDataPack/ExportInfo';
import ExportSummary from '../../components/CreateDataPack/ExportSummary';
import * as utils from '../../utils/mapUtils';
import history from '../../utils/history';

const providers = [
    {
        display: true,
        id: 1,
        model_url: 'http://cloud.eventkit.test/api/providers/1',
        type: 'osm-generic',
        created_at: '2017-03-24T17:44:22.940611Z',
        updated_at: '2017-03-24T17:44:22.940629Z',
        uid: 'be401b02-63d3-4080-943a-0093c1b5a914',
        name: 'OpenStreetMap Data (Generic)',
        slug: 'osm-generic',
        preview_url: '',
        service_copyright: '',
        service_description: '',
        layer: null,
        level_from: 0,
        level_to: 10,
        export_provider_type: 1,
    },
];

const formats = [
    {
        uid: 'fa94240a-14d1-469f-8b31-335cab6b682a',
        url: 'http://cloud.eventkit.test/api/formats/shp',
        slug: 'shp',
        name: 'ESRI Shapefile Format',
        description: 'Esri Shapefile (OSM Schema)',
    },
    {
        uid: '381e8529-b6d8-46f4-b6d1-854549ae652c',
        url: 'http://cloud.eventkit.test/api/formats/gpkg',
        slug: 'gpkg',
        name: 'Geopackage',
        description: 'GeoPackage',
    },
    {
        uid: 'db36b559-bbca-4322-b059-048dabeceb67',
        url: 'http://cloud.eventkit.test/api/formats/gtiff',
        slug: 'gtiff',
        name: 'GeoTIFF Format',
        description: 'GeoTIFF Raster',
    },
    {
        uid: '79f1d574-ca37-4011-a99c-0484dd331dc3',
        url: 'http://cloud.eventkit.test/api/formats/kml',
        slug: 'kml',
        name: 'KML Format',
        description: 'Google Earth KMZ',
    },
    {
        uid: '20a6ba89-e03d-4610-b61f-158a74f963c4',
        url: 'http://cloud.eventkit.test/api/formats/sqlite',
        slug: 'sqlite',
        name: 'SQLITE Format',
        description: 'SQlite SQL',
    },
];

const projections = [
    {
        srid: 4326,
        name: 'EPSG:4326',
        description: null,
    },
    {
        srid: 1,
        name: 'EPSG:1',
        description: null,
    }
];

describe('BreadcrumbStepper component', () => {
    const getProps = () => ({
        aoiInfo: { geojson: {}, originalGeojson: {} },
        providers,
        jobFetched: false,
        stepperNextEnabled: false,
        exportInfo: {
            exportName: '',
            datapackDescription: '',
            projectName: '',
            providers,
            areaStr: '',
            formats: ['gpkg'],
            providerInfo: {},
            projections: [4326],
            exportOptions: {
                1: {
                    minZoom: 0, maxZoom: 10
                }
            }
        },
        history: {
            push: sinon.spy(),
            setRouteLeaveHook: sinon.spy(),
        },
        routes: [],
        formats,
        projections,
        walkthroughClicked: false,
        onUpdateEstimate: sinon.spy(),
        createExportRequest: sinon.spy(),
        submitJob: sinon.spy(),
        getProviders: sinon.spy(),
        setNextDisabled: sinon.spy(),
        setNextEnabled: sinon.spy(),
        setExportInfoDone: sinon.spy(),
        clearAoiInfo: sinon.spy(),
        clearExportInfo: sinon.spy(),
        onWalkthroughReset: sinon.spy(),
        clearJobInfo: sinon.spy(),
        getNotifications: sinon.spy(),
        getNotificationsUnreadCount: sinon.spy(),
        getFormats: sinon.spy(),
        getProjections: sinon.spy(),
<<<<<<< HEAD
        getEstimate: sinon.spy(),
        checkEstimate: sinon.spy(),
        checkProvider: sinon.spy(),
        checkProviders: sinon.spy(),
        setProviderLoading: sinon.spy(),
        hasLoaded: sinon.spy(),
=======
        mapLayers: [],
>>>>>>> cf8f8b79
        ...(global as any).eventkit_test_props,
    });

    let props;
    let wrapper;
    let instance;

    const setup = (overrides = {}, serveEstimates = false) => {
        const config = { SERVE_ESTIMATES: serveEstimates};
        props = { ...getProps(), ...overrides };
        wrapper = shallow(<BreadcrumbStepper {...props} />, {
            context: { config },
        });
        instance = wrapper.instance();
    };

    beforeEach(setup);

    it('should render step 1 with disabled next arrow by default', () => {
        expect(wrapper.find(NavigationArrowBack)).toHaveLength(1);
        expect(wrapper.find(ExportAOI)).toHaveLength(1);
        expect(wrapper.childAt(0).childAt(0).childAt(0).childAt(0).text()).toEqual('STEP 1 OF 3: Define Area of Interest');
        expect(wrapper.find(Button)).toHaveLength(1);
        expect(wrapper.find(Button).props().disabled).toEqual(true);
        expect(wrapper.find(NavigationArrowForward)).toHaveLength(1);
    });

    it('should render a loading icon', () => {
        expect(wrapper.find(PageLoading)).toHaveLength(0);
        wrapper.setState({ loading: true });
        expect(wrapper.find(PageLoading)).toHaveLength(1);
    });

    it('render should call getErrorMessage twice', () => {
        const getMessageSpy = sinon.spy(BreadcrumbStepper.prototype, 'getErrorMessage');
        expect(getMessageSpy.called).toBe(false);
        const nextProps = { ...getProps() };
        nextProps.jobError = {
            errors: [
                { title: 'one', detail: 'one' },
                { title: 'two', detail: 'two' },
            ],
        };
        wrapper.setProps(nextProps);
        expect(getMessageSpy.called).toBe(true);
    });

    it('componentDidMount should set nextDisabled and get providers and formats', () => {
        setup({ exportInfo: { ...props.exportInfo, exportName: '' }});
        expect(props.setNextDisabled.calledOnce).toBe(true);
        expect(props.getProviders.calledOnce).toBe(true);
        expect(props.getFormats.calledOnce).toBe(true);
    });

    it('componentDidUpdate should push to status page and clearJobInfo', () => {
        const pushStub = sinon.stub(history, 'push');
        const nextProps = { ...getProps() };
        nextProps.jobuid = '123';
        nextProps.jobFetched = true;
        nextProps.clearJobInfo = sinon.spy();
        wrapper.setProps(nextProps);
        expect(pushStub.calledOnce).toBe(true);
        expect(pushStub.calledWith('/status/123')).toBe(true);
        expect(nextProps.clearJobInfo.calledOnce).toBe(true);
        pushStub.restore();
    });

    it('componentDidUpdate should show job error', () => {
        const hideStub = sinon.stub(BreadcrumbStepper.prototype, 'hideLoading');
        const showErrorStub = sinon.stub(BreadcrumbStepper.prototype, 'showError');
        setup({ jobError: null });
        const nextProps = { ...getProps() };
        const error = { errors: ['one', 'two'] };
        nextProps.jobError = error;
        wrapper.setProps(nextProps);
        expect(hideStub.called).toBe(true);
        expect(showErrorStub.calledOnce).toBe(true);
        expect(showErrorStub.calledWith(error)).toBe(true);
        hideStub.restore();
        showErrorStub.restore();
    });

    it('componentWillUnmount should clear out redux states', () => {
        wrapper.unmount();
        expect(props.clearAoiInfo.calledOnce).toBe(true);
        expect(props.clearExportInfo.calledOnce).toBe(true);
        expect(props.clearJobInfo.calledOnce).toBe(true);
    });

    it('getErrorMessage should return formated title and detail', () => {
        const message = mount(wrapper.instance().getErrorMessage('test title', 'test detail'));
        expect(message.find('.BreadcrumbStepper-error-container')).toHaveLength(1);
        expect(message.find('.BreadcrumbStepper-error-title')).toHaveLength(1);
        expect(message.find('.BreadcrumbStepper-error-title').find(Warning)).toHaveLength(1);
        expect(message.find('.BreadcrumbStepper-error-title').text()).toEqual('test title');
        expect(message.find('.BreadcrumbStepper-error-detail')).toHaveLength(1);
        expect(message.find('.BreadcrumbStepper-error-detail').text()).toEqual('test detail');
    });

    it('getStepLabel should return the correct label for each stepIndex', () => {
        let elem = mount(wrapper.instance().getStepLabel(0));
        expect(elem.text()).toEqual(expect.stringContaining('STEP 1 OF 3: Define Area of Interest'));

        elem = mount(wrapper.instance().getStepLabel(1));
        expect(elem.text()).toEqual(expect.stringContaining('STEP 2 OF 3: Select Data & Formats'));

        elem = mount(wrapper.instance().getStepLabel(2));
        expect(elem.text()).toEqual(expect.stringContaining('STEP 3 OF 3: Review & Submit'));

        elem = mount(wrapper.instance().getStepLabel(3));
        expect(elem.text()).toEqual('STEPPER ERROR');
    });

    it('getStepContent should return the correct content for each stepIndex', () => {
        let content = wrapper.instance().getStepContent(0);
        expect(content).toEqual(<ExportAOI
            limits={wrapper.state('limits')}
            onWalkthroughReset={props.onWalkthroughReset}
            walkthroughClicked={props.walkthroughClicked}
            mapLayers={props.mapLayers}
        />);

        content = wrapper.instance().getStepContent(1);
        expect(content).toEqual(
            <ExportInfo
                onWalkthroughReset={props.onWalkthroughReset}
                walkthroughClicked={props.walkthroughClicked}
                onUpdateEstimate={wrapper.instance().updateEstimate}
                handlePrev={wrapper.instance().handlePrev}
                checkProvider={props.checkProvider}
                checkProviders={props.checkProviders}
            />
        );

        content = wrapper.instance().getStepContent(2);
        expect(content).toEqual(<ExportSummary
            onWalkthroughReset={props.onWalkthroughReset}
            walkthroughClicked={props.walkthroughClicked}
            formats={props.formats}
        />);

        content = wrapper.instance().getStepContent(3);
        expect(content).toEqual(<ExportAOI
            limits={wrapper.state('limits')}
            onWalkthroughReset={props.onWalkthroughReset}
            walkthroughClicked={props.walkthroughClicked}
            mapLayers={props.mapLayers}
        />);
    });

    // it('getStepContent should return the estimate label if estimates exist from cloned datapack', () => {
    //    let content = wrapper.instance().getStepContent(0);
    //     const clonedEstimates = {};
    //     expect(content).toEqual(
    //         <ExportAOI
    //             limits={wrapper.state('limits')}
    //             onWalkthroughReset={props.onWalkthroughReset}
    //             walkthroughClicked={props.walkthroughClicked}
    //         />,
    //         <ExportInfo
    //             onUpdateEstimate={wrapper.instance().updateEstimate}
    //         />
    //     );
    // });

    it('getButtonContent should return the correct content for each stepIndex', () => {
        let content = mount(wrapper.instance().getButtonContent(0));
        expect(content.find(Button)).toHaveLength(1);
        expect(content.find(NavigationArrowForward)).toHaveLength(1);

        content = mount(wrapper.instance().getButtonContent(1));
        expect(content.find(Button)).toHaveLength(1);
        expect(content.find(NavigationArrowForward)).toHaveLength(1);

        content = mount(wrapper.instance().getButtonContent(2));
        expect(content.find(Button)).toHaveLength(1);
        expect(content.find(NavigationCheck)).toHaveLength(1);

        content = mount(wrapper.instance().getButtonContent(3));
        expect(content.find('div')).toHaveLength(1);
    });

    it('getPreviousButtonContent should return the correct content for each stepIndex', () => {
        let content = mount(wrapper.instance().getPreviousButtonContent(0));
        expect(content.find(NavigationArrowBack)).toHaveLength(1);

        content = mount(wrapper.instance().getPreviousButtonContent(1));
        expect(content.find(NavigationArrowBack)).toHaveLength(1);

        content = mount(wrapper.instance().getPreviousButtonContent(2));
        expect(content.find(Button)).toHaveLength(1);
        expect(content.find(NavigationArrowBack)).toHaveLength(1);

        content = mount(wrapper.instance().getPreviousButtonContent(3));
        expect(content.find('div')).toHaveLength(1);
    });

    it('submitDatapack should showLoading then wait and call handleSubmit', () => {
        jest.useFakeTimers();
        const loadingStub = sinon.stub(instance, 'showLoading');
        const handleStub = sinon.stub(instance, 'handleSubmit');
        wrapper.instance().submitDatapack();
        jest.runAllTimers();
        expect(loadingStub.calledOnce).toBe(true);
        expect(handleStub.calledOnce).toBe(true);
    });

    it('handleSubmit should submit a job with the correct data', () => {
        const exportInfo = { ...props.exportInfo };
        exportInfo.exportName = 'test name';
        exportInfo.datapackDescription = 'test description';
        exportInfo.projectName = 'test event';
        const expectedProps = {
            name: 'test name',
            description: 'test description',
            event: 'test event',
            include_zipfile: false,
            provider_tasks: [{
                provider: 'osm-generic',
                formats: ['gpkg'],
                min_zoom: 0, max_zoom: 10
            }],
            projections: [4326],
            selection: {},
            original_selection: {},
            tags: [],
        };
        const handleSpy = sinon.spy(BreadcrumbStepper.prototype, 'handleSubmit');
        const flattenStub = sinon.stub(utils, 'flattenFeatureCollection')
            .callsFake(fc => (fc));
        setup({ exportInfo });
        wrapper.instance().handleSubmit();
        expect(handleSpy.calledOnce).toBe(true);
        expect(props.submitJob.calledOnce).toBe(true);
        expect(props.submitJob.calledWith(expectedProps)).toBe(true);
        flattenStub.restore();
    });

    it('handleNext should increment the stepIndex', () => {
        const stateSpy = sinon.spy(instance, 'setState');
        expect(stateSpy.called).toBe(false);
        wrapper.instance().handleNext();
        expect(stateSpy.calledOnce).toBe(true);
        stateSpy.restore();
    });

    it('handlePrev should decrement the stepIndex only when index is > 0', () => {
        const stateSpy = sinon.spy(instance, 'setState');
        expect(stateSpy.called).toBe(false);
        wrapper.instance().handlePrev();
        expect(stateSpy.called).toBe(false);
        wrapper.setState({ stepIndex: 1 });
        wrapper.instance().handlePrev();
        expect(stateSpy.called).toBe(true);
        expect(stateSpy.calledWith({ stepIndex: 0 })).toBe(true);
        stateSpy.restore();
    });

    it('showError should setState and clear job info', () => {
        const stateStub = sinon.stub(instance, 'setState');
        const error = { message: 'oh no' };
        wrapper.instance().showError(error);
        expect(stateStub.calledOnce).toBe(true);
        expect(stateStub.calledWith({ showError: true, error })).toBe(true);
        expect(props.clearJobInfo.calledOnce).toBe(true);
        stateStub.restore();
    });

    it('hideError should setState', () => {
        const stateStub = sinon.stub(instance, 'setState');
        wrapper.instance().hideError();
        expect(stateStub.calledOnce).toBe(true);
        expect(stateStub.calledWith({ showError: false })).toBe(true);
        stateStub.restore();
    });

    it('showLoading should set loading to true', () => {
        const stateSpy = sinon.spy(instance, 'setState');
        wrapper.instance().showLoading();
        expect(stateSpy.calledOnce).toBe(true);
        expect(stateSpy.calledWith({ loading: true })).toBe(true);
        stateSpy.restore();
    });

    it('hideLoading should set loading to false', () => {
        const stateSpy = sinon.spy(instance, 'setState');
        wrapper.instance().hideLoading();
        expect(stateSpy.calledOnce).toBe(true);
        expect(stateSpy.calledWith({ loading: false })).toBe(true);
        stateSpy.restore();
    });

    it('should set the modified flag when aoiInfo or exportInfo changes', () => {
        expect(wrapper.state().modified).toBe(false);
        wrapper.setProps({ aoiInfo: {} });
        expect(wrapper.state().modified).toBe(true);
        wrapper.setState({ modified: false });
        wrapper.setProps({ exportInfo: {providerInfo: {availability: false}} });
        expect(wrapper.state().modified).toBe(true);
    });

    it('should set leave route and show leave warning dialog when navigating away with changes', () => {
        wrapper.setState({ modified: true });
        instance.routeLeaveHook({ pathname: '/someRoute' });
        expect(instance.leaveRoute).toBe('/someRoute');
        expect(wrapper.state().showLeaveWarningDialog).toBe(true);
    });

    it('should set modified flag to "false" when submitting a datapack', () => {
        wrapper.setState({ modified: true });
        instance.submitDatapack();
        expect(wrapper.state().modified).toBe(false);
    });

    it('should hide leave warning dialog when clicking cancel', () => {
        wrapper.setState({ showLeaveWarningDialog: true });
        instance.leaveRoute = '/someRoute';
        instance.handleLeaveWarningDialogCancel();
        expect(wrapper.state().showLeaveWarningDialog).toBe(false);
        expect(instance.leaveRoute).toBe(null);
    });

    it('should push the leave route when clicking confirm in leave warning dialog', () => {
        instance.props.history.push = sinon.spy();
        instance.leaveRoute = '/someRoute';
        instance.handleLeaveWarningDialogConfirm();
        expect(instance.props.history.push.calledOnce).toBe(true);
        expect(instance.props.history.push.getCall(0).args[0]).toBe('/someRoute');
    });
});<|MERGE_RESOLUTION|>--- conflicted
+++ resolved
@@ -130,16 +130,13 @@
         getNotificationsUnreadCount: sinon.spy(),
         getFormats: sinon.spy(),
         getProjections: sinon.spy(),
-<<<<<<< HEAD
         getEstimate: sinon.spy(),
         checkEstimate: sinon.spy(),
         checkProvider: sinon.spy(),
         checkProviders: sinon.spy(),
         setProviderLoading: sinon.spy(),
         hasLoaded: sinon.spy(),
-=======
         mapLayers: [],
->>>>>>> cf8f8b79
         ...(global as any).eventkit_test_props,
     });
 
