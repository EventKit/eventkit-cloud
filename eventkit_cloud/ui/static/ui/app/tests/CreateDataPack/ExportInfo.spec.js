--- conflicted
+++ resolved
@@ -146,12 +146,8 @@
         expect(wrapper.find(Card)).toHaveLength(1);
         expect(wrapper.find(CardHeader)).toHaveLength(1);
         expect(wrapper.find(CardText)).toHaveLength(0);
-<<<<<<< HEAD
-        expect(wrapper.find(BaseDialog)).toHaveLength(2);
+        expect(wrapper.find(BaseDialog)).toHaveLength(1);
         expect(wrapper.find(Joyride)).toHaveLength(1);
-=======
-        expect(wrapper.find(BaseDialog)).toHaveLength(1);
->>>>>>> 41049714
     });
 
     it('componentDidMount should setNextDisabled, setArea, setJoyRideSteps, and create deboucers', () => {
