--- conflicted
+++ resolved
@@ -25,8 +25,6 @@
 
 describe('ExportInfo component', () => {
     const muiTheme = getMuiTheme();
-<<<<<<< HEAD
-    injectTapEventPlugin();
 
     const tooltipStyle = {
         backgroundColor: 'white',
@@ -59,8 +57,6 @@
         }
     };
 
-=======
->>>>>>> 9d9badbd
     const getProps = () => (
         {
             geojson: {
