<<<<<<< HEAD
import {createStore} from 'redux'
import {Provider} from 'react-redux'

=======
import {createStore} from "redux";
import {Provider} from "react-redux";
>>>>>>> 62a77f9b
import {fireEvent, render, waitFor} from "@testing-library/react";

import '@testing-library/jest-dom/extend-expect'
import sinon from "sinon";
import theme from "../../styles/eventkit_theme";
import rootReducer from "../../reducers/rootReducer";


jest.doMock("../../components/common/CustomTableRow", () => {
    return (props) => (<div className="row">{props.children}</div>);
});

jest.doMock("../../components/common/MapCard", () => {
    return (props) => (<div className="mapcard">{props.children}</div>);
});

jest.doMock("../../components/common/CustomTextField", () => {
    return (props) => (<div className="textField">{props.children}</div>);
});

jest.doMock("../../components/CreateDataPack/DataProvider", () => {
    return (children) => (<div className="provider" data-testid="DataProvider">{children.provider.name}</div>);
});

jest.doMock("../../components/CreateDataPack/RequestDataSource", () => {
    return (props) => (<div id="dataSource-dialog">{props.open.toString()}</div>);
});

jest.doMock('../../actions/providerActions.js', () => ({
    getProviders: jest.fn().mockReturnValue({ type: 'getProviders' })
}));

const {ExportInfo} = require('../../components/CreateDataPack/ExportInfo');

const formats = [
    {
        uid: 'ed48a7c1-1fc3-463e-93b3-e93eb3861a5a',
        url: 'http://host.docker.internal/api/formats/shp',
        slug: 'shp',
        name: 'ESRI Shapefile Format',
        description: 'Esri Shapefile (OSM Schema)',
        supported_projections: [
            {
                uid: "350fede7-4912-47b0-9164-d2c5e56723ed",
                name: "World Geodetic System 1984 (WGS84)",
                srid: 4326,
                description: null
            },
            {
                uid: "2202a4c5-df9b-49a2-ad43-970bea209f03",
                name: "WGS 84 / Pseudo-Mercator",
                srid: 3857,
                description: null
            }
        ]
    },
    {
        uid: '978ab89c-caf7-4296-9a0c-836fc679ea07',
        url: 'http://host.docker.internal/api/formats/gpkg',
        slug: 'gpkg',
        name: 'Geopackage',
        description: 'GeoPackage',
        supported_projections: [
            {
                uid: "350fede7-4912-47b0-9164-d2c5e56723ed",
                name: "World Geodetic System 1984 (WGS84)",
                srid: 4326,
                description: null
            },
            {
                uid: "2202a4c5-df9b-49a2-ad43-970bea209f03",
                name: "WGS 84 / Pseudo-Mercator",
                srid: 3857,
                description: null
            }
        ]
    }];
const projections = [
    {
        srid: 4326,
        name: 'EPSG:4326',
        description: null,
    },
    {
        srid: 3857,
        name: 'EPSG:3857',
        description: null,
    }
];
const providerList = [
    {
        display: true,
        id: 1,
        model_url: 'http://host.docker.internal/api/providers/1',
        data_type: 'osm-generic',
        created_at: '2017-03-24T17:44:22.940611Z',
        updated_at: '2017-03-24T17:44:22.940629Z',
        uid: 'be401b02-63d3-4080-943a-0093c1b5a914',
        name: 'OpenStreetMap Data (Generic)',
        slug: 'osm-generic',
        preview_url: '',
        service_copyright: '',
        service_description: '',
        layer: null,
        hidden: false,
<<<<<<< HEAD
        download_date_rank: 2,
        download_count_rank: 2,
=======
        latest_download: 2,
        download_count: 2,
>>>>>>> 62a77f9b
        level_from: 0,
        level_to: 10,
        export_provider_type: 1,
    },
    {
        display: true,
        id: 2,
        model_url: 'http://host.docker.internal/api/providers/2',
        data_type: 'raster',
        created_at: '2021-03-24T17:44:22.940611Z',
        updated_at: '2021-03-24T17:44:22.940629Z',
        uid: 'be401b02-63d3-4080-943a-0093c1b5a914',
        name: 'USGS',
        slug: 'usgs',
<<<<<<< HEAD
        download_date_rank: 3,
        download_count_rank: 3,
=======
        latest_download: 3,
        download_count: 3,
>>>>>>> 62a77f9b
        preview_url: '',
        service_copyright: '',
        service_description: '',
        layer: null,
        hidden: false,
        level_from: 0,
        level_to: 10,
        export_provider_type: 1,
    },
    {
        display: true,
        id: 3,
        model_url: 'http://host.docker.internal/api/providers/3',
        data_type: 'vector',
        created_at: '2021-03-24T17:44:22.940611Z',
        updated_at: '2021-03-24T17:44:22.940629Z',
        uid: 'ce401b02-63d3-4080-943a-0093c1b5a915',
        name: 'Ports',
        slug: 'ports',
<<<<<<< HEAD
        download_date_rank: 1,
        download_count_rank: 1,
=======
        latest_download: 1,
        download_count: 1,
>>>>>>> 62a77f9b
        preview_url: '',
        service_copyright: '',
        service_description: '',
        layer: null,
        hidden: false,
        level_from: 0,
        level_to: 10,
        export_provider_type: 1,
    }
]

const providers = {
    objects: providerList,
    fetching: false,
};


describe('ExportInfo component', () => {

    const getProps = () => (
        {
            geojson: {
                type: 'FeatureCollection',
                features: [{
                    type: 'Feature',
                    geometry: {
                        type: 'Polygon',
                        coordinates: [
                            [
                                [100.0, 0.0],
                                [101.0, 0.0],
                                [101.0, 1.0],
                                [100.0, 1.0],
                                [100.0, 0.0],
                            ],
                        ],
                    },
                }],
            },
            exportInfo: {
                exportName: '',
                datapackDescription: '',
                projectName: '',
                providers: [],
                providerInfo: {
                    'osm': {
                        availability: {
                            status: 'STAT'
                        },
                    }
                },
                exportOptions: {
                    '123': {
                        minZoom: 0,
                        maxZoom: 2,
                    }
                },
                projections: [],
            },
            providers,
            projections,
            formats,
            nextEnabled: true,
            walkthroughClicked: false,
            onWalkthroughReset: sinon.spy(),
            handlePrev: sinon.spy(),
            updateExportInfo: sinon.spy(),
            onUpdateEstimate: sinon.spy(),
            setNextDisabled: sinon.spy(),
            setNextEnabled: sinon.spy(),
            checkProvider: sinon.spy(),
            ...(global as any).eventkit_test_props,
            classes: {},
            theme: theme,
            topics: [],
        }
    );

    const getInitialState = () => (
        {
            aoiInfo: {
                geojson: {},
            },
            exportInfo: {
                exportName: '',
                datapackDescription: '',
                projectName: '',
                providers: [],
                providerInfo: {
                    'osm': {
                        availability: {
                            status: 'STAT'
                        },
                    }
                },
                exportOptions: {
                    '123': {
                        minZoom: 0,
                        maxZoom: 2,
                    }
                },
                projections: [],
            },
            providers,
            projections,
            formats,
            topics: [],
        }
    );

    const renderWithRedux = (
        component,
        {initialState, store = createStore(rootReducer,initialState)}: any = {}
    ) => {
        return {
            ...render(<Provider store={store}>{component}</Provider>),
            store,
        }
    };

    const renderComponent = () => {
        const props = getProps();
        return renderWithRedux(<ExportInfo {...props} />, {initialState: getInitialState()});
    };

    it('should render without error', () => {
        renderComponent();
    });

    it('should render a form', () => {
        const component = renderComponent();

        expect(component.getByText('Enter General Information')).toBeInTheDocument();
        expect(component.getByText('Select Data Products')).toBeInTheDocument();
        expect(component.getByText('Request New Data Product')).toBeInTheDocument();
        expect(component.getByText('Select Projection')).toBeInTheDocument();
        expect(component.getByText('Share this DataPack')).toBeInTheDocument();
        expect(component.getByText('Area of Interest (AOI)')).toBeInTheDocument();
        expect(component.getByText('Selected Area of Interest')).toBeInTheDocument();
    });

    it('should have a sort / filter button', () => {
        const component = renderComponent();

        expect(component.getByText('Sort / Filter')).toBeInTheDocument();
    });

    it('should have a list of providers sorted A-Z by default', () => {
        const component = renderComponent();
        const providers = component.getAllByTestId("DataProvider");
        expect(providers.length).toBe(3);
        expect(providers[0]).toHaveTextContent('OpenStreetMap Data (Generic)');
    });

    it('should have filtering options hidden by default', () => {
        const component = renderComponent();

        expect(component.queryByText('Filter By')).toBeNull();
        expect(component.queryByText('Name')).toBeNull();
        expect(component.queryByText('Raster')).toBeNull();
        expect(component.queryByText('Vector')).toBeNull();
        expect(component.queryByText('Elevation')).toBeNull();
        expect(component.queryByText('Sort By')).toBeNull();
        expect(component.queryByText('Alphabetical A-Z')).toBeNull();
        expect(component.queryByText('Alphabetical Z-A')).toBeNull();
        expect(component.queryByText('Most Downloaded')).toBeNull();
        expect(component.queryByText('Recently Downloaded')).toBeNull();
        expect(component.queryByText('Clear All')).toBeNull();
        expect(component.queryByText('Apply')).toBeNull();
        expect(component.queryByText('Cancel')).toBeNull();
    });

    it('should provide filtering options when sort / filter is clicked', () => {
        const component = renderComponent();

        const sortFilter = component.getByText('Sort / Filter');
        fireEvent.click(sortFilter);
        expect(component.getByText('Filter By')).toBeInTheDocument();
        expect(component.getByText('Raster')).toBeInTheDocument();
        expect(component.getByText('Name')).toBeInTheDocument();
        expect(component.getByText('Vector')).toBeInTheDocument();
        expect(component.getByText('Elevation')).toBeInTheDocument();
        expect(component.getByText('Sort By')).toBeInTheDocument();
        expect(component.getByText('Alphabetical A-Z')).toBeInTheDocument();
        expect(component.getByText('Alphabetical Z-A')).toBeInTheDocument();
        expect(component.getByText('Most Downloaded')).toBeInTheDocument();
        expect(component.getByText('Recently Downloaded')).toBeInTheDocument();
        expect(component.queryByText('Clear All')).toBeInTheDocument();
        expect(component.queryByText('Apply')).toBeInTheDocument();
        expect(component.queryByText('Cancel')).toBeInTheDocument();
    });

    it('should show and hide type filter content when clicked', async () => {
        const component = renderComponent();

        const sortFilter = component.getByText('Sort / Filter');
        fireEvent.click(sortFilter);
        const typeFilterComponent = component.getByText('Type(s)');
        expect(typeFilterComponent).toBeInTheDocument();

        fireEvent.click(typeFilterComponent);
        expect(component.getByText('Vector')).toBeVisible();

        fireEvent.click(typeFilterComponent);
        await waitFor(() => {
            expect(component.queryByText('Vector')).not.toBeVisible()
        })

    });

    it('should have a list of projections', () => {
        const component = renderComponent();

        const projections = component.getAllByText(/EPSG/);
        expect(projections.length).toBe(2);
    });

    it('should have a list of providers sorted Z-A after filter selected', () => {
        const component = renderComponent();

        const sortFilter = component.getByText('Sort / Filter');
        fireEvent.click(sortFilter);
        const radioButton = component.getByTestId('alphabetical-z-a');
        fireEvent.click(radioButton);
        const providers = component.getAllByTestId('DataProvider');
        expect(providers[0]).toHaveTextContent('USGS');
    });

    it('should have a list of providers sorted most downloaded', () => {
        const component = renderComponent();

        const sortFilter = component.getByText('Sort / Filter');
        fireEvent.click(sortFilter);
        const radioButton = component.getByTestId('most-downloaded');
        fireEvent.click(radioButton);
        const providers = component.getAllByTestId('DataProvider');
        expect(providers[0]).toHaveTextContent('Ports');
    });

    it('should have a list of providers sorted recently downloaded', () => {
        const component = renderComponent();

        const sortFilter = component.getByText('Sort / Filter');
        fireEvent.click(sortFilter);
        const radioButton = component.getByTestId('most-recent');
        fireEvent.click(radioButton);
        const providers = component.getAllByTestId('DataProvider');
        expect(providers[0]).toHaveTextContent('Ports');
    });

    it('should show only the providers that match the name filter', () => {
        const component = renderComponent();

        const sortFilter = component.getByText('Sort / Filter');
        fireEvent.click(sortFilter);
        const textField = component.getByTestId('filter-text-field') as HTMLInputElement;
        fireEvent.change(textField, {target: {value: 'Open'}})
        const providers = component.getAllByTestId('DataProvider');
        expect(providers).toHaveLength(1);
        expect(providers[0]).toHaveTextContent('OpenStreetMap Data (Generic)');
    });


    it('should display the correct checked value of a projection checkbox', () => {
        const component = renderComponent();

        const projectionCheckbox = component.getByRole('checkbox', {name: /EPSG:3857/});
        fireEvent.click(projectionCheckbox);
        expect(projectionCheckbox).toBeChecked();
        fireEvent.click(projectionCheckbox);
        expect(projectionCheckbox).not.toBeChecked();
    });

    it('should remove a filter when the user clicks the x on the filter chip', () => {
        const component = renderComponent();

        const sortFilter = component.getByText('Sort / Filter');
        fireEvent.click(sortFilter);
        const rasterFilter = component.getByText('Raster');

        // Select the raster filter and close the dialog so that the filter chips show up.
        fireEvent.click(rasterFilter);
        fireEvent.click(sortFilter);

        expect(component.queryByText("Raster")).toBeInTheDocument();

        const rasterFilterChip = component.container.querySelector('.MuiChip-deleteIcon');
        fireEvent.click(rasterFilterChip);

        expect(component.queryByText("Raster")).toBeNull();
    });

    it('should close the filter section when you click apply', () => {
        const component = renderComponent();

        const sortFilter = component.getByText('Sort / Filter');
        fireEvent.click(sortFilter);
        expect(component.queryByText('Filter By')).toBeInTheDocument();

        const applyFilterButton = component.queryByText('Apply');
        fireEvent.click(applyFilterButton);

        expect(component.queryByText('Filter By')).toBeNull();
    });

    it('should close the filter section and clear filters when you click cancel', async () => {
        const component = renderComponent();

        let providers = component.queryAllByTestId('DataProvider');
        expect(providers.length).toBe(3);

        const sortFilter = component.getByText('Sort / Filter');
        fireEvent.click(sortFilter);
        expect(component.queryByText('Filter By')).toBeInTheDocument();

        const checkBox = component.getByLabelText('Raster');
        fireEvent.click(checkBox);
        expect(checkBox).toBeChecked();

        providers = component.queryAllByTestId('DataProvider');
        expect(providers.length).toBe(1);

        const cancelFilterButton = component.queryByText('Cancel');
        fireEvent.click(cancelFilterButton);

        expect(component.queryByText('Filter By')).toBeNull();
        providers = component.getAllByTestId('DataProvider');
        expect(providers.length).toBe(3);
    });
<<<<<<< HEAD
});
=======
});
>>>>>>> 62a77f9b
<|MERGE_RESOLUTION|>--- conflicted
+++ resolved
@@ -1,11 +1,6 @@
-<<<<<<< HEAD
 import {createStore} from 'redux'
 import {Provider} from 'react-redux'
 
-=======
-import {createStore} from "redux";
-import {Provider} from "react-redux";
->>>>>>> 62a77f9b
 import {fireEvent, render, waitFor} from "@testing-library/react";
 
 import '@testing-library/jest-dom/extend-expect'
@@ -111,13 +106,8 @@
         service_description: '',
         layer: null,
         hidden: false,
-<<<<<<< HEAD
         download_date_rank: 2,
         download_count_rank: 2,
-=======
-        latest_download: 2,
-        download_count: 2,
->>>>>>> 62a77f9b
         level_from: 0,
         level_to: 10,
         export_provider_type: 1,
@@ -132,13 +122,8 @@
         uid: 'be401b02-63d3-4080-943a-0093c1b5a914',
         name: 'USGS',
         slug: 'usgs',
-<<<<<<< HEAD
         download_date_rank: 3,
         download_count_rank: 3,
-=======
-        latest_download: 3,
-        download_count: 3,
->>>>>>> 62a77f9b
         preview_url: '',
         service_copyright: '',
         service_description: '',
@@ -158,13 +143,8 @@
         uid: 'ce401b02-63d3-4080-943a-0093c1b5a915',
         name: 'Ports',
         slug: 'ports',
-<<<<<<< HEAD
         download_date_rank: 1,
         download_count_rank: 1,
-=======
-        latest_download: 1,
-        download_count: 1,
->>>>>>> 62a77f9b
         preview_url: '',
         service_copyright: '',
         service_description: '',
@@ -494,8 +474,4 @@
         providers = component.getAllByTestId('DataProvider');
         expect(providers.length).toBe(3);
     });
-<<<<<<< HEAD
-});
-=======
-});
->>>>>>> 62a77f9b
+});