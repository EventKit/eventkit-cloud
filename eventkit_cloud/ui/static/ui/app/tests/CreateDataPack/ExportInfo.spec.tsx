import {createStore} from 'redux'
import {Provider} from 'react-redux'
<<<<<<< HEAD
import {fireEvent, render} from "@testing-library/react";

=======
import {fireEvent, render, waitFor} from "@testing-library/react";
>>>>>>> c7cf74a9
import '@testing-library/jest-dom/extend-expect'
import sinon from "sinon";
import theme from "../../styles/eventkit_theme";
import rootReducer from "../../reducers/rootReducer";

jest.doMock("../../components/common/CustomTableRow", () => {
    return (props) => (<div className="row">{props.children}</div>);
});

jest.doMock("../../components/common/MapCard", () => {
    return (props) => (<div className="mapcard">{props.children}</div>);
});

jest.doMock("../../components/common/CustomTextField", () => {
    return (props) => (<div className="textField">{props.children}</div>);
});

jest.doMock("../../components/CreateDataPack/DataProvider", () => {
    return (children) => (<div className="provider" data-testid="DataProvider">{children.provider.name}</div>);
});

jest.doMock("../../components/CreateDataPack/RequestDataSource", () => {
    return (props) => (<div id="dataSource-dialog">{props.open.toString()}</div>);
});

const {ExportInfo} = require('../../components/CreateDataPack/ExportInfo');

const formats = [
    {
        uid: 'ed48a7c1-1fc3-463e-93b3-e93eb3861a5a',
        url: 'http://host.docker.internal/api/formats/shp',
        slug: 'shp',
        name: 'ESRI Shapefile Format',
        description: 'Esri Shapefile (OSM Schema)',
        supported_projections: [
            {
                uid: "350fede7-4912-47b0-9164-d2c5e56723ed",
                name: "World Geodetic System 1984 (WGS84)",
                srid: 4326,
                description: null
            },
            {
                uid: "2202a4c5-df9b-49a2-ad43-970bea209f03",
                name: "WGS 84 / Pseudo-Mercator",
                srid: 3857,
                description: null
            }
        ]
    },
    {
        uid: '978ab89c-caf7-4296-9a0c-836fc679ea07',
        url: 'http://host.docker.internal/api/formats/gpkg',
        slug: 'gpkg',
        name: 'Geopackage',
        description: 'GeoPackage',
        supported_projections: [
            {
                uid: "350fede7-4912-47b0-9164-d2c5e56723ed",
                name: "World Geodetic System 1984 (WGS84)",
                srid: 4326,
                description: null
            },
            {
                uid: "2202a4c5-df9b-49a2-ad43-970bea209f03",
                name: "WGS 84 / Pseudo-Mercator",
                srid: 3857,
                description: null
            }
        ]
    }];
const projections = [
    {
        srid: 4326,
        name: 'EPSG:4326',
        description: null,
    },
    {
        srid: 3857,
        name: 'EPSG:3857',
        description: null,
    }
];
const providerList = [
    {
        display: true,
        id: 1,
        model_url: 'http://host.docker.internal/api/providers/1',
        data_type: 'osm-generic',
        created_at: '2017-03-24T17:44:22.940611Z',
        updated_at: '2017-03-24T17:44:22.940629Z',
        uid: 'be401b02-63d3-4080-943a-0093c1b5a914',
        name: 'OpenStreetMap Data (Generic)',
        slug: 'osm-generic',
        preview_url: '',
        service_copyright: '',
        service_description: '',
        layer: null,
        hidden: false,
        latest_download: 2,
        download_count: 2,
        level_from: 0,
        level_to: 10,
        export_provider_type: 1,
    },
    {
        display: true,
        id: 2,
        model_url: 'http://host.docker.internal/api/providers/2',
        data_type: 'raster',
        created_at: '2021-03-24T17:44:22.940611Z',
        updated_at: '2021-03-24T17:44:22.940629Z',
        uid: 'be401b02-63d3-4080-943a-0093c1b5a914',
        name: 'USGS',
        slug: 'usgs',
        latest_download: 3,
        download_count: 3,
        preview_url: '',
        service_copyright: '',
        service_description: '',
        layer: null,
        hidden: false,
        level_from: 0,
        level_to: 10,
        export_provider_type: 1,
    },
    {
        display: true,
        id: 3,
        model_url: 'http://host.docker.internal/api/providers/3',
        data_type: 'vector',
        created_at: '2021-03-24T17:44:22.940611Z',
        updated_at: '2021-03-24T17:44:22.940629Z',
        uid: 'ce401b02-63d3-4080-943a-0093c1b5a915',
        name: 'Ports',
        slug: 'ports',
        latest_download: 1,
        download_count: 1,
        preview_url: '',
        service_copyright: '',
        service_description: '',
        layer: null,
        hidden: false,
        level_from: 0,
        level_to: 10,
        export_provider_type: 1,
    }
]

const providers = {
    objects: providerList,
    fetching: false,
};


describe('ExportInfo component', () => {

    const getProps = () => (
        {
            geojson: {
                type: 'FeatureCollection',
                features: [{
                    type: 'Feature',
                    geometry: {
                        type: 'Polygon',
                        coordinates: [
                            [
                                [100.0, 0.0],
                                [101.0, 0.0],
                                [101.0, 1.0],
                                [100.0, 1.0],
                                [100.0, 0.0],
                            ],
                        ],
                    },
                }],
            },
            exportInfo: {
                exportName: '',
                datapackDescription: '',
                projectName: '',
                providers: [],
                providerInfo: {
                    'osm': {
                        availability: {
                            status: 'STAT'
                        },
                    }
                },
                exportOptions: {
                    '123': {
                        minZoom: 0,
                        maxZoom: 2,
                    }
                },
                projections: [],
            },
            providers,
            projections,
            formats,
            nextEnabled: true,
            walkthroughClicked: false,
            onWalkthroughReset: sinon.spy(),
            handlePrev: sinon.spy(),
            updateExportInfo: sinon.spy(),
            onUpdateEstimate: sinon.spy(),
            setNextDisabled: sinon.spy(),
            setNextEnabled: sinon.spy(),
            checkProvider: sinon.spy(),
            ...(global as any).eventkit_test_props,
            classes: {},
            theme: theme,
        }
    );

    const getInitialState = () => (
        {
            aoiInfo: {
                geojson: {},
            },
            exportInfo: {
                exportName: '',
                datapackDescription: '',
                projectName: '',
                providers: [],
                providerInfo: {
                    'osm': {
                        availability: {
                            status: 'STAT'
                        },
                    }
                },
                exportOptions: {
                    '123': {
                        minZoom: 0,
                        maxZoom: 2,
                    }
                },
                projections: [],
            },
            providers,
            projections,
            formats,
        }
    );

    const renderWithRedux = (
        component,
        {initialState, store = createStore(rootReducer, initialState)}: any = {}
    ) => {
        return {
            ...render(<Provider store={store}>{component}</Provider>),
            store,
        }
    };

    const renderComponent = () => {
        const props = getProps();
        return renderWithRedux(<ExportInfo {...props} />, {initialState: getInitialState()});
    };

    it('should render without error', () => {
        renderComponent();
    });

    it('should render a form', () => {
        const component = renderComponent();

        expect(component.getByText('Enter General Information')).toBeInTheDocument();
        expect(component.getByText('Select Data Products')).toBeInTheDocument();
        expect(component.getByText('Request New Data Product')).toBeInTheDocument();
        expect(component.getByText('Select Projection')).toBeInTheDocument();
        expect(component.getByText('Share this DataPack')).toBeInTheDocument();
        expect(component.getByText('Area of Interest (AOI)')).toBeInTheDocument();
        expect(component.getByText('Selected Area of Interest')).toBeInTheDocument();
    });

    it('should have a sort / filter button', () => {
        const component = renderComponent();

        expect(component.getByText('Sort / Filter')).toBeInTheDocument();
    });

    it('should have a list of providers sorted A-Z by default', () => {
        const component = renderComponent();
        const providers = component.getAllByTestId("DataProvider");
        expect(providers.length).toBe(3);
        expect(providers[0]).toHaveTextContent('OpenStreetMap Data (Generic)');
    });

    it('should have filtering options hidden by default', () => {
        const component = renderComponent();

        expect(component.queryByText('Filter By')).toBeNull();
        expect(component.queryByText('Name')).toBeNull();
        expect(component.queryByText('Raster')).toBeNull();
        expect(component.queryByText('Vector')).toBeNull();
        expect(component.queryByText('Elevation')).toBeNull();
        expect(component.queryByText('Sort By')).toBeNull();
        expect(component.queryByText('Alphabetical A-Z')).toBeNull();
        expect(component.queryByText('Alphabetical Z-A')).toBeNull();
        expect(component.queryByText('Most Downloaded')).toBeNull();
        expect(component.queryByText('Recently Downloaded')).toBeNull();
        expect(component.queryByText('Clear All')).toBeNull();
        expect(component.queryByText('Apply')).toBeNull();
        expect(component.queryByText('Cancel')).toBeNull();
    });

    it('should provide filtering options when sort / filter is clicked', () => {
        const component = renderComponent();

        const sortFilter = component.getByText('Sort / Filter');
        fireEvent.click(sortFilter);
        expect(component.getByText('Filter By')).toBeInTheDocument();
        expect(component.getByText('Raster')).toBeInTheDocument();
        expect(component.getByText('Name')).toBeInTheDocument();
        expect(component.getByText('Vector')).toBeInTheDocument();
        expect(component.getByText('Elevation')).toBeInTheDocument();
        expect(component.getByText('Sort By')).toBeInTheDocument();
        expect(component.getByText('Alphabetical A-Z')).toBeInTheDocument();
        expect(component.getByText('Alphabetical Z-A')).toBeInTheDocument();
        expect(component.getByText('Most Downloaded')).toBeInTheDocument();
        expect(component.getByText('Recently Downloaded')).toBeInTheDocument();
        expect(component.queryByText('Clear All')).toBeInTheDocument();
        expect(component.queryByText('Apply')).toBeInTheDocument();
        expect(component.queryByText('Cancel')).toBeInTheDocument();
    });

    it('should show and hide type filter content when clicked', async () => {
        const component = renderComponent();

        const sortFilter = component.getByText('Sort / Filter');
        fireEvent.click(sortFilter);
        const typeFilterComponent = component.getByText('Type(s)');
        expect(typeFilterComponent).toBeInTheDocument();

        fireEvent.click(typeFilterComponent);
        expect(component.getByText('Vector')).toBeVisible();

        fireEvent.click(typeFilterComponent);
        await waitFor(() => {
            expect(component.queryByText('Vector')).not.toBeVisible()
        })

    });

    it('should have a list of projections', () => {
        const component = renderComponent();

        const projections = component.getAllByText(/EPSG/);
        expect(projections.length).toBe(2);
    });

    it('should have a list of providers sorted Z-A after filter selected', () => {
        const component = renderComponent();

        const sortFilter = component.getByText('Sort / Filter');
        fireEvent.click(sortFilter);
        const radioButton = component.getByTestId('alphabetical-z-a');
        fireEvent.click(radioButton);
        const providers = component.getAllByTestId('DataProvider');
        expect(providers[0]).toHaveTextContent('USGS');
    });

    it('should have a list of providers sorted most downloaded', () => {
        const component = renderComponent();

        const sortFilter = component.getByText('Sort / Filter');
        fireEvent.click(sortFilter);
        const radioButton = component.getByTestId('most-downloaded');
        fireEvent.click(radioButton);
        const providers = component.getAllByTestId('DataProvider');
        expect(providers[0]).toHaveTextContent('Ports');
    });

    it('should have a list of providers sorted recently downloaded', () => {
        const component = renderComponent();

        const sortFilter = component.getByText('Sort / Filter');
        fireEvent.click(sortFilter);
        const radioButton = component.getByTestId('most-recent');
        fireEvent.click(radioButton);
        const providers = component.getAllByTestId('DataProvider');
        expect(providers[0]).toHaveTextContent('Ports');
    });

    it('should show only the providers that match the name filter', () => {
        const component = renderComponent();

        const sortFilter = component.getByText('Sort / Filter');
        fireEvent.click(sortFilter);
        const textField = component.getByTestId('filter-text-field') as HTMLInputElement;
        fireEvent.change(textField, {target: {value: 'Open'}})
        const providers = component.getAllByTestId('DataProvider');
        expect(providers).toHaveLength(1);
        expect(providers[0]).toHaveTextContent('OpenStreetMap Data (Generic)');
    });


    it('should display the correct checked value of a projection checkbox', () => {
        const component = renderComponent();

        const projectionCheckbox = component.getByRole('checkbox', {name: /EPSG:3857/});
        fireEvent.click(projectionCheckbox);
        expect(projectionCheckbox).toBeChecked();
        fireEvent.click(projectionCheckbox);
        expect(projectionCheckbox).not.toBeChecked();
    });

    it('should remove a filter when the user clicks the x on the filter chip', () => {
        const component = renderComponent();

        const sortFilter = component.getByText('Sort / Filter');
        fireEvent.click(sortFilter);
        const rasterFilter = component.getByText('Raster');

        // Select the raster filter and close the dialog so that the filter chips show up.
        fireEvent.click(rasterFilter);
        fireEvent.click(sortFilter);

        expect(component.queryByText("Raster")).toBeInTheDocument();

        const rasterFilterChip = component.container.querySelector('.MuiChip-deleteIcon');
        fireEvent.click(rasterFilterChip);

        expect(component.queryByText("Raster")).toBeNull();
    });

    it('should close the filter section when you click apply', () => {
        const component = renderComponent();

        const sortFilter = component.getByText('Sort / Filter');
        fireEvent.click(sortFilter);
        expect(component.queryByText('Filter By')).toBeInTheDocument();

        const applyFilterButton = component.queryByText('Apply');
        fireEvent.click(applyFilterButton);

        expect(component.queryByText('Filter By')).toBeNull();
    });

    it('should close the filter section and clear filters when you click cancel', async () => {
        const component = renderComponent();

        let providers = component.queryAllByTestId('DataProvider');
        expect(providers.length).toBe(3);

        const sortFilter = component.getByText('Sort / Filter');
        fireEvent.click(sortFilter);
        expect(component.queryByText('Filter By')).toBeInTheDocument();

        const checkBox = component.getByLabelText('Raster');
        fireEvent.click(checkBox);
        expect(checkBox).toBeChecked();

        providers = component.queryAllByTestId('DataProvider');
        expect(providers.length).toBe(1);

        const cancelFilterButton = component.queryByText('Cancel');
        fireEvent.click(cancelFilterButton);

        expect(component.queryByText('Filter By')).toBeNull();
        providers = component.getAllByTestId('DataProvider');
        expect(providers.length).toBe(3);
    });
});
<|MERGE_RESOLUTION|>--- conflicted
+++ resolved
@@ -1,11 +1,8 @@
 import {createStore} from 'redux'
 import {Provider} from 'react-redux'
-<<<<<<< HEAD
-import {fireEvent, render} from "@testing-library/react";
-
-=======
+
 import {fireEvent, render, waitFor} from "@testing-library/react";
->>>>>>> c7cf74a9
+
 import '@testing-library/jest-dom/extend-expect'
 import sinon from "sinon";
 import theme from "../../styles/eventkit_theme";
@@ -104,8 +101,8 @@
         service_description: '',
         layer: null,
         hidden: false,
-        latest_download: 2,
-        download_count: 2,
+        download_date_rank: 2,
+        download_count_rank: 2,
         level_from: 0,
         level_to: 10,
         export_provider_type: 1,
@@ -120,8 +117,8 @@
         uid: 'be401b02-63d3-4080-943a-0093c1b5a914',
         name: 'USGS',
         slug: 'usgs',
-        latest_download: 3,
-        download_count: 3,
+        download_date_rank: 3,
+        download_count_rank: 3,
         preview_url: '',
         service_copyright: '',
         service_description: '',
@@ -141,8 +138,8 @@
         uid: 'ce401b02-63d3-4080-943a-0093c1b5a915',
         name: 'Ports',
         slug: 'ports',
-        latest_download: 1,
-        download_count: 1,
+        download_date_rank: 1,
+        download_count_rank: 1,
         preview_url: '',
         service_copyright: '',
         service_description: '',
