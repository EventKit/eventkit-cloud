import React from 'react';
import { mount, shallow } from 'enzyme';
import sinon from 'sinon';
<<<<<<< HEAD
import {mount, shallow} from 'enzyme';
=======
>>>>>>> b2bb8e01
import getMuiTheme from 'material-ui/styles/getMuiTheme';
import initialState from '../../reducers/initialState';
import {fakeStore} from '../../__mocks__/fakeStore';
import {CreateExport} from '../../components/CreateDataPack/CreateExport';
import {BreadcrumbStepper} from '../../components/CreateDataPack/BreadcrumbStepper';
import AppBar from 'material-ui/AppBar';
<<<<<<< HEAD
import injectTapEventPlugin from 'react-tap-event-plugin';
import Help from 'material-ui/svg-icons/action/help';

=======
import {ConfirmDialog} from '../../components/Dialog/ConfirmDialog';
>>>>>>> b2bb8e01

describe('CreateExport component', () => {
    const muiTheme = getMuiTheme();

    function getProps() {
        return {
            aoiInfo: null,
            exportInfo: null,
            router: {
                push: () => {},
                setRouteLeaveHook: () => {},
            },
            routes: [],
        };
    }

    function getMountedWrapper(props = getProps()) {
        const store = fakeStore(initialState);
        return mount(<CreateExport { ...props }><div id='my-child-element'/></CreateExport>, {
            context: {muiTheme, store},
            childContextTypes: {
                muiTheme: React.PropTypes.object,
                store: React.PropTypes.object
            }
        });
    }

    function getShallowWrapper(props = getProps()) {
        return shallow(<CreateExport { ...props } />);
    }

    it('should render the elements', () => {
        // dont render the full component tree
        const content = BreadcrumbStepper.prototype.getStepContent;
        BreadcrumbStepper.prototype.getStepContent = () => {return <div/>};

        const wrapper = getMountedWrapper();
        expect(wrapper.find(AppBar)).toHaveLength(1);
        expect(wrapper.find(BreadcrumbStepper)).toHaveLength(1);
<<<<<<< HEAD
        expect(wrapper.find(Help)).toHaveLength(1);
=======
        expect(wrapper.find(ConfirmDialog)).toHaveLength(1);
>>>>>>> b2bb8e01
        expect(wrapper.find('#my-child-element')).toHaveLength(1);

        // restore content function
        BreadcrumbStepper.prototype.getStepContent = content;
    });

    it('should set the modified flag when aoiInfo or exportInfo changes', () => {
        const wrapper = getShallowWrapper();
        expect(wrapper.state().modified).toBe(false);
        wrapper.setProps({ aoiInfo: {} });
        expect(wrapper.state().modified).toBe(true);
        wrapper.setState({ modified: false });
        wrapper.setProps({ exportInfo: {} });
        expect(wrapper.state().modified).toBe(true);
    });

    it('should hide leave warning dialog when clicking cancel', () => {
        const wrapper = getShallowWrapper();
        const instance = wrapper.instance();
        wrapper.setState({ showLeaveWarningDialog: true });
        instance.leaveRoute = '/someRoute';
        instance.handleLeaveWarningDialogCancel();
        expect(wrapper.state().showLeaveWarningDialog).toBe(false);
        expect(instance.leaveRoute).toBe(null);
    });

    it('should push the leave route when clicking confirm in leave warning dialog', () => {
        const wrapper = getShallowWrapper();
        const instance = wrapper.instance();
        instance.props.router.push = sinon.spy();
        instance.leaveRoute = '/someRoute';
        instance.handleLeaveWarningDialogConfirm();
        expect(instance.props.router.push.calledOnce).toBe(true);
        expect(instance.props.router.push.getCall(0).args[0]).toEqual('/someRoute');
    });

    it('handleWalkthroughReset should set state', () => {
        const wrapper = shallow(<CreateExport />);
        const stateSpy = new sinon.spy(CreateExport.prototype, 'setState');
        wrapper.instance().handleWalkthroughReset();
        expect(stateSpy.calledOnce).toBe(true);
        expect(stateSpy.calledWith({walkthroughClicked: false}));
        stateSpy.restore();
    });

    it('handleWalkthroughClick should set state', () => {
        const wrapper = shallow(<CreateExport />);
        const stateSpy = new sinon.spy(CreateExport.prototype, 'setState');
        wrapper.instance().handleWalkthroughClick();
        expect(stateSpy.calledOnce).toBe(true);
        expect(stateSpy.calledWith({walkthroughClicked: true}));
        stateSpy.restore();
    });
});<|MERGE_RESOLUTION|>--- conflicted
+++ resolved
@@ -1,23 +1,15 @@
 import React from 'react';
 import { mount, shallow } from 'enzyme';
 import sinon from 'sinon';
-<<<<<<< HEAD
-import {mount, shallow} from 'enzyme';
-=======
->>>>>>> b2bb8e01
 import getMuiTheme from 'material-ui/styles/getMuiTheme';
 import initialState from '../../reducers/initialState';
-import {fakeStore} from '../../__mocks__/fakeStore';
-import {CreateExport} from '../../components/CreateDataPack/CreateExport';
-import {BreadcrumbStepper} from '../../components/CreateDataPack/BreadcrumbStepper';
+import { fakeStore } from '../../__mocks__/fakeStore';
+import { CreateExport } from '../../components/CreateDataPack/CreateExport';
+import { BreadcrumbStepper } from '../../components/CreateDataPack/BreadcrumbStepper';
 import AppBar from 'material-ui/AppBar';
-<<<<<<< HEAD
 import injectTapEventPlugin from 'react-tap-event-plugin';
 import Help from 'material-ui/svg-icons/action/help';
-
-=======
-import {ConfirmDialog} from '../../components/Dialog/ConfirmDialog';
->>>>>>> b2bb8e01
+import { ConfirmDialog } from '../../components/Dialog/ConfirmDialog';
 
 describe('CreateExport component', () => {
     const muiTheme = getMuiTheme();
@@ -36,17 +28,17 @@
 
     function getMountedWrapper(props = getProps()) {
         const store = fakeStore(initialState);
-        return mount(<CreateExport { ...props }><div id='my-child-element'/></CreateExport>, {
-            context: {muiTheme, store},
+        return mount(<CreateExport {...props}><div id='my-child-element' /></CreateExport>, {
+            context: { muiTheme, store },
             childContextTypes: {
                 muiTheme: React.PropTypes.object,
-                store: React.PropTypes.object
-            }
+                store: React.PropTypes.object,
+            },
         });
     }
 
     function getShallowWrapper(props = getProps()) {
-        return shallow(<CreateExport { ...props } />);
+        return shallow(<CreateExport {...props} />);
     }
 
     it('should render the elements', () => {
@@ -57,11 +49,8 @@
         const wrapper = getMountedWrapper();
         expect(wrapper.find(AppBar)).toHaveLength(1);
         expect(wrapper.find(BreadcrumbStepper)).toHaveLength(1);
-<<<<<<< HEAD
+        expect(wrapper.find(ConfirmDialog)).toHaveLength(1);
         expect(wrapper.find(Help)).toHaveLength(1);
-=======
-        expect(wrapper.find(ConfirmDialog)).toHaveLength(1);
->>>>>>> b2bb8e01
         expect(wrapper.find('#my-child-element')).toHaveLength(1);
 
         // restore content function
@@ -103,7 +92,7 @@
         const stateSpy = new sinon.spy(CreateExport.prototype, 'setState');
         wrapper.instance().handleWalkthroughReset();
         expect(stateSpy.calledOnce).toBe(true);
-        expect(stateSpy.calledWith({walkthroughClicked: false}));
+        expect(stateSpy.calledWith({ walkthroughClicked: false }));
         stateSpy.restore();
     });
 
@@ -112,7 +101,7 @@
         const stateSpy = new sinon.spy(CreateExport.prototype, 'setState');
         wrapper.instance().handleWalkthroughClick();
         expect(stateSpy.calledOnce).toBe(true);
-        expect(stateSpy.calledWith({walkthroughClicked: true}));
+        expect(stateSpy.calledWith({ walkthroughClicked: true }));
         stateSpy.restore();
     });
 });