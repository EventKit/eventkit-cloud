import {AoiInfobar} from '../components/AoiInfobar';
import React from 'react';
import sinon from 'sinon';
import {mount, shallow} from 'enzyme';
import getMuiTheme from 'material-ui/styles/getMuiTheme';
import ImageCropSquare from 'material-ui/svg-icons/image/crop-square';
import ActionSearch from 'material-ui/svg-icons/action/search';

describe('AoiInfobar component', () => {
    const muiTheme = getMuiTheme();
    const getProps = () => {
        return {
            aoiInfo: {
                geojson: {},
                geomType: null,
                title: null,
                description: null,
            },
            zoomToSelection: {
                disabled: true,
                click: false
            },
            resetMap: {
                disabled: true,
                click: false
            },
            toggleZoomToSelection: (bool) => {},
            clickZoomToSelection: () => {},
            toggleResetMap: (bool) => {},
            clickResetMap: () => {},
        }
    };

    const geojson = { "type": "FeatureCollection",
    "features": [
      { "type": "Feature",
         "geometry": {
           "type": "Polygon",
           "coordinates": [
             [ [100.0, 0.0], [101.0, 0.0], [101.0, 1.0],
               [100.0, 1.0], [100.0, 0.0] ]
             ]
         },}]};

    it('should not display the infobar by default', () => {
        let props = getProps();
        const wrapper = mount(<AoiInfobar {...props}/>, {
            context: {muiTheme},
            childContextTypes: {muiTheme: React.PropTypes.object}
        });
<<<<<<< HEAD
        expect(wrapper.find('div')).toHaveLength(2);
        expect(wrapper.find('aoiInfobar')).toHaveLength(0);
=======
        expect(wrapper.find('div')).to.have.length(1);
        expect(wrapper.find('aoiInfobar')).to.have.length(0);
>>>>>>> 122bff01
    });

    it('should handle aoiInfo update', () => {
        let props = getProps();
        const wrapper = mount(<AoiInfobar {...props}/>, {
            context: {muiTheme},
            childContextTypes: {muiTheme: React.PropTypes.object}
        });
        let nextProps = getProps();
        nextProps.aoiInfo.geojson = geojson;
        nextProps.aoiInfo.description = 'fake description';
        nextProps.aoiInfo.geomType = 'Polygon';
        nextProps.aoiInfo.title = 'fake title';
        wrapper.setProps(nextProps);

        expect(wrapper.find('div')).toHaveLength(8);
        expect(wrapper.find('.aoiInfoWrapper')).toHaveLength(1);
        expect(wrapper.find('.topBar')).toHaveLength(1);
        expect(wrapper.find('.aoiInfoTitle').text()).toEqual('Area Of Interest (AOI)');
        expect(wrapper.find('.simpleButton .activeButton')).toHaveLength(1);
        expect(wrapper.find('.simpleButton').first().text()).toEqual(' ZOOM TO SELECTION');
        expect(wrapper.find(ActionSearch)).toHaveLength(1);
        expect(wrapper.find('.aoiTitle').text()).toEqual('fake title');
        expect(wrapper.find('.aoiDescription').text()).toEqual('fake description');
        expect(wrapper.find(ImageCropSquare)).toHaveLength(1);
        expect(wrapper.find(ImageCropSquare).hasClass('geometryIcon')).toBe(true);
    });

    it('clicking on active buttons should execute click functions', () => {
        let props = getProps();
        const wrapper = mount(<AoiInfobar {...props}/>, {
            context: {muiTheme},
            childContextTypes: {muiTheme: React.PropTypes.object}
        });
        let nextProps = getProps();
        nextProps.clickZoomToSelection = sinon.spy();
        nextProps.zoomToSelection.disabled = false,
        nextProps.aoiInfo.geojson = geojson;
        nextProps.aoiInfo.description = 'fake description';
        nextProps.aoiInfo.geomType = 'Polygon';
        nextProps.aoiInfo.title = 'fake title';
        wrapper.setProps(nextProps);
        wrapper.find('.activeButton').simulate('click');
        expect(nextProps.clickZoomToSelection.calledOnce).toEqual(true);
    })
});<|MERGE_RESOLUTION|>--- conflicted
+++ resolved
@@ -48,13 +48,8 @@
             context: {muiTheme},
             childContextTypes: {muiTheme: React.PropTypes.object}
         });
-<<<<<<< HEAD
-        expect(wrapper.find('div')).toHaveLength(2);
+        expect(wrapper.find('div')).toHaveLength(1);
         expect(wrapper.find('aoiInfobar')).toHaveLength(0);
-=======
-        expect(wrapper.find('div')).to.have.length(1);
-        expect(wrapper.find('aoiInfobar')).to.have.length(0);
->>>>>>> 122bff01
     });
 
     it('should handle aoiInfo update', () => {
