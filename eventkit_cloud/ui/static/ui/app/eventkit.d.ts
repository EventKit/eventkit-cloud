--- conflicted
+++ resolved
@@ -353,15 +353,10 @@
         }
 
         export interface ProviderExportOptions {
-<<<<<<< HEAD
-            minZoom: number;
-            maxZoom: number;
-=======
             [id: string]: {
                 minZoom: number;
                 maxZoom: number;
-            }
->>>>>>> f2c4b8e5
+            };
         }
 
         interface ExportInfo {
@@ -372,11 +367,7 @@
             projectName: string;
             providers: Provider[];
             providerEstimates: {};
-<<<<<<< HEAD
-            exportOptions: ProviderExportOptions[];
-=======
             exportOptions: ProviderExportOptions;
->>>>>>> f2c4b8e5
         }
 
         interface AoiInfo {
