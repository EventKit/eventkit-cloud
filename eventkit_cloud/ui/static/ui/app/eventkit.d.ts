type Omit<T, K extends keyof T> = Pick<T, Exclude<keyof T, K>>;

declare namespace Eventkit {
    interface License {
        slug: string;
        name: string;
        text: string;
    }

    namespace Permissions {
        type Visibility = 'PUBLIC' | 'PRIVATE' | 'SHARED';

        type Level = 'ADMIN' | 'READ' | '';

        interface Members {
            [username: string]: Level;
        }

        interface Groups {
            [groupname: string]: Level;
        }
    }

    interface Permissions {
        value: Permissions.Visibility;
        members: Permissions.Members;
        groups: Permissions.Groups;
    }

    interface Task {
        uid: string;
        url: string;
        name: string;
        status: string;
        progress: number;
        estimated_finish: string;
        started_at: string;
        finished_at: string;
        duration: string;
        result: {
            uid: string;
            filename: string;
            size: string;
            url: string;
            deleted: boolean;
        };
        errors: Array<{
            exception: string;
        }>;
        display: boolean;
    }

    interface ProviderTask {
        uid: string;
        url: string;
        name: string;
        description: string;
        started_at: string;
        finished_at: string;
        duration: string;
        tasks: Task[];
        status: string;
        display: boolean;
        slug: string;
        license: License;
        service_description: string;
    }

    interface Job {
        uid: string;
        name: string;
        event: string;
        description: string;
        url: string;
        extent: GeoJSON.Feature;
        original_selection: GeoJSON.GeoJSON;
        published: boolean;
        visibility: string;
        featured: boolean;
        formats: string[];
        created_at: string;
        relationship: Permissions.Level;
        permissions: Permissions;
    }

    interface Run {
        uid: string;
        url: string;
        created_at: string;
        started_at: string;
        finished_at: string;
        duration: string;
        user: string;
        status: string;
        job: Job;
        provider_tasks: string[];
        zipfile_url: string;
        expiration: string;
        deleted: boolean;
    }

    interface FullRun extends Omit<Run, 'provider_tasks'> {
        provider_tasks: ProviderTask[];
    }

    interface UserJobActivity {
        job: Job;
        last_export_run: Run;
        type: string;
        created_at: string;
    }

    interface Provider {
        id: number;
        model_url: string;
        type: string;
        license: License;
        created_at: string;
        updated_at: string;
        uid: string;
        name: string;
        slug: string;
        preview_url: string;
        service_copyright: string;
        service_description: string;
        layer: string;
        max_selection: string;
        level_from: number;
        level_to: number;
        zip: boolean;
        display: boolean;
        export_provider_type: number;
    }

    interface UserData {
        username: string;
        first_name: string;
        last_name: string;
        email: string;
        last_login: string;
        date_joined: string;
        identification: string;
        commonname: string;
<<<<<<< HEAD
        permission?: string;
=======
        fake?: boolean; // Used for adding fake users during page tours.
>>>>>>> cba9b46c
    }

    interface User {
        user: UserData;
        accepted_licenses: { [s: string]: boolean};
        groups: number[];
    }

    interface Group {
        id: string;
        name: string;
        members: string[];
        administrators: string[];
    }

    interface Notification {
        unread: boolean;
        deleted: boolean;
        level: string;
        verb: string;
        description: string;
        id: number;
        timestamp: string;
        recipient_id: number;
        actor: object;
        target: object;
        action_object: object;
    }

    interface Theme {
        eventkit: {
            colors: {
                primary: string;
                primary_light: string;
                primary_dark: string;
                secondary: string;
                secondary_light: string;
                secondary_dark: string;
                text_primary: string;
                warning: string;
                success: string;
                running: string;
                over: string;
                selected_primary: string;
                selected_primary_dark: string;
                selected_secondary: string;
                backdrop: string;
                background: string;
                background_light: string;
                white: string;
                black: string;
                grey: string;
            };
            images: {
                topo_dark: string;
                topo_light: string;
                logo: string;
            };
        };
    }

    namespace Store {
        interface User {
            data: Eventkit.User;
            meta: {
                autoLogoutAt: string;
                autoLogoutWarningAt: string;
            };
            status: {
                patched: boolean;
                patching: boolean;
                error: any;
                isLoading: boolean;
            };
        }

        interface RunDeletion {
            deleted: boolean;
            deleting: boolean;
            error: any;
        }

        interface ReRun {
            fetched: boolean;
            error: any;
        }

        interface UpdatePermissions {
            updated: boolean;
            updating: boolean;
            error: any;
        }

        interface UpdateExpiration {
            updated: boolean;
            updating: boolean;
            error: any;
        }

        interface RunsList {
            data: RunsListData;
            status: RunsListStatus;
        }

        interface RunsListData {
            nextPage: boolean;
            order: string;
            range: string;
            runs: Eventkit.Run[];
            view: string;
        }

        interface RunsListStatus {
            cancelSource: object;
            error: any;
            fetched: boolean;
            fetching: boolean;
        }

        interface Notifications {
            status: NotificationsStatus;
            data: NotificationsData;
            unreadCount: {
                status: UnreadCountStatus;
                data: UnreadCountData;
            };
        }

        interface NotificationsStatus {
            cancelSource: object;
            error: any;
            fetched: boolean;
            fetching: boolean;
        }

        interface NotificationsData {
            notifications: Eventkit.Notification[];
            notificationsSorted: Eventkit.Notification[];
            nextPage: boolean;
            range: string;
        }

        interface UnreadCountStatus {
            cancelSource: object;
            error: any;
            fetched: boolean;
            fetching: boolean;
        }

        interface UnreadCountData {
            unreadCount: number;
        }

        interface Users {
            error: any;
            fetched: boolean;
            fetching: boolean;
            new: number;
            total: number;
            ungrouped: number;
            range: string;
            nextPage: boolean;
            users: Eventkit.User[];
        }

        interface Groups {
            cancelSource: object;
            created: boolean;
            creating: boolean;
            deleted: boolean;
            deleting: boolean;
            error: any;
            fetched: boolean;
            fetching: boolean;
            groups: Eventkit.Group[];
            updated: boolean;
            updating: boolean;
        }

        interface UserActivity {
            viewedJobs: {
                fetched: boolean;
                fetching: boolean;
                nextPage: boolean;
                range: string;
                cancelSource: object;
                error: any;
                viewedJobs: Eventkit.Run[];
            };
        }

        interface Licenses {
            fetching: boolean;
            fetched: boolean;
            licenses: License[];
            error: any;
        }

        interface ExportInfo {
            areaStr: string;
            datapackDescription: string;
            exportName: string;
            formats: string[];
            projectName: string;
            providers: Provider[];
        }

        interface AoiInfo {
            buffer: number;
            description: string;
            geojson: GeoJSON.FeatureCollection;
            geomType: string;
            originalGeojson: GeoJSON.FeatureCollection;
            selectionType: string;
            title: string;
        }

        interface ImportGeom {
            processed: boolean;
            processing: boolean;
            filename: string;
            featureCollection: GeoJSON.FeatureCollection;
            error: any;
        }
    }
}<|MERGE_RESOLUTION|>--- conflicted
+++ resolved
@@ -141,11 +141,8 @@
         date_joined: string;
         identification: string;
         commonname: string;
-<<<<<<< HEAD
-        permission?: string;
-=======
+        permission?: string; // Certain API responses will include user permission level for a given target.
         fake?: boolean; // Used for adding fake users during page tours.
->>>>>>> cba9b46c
     }
 
     interface User {
