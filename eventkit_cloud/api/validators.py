"""Provides validation for API operations."""
import copy
import json

# -*- coding: utf-8 -*-
import logging
import math
from collections import OrderedDict

import magic
from django.conf import settings
from django.contrib.gis.gdal import GDALException
<<<<<<< HEAD
from django.contrib.gis.geos import (  # type: ignore
    GeometryCollection,
    GEOSException,
    GEOSGeometry,
    Polygon,
)
=======
from django.contrib.gis.geos import GeometryCollection, GEOSException, GEOSGeometry, Polygon  # type: ignore
>>>>>>> 3a9a4fbf
from django.utils.translation import gettext as _
from rest_framework import serializers

# Get an instance of a logger
logger = logging.getLogger(__name__)


def validate_formats(data):
    """
    Validate the selected export formats.

    Args:
        data: the submitted form data.

    Raises:
        ValidationError: if there are no formats selected.
    """
    if data.get("formats") is None or len(data.get("formats")) == 0:
        raise serializers.ValidationError({"formats": [_("invalid export format.")]})


def validate_provider_tasks(data):
    """
    Validate the selected export formats.

    Args:
        data: the submitted form data.

    Raises:
        ValidationError: if there are no formats selected.
    """
    if data.get("formats") is None or len(data.get("formats")) == 0:
        raise serializers.ValidationError({"formats": [_("invalid export format.")]})


def validate_providers(data):
    """
    Validate the selected providers.

    Args:
        data: the submitted form data.

    Raises:
        ValidationError: if there are no providers selected.
    """
    for provider_task in data.get("provider_tasks", {"provider": None}):
        if provider_task.get("provider") is None or len(provider_task.get("provider")) == 0:
            raise serializers.ValidationError({"provider": [_("Select a provider.")]})


def validate_search_bbox(extents):
    """
    Validates the export extents.

    Args:
        extents: a tuple of export extents (xmin, ymin, xmax, ymax)

    Returns:
        a a valid GEOSGeometry.

    Raises:
        ValidationError:    if its not possible
            to create a GEOSGeometry from the provided extents or
            if the resulting GEOSGeometry is invalid.
    """
    detail = OrderedDict()
    detail["id"] = _("invalid_bounds")
    detail["message"] = _("Invalid bounding box.")
    try:
        bbox = Polygon.from_bbox(extents)
        if bbox.valid:
            return bbox
        else:
            raise serializers.ValidationError(detail)
    except GEOSException:
        raise serializers.ValidationError(detail)


def validate_bbox(extents, user=None):
    """
    Validates the extents by calculating the geodesic area of the extents,
    then checking the resulting area against the max_extent for the user.

    Args:
        extents: a tuple containing xmin,ymin,xmax,ymax export extents.
        user: the authenticated user.

    Returns:
        a valid GEOSGeometry.

    Raises:
        ValidationError: if the extents are greater than the allowed max_extent
            for the user, or if the GEOSGeometry cannot be created or
            are invalid.
    """
    max_extent = settings.JOB_MAX_EXTENT
    if user:
        for group in user.groups.all():
            if hasattr(group, "export_profile"):
                max_extent = (
                    group.export_profile.max_extent if group.export_profile.max_extent > max_extent else max_extent
                )
    detail = OrderedDict()
    detail["id"] = _("invalid_bounds")
    detail["message"] = _("Invalid bounding box.")
    try:
        bbox = GEOSGeometry(Polygon.from_bbox(extents), srid=4326)
        if bbox.valid:
            area = get_area_in_sqkm(bbox)
            if area > max_extent:
                detail["id"] = _("invalid_extents")
                detail["message"] = _("Job extents too large: %(area)s") % {"area": area}
                raise serializers.ValidationError(detail)
            return bbox
        else:
            raise serializers.ValidationError(detail)
    except GEOSException:
        raise serializers.ValidationError(detail)


def validate_original_selection(data):
    """
    Checks for a feature collection with features and constructs a GEOS Geometry Collection if possible
    :param data: the request data
    :return: A GEOS Geometry Collection
    """
    original_selection = data.get("original_selection", {})
    geoms = []
    for feature in original_selection.get("features", []):
        try:
            geom = GEOSGeometry(json.dumps(feature.get("geometry")))
            geoms.append(geom)
        except GEOSException as geos_exception:
            logger.error(geos_exception)
    try:
        collection = GeometryCollection(geoms)
        return collection
    except GEOSException as geos_exception:
        logger.error(geos_exception)
        return GeometryCollection()


def validate_selection(data, user=None):
    """
    Validates the extents by calculating the geodesic area of the extents,
    then checking the resulting area against the max_extent for the user.

    Args:
        selection: a valid geojson.
        user: the authenticated user.

    Returns:
        a valid GEOSGeometry.

    Raises:
        ValidationError: if the extents are greater than the allowed max_extent
            for the user, or if the GEOSGeometry cannot be created or
            are invalid.
    """

    max_extent = settings.JOB_MAX_EXTENT
    if user:
        for group in user.groups.all():
            if hasattr(group, "export_profile"):
                max_extent = (
                    group.export_profile.max_extent if group.export_profile.max_extent > max_extent else max_extent
                )
    detail = OrderedDict()
    detail["id"] = _("invalid_selection")
    detail["message"] = _("Invalid Selection.")
    try:
        if not isinstance(data.get("selection"), dict):
            detail["id"] = _("no selection")
            detail["message"] = _("Jobs must have a geojson provided via a selection attribute.\n {0}".format(data))
            raise serializers.ValidationError(detail)
        geometry = data["selection"].get("geometry") or data["selection"].get("features", [{}])[0].get("geometry")
        if not geometry:
            detail["id"] = _("no geometry")
            detail["message"] = _(
                "The geojson did not have a geometry object or bbox.\n {0}".format(data.get("selection"))
            )
            raise serializers.ValidationError(detail)
        geom = GEOSGeometry(json.dumps(geometry), srid=4326)
        if geom.valid:
            area = get_area_in_sqkm(geom)
            if area > max_extent:
                detail["id"] = _("invalid_extents")
                detail["message"] = _("Job extents too large: %(area)s") % {"area": area}
                raise serializers.ValidationError(detail)
            return geom
        else:
            raise serializers.ValidationError(detail)
    except GEOSException as geos_exception:
        logger.error(str(geos_exception))
        raise serializers.ValidationError(detail)
    except GDALException as gdal_exception:
        detail["id"] = _("GDAL Error")
        detail["message"] = _(
            "GDAL produced a an error:\n{0} \nUsing the geometry:\n{1}".format(str(gdal_exception), geometry)
        )
        raise serializers.ValidationError(detail)


def validate_bbox_params(data):
    """
    Validates the bounding box parameters supplied during form sumission.

    Args:
        the data supplied during form submission.

    Returns:
        a tuple containing the validated extents in the form (xmin,ymin,xmax,ymax).

    Raises:
        ValidationError: if the extents are invalid.
    """
    detail = OrderedDict()

    # test for number
    lon_coords = [float(data["xmin"]), float(data["xmax"])]
    lat_coords = [float(data["ymin"]), float(data["ymax"])]
    # test lat long value order
    if (lon_coords[0] >= 0 and lon_coords[0] > lon_coords[1]) or (0 > lon_coords[0] > lon_coords[1]):
        detail["id"] = _("inverted_coordinates")
        detail["message"] = _("xmin greater than xmax.")
        raise serializers.ValidationError(detail)

    if (lat_coords[0] >= 0 and lat_coords[0] > lat_coords[1]) or (0 > lat_coords[0] > lat_coords[1]):
        detail["id"] = _("inverted_coordinates")
        detail["message"] = _("ymin greater than ymax.")
        raise serializers.ValidationError(detail)

    # test lat long extents
    for lon in lon_coords:
        if lon < -180 or lon > 180:
            detail["id"] = _("invalid_longitude")
            detail["message"] = _("Invalid longitude coordinate: %(lon)s") % {"lon": lon}
            raise serializers.ValidationError(detail)
    for lat in lat_coords:
        if lat < -90 or lat > 90:
            detail["id"] = _("invalid_latitude")
            detail["message"] = _("Invalid latitude coordinate: %(lat)s") % {"lat": lat}
            raise serializers.ValidationError(detail)

    return data["xmin"], data["ymin"], data["xmax"], data["ymax"]


def validate_content_type(upload, config_type):
    """
    Validates the uploaded configuration file against its declared configuration type.

    Args:
        upload: the uploaded file.
        config_type: the configuration type of the uploaded file.

    Returns:
        the content_type of the validated uploaded file.

    Raises:
        ValidationError: if the uploaded file has invalid content for the provided config_type.
    """
    ACCEPT_MIME_TYPES = {
        "PRESET": ("application/xml",),
        "TRANSFORM": ("application/x-sql", "text/plain"),
        "TRANSLATION": ("text/plain",),
    }
    content_type = magic.from_buffer(upload.read(1024), mime=True)
    if content_type not in ACCEPT_MIME_TYPES[config_type]:
        detail = OrderedDict()
        detail["id"] = _("invalid_content")
        detail["message"] = _("Uploaded config file has invalid content: %(content_type)s") % {
            "content_type": content_type
        }
        raise serializers.ValidationError(detail)
    return content_type


def get_area_in_sqkm(geom4326):
    """
    Accepts a GEOSGeometry object created in 4326, and returns the area in square km.

    Copies the geom object and transforms it to 3857 using GEOSGeometry' API (GDAL under the hood), then reports the
    area. Area is reported in meters, so it is divided to get sqkm.

    :param geom4326: GEOSGeometry object created from a 4326 feature
    :return: float representing square km.
    """
    # Copy the geom object to avoid transforming the original
    # Presumably this isn't too expensive, and it's worth the call by reducing any errors from transforming again.
    geomIn3857 = copy.copy(geom4326)
    geomIn3857.transform(3857)
    # Area divided by 1e6 (1,000,000) -- number of sq meters per sq km
    return geomIn3857.area / 1e6


def get_bbox_area_in_sqkm(geom_4326):
    """
    Accepts a GEOSGeometry object created in 4326, and returns the area of its bounding box/extent in square km.

    :param geom_4326: GEOSGeometry object created from a 4326 feature
    :return: float representing square km area of bbox/extent of geometry
    """
    # Get bbox from GEOS 4326 geometry
    bbox_poly = Polygon.from_bbox(geom_4326.extent)
    bbox_geom = GEOSGeometry(bbox_poly.wkt, srid=4326)
    # Use existing area function to get bbox area
    return get_area_in_sqkm(bbox_geom)


def get_geodesic_area(geom):
    """
    Returns the geodesic area of the provided geometry.

    Uses the algorithm to calculate geodesic area of a polygon from OpenLayers 2.
    See http://bit.ly/1Mite1X.

    Args:
        geom (GEOSGeometry): the export extent as a GEOSGeometry.

    Returns
        area (float): the geodesic area of the provided geometry.
    """
    area = 0.0
    coords = geom.coords[0]
    length = len(coords)
    if length > 2:
        for x in range(length - 1):
            p1 = coords[x]
            p2 = coords[x + 1]
            area += math.radians(p2[0] - p1[0]) * (2 + math.sin(math.radians(p1[1])) + math.sin(math.radians(p2[1])))
        area = area * 6378137 * 6378137 / 2.0
    return area<|MERGE_RESOLUTION|>--- conflicted
+++ resolved
@@ -10,16 +10,7 @@
 import magic
 from django.conf import settings
 from django.contrib.gis.gdal import GDALException
-<<<<<<< HEAD
-from django.contrib.gis.geos import (  # type: ignore
-    GeometryCollection,
-    GEOSException,
-    GEOSGeometry,
-    Polygon,
-)
-=======
 from django.contrib.gis.geos import GeometryCollection, GEOSException, GEOSGeometry, Polygon  # type: ignore
->>>>>>> 3a9a4fbf
 from django.utils.translation import gettext as _
 from rest_framework import serializers
 
