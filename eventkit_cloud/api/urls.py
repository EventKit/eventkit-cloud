# -*- coding: utf-8 -*-
"""API url configuration."""
from __future__ import absolute_import

from rest_framework.routers import DefaultRouter

from .views import (
    ExportFormatViewSet, ExportRunViewSet,
    ExportTaskViewSet, JobViewSet, RegionMaskViewSet,
<<<<<<< HEAD
    RegionViewSet, ExportProviderViewSet, SwaggerSchemaView,
    DataProviderTaskViewSet, UserDataViewSet, GroupViewSet, LicenseViewSet, UserJobActivityViewSet)
=======
    RegionViewSet, DataProviderViewSet, SwaggerSchemaView,
    DataProviderTaskViewSet, UserDataViewSet, GroupViewSet, LicenseViewSet)
>>>>>>> 9012bf2f


router = DefaultRouter(trailing_slash=False)
router.register(r'jobs', JobViewSet, base_name='jobs')
router.register(r'formats', ExportFormatViewSet, base_name='formats')
router.register(r'providers', DataProviderViewSet, base_name='providers')
router.register(r'licenses', LicenseViewSet, base_name='licenses')
router.register(r'runs', ExportRunViewSet, base_name='runs')
router.register(r'provider_tasks', DataProviderTaskViewSet, base_name='provider_tasks')
router.register(r'tasks', ExportTaskViewSet, base_name='tasks')
router.register(r'regions', RegionViewSet, base_name='regions')
router.register(r'users', UserDataViewSet, base_name='users')
router.register(r'user/activity/jobs', UserJobActivityViewSet, base_name='user_job_activity')
router.register(r'groups', GroupViewSet, base_name='groups')

schema_view = SwaggerSchemaView.as_view()
<|MERGE_RESOLUTION|>--- conflicted
+++ resolved
@@ -7,13 +7,8 @@
 from .views import (
     ExportFormatViewSet, ExportRunViewSet,
     ExportTaskViewSet, JobViewSet, RegionMaskViewSet,
-<<<<<<< HEAD
-    RegionViewSet, ExportProviderViewSet, SwaggerSchemaView,
+    RegionViewSet, DataProviderViewSet, SwaggerSchemaView,
     DataProviderTaskViewSet, UserDataViewSet, GroupViewSet, LicenseViewSet, UserJobActivityViewSet)
-=======
-    RegionViewSet, DataProviderViewSet, SwaggerSchemaView,
-    DataProviderTaskViewSet, UserDataViewSet, GroupViewSet, LicenseViewSet)
->>>>>>> 9012bf2f
 
 
 router = DefaultRouter(trailing_slash=False)
