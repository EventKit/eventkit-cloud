--- conflicted
+++ resolved
@@ -7,13 +7,8 @@
 from .views import (
     ExportFormatViewSet, ExportRunViewSet,
     ExportTaskViewSet, JobViewSet, RegionMaskViewSet,
-<<<<<<< HEAD
     RegionViewSet, DataProviderViewSet, SwaggerSchemaView,
-    DataProviderTaskViewSet, UserDataViewSet, LicenseViewSet)
-=======
-    RegionViewSet, ExportProviderViewSet, SwaggerSchemaView,
     DataProviderTaskViewSet, UserDataViewSet, GroupViewSet, LicenseViewSet)
->>>>>>> b2bb8e01
 
 
 router = DefaultRouter(trailing_slash=False)
