--- conflicted
+++ resolved
@@ -626,6 +626,7 @@
         except Exception:
             return Response([{'detail': _('Not found')}], status=status.HTTP_400_BAD_REQUEST)
 
+
 class DataProviderViewSet(viewsets.ReadOnlyModelViewSet):
     """
     Endpoint exposing the supported data providers.
@@ -650,24 +651,8 @@
         """
         try:
             geojson = self.request.data.get('geojson', None)
-<<<<<<< HEAD
-
-            url = str(provider.url)
-            if url == "" and 'osm' in provider_type:
-                url = settings.OVERPASS_API_URL
-
-            checker_type = get_provider_checker(provider_type)
-            checker = checker_type(service_url=url, layer=provider.layer, aoi_geojson=geojson, slug=provider.slug,
-                                   max_area=provider.max_selection)
-            response = checker.check()
-
-            logger.info("Status of provider '{}': {}".format(str(provider.name), response))
-
-            return Response(response, status=status.HTTP_200_OK)
-=======
             provider = DataProvider.objects.get(slug=slug)
             return Response(perform_provider_check(provider, geojson), status=status.HTTP_200_OK)
->>>>>>> 328d40be
 
         except DataProvider.DoesNotExist as e:
             return Response([{'detail': _('Provider not found')}], status=status.HTTP_400_BAD_REQUEST)
