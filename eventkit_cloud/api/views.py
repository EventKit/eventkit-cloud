"""Provides classes for handling API requests."""
# -*- coding: utf-8 -*-
from collections import OrderedDict
from datetime import datetime, timedelta, date
from dateutil import parser
import logging
import json
from django.conf import settings
from django.db import transaction
from django.db.models import Q, Prefetch
from django.utils.translation import ugettext as _
from django.contrib.gis.geos import GEOSException, GEOSGeometry
from django.contrib.contenttypes.fields import GenericForeignKey
from django.contrib.contenttypes.models import ContentType


from django.contrib.auth.models import User, Group
from django.contrib.contenttypes.models import ContentType
from ..core.models import GroupPermission, JobPermission
from notifications.models import Notification
from ..core.helpers import sendnotification


from eventkit_cloud.jobs.models import (
    ExportFormat, Job, Region, RegionMask, DataProvider, DataProviderTask, DatamodelPreset, License, VisibilityState,
    UserJobActivity
)
from eventkit_cloud.tasks.models import ExportRun, ExportTaskRecord, DataProviderTaskRecord
from ..tasks.task_factory import create_run, get_invalid_licenses, InvalidLicense
from ..utils.provider_check import get_provider_checker
from eventkit_cloud.utils.provider_check import perform_provider_check

from rest_framework import filters, permissions, status, views, viewsets, mixins
from rest_framework.decorators import detail_route, list_route
from rest_framework.parsers import JSONParser
from rest_framework.renderers import JSONRenderer
from rest_framework.response import Response
from rest_framework.serializers import ValidationError
from serializers import (
    ExportFormatSerializer, ExportRunSerializer,
    ExportTaskRecordSerializer, JobSerializer, RegionMaskSerializer, DataProviderTaskRecordSerializer,
<<<<<<< HEAD
    RegionSerializer, ListJobSerializer, ProviderTaskSerializer, DataProviderSerializer, LicenseSerializer,
    UserDataSerializer, GroupSerializer, UserJobActivitySerializer, NotificationSerializer
=======
    RegionSerializer, ListJobSerializer, ProviderTaskSerializer,
    DataProviderSerializer, LicenseSerializer, UserDataSerializer, GroupSerializer,NotificationSerializer
>>>>>>> a8ef6022
)

from ..tasks.export_tasks import pick_up_run_task, cancel_export_provider_task
from .filters import ExportRunFilter, JobFilter, UserFilter, GroupFilter, UserJobActivityFilter
from .pagination import LinkHeaderPagination
from .permissions import IsOwnerOrReadOnly
from .renderers import HOTExportApiRenderer
from .renderers import PlainTextRenderer
from .validators import validate_bbox_params, validate_search_bbox
from rest_framework.permissions import AllowAny
from rest_framework.schemas import SchemaGenerator
from rest_framework_swagger import renderers
from rest_framework.renderers import CoreJSONRenderer
from rest_framework import exceptions
import coreapi
from notifications.signals import notify
from notifications.models import Notification
from ..core.helpers import sendnotification

# Get an instance of a logger
logger = logging.getLogger(__name__)

# controls how api responses are rendered
renderer_classes = (JSONRenderer, HOTExportApiRenderer)


class JobViewSet(viewsets.ModelViewSet):
    """
    Main endpoint for export creation and management. Provides endpoints
    for creating, listing and deleting export jobs.

    Updates to existing jobs are not supported as exports can be cloned.

    Request data can be posted as either `application/x-www-form-urlencoded` or `application/json`.

    **Request parameters**:

    * name (required): The name of the export.
    * description (required): A description of the export.
    * event: The project or event associated with this export, eg Nepal Activation.
    * xmin (required): The minimum longitude coordinate.
    * ymin (required): The minimum latitude coordinate.
    * xmax (required): The maximum longitude coordinate.
    * ymax (required): The maximum latitude coordinate.
    * formats (required): One of the supported export formats ([html](/api/formats) or [json](/api/formats.json)).
        * Use the format `slug` as the value of the formats parameter, eg `formats=thematic&formats=shp`.
    * preset: One of the published preset files ([html](/api/configurations) or [json](/api/configurations.json)).
        * Use the `uid` as the value of the preset parameter, eg `preset=eed84023-6874-4321-9b48-2f7840e76257`.
        * If no preset parameter is provided, then the default HDM tags will be used for the export.
    * visibility : PUBLIC  PRIVATE or SHARED
        * Unpublished exports will be purged from the system 48 hours after they are created.

    """

    serializer_class = JobSerializer
    permission_classes = (permissions.IsAuthenticated, IsOwnerOrReadOnly)
    parser_classes = (JSONParser,)
    lookup_field = 'uid'
    pagination_class = LinkHeaderPagination
    filter_backends = (filters.DjangoFilterBackend, filters.SearchFilter)
    filter_class = JobFilter
    search_fields = ('name', 'description', 'visibility', 'event', 'user__username', 'region__name')

    def dispatch(self, request, *args, **kwargs):
        return viewsets.ModelViewSet.dispatch(self, request, *args, **kwargs)

    def get_queryset(self):
        """Return all objects user can view."""

        perms, job_ids = JobPermission.userjobs(self.request.user, JobPermission.Permissions.READ.value )

        return Job.objects.filter(
             Q(visibility=VisibilityState.PUBLIC.value) | Q(pk__in=job_ids))

    def list(self, request, *args, **kwargs):
        """
        List export jobs.

        The list of returned exports can be filtered by the **filters.JobFilter**
        and/or by a bounding box extent.

        Args:
            request: the HTTP request.
            *args: Variable length argument list.
            **kwargs: Arbitary keyword arguments.

        Returns:
            A serialized collection of export jobs.
            Uses the **serializers.ListJobSerializer** to
            return a simplified representation of export jobs.

        Raises:
            ValidationError: if the supplied extents are invalid.
        """
        params = self.request.query_params.get('bbox', None)
        if params is None:
            queryset = self.filter_queryset(self.get_queryset())
            page = self.paginate_queryset(queryset)
            if page is not None:
                serializer = ListJobSerializer(page, many=True, context={'request': request})
                return self.get_paginated_response(serializer.data)
            else:
                serializer = ListJobSerializer(queryset, many=True, context={'request': request})
                return Response(serializer.data)
        if len(params.split(',')) < 4:
            errors = OrderedDict()
            errors['errors'] = {}
            errors['errors']['id'] = _('missing_bbox_parameter')
            errors['errors']['message'] = _('Missing bounding box parameter')
            return Response(errors, status=status.HTTP_400_BAD_REQUEST)
        else:
            extents = params.split(',')
            data = {'xmin': extents[0],
                    'ymin': extents[1],
                    'xmax': extents[2],
                    'ymax': extents[3]
                    }
            try:
                bbox_extents = validate_bbox_params(data)
                bbox = validate_search_bbox(bbox_extents)
                queryset = self.filter_queryset(Job.objects.filter(the_geom__within=bbox))
                page = self.paginate_queryset(queryset)
                if page is not None:
                    serializer = ListJobSerializer(page, many=True, context={'request': request})
                    return self.get_paginated_response(serializer.data)
                else:
                    serializer = ListJobSerializer(queryset, many=True, context={'request': request})
                    return Response(serializer.data)
            except ValidationError as e:
                logger.debug(e.detail)
                return Response(e.detail, status=status.HTTP_400_BAD_REQUEST)

    def create(self, request, *args, **kwargs):
        """
        Create a Job from the supplied request data.

        The request data is validated by *api.serializers.JobSerializer*.
        Associates the *Job* with required *ExportFormats*, *ExportConfig*

        * request: the HTTP request in JSON.

            Example:

                {
                    "name" : "Example Name",
                    "description" : "Example Description",
                    "event" : "Example Event (Project)",
                    "include_zipfile" : true,
                    "selection": { ... valid geojson ... },
                    "tags" : [],
                    "provider_tasks" : [{
                            "provider" : "OpenStreetMap Data (Themes)",
                            "formats" : ["shp", "gpkg"]
                        }
                    ]
                }


        To monitor the resulting export run retrieve the `uid` value from the returned json
        and call /api/runs?job_uid=[the returned uid]

        * Returns: the newly created Job instance.

            Example:

                {
                  "provider_tasks": [
                    {
                      "provider": "OpenStreetMap Tiles",
                      "formats": [
                        "gpkg"
                      ]
                    }
                  ],
                  "uid": "cf9c038c-a09a-4058-855a-b0b1d5a6c5c4",
                  "url": "http://cloud.eventkit.test/api/jobs/cf9c038c-a09a-4058-855a-b0b1d5a6c5c4",
                  "name": "test",
                  "description": "test",
                  "event": "test",
                  "created_at": "2017-03-10T15:09:29.802364Z",
                  "owner": "admin",
                  "exports": [
                    {
                      "formats": [
                        {
                          "uid": "167fbc03-83b3-41c9-8034-8566257cb2e8",
                          "url": "http://cloud.eventkit.test/api/formats/gpkg",
                          "slug": "gpkg",
                          "name": "Geopackage",
                          "description": "GeoPackage"
                        }
                      ],
                      "provider": "OpenStreetMap Tiles"
                    }
                  ],
                  "configurations": [],
                  "visibility" : "PRIVATE",
                  "feature_save": false,
                  "feature_pub": false,
                  "region": null,
                  "extent": {
                    "type": "Feature",
                    "properties": {
                      "uid": "cf9c038c-a09a-4058-855a-b0b1d5a6c5c4",
                      "name": "test"
                    },
                    "geometry": {
                      "type": "Polygon",
                      "coordinates": [
                        [
                          [
                            -43.248281,
                            -22.816694
                          ],
                          [
                            -43.248281,
                            -22.812105
                          ],
                          [
                            -43.242617,
                            -22.812105
                          ],
                          [
                            -43.242617,
                            -22.816694
                          ],
                          [
                            -43.248281,
                            -22.816694
                          ]
                        ]
                      ]
                    }
                  },
                  "tags": [
                    {
                      "key": "highway",
                      "value": "path",
                      "data_model": "HDM",
                      "geom_types": [
                        "line"
                      ]
                    }
                  ],
                  "include_zipfile": false
                }

        * Raises: ValidationError: in case of validation errors.
        ** returns: Not 202
        """
        from ..tasks.task_factory import InvalidLicense, Unauthorized
        serializer = self.get_serializer(data=request.data)
        if serializer.is_valid(raise_exception=True):
            """Get the required data from the validated request."""
            export_providers = request.data.get('export_providers', [])
            provider_tasks = request.data.get('provider_tasks', [])
            tags = request.data.get('tags')
            preset = request.data.get('preset')

            with transaction.atomic():
                if export_providers:
                    for ep in export_providers:
                        ep['user'] = request.user.id
                    provider_serializer = DataProviderSerializer(
                        data=export_providers,
                        many=True,
                        context={'request': request}
                    )
                    if provider_serializer.is_valid():
                        provider_serializer.save()
                if len(provider_tasks) > 0:
                    """Save the job and make sure it's committed before running tasks."""
                    try:
                        job = serializer.save()
                        provider_serializer = ProviderTaskSerializer(
                            data=provider_tasks,
                            many=True,
                            context={'request': request}
                        )
                        try:
                            provider_serializer.is_valid(raise_exception=True)
                        except ValidationError:
                            status_code = status.HTTP_400_BAD_REQUEST
                            error_data = {"errors": [{"status": status_code,
                                                      "title": _('Invalid provider task.'),
                                                      "detail": _('A provider and an export format must be selected.')
                                                      }]}
                            return Response(error_data, status=status_code)
                        job.provider_tasks = provider_serializer.save()
                        if preset:
                            """Get the tags from the uploaded preset."""
                            logger.debug('Found preset with uid: {0}'.format(preset))
                            job.json_tags = preset
                            job.save()
                        elif tags:
                            """Get tags from request."""
                            simplified_tags = []
                            for entry in tags:
                                tag = {'key': entry['key'], 'value': entry['value'], 'geom': entry['geom_types']}
                                simplified_tags.append(tag)
                            job.json_tags = simplified_tags
                            job.save()
                        else:
                            """
                            Use hdm preset as default tags if no preset or tags
                            are provided in the request.
                            """
                            hdm_default_tags = DatamodelPreset.objects.get(name='hdm').json_tags
                            job.json_tags = hdm_default_tags
                            job.save()
                    except Exception as e:
                        status_code = status.HTTP_500_INTERNAL_SERVER_ERROR
                        error_data = {"errors": [{"status": status_code,
                                                  "title": _('Server Error'),
                                                  "detail": _('Error creating export job: {0}'.format(e))
                                                  }]}
                        return Response(error_data, status=status_code)
                else:
                    status_code = status.HTTP_400_BAD_REQUEST
                    error_data = {"errors": [{"status": status_code,
                                              "title": _('Invalid provider task'),
                                              "detail": _('One or more: {0} are invalid'.format(provider_tasks))
                                              }]}
                    return Response(error_data, status=status_code)


            # run the tasks
            job_uid = str(job.uid)
            # run needs to be created so that the UI can be updated with the task list.
            user_details = get_user_details(request)
            try:
                # run needs to be created so that the UI can be updated with the task list.
                run_uid = create_run(job_uid=job_uid, user=request.user)
            except InvalidLicense as il:
                status_code = status.HTTP_400_BAD_REQUEST
                error_data = {"errors": [{"status": status_code,
                                          "title": _('Invalid License'),
                                          "detail": _(il.message)
                                          }]}
                return Response(error_data, status=status_code)
                # Run is passed to celery to start the tasks.
            except Unauthorized as ua:
                status_code = status.HTTP_403_FORBIDDEN
                error_data = {"errors": [{"status": status_code,
                                          "title": _('Invalid License'),
                                          "detail": _(ua.message)
                                          }]}
                return Response(error_data, status=status_code)

            running = JobSerializer(job, context={'request': request})
<<<<<<< HEAD
            sendnotification(job,request.user,'STARTED', None, None, 'info', 'Job has started' )
=======
            sendnotification(job, request.user, 'STARTED', None, None, 'info', 'Job has started')
>>>>>>> a8ef6022

            # Run is passed to celery to start the tasks.
            pick_up_run_task.delay(run_uid=run_uid, user_details=user_details)
            return Response(running.data, status=status.HTTP_202_ACCEPTED)
        else:
            return Response(serializer.errors,
                            status=status.HTTP_400_BAD_REQUEST)

    @detail_route(methods=['get', 'post'])
    def run(self, request, uid=None, *args, **kwargs):
        """
        Creates the run (i.e. runs the job).

        Gets the job_uid and current user from the request.
        Creates an instance of the TaskFactory and
        calls run_task on it, passing the job_uid and user.

        *request:* the http request

        *Returns:*
            - the serialized run data.
        """
        # This is just to make it easier to trace when user_details haven't been sent
        user_details = get_user_details(request)
        if user_details is None:
            user_details = {'username': 'unknown-JobViewSet.run'}

        from ..tasks.task_factory import InvalidLicense, Unauthorized

        try:
            # run needs to be created so that the UI can be updated with the task list.
            run_uid = create_run(job_uid=uid, user=request.user)
        except InvalidLicense as il:
            return Response([{'detail': _(il.message)}], status.HTTP_400_BAD_REQUEST)
        # Run is passed to celery to start the tasks.
        except Unauthorized as ua:
            return Response([{'detail': 'ADMIN permission is required to run this DataPack.'}], status.HTTP_403_FORBIDDEN)
        run = ExportRun.objects.get(uid=run_uid)
        if run:
            logger.debug("Placing pick_up_run_task for {0} on the queue.".format(run.uid))
            pick_up_run_task.delay(run_uid=run_uid, user_details=user_details)
            logger.debug("Getting Run Data.".format(run.uid))
            running = ExportRunSerializer(run, context={'request': request})
            logger.debug("Returning Run Data.".format(run.uid))
            return Response(running.data, status=status.HTTP_202_ACCEPTED)
        else:
            return Response([{'detail': _('Failed to run Export')}], status.HTTP_400_BAD_REQUEST)

    @transaction.atomic
    def partial_update(self, request, uid=None, *args, **kwargs):
        """
           Update one or more attributes for the given job

           * request: the HTTP request in JSON.

               Examples:

                   { "visibility" : 'SHARED', "featured" : true }
                   { "featured" : false }

           * Returns: a copy of the new  values on success

               Example:

                   {
                       "visibility": 'SHARED',
                       "featured" : true,
                       "success": true
                   }

           ** returns: 400 on error

           """

        job = Job.objects.get(uid=uid)

        # Does the user have admin permission to make changes to this job?

        perms, job_ids = JobPermission.userjobs(request.user, "ADMIN")
        if not job.id in job_ids:
            return Response([{'detail': 'ADMIN permission is required to update this job.'}],
                            status.HTTP_400_BAD_REQUEST)

        response = {}
        payload = request.data

        for attribute, value in payload.iteritems():
            if attribute == 'visibility' and value not in VisibilityState.__members__:
                msg = "unknown visibility value - %s" % value
                return Response([{'detail': msg}], status.HTTP_400_BAD_REQUEST)

            if hasattr(job, attribute):
                setattr(job, attribute, value)
                response[attribute] = value
            elif attribute == 'permissions':
                pass
            else:
                msg = "unidentified job attribute - %s" % attribute
                return Response([{'detail': msg}], status.HTTP_400_BAD_REQUEST)

        # update permissions if present.  Insure we are not left with 0 admministrators
        # users and / or groups may be updated.  If no update info is provided, maintain
        # the current set of permissions.

        admins = 0
        if "permissions" in payload:
            serializer = JobSerializer(job, context={'request': request})
            current_permissions = serializer.get_permissions(job)
            if not "users" in payload["permissions"]: payload["permissions"]["users"] =  current_permissions["users"]
            if not "groups" in payload["permissions"]: payload["permissions"]["groups"] = current_permissions["groups"]
            users = payload["permissions"]["users"]
            groups = payload["permissions"]["groups"]

            # make sure all user names, group names, and permissions are valid, and insure there is at least one admin
            # if the job is made private

            for index, set in enumerate([users, groups]):
                for key in set:
                    if index == 0:
                        record = User.objects.filter(username=key)
                    else:
                        record = Group.objects.filter(name=key)

                    if not record.exists():
                        return Response([{'detail': "unidentified user or group : %s" % key}],
                                        status.HTTP_400_BAD_REQUEST)
                    perm = set[key]
                    if not perm in JobPermission.Permissions.__members__:
                        return Response([{'detail': "invalid permission value : %s" % perm}],
                                        status.HTTP_400_BAD_REQUEST)

                    if perm == GroupPermission.Permissions.ADMIN.value: admins += 1

            if admins == 0:
                return Response([{'detail': "This job has no administrators."}],
                                status.HTTP_400_BAD_REQUEST)

            # throw out all current permissions and rewrite them

            for jp in JobPermission.objects.filter(job=job):
                jp.delete()

            for key in users:
                perm = users[key]
                user = User.objects.filter(username=key).all()[0]
                jp = JobPermission.objects.create(job=job, content_object=user, permission=perm)
                jp.save()

            for key in groups:
                perm = groups[key]
                group = Group.objects.filter(name=key).all()[0]
                jp = JobPermission.objects.create(job=job, content_object=group, permission=perm)
                jp.save()

            response['permissions'] = payload["permissions"]

        job.save()
        response['success'] = True
        return Response(response, status=status.HTTP_200_OK)

    @list_route(methods=['post', ])
    def filter(self, request, *args, **kwargs):
        """
             Return all jobs that are readable by every
             groups and every user in the payload

             {  "permissions" : {
                groups : [ 'group_one', 'group_two', ...]
                users : ['user_one', 'user_two' ... ]
                 }
             }

        """

        if not "permissions" in request.data:
            return Response([{'detail': "missing permissions attribute"}], status.HTTP_400_BAD_REQUEST)

        job_list = get_job_ids_via_permissions(request.data["permissions"])
        jobs =  Job.objects.filter(id__in=job_list)
        serializer = ListJobSerializer(jobs, many=True, context={'request': request})
        return Response(serializer.data)

    @transaction.atomic
    def destroy(self, request, uid=None, *args, **kwargs):
        """
            Destroy a job
        """

        job = Job.objects.get(uid=uid)

        # Does the user have admin permission to make changes to this job?

        logger.info("DELETE REQUEST")
        perms, job_ids = JobPermission.userjobs(request.user, "ADMIN")
        logger.info("JOB IDS %s %s" % (job.id, job_ids))

        if not job.id in job_ids:
            return Response([{'detail': 'ADMIN permission is required to delete this job.'}],
                            status.HTTP_400_BAD_REQUEST)

        super(JobViewSet, self).destroy(request, *args, **kwargs)
        return Response(status=status.HTTP_204_NO_CONTENT)

class ExportFormatViewSet(viewsets.ReadOnlyModelViewSet):
    """
    ###ExportFormat API endpoint.

    Endpoint exposing the supported export formats.
    """
    serializer_class = ExportFormatSerializer
    permission_classes = (permissions.IsAuthenticated,)
    queryset = ExportFormat.objects.all()
    lookup_field = 'slug'
    ordering = ['description']


class LicenseViewSet(viewsets.ReadOnlyModelViewSet):
    """
    Endpoint to get detailed information about the data licenses.
    """
    serializer_class = LicenseSerializer
    permission_classes = (permissions.IsAuthenticated,)
    queryset = License.objects.all()
    lookup_field = 'slug'
    ordering = ['name']

    @detail_route(methods=['get'], renderer_classes=[PlainTextRenderer])
    def download(self, request, slug=None, *args, **kwargs):
        """
        Responds to a GET request with a text file of the license text

        *request:* the http request
        *slug:* the license slug

        *Returns:*
            - a .txt file of the license text.
        """
        try:
            license_text = License.objects.get(slug=slug).text
            response = Response(license_text, content_type='text/plain')
            response['Content-Disposition'] = 'attachment; filename="{}.txt"'.format(slug)
            return response
        except Exception:
            return Response([{'detail': _('Not found')}], status=status.HTTP_400_BAD_REQUEST)

class DataProviderViewSet(viewsets.ReadOnlyModelViewSet):
    """
    Endpoint exposing the supported data providers.
    """
    serializer_class = DataProviderSerializer
    permission_classes = (permissions.IsAuthenticated,)
    parser_classes = (JSONParser,)
    lookup_field = 'slug'
    ordering = ['name']

    def get_queryset(self):
        """
        This view should return a list of all the purchases
        for the currently authenticated user.
        """
        return DataProvider.objects.filter(Q(user=self.request.user) | Q(user=None))

    @detail_route(methods=['get', 'post'])
    def status(self, request, slug=None, *args, **kwargs):
        """
        :return:
        """
        try:
            geojson = self.request.data.get('geojson', None)
            provider = DataProvider.objects.get(slug=slug)
            return Response(perform_provider_check(provider, geojson), status=status.HTTP_200_OK)

        except DataProvider.DoesNotExist as e:
            return Response([{'detail': _('Provider not found')}], status=status.HTTP_400_BAD_REQUEST)

        except Exception as e:
            logger.error(e)
            logger.error(e.message)
            return Response([{'detail': _('Internal Server Error')}], status=status.HTTP_500_INTERNAL_SERVER_ERROR)


class RegionViewSet(viewsets.ReadOnlyModelViewSet):
    """
    Endpoint exposing the supported regions.
    """
    serializer_class = RegionSerializer
    permission_classes = (permissions.IsAuthenticated,)
    queryset = Region.objects.all()
    lookup_field = 'uid'


class RegionMaskViewSet(viewsets.ReadOnlyModelViewSet):
    """
    Return a MULTIPOLYGON representing the mask of the
    HOT Regions as a GeoJSON Feature Collection.
    """
    serializer_class = RegionMaskSerializer
    permission_classes = (permissions.IsAuthenticated,)
    queryset = RegionMask.objects.all()


class ExportRunViewSet(viewsets.ModelViewSet):
    """
    **retrieve:**

    Returns the exact run as specified by the run UID in the url `/runs/{uid}`

    **list:**

    Returns a list of all the runs.

    Export runs can be filtered and ordered by adding optional parameters to the url:

    * `user`: The user who created the job.

    * `status`: The current run status (can include any number of the following: COMPLETED, SUBMITTED, INCOMPLETE, or FAILED).
        * Example = `/api/runs?status=SUBMITTED,INCOMPLETE,FAILED`

    * `job_uid`: The uid of a particular job.

    * `min_date`: Minimum date (YYYY-MM-DD) for the `started_at` field.

    * `max_date`: Maximum date (YYYY-MM-DD) for the `started_at` field.

    * `started_at`: The DateTime a run was started at in ISO date-time format.

    * `published`: True or False for whether the owning job is published or not.

    * `ordering`: Possible values are `started_at, status, user__username, job__name, job__event, and job__published`.
        * Order can be reversed by adding `-` to the front of the order parameter.

    An example request using some of the parameters.

    `/api/runs?user=test_user&status=FAILED,COMPLETED&min_date=2017-05-20&max_date=2017-12-21&published=True&ordering=-job__name`

    **filter:**

    Accessed at `/runs/filter`.

    Accepts GET and POST. Support all the url params of 'list' with the addition of advanced features like `search_term`, `bbox`, and `geojson`.

    * `search_term`: A value to search the job name, description and event text for.

    * `bbox`: Bounding box in the form of `xmin,ymin,xmax,ymax`.

    To filter by geojson send the geojson geometry in the body of a POST request under the key `geojson`.
    """
    serializer_class = ExportRunSerializer
    permission_classes = (permissions.IsAuthenticated,)
    pagination_class = LinkHeaderPagination
    filter_backends = (filters.DjangoFilterBackend, filters.OrderingFilter)
    filter_class = ExportRunFilter
    lookup_field = 'uid'
    search_fields = ('user__username', 'status', 'job__uid', 'min_date',
                     'max_date', 'started_at', 'job__published')
    ordering_fields = (
    'job__name', 'started_at', 'user__username', 'job__published', 'status', 'job__event', 'job__featured')
    ordering = ('-started_at',)

    def get_queryset(self):
        perms, job_ids = JobPermission.userjobs(self.request.user, "READ")
        prefetched_queryset = ExportRun.objects.filter((Q(job_id__in=job_ids) | Q(job__visibility=VisibilityState.PUBLIC.value)  ) & Q(deleted=False))\
            .select_related('job', 'user')\
            .prefetch_related(Prefetch('provider_tasks',
                queryset=DataProviderTaskRecord.objects.prefetch_related(Prefetch('tasks',
                    queryset=ExportTaskRecord.objects.select_related('result').prefetch_related('exceptions')))))

        return prefetched_queryset

    def retrieve(self, request, uid=None, *args, **kwargs):
        """
        Get an ExportRun.

        Gets the run_uid from the request and returns run data for the
        associated ExportRun.

        Args:

            *request: the http request.

            *uid: the run uid.

        *Returns:
            the serialized run data.
        """

        from ..tasks.task_factory import InvalidLicense
        queryset = self.get_queryset().filter(uid=uid)
        try:
            self.validate_licenses(queryset, user=request.user)
        except InvalidLicense as il:
            return Response([{'detail': _(il.message)}], status.HTTP_400_BAD_REQUEST)
        serializer = self.get_serializer(queryset, many=True, context={'request': request})
        return Response(serializer.data, status=status.HTTP_200_OK)

    @transaction.atomic
    def destroy(self, request, *args, **kwargs):
        """
            Destroy a model instance.
        """

        instance = self.get_object()
        job = instance.job


        perms, job_ids = JobPermission.userjobs(request.user, "ADMIN")
        if not job.id in job_ids:
               return Response([{'detail': 'ADMIN permission is required to delete this DataPack.'}],
                            status.HTTP_400_BAD_REQUEST)

        instance.soft_delete(user=request.user)
        return Response(status=status.HTTP_204_NO_CONTENT)

    def list(self, request, *args, **kwargs):
        """
        List the ExportRuns
        :param request: the http request
        :param args:
        :param kwargs:
        :return: the serialized runs
        """
        queryset = self.filter_queryset(self.get_queryset())
        try:
            self.validate_licenses(queryset, user=request.user)
        except InvalidLicense as il:
            return Response([{'detail': _(il.message)}], status.HTTP_400_BAD_REQUEST)
        page = self.paginate_queryset(queryset)
        if page is not None:
            serializer = self.get_serializer(page, many=True, context={'request': request})
            return self.get_paginated_response(serializer.data)
        else:
            serializer = self.get_serializer(queryset, many=True, context={'request': request})
            return Response(serializer.data, status=status.HTTP_200_OK)

    @list_route(methods=['post', 'get'])
    def filter(self, request, *args, **kwargs):
        """
        Lists the ExportRuns and provides advanced filtering options like search_term, bbox, and geojson geometry.
        Accepts GET and POST request. POST is required if you want to filter by a geojson geometry contained in the request data
        :param request: the http request
        :param args:
        :param kwargs:
        :return: the serialized runs
        """
        queryset = self.filter_queryset(self.get_queryset())

        if "permissions" in request.data:
            job_ids = get_job_ids_via_permissions(request.data["permissions"])
            queryset = ExportRun.objects.filter(
            Q(job_id__in=job_ids) & Q(deleted=False))

        search_geojson = self.request.data.get('geojson', None)
        if search_geojson is not None:
            try:
                geom = geojson_to_geos(search_geojson, 4326)
                queryset = queryset.filter(job__the_geom__intersects=geom)
            except ValidationError as e:
                logger.debug(e.detail)
                return Response(e.detail, status=status.HTTP_400_BAD_REQUEST)

        search_bbox = self.request.query_params.get('bbox', None)
        if search_bbox is not None and len(search_bbox.split(',')) == 4:
            extents = search_bbox.split(',')
            data = {
                'xmin': extents[0],
                'ymin': extents[1],
                'xmax': extents[2],
                'ymax': extents[3]
            }

            try:
                bbox_extents = validate_bbox_params(data)
                bbox = validate_search_bbox(bbox_extents)
                queryset = queryset.filter(job__the_geom__within=bbox)

            except ValidationError as e:
                logger.debug(e.detail)
                return Response(e.detail, status=status.HTTP_400_BAD_REQUEST)

        search_term = self.request.query_params.get('search_term', None)
        if search_term is not None:
            queryset = queryset.filter(
                (
                    Q(job__name__icontains=search_term) |
                    Q(job__description__icontains=search_term) |
                    Q(job__event__icontains=search_term)
                )
            )

        page = self.paginate_queryset(queryset)
        if page is not None:
            serializer = ExportRunSerializer(page, many=True, context={'request': request, 'no_license': True})
            return self.get_paginated_response(serializer.data)
        else:
            serializer = ExportRunSerializer(queryset, many=True, context={'request': request, 'no_license': True})
            return Response(serializer.data, status=status.HTTP_200_OK)

    @transaction.atomic
    def partial_update(self, request, uid=None, *args, **kwargs):

        """
        Update the expiration date for an export run. If the user is a superuser,
        then any date may be specified. Otherwise the date must be before  todays_date + MAX_DATAPACK_EXPIRATION_DAYS
        where MAX_DATAPACK_EXPIRATION_DAYS is a setting found in prod.py

        * request: the HTTP request in JSON.

            Example:

                {
                    "expiration" : "2019-12-31"
                }

        * Returns: a copy of the new expiration value on success

            Example:

                {
                    "expiration": "2019-12-31",
                    "success": true
                }

        ** returns: 400 on error

        """

        payload = request.data
        if not "expiration" in payload:
            return Response({'success': False}, status=status.HTTP_400_BAD_REQUEST)

        expiration = payload["expiration"]
        target_date = parser.parse(expiration).replace(tzinfo=None)
        run = ExportRun.objects.get(uid=uid)

        if not request.user.is_superuser:
            max_days = int(getattr(settings, 'MAX_DATAPACK_EXPIRATION_DAYS', 30))
            now = datetime.today()
            max_date = now + timedelta(max_days)
            if target_date > max_date.replace(tzinfo=None):
                message = 'expiration date must be before ' + max_date.isoformat()
                return Response({'success': False, 'detail': message}, status=status.HTTP_400_BAD_REQUEST)
            if (target_date < run.expiration.replace(tzinfo=None)):
                message = 'expiration date must be after ' + run.expiration.isoformat()
                return Response({'success': False, 'detail': message}, status=status.HTTP_400_BAD_REQUEST)

        run.expiration = target_date
        run.save()
        return Response({'success': True, 'expiration': run.expiration}, status=status.HTTP_200_OK)

    @staticmethod
    def validate_licenses(queryset, user=None):
        for run in queryset.all():
            invalid_licenses = get_invalid_licenses(run.job, user=user)
            if invalid_licenses:
                raise InvalidLicense("The user: {0} has not agreed to the following licenses: {1}.\n" \
                                     "Please use the user account page, or the user api to agree to the " \
                                     "licenses prior to viewing run data.".format(run.job.user.username,
                                                                                  invalid_licenses))
        return True


class ExportTaskViewSet(viewsets.ReadOnlyModelViewSet):
    """
    Provides List and Retrieve endpoints for ExportTasks.
    """
    serializer_class = ExportTaskRecordSerializer
    permission_classes = (permissions.IsAuthenticated,)
    lookup_field = 'uid'

    def get_queryset(self):
        return ExportTaskRecord.objects.filter(Q(export_provider_task__run__user=self.request.user) | Q(
            export_provider_task__run__job__published=True)).order_by('-started_at')

    def retrieve(self, request, uid=None, *args, **kwargs):
        """
        GET a single export task.

        Args:
            request: the http request.
            uid: the uid of the export task to GET.
        Returns:
            the serialized ExportTaskRecord data.
        """
        queryset = ExportTaskRecord.objects.filter(uid=uid)
        serializer = self.get_serializer(
            queryset,
            many=True,
            context={'request': request}
        )
        return Response(serializer.data, status=status.HTTP_200_OK)


class DataProviderTaskViewSet(viewsets.ModelViewSet):
    """
    Provides List and Retrieve endpoints for ExportTasks.
    """
    serializer_class = DataProviderTaskRecordSerializer
    permission_classes = (permissions.IsAuthenticated,)
    lookup_field = 'uid'

    def get_queryset(self):
        """Return all objects user can view."""
        return DataProviderTaskRecord.objects.filter(Q(run__user=self.request.user) | Q(run__job__published=True))

    def retrieve(self, request, uid=None, *args, **kwargs):
        """
        GET a single export task.

        Args:
            request: the http request.
            uid: the uid of the export provider task to GET.
        Returns:
            the serialized ExportTaskRecord data
        """
        serializer = self.get_serializer(
            self.get_queryset().filter(uid=uid),
            many=True,
            context={'request': request}
        )
        return Response(serializer.data, status=status.HTTP_200_OK)

    def partial_update(self, request, uid=None, *args, **kwargs):
        export_provider_task = DataProviderTaskRecord.objects.get(uid=uid)

        if export_provider_task.run.user != request.user and not request.user.is_superuser:
            return Response({'success': False}, status=status.HTTP_403_FORBIDDEN)

        cancel_export_provider_task.run(export_provider_task_uid=uid, canceling_username=request.user.username)
        return Response({'success': True}, status=status.HTTP_200_OK)


class UserDataViewSet(viewsets.GenericViewSet):
    """
    User Data

    """
    serializer_class = UserDataSerializer
    permission_classes = (permissions.IsAuthenticated, IsOwnerOrReadOnly)
    parser_classes = (JSONParser,)
    filter_class = UserFilter
    filter_backends = (filters.DjangoFilterBackend, filters.SearchFilter, filters.OrderingFilter)
    lookup_field = 'username'
    lookup_value_regex = '[^/]+'
    search_fields = ('username', 'last_name', 'first_name', 'email')
    ordering_fields = ('username', 'last_name', 'first_name', 'email', 'date_joined')

    def get_queryset(self):
        return User.objects.all()

    def partial_update(self, request, username=None, *args, **kwargs):
        """
            Update user data.

            User data cannot currently be updated via this API menu however UserLicense data can, by sending a patch message,
            with the licenses data that the user agrees to.  Users will need to agree to all of the licenses prior to being allowed to
            download data.

            Request data can be posted as `application/json`.

            * request: the HTTP request in JSON.

            Example:

                    {"accepted_licenses": {
                        "odbl": true
                        }
                  }
        """

        queryset = self.get_queryset().get(username=username)
        serializer = UserDataSerializer(queryset, data=request.data, context={'request': request})

        if serializer.is_valid():

            serializer.save()
            return Response(serializer.data, status=status.HTTP_200_OK)
        else:
            return Response(serializer.errors, status=status.HTTP_400_BAD_REQUEST)

    def list(self, request,  *args, **kwargs):
        full_queryset = self.get_queryset()
        queryset = full_queryset.exclude(id=request.user.id)
        total = len(queryset)
        delta = date.today() - timedelta(days=14)
        new = len(queryset.filter(date_joined__gte=delta))
        not_grouped = 0
        for user in queryset:
            if not len(GroupPermission.objects.filter(user=user)):
                not_grouped += 1
        headers = {'Total-Users': total, 'New-Users': new, 'Not-Grouped-Users': not_grouped}
        filtered_queryset = self.filter_queryset(full_queryset)
        serializer = UserDataSerializer(filtered_queryset, many=True)
        return Response(serializer.data, headers=headers, status=status.HTTP_200_OK)

    @list_route(methods=['post', 'get'])
    def members(self, request, *args, **kwargs):
        """
             Member list from list of group ids

             Example :  [ 32, 35, 36 ]

        """

        targets = request.data
        targetnames = []
        payload = []

        groups = Group.objects.filter(id__in=targets)

        for group in groups:
            serializer = GroupSerializer(group)
            for username in serializer.get_members(group):
                if not username in targetnames: targetnames.append(username)

        users = User.objects.filter(username__in=targetnames).all()
        for u in users:
            serializer = UserDataSerializer(u)
            payload.append(serializer.data)

        return Response(payload, status=status.HTTP_200_OK)

    def retrieve(self, request, username=None):
        """
             GET a user by username
        """
        queryset = self.get_queryset().get(username=username)
        serializer = UserDataSerializer(queryset)
        return Response(serializer.data, status=status.HTTP_200_OK)


class UserJobActivityViewSet(mixins.CreateModelMixin,
                             mixins.ListModelMixin,
                             viewsets.GenericViewSet):
    """
    Endpoint to create and retrieve user activity related to jobs.
    """
    serializer_class = UserJobActivitySerializer
    permission_classes = (permissions.IsAuthenticated,)
    pagination_class = LinkHeaderPagination
    filter_class = UserJobActivityFilter

    def get_queryset(self):
        activity_type = self.request.query_params.get('activity', '').lower()
        if activity_type == 'viewed':
            activity_ids = UserJobActivity.objects.filter(
                user=self.request.user,
                type=UserJobActivity.VIEWED,
                job__last_export_run__isnull=False,
                job__last_export_run__deleted=False,
            ).order_by('job', '-created_at').distinct('job').values_list('id', flat=True)

            return UserJobActivity.objects.filter(id__in=activity_ids).order_by('-created_at')
        else:
            activity_ids = UserJobActivity.objects.filter(user=self.request.user)
            return UserJobActivity.objects.filter(id__in=activity_ids).order_by('-created_at')

    def list(self, request, *args, **kwargs):
        """
        Gets the most recent UserJobActivity objects.
        """
        queryset = self.get_queryset()
        page = self.paginate_queryset(queryset)
        if page is not None:
            serializer = self.get_serializer(page, many=True, context={'request': request})
            return self.get_paginated_response(serializer.data)
        else:
            serializer = self.get_serializer(queryset, many=True, context={'request': request})
            return Response(serializer.data, status=status.HTTP_200_OK)

    def create(self, request):
        """
        Creates a new UserJobActivity object.
        """
        activity_type = request.query_params.get('activity', '').lower()
        job_uid = request.data.get('job_uid')

        # Save the
        job = Job.objects.get(uid=job_uid)
        if activity_type == 'viewed':
            # Don't save consecutive views of the same job.
            queryset = self.get_queryset()
            if queryset.count() > 0:
                last_job_viewed = queryset.latest('created_at')
                if str(last_job_viewed.job.uid) == job_uid:
                    return Response({'ignored': True}, content_type='application/json', status=status.HTTP_200_OK)

            UserJobActivity.objects.create(user=self.request.user, job=job, type=UserJobActivity.VIEWED)
        else:
            raise exceptions.ValidationError("Activity type '%s' is invalid." % activity_type)

        return Response({}, content_type='application/json', status=status.HTTP_200_OK)


class GroupViewSet(viewsets.ModelViewSet):
    """
    Api components for viewing, creating, and editing groups

    """
    serializer_class = GroupSerializer
    permission_classes = (permissions.IsAuthenticated,)
    parser_classes = (JSONParser,)
    filter_class = GroupFilter
    filter_backends = (filters.SearchFilter, filters.OrderingFilter)
    lookup_field = 'id'
    lookup_value_regex = '[^/]+'
    search_fields = ('name',)
    ordering_fields = ('name',)

    def useradmin(self, group, request):
        serializer = GroupSerializer(group)
        user = User.objects.all().filter(username=request.user.username)[0]
        return user.username in serializer.get_administrators(group)

    def get_queryset(self):
        queryset = Group.objects.all()
        return queryset

    def update(self, request, *args, **kwargs):
        # we don't support calls to PUT for this viewset.
        return Response("BAD REQUEST", status=status.HTTP_400_BAD_REQUEST)

    def list(self, request, *args, **kwargs):
        """
            GET all groups

            Sample result:

                 [
                    {
                        "id": 54,
                        "name": "Omaha 319",
                        "members": [
                          "user2",
                          "admin"
                        ],
                        "administrators": [
                          "admin"
                        ]
                      }
                ]

        """
        queryset = self.filter_queryset(self.get_queryset())
        serializer = GroupSerializer(queryset, many=True)
        return Response(serializer.data, status=status.HTTP_200_OK)

    @transaction.atomic
    def create(self, request, *args, **kwargs):
        """
            create a new group and place  the current logged in user in the group and its administrators.
            optionally, provide additional group members


            Sample input:

                {
                    "name": "Omaha 319"
                }

        """

        name = request.data['name']

        matches = Group.objects.filter(name__iexact=name.lower())
        if len(matches) > 0:
            error_data = {"errors": [{"status": status.HTTP_400_BAD_REQUEST,
                                      "title": _('Duplicate Group Name'),
                                      "detail": _('A group named %s already exists.' % name)
                                      }]}
            return Response(error_data, status=status.HTTP_400_BAD_REQUEST)

        response = super(GroupViewSet, self).create(request, *args, **kwargs)
        group_id = response.data["id"]
        user = User.objects.all().filter(username=request.user.username)[0]
        group = Group.objects.get(pk=group_id)
        group.user_set.add(user)
        groupadmin = GroupPermission.objects.create(user=user, group=group,
                                                    permission=GroupPermission.Permissions.ADMIN.value)
        groupadmin.save()
        groupmember = GroupPermission.objects.create(user=user, group=group,
                                                     permission=GroupPermission.Permissions.MEMBER.value)

        if "members" in request.data:
            for member in request.data["members"]:
                if member != user.username:
                    user = User.objects.all().filter(username=member)[0]
                    if user:
                        GroupPermission.objects.create(user=user, group=group,
                                                       permission=GroupPermission.Permissions.MEMBER.value)

        if "administrators" in request.data:
            for admin in request.data["administrators"]:
                if admin != request.user.username:
                    user = User.objects.all().filter(username=admin)[0]
                    if user:
                        GroupPermission.objects.create(user=user, group=group,
                                                       permission=GroupPermission.Permissions.ADMIN.value)

        group = Group.objects.filter(id=group_id)[0]
        serializer = GroupSerializer(group)

        return Response(serializer.data, status=status.HTTP_200_OK)

    def retrieve(self, request, id=None):
        """
            * get a group with a specific ID.  Return its data, including users in the group
        """
        group = Group.objects.filter(id=id)[0]
        serializer = GroupSerializer(group)

        return Response(serializer.data, status=status.HTTP_200_OK)

    @transaction.atomic
    def destroy(self, request, id=None, *args, **kwargs):

        """
            Destroy a group
        """

        # Not permitted if the requesting user is not an administrator

        group = Group.objects.filter(id=id)[0]

        if not self.useradmin(group, request):
            return Response("Administative privileges required.", status=status.HTTP_403_FORBIDDEN)

        super(GroupViewSet, self).destroy(request, *args, **kwargs)
        return Response("OK", status=status.HTTP_200_OK)

        # instance = self.get_object()
        # instance.soft_delete(user=request.user)
        # return Response(status=status.HTTP_204_NO_CONTENT)

    @transaction.atomic
    def partial_update(self, request, id=None, *args, **kwargs):
        """
             Change the group's name, members, and administrators


             Sample input:

                 {
                    "name": "Omaha 319"
                    "members": [ "user2", "user3", "admin"],
                    "administrators": [ "admin" ]
                 }

            If a member wishes to remove themselves from a group they can make an patch request with no body.
            However, this will not work if they are a admin of the group.

         """

        group = Group.objects.filter(id=id)[0]

        # we are not going anywhere if the requesting user is not an
        # administrator of the current group or there is an attempt to end up with no administrators

        if not self.useradmin(group, request):
            user = User.objects.filter(username=request.user.username)[0]
            perms = GroupPermission.objects.filter(
                user=user,
                group=group,
                permission=GroupPermission.Permissions.MEMBER.value
            )
            # if the user is not an admin but is a member we remove them from the group
            if perms:
                perms.delete()
                return Response("OK", status=status.HTTP_200_OK)

            return Response("Administative privileges required.", status=status.HTTP_403_FORBIDDEN)

        if "administrators" in request.data:
            request_admins = request.data["administrators"]
            if len(request_admins) < 1:
                return Response("At least one administrator is required.", status=status.HTTP_403_FORBIDDEN)

        super(GroupViewSet, self).partial_update(request, *args, **kwargs)

        # if name in request we need to change the group name
        if "name" in request.data:
            name = request.data["name"]
            if name:
                group.name = name
                group.save()

        # examine provided lists of administrators and members. Adjust as needed.
        for item in [("members", GroupPermission.Permissions.MEMBER.value),
                     ("administrators", GroupPermission.Permissions.ADMIN.value)]:
            permissionlabel = item[0]
            permission = item[1]

            if not permissionlabel in request.data:
                continue

            user_ids = [perm.user.id for perm in
                        GroupPermission.objects.filter(group=group).filter(permission=permission)]
            currentusers = [user.username for user in User.objects.filter(id__in=user_ids).all()]
            targetusers = request.data[permissionlabel]

            ## Add new users for this permission level

            newusers = list(set(targetusers) - set(currentusers))
            users = User.objects.filter(username__in=newusers).all()
            for user in users:
                GroupPermission.objects.create(user=user, group=group, permission=permission)

            ## Remove existing users for this permission level

            removedusers = list(set(currentusers) - set(targetusers))
            users = User.objects.filter(username__in=removedusers).all()
            for user in users:
                perms = GroupPermission.objects.filter(user=user, group=group, permission=permission).all()
                for perm in perms: perm.delete()

        return Response("OK", status=status.HTTP_200_OK)


class NotificationViewSet(viewsets.GenericViewSet):
    """
     Api components for viewing and working with notifications
    """

    serializer_class = NotificationSerializer
    filter_backends = (filters.DjangoFilterBackend, filters.SearchFilter)

    def serialize_records(self, notifications, request):
        payload = []
        for n in notifications:
            serializer = NotificationSerializer(n)
            item = serializer.data
            item['actor'] = serializer.serialize_component(n, n.actor_object_id, n.actor, request)
            item['target'] = serializer.serialize_component(n, n.target_object_id, n.target, request)
            item['action_object'] = serializer.serialize_component(n, n.action_object_object_id, n.action_object, request)
            payload.append(item)
        return payload

    def get_queryset(self):
        return Notification.objects.filter(recipient_id=self.request.user.id)

    @list_route(methods=['get'])
    def all(self, request, *args, **kwargs):
        notifications =  request.user.notifications.active()
        payload = self.serialize_records(notifications,request)
        return Response(payload, status=status.HTTP_200_OK)

    @list_route(methods=['get'])
    def read(self, request, *args, **kwargs):
        notifications =  request.user.notifications.read()
        payload = self.serialize_records(notifications,request)
        return Response(payload, status=status.HTTP_200_OK)

    @list_route(methods=['get'])
    def unread(self, request, *args, **kwargs):
        notifications =  request.user.notifications.unread()
        payload = self.serialize_records(notifications,request)
        return Response(payload, status=status.HTTP_200_OK)

    @list_route(methods=['get'])
    def markallasread(self, request, *args, **kwargs):
        qs = Notification.objects.filter(recipient_id=self.request.user.id)
        qs.mark_all_as_read()
        return Response( { "success" : True},  status=status.HTTP_200_OK)

    @list_route(methods=['post'])
    def mark(self, request, *args, **kwargs):
        """
         Change the status of one or more notifications.


         Args:
             A list containing one or more records like this:
            [
             {"id": 3, "action": "DELETE" },
             {"id": 17, "action": "READ" },
             {"id" : 19, "action" "UNREAD" },
             ...
            ]

         Returns:
            { "success" : True} or error
        """

        logger.info(request.data)
        for row in request.data:
            qs = Notification.objects.filter(recipient_id=self.request.user.id,id=row['id'])
            logger.info(qs)
            if row['action'] == 'READ':
                qs.mark_all_as_read()
            if row['action'] == 'DELETE':
                qs.mark_all_as_deleted()
            if row['action'] == 'UNREAD':
                qs.mark_all_as_unread()

        return Response( { "success" : True},  status=status.HTTP_200_OK)


def get_models(model_list, model_object, model_index):
    models = []
    if not model_list:
        return models
    for model_id in model_list:
        # TODO: would be good to accept either format slug or uuid here..
        try:
            model = model_object.objects.get(**{model_index: model_id})
            models.append(model)
        except model_object.DoesNotExist:
            logger.warn(
                '%s with %s: %s does not exist',
                str(model_object),
                model_index,
                model_id
            )
    return models


def get_provider_task(export_provider, export_formats):
    """

    Args:
        export_provider: An DataProvider model for the content provider (i.e. osm or wms service)
        export_formats: An ExportFormat model for the geospatial data format (i.e. shapefile or geopackage)

    Returns:

    """
    provider_task = DataProviderTask.objects.create(provider=export_provider)
    for export_format in export_formats:
        supported_formats = \
            export_provider.export_provider_type.supported_formats.all()
        if export_format in supported_formats:
            provider_task.formats.add(export_format)
    provider_task.save()
    return provider_task


def get_user_details(request):
    """
    Gets user data from a request.
    :param request: View request.
    :return: A dict with user data.
    """
    logged_in_user = request.user
    return {
        'username': logged_in_user.username,
        'is_superuser': logged_in_user.is_superuser,
        'is_staff': logged_in_user.is_staff
    }


def geojson_to_geos(geojson_geom, srid=None):
    """
    :param geojson_geom: A stringified geojson geometry
    :param srid: The ESPG code of the input data
    :return: A GEOSGeometry object
    """
    if not geojson_geom:
        raise exceptions.ValidationError(
            'No geojson geometry string supplied'
        )
    if not srid:
        srid = 4326
    try:
        geom = GEOSGeometry(geojson_geom, srid=srid)
    except GEOSException:
        raise exceptions.ValidationError(
            'Could not convert geojson geometry, check that your geometry is valid'
        )
    if not geom.valid:
        raise exceptions.ValidationError(
            'GEOSGeometry invalid, check that your geojson geometry is valid'
        )
    return geom


def get_job_ids_via_permissions(permissions):

    groupnames = []
    if "groups" in permissions:
        groupnames = permissions["groups"]
    usernames = []
    if "users" in permissions:
        usernames = permissions["users"]

    groups = Group.objects.filter(name__in=groupnames)
    payload = {}
    master_job_list = []
    initialized = False
    for group in groups:
        perms, job_ids = JobPermission.groupjobs(group, JobPermission.Permissions.READ.value)
        temp_list = master_job_list
        if not initialized:
            master_job_list = job_ids
        else:
            master_job_list = list(set(temp_list).intersection(job_ids))
        initialized = True

    users = User.objects.filter(username__in=usernames)
    for user in users:
        perms, job_ids = JobPermission.userjobs(user, JobPermission.Permissions.READ.value,include_groups=False)
        temp_list = master_job_list
        if not initialized:
            master_job_list = job_ids
        else:
            master_job_list = list(set(temp_list).intersection(job_ids))
        initialized = True

    return master_job_list

class SwaggerSchemaView(views.APIView):
    _ignore_model_permissions = True
    exclude_from_schema = True
    permission_classes = [AllowAny]
    renderer_classes = [
        CoreJSONRenderer,
        renderers.OpenAPIRenderer,
        renderers.SwaggerUIRenderer
    ]

    def get(self, request):
        generator = SchemaGenerator()
        generator.get_schema(request=request)
        links = generator.get_links(request=request)
        # This obviously shouldn't go here.  Need to implment better way to inject CoreAPI customizations.
        partial_update_link = links.get('users', {}).get('partial_update')
        if partial_update_link:
            links['users']['partial_update'] = coreapi.Link(
                url=partial_update_link.url,
                action=partial_update_link.action,
                fields=[
                    (coreapi.Field(
                        name='username',
                        required=True,
                        location='path')),
                    (coreapi.Field(
                        name='data',
                        required=True,
                        location='form',
                    )),
                ],
                description=partial_update_link.description
            )

        members_link = links.get('users', {}).get('members')['create']
        if members_link:
            links['users']['members'] = coreapi.Link(
                url=members_link.url,
                action=members_link.action,
                fields=[
                    (coreapi.Field(
                        name='data',
                        required=True,
                        location='form',
                    )),
                ],
                description=members_link.description
            )

        schema = coreapi.Document(
            title='EventKit API',
            url='/api/docs',
            content=links
        )

        if not schema:
            raise exceptions.ValidationError(
                'A schema could not be generated, please ensure that you are logged in.'
            )
        return Response(schema)
<|MERGE_RESOLUTION|>--- conflicted
+++ resolved
@@ -39,13 +39,8 @@
 from serializers import (
     ExportFormatSerializer, ExportRunSerializer,
     ExportTaskRecordSerializer, JobSerializer, RegionMaskSerializer, DataProviderTaskRecordSerializer,
-<<<<<<< HEAD
     RegionSerializer, ListJobSerializer, ProviderTaskSerializer, DataProviderSerializer, LicenseSerializer,
     UserDataSerializer, GroupSerializer, UserJobActivitySerializer, NotificationSerializer
-=======
-    RegionSerializer, ListJobSerializer, ProviderTaskSerializer,
-    DataProviderSerializer, LicenseSerializer, UserDataSerializer, GroupSerializer,NotificationSerializer
->>>>>>> a8ef6022
 )
 
 from ..tasks.export_tasks import pick_up_run_task, cancel_export_provider_task
@@ -396,11 +391,7 @@
                 return Response(error_data, status=status_code)
 
             running = JobSerializer(job, context={'request': request})
-<<<<<<< HEAD
-            sendnotification(job,request.user,'STARTED', None, None, 'info', 'Job has started' )
-=======
             sendnotification(job, request.user, 'STARTED', None, None, 'info', 'Job has started')
->>>>>>> a8ef6022
 
             # Run is passed to celery to start the tasks.
             pick_up_run_task.delay(run_uid=run_uid, user_details=user_details)
