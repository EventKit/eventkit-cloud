"""Provides classes for handling API requests."""
# -*- coding: utf-8 -*-
from collections import OrderedDict
from datetime import datetime, timedelta, date
from dateutil import parser
import logging
import json
from django.conf import settings
from django.db import transaction
from django.db.models import Q, Prefetch
from django.utils.translation import ugettext as _
from django.contrib.gis.geos import GEOSException, GEOSGeometry

from django.contrib.auth.models import User, Group
from django.contrib.contenttypes.models import ContentType
from ..core.models import GroupPermission, JobPermission

from eventkit_cloud.jobs.models import (
    ExportFormat, Job, Region, RegionMask, DataProvider, DataProviderTask, DatamodelPreset, License, VisibilityState
)
from eventkit_cloud.tasks.models import ExportRun, ExportTaskRecord, DataProviderTaskRecord
from ..tasks.task_factory import create_run, get_invalid_licenses, InvalidLicense
from ..utils.provider_check import get_provider_checker
from eventkit_cloud.utils.provider_check import perform_provider_check

from rest_framework import filters, permissions, status, views, viewsets
from rest_framework.decorators import detail_route, list_route
from rest_framework.parsers import JSONParser
from rest_framework.renderers import JSONRenderer
from rest_framework.response import Response
from rest_framework.serializers import ValidationError
from serializers import (
    ExportFormatSerializer, ExportRunSerializer,
    ExportTaskRecordSerializer, JobSerializer, RegionMaskSerializer, DataProviderTaskRecordSerializer,
    RegionSerializer, ListJobSerializer, ProviderTaskSerializer,
    DataProviderSerializer, LicenseSerializer, UserDataSerializer, GroupSerializer
)

from ..tasks.export_tasks import pick_up_run_task, cancel_export_provider_task
from .filters import ExportRunFilter, JobFilter, UserFilter, GroupFilter
from .pagination import LinkHeaderPagination
from .permissions import IsOwnerOrReadOnly
from .renderers import HOTExportApiRenderer
from .renderers import PlainTextRenderer
from .validators import validate_bbox_params, validate_search_bbox
from rest_framework.permissions import AllowAny
from rest_framework.schemas import SchemaGenerator
from rest_framework_swagger import renderers
from rest_framework.renderers import CoreJSONRenderer
from rest_framework import exceptions
import coreapi

# Get an instance of a logger
logger = logging.getLogger(__name__)

# controls how api responses are rendered
renderer_classes = (JSONRenderer, HOTExportApiRenderer)


class JobViewSet(viewsets.ModelViewSet):
    """
    Main endpoint for export creation and management. Provides endpoints
    for creating, listing and deleting export jobs.

    Updates to existing jobs are not supported as exports can be cloned.

    Request data can be posted as either `application/x-www-form-urlencoded` or `application/json`.

    **Request parameters**:

    * name (required): The name of the export.
    * description (required): A description of the export.
    * event: The project or event associated with this export, eg Nepal Activation.
    * xmin (required): The minimum longitude coordinate.
    * ymin (required): The minimum latitude coordinate.
    * xmax (required): The maximum longitude coordinate.
    * ymax (required): The maximum latitude coordinate.
    * formats (required): One of the supported export formats ([html](/api/formats) or [json](/api/formats.json)).
        * Use the format `slug` as the value of the formats parameter, eg `formats=thematic&formats=shp`.
    * preset: One of the published preset files ([html](/api/configurations) or [json](/api/configurations.json)).
        * Use the `uid` as the value of the preset parameter, eg `preset=eed84023-6874-4321-9b48-2f7840e76257`.
        * If no preset parameter is provided, then the default HDM tags will be used for the export.
    * visibility : PUBLIC  PRIVATE or SHARED
        * Unpublished exports will be purged from the system 48 hours after they are created.

    """

    serializer_class = JobSerializer
    permission_classes = (permissions.IsAuthenticated, IsOwnerOrReadOnly)
    parser_classes = (JSONParser,)
    lookup_field = 'uid'
    pagination_class = LinkHeaderPagination
    filter_backends = (filters.DjangoFilterBackend, filters.SearchFilter)
    filter_class = JobFilter
    search_fields = ('name', 'description', 'visibility', 'event', 'user__username', 'region__name')

    def dispatch(self, request, *args, **kwargs):
        return viewsets.ModelViewSet.dispatch(self, request, *args, **kwargs)

    def get_queryset(self):
        """Return all objects user can view."""

        perms, job_ids = JobPermission.userjobs(self.request.user, JobPermission.Permissions.READ.value )

        return Job.objects.filter(
             Q(visibility=VisibilityState.PUBLIC.value) | Q(pk__in=job_ids))

    def list(self, request, *args, **kwargs):
        """
        List export jobs.

        The list of returned exports can be filtered by the **filters.JobFilter**
        and/or by a bounding box extent.

        Args:
            request: the HTTP request.
            *args: Variable length argument list.
            **kwargs: Arbitary keyword arguments.

        Returns:
            A serialized collection of export jobs.
            Uses the **serializers.ListJobSerializer** to
            return a simplified representation of export jobs.

        Raises:
            ValidationError: if the supplied extents are invalid.
        """
        params = self.request.query_params.get('bbox', None)
        if params is None:
            queryset = self.filter_queryset(self.get_queryset())
            page = self.paginate_queryset(queryset)
            if page is not None:
                serializer = ListJobSerializer(page, many=True, context={'request': request})
                return self.get_paginated_response(serializer.data)
            else:
                serializer = ListJobSerializer(queryset, many=True, context={'request': request})
                return Response(serializer.data)
        if len(params.split(',')) < 4:
            errors = OrderedDict()
            errors['errors'] = {}
            errors['errors']['id'] = _('missing_bbox_parameter')
            errors['errors']['message'] = _('Missing bounding box parameter')
            return Response(errors, status=status.HTTP_400_BAD_REQUEST)
        else:
            extents = params.split(',')
            data = {'xmin': extents[0],
                    'ymin': extents[1],
                    'xmax': extents[2],
                    'ymax': extents[3]
                    }
            try:
                bbox_extents = validate_bbox_params(data)
                bbox = validate_search_bbox(bbox_extents)
                queryset = self.filter_queryset(Job.objects.filter(the_geom__within=bbox))
                page = self.paginate_queryset(queryset)
                if page is not None:
                    serializer = ListJobSerializer(page, many=True, context={'request': request})
                    return self.get_paginated_response(serializer.data)
                else:
                    serializer = ListJobSerializer(queryset, many=True, context={'request': request})
                    return Response(serializer.data)
            except ValidationError as e:
                logger.debug(e.detail)
                return Response(e.detail, status=status.HTTP_400_BAD_REQUEST)

    def create(self, request, *args, **kwargs):
        """
        Create a Job from the supplied request data.

        The request data is validated by *api.serializers.JobSerializer*.
        Associates the *Job* with required *ExportFormats*, *ExportConfig*

        * request: the HTTP request in JSON.

            Example:

                {
                    "name" : "Example Name",
                    "description" : "Example Description",
                    "event" : "Example Event (Project)",
                    "include_zipfile" : true,
                    "selection": { ... valid geojson ... },
                    "tags" : [],
                    "provider_tasks" : [{
                            "provider" : "OpenStreetMap Data (Themes)",
                            "formats" : ["shp", "gpkg"]
                        }
                    ]
                }


        To monitor the resulting export run retrieve the `uid` value from the returned json
        and call /api/runs?job_uid=[the returned uid]

        * Returns: the newly created Job instance.

            Example:

                {
                  "provider_tasks": [
                    {
                      "provider": "OpenStreetMap Tiles",
                      "formats": [
                        "gpkg"
                      ]
                    }
                  ],
                  "uid": "cf9c038c-a09a-4058-855a-b0b1d5a6c5c4",
                  "url": "http://cloud.eventkit.test/api/jobs/cf9c038c-a09a-4058-855a-b0b1d5a6c5c4",
                  "name": "test",
                  "description": "test",
                  "event": "test",
                  "created_at": "2017-03-10T15:09:29.802364Z",
                  "owner": "admin",
                  "exports": [
                    {
                      "formats": [
                        {
                          "uid": "167fbc03-83b3-41c9-8034-8566257cb2e8",
                          "url": "http://cloud.eventkit.test/api/formats/gpkg",
                          "slug": "gpkg",
                          "name": "Geopackage",
                          "description": "GeoPackage"
                        }
                      ],
                      "provider": "OpenStreetMap Tiles"
                    }
                  ],
                  "configurations": [],
                  "visibility" : "PRIVATE",
                  "feature_save": false,
                  "feature_pub": false,
                  "region": null,
                  "extent": {
                    "type": "Feature",
                    "properties": {
                      "uid": "cf9c038c-a09a-4058-855a-b0b1d5a6c5c4",
                      "name": "test"
                    },
                    "geometry": {
                      "type": "Polygon",
                      "coordinates": [
                        [
                          [
                            -43.248281,
                            -22.816694
                          ],
                          [
                            -43.248281,
                            -22.812105
                          ],
                          [
                            -43.242617,
                            -22.812105
                          ],
                          [
                            -43.242617,
                            -22.816694
                          ],
                          [
                            -43.248281,
                            -22.816694
                          ]
                        ]
                      ]
                    }
                  },
                  "tags": [
                    {
                      "key": "highway",
                      "value": "path",
                      "data_model": "HDM",
                      "geom_types": [
                        "line"
                      ]
                    }
                  ],
                  "include_zipfile": false
                }

        * Raises: ValidationError: in case of validation errors.
        ** returns: Not 202
        """
        from ..tasks.task_factory import InvalidLicense, Unauthorized
        serializer = self.get_serializer(data=request.data)
        if serializer.is_valid(raise_exception=True):
            """Get the required data from the validated request."""
            export_providers = request.data.get('export_providers', [])
            provider_tasks = request.data.get('provider_tasks', [])
            tags = request.data.get('tags')
            preset = request.data.get('preset')

            with transaction.atomic():
                if export_providers:
                    for ep in export_providers:
                        ep['user'] = request.user.id
                    provider_serializer = DataProviderSerializer(
                        data=export_providers,
                        many=True,
                        context={'request': request}
                    )
                    if provider_serializer.is_valid():
                        provider_serializer.save()
                if len(provider_tasks) > 0:
                    """Save the job and make sure it's committed before running tasks."""
                    try:
                        job = serializer.save()
                        provider_serializer = ProviderTaskSerializer(
                            data=provider_tasks,
                            many=True,
                            context={'request': request}
                        )
                        try:
                            provider_serializer.is_valid(raise_exception=True)
                        except ValidationError:
                            status_code = status.HTTP_400_BAD_REQUEST
                            error_data = {"errors": [{"status": status_code,
                                                      "title": _('Invalid provider task.'),
                                                      "detail": _('A provider and an export format must be selected.')
                                                      }]}
                            return Response(error_data, status=status_code)
                        job.provider_tasks = provider_serializer.save()
                        if preset:
                            """Get the tags from the uploaded preset."""
                            logger.debug('Found preset with uid: {0}'.format(preset))
                            job.json_tags = preset
                            job.save()
                        elif tags:
                            """Get tags from request."""
                            simplified_tags = []
                            for entry in tags:
                                tag = {'key': entry['key'], 'value': entry['value'], 'geom': entry['geom_types']}
                                simplified_tags.append(tag)
                            job.json_tags = simplified_tags
                            job.save()
                        else:
                            """
                            Use hdm preset as default tags if no preset or tags
                            are provided in the request.
                            """
                            hdm_default_tags = DatamodelPreset.objects.get(name='hdm').json_tags
                            job.json_tags = hdm_default_tags
                            job.save()
                    except Exception as e:
                        status_code = status.HTTP_500_INTERNAL_SERVER_ERROR
                        error_data = {"errors": [{"status": status_code,
                                                  "title": _('Server Error'),
                                                  "detail": _('Error creating export job: {0}'.format(e))
                                                  }]}
                        return Response(error_data, status=status_code)
                else:
                    status_code = status.HTTP_400_BAD_REQUEST
                    error_data = {"errors": [{"status": status_code,
                                              "title": _('Invalid provider task'),
                                              "detail": _('One or more: {0} are invalid'.format(provider_tasks))
                                              }]}
                    return Response(error_data, status=status_code)


            # run the tasks
            job_uid = str(job.uid)
            # run needs to be created so that the UI can be updated with the task list.
            user_details = get_user_details(request)
            try:
                # run needs to be created so that the UI can be updated with the task list.
                run_uid = create_run(job_uid=job_uid, user=request.user)
            except InvalidLicense as il:
                status_code = status.HTTP_400_BAD_REQUEST
                error_data = {"errors": [{"status": status_code,
                                          "title": _('Invalid License'),
                                          "detail": _(il.message)
                                          }]}
                return Response(error_data, status=status_code)
                # Run is passed to celery to start the tasks.
            except Unauthorized as ua:
                status_code = status.HTTP_403_FORBIDDEN
                error_data = {"errors": [{"status": status_code,
                                          "title": _('Invalid License'),
                                          "detail": _(ua.message)
                                          }]}
                return Response(error_data, status=status_code)

            running = JobSerializer(job, context={'request': request})

            # Run is passed to celery to start the tasks.
            pick_up_run_task.delay(run_uid=run_uid, user_details=user_details)
            return Response(running.data, status=status.HTTP_202_ACCEPTED)
        else:
            return Response(serializer.errors,
                            status=status.HTTP_400_BAD_REQUEST)

    @detail_route(methods=['get', 'post'])
    def run(self, request, uid=None, *args, **kwargs):
        """
        Creates the run (i.e. runs the job).

        Gets the job_uid and current user from the request.
        Creates an instance of the TaskFactory and
        calls run_task on it, passing the job_uid and user.

        *request:* the http request

        *Returns:*
            - the serialized run data.
        """
        # This is just to make it easier to trace when user_details haven't been sent
        user_details = get_user_details(request)
        if user_details is None:
            user_details = {'username': 'unknown-JobViewSet.run'}

        from ..tasks.task_factory import InvalidLicense, Unauthorized

        try:
            # run needs to be created so that the UI can be updated with the task list.
            run_uid = create_run(job_uid=uid, user=request.user)
        except InvalidLicense as il:
            return Response([{'detail': _(il.message)}], status.HTTP_400_BAD_REQUEST)
        # Run is passed to celery to start the tasks.
        except Unauthorized as ua:
            return Response([{'detail': 'ADMIN permission is required to run this DataPack.'}], status.HTTP_403_FORBIDDEN)
        run = ExportRun.objects.get(uid=run_uid)
        if run:
            logger.debug("Placing pick_up_run_task for {0} on the queue.".format(run.uid))
            pick_up_run_task.delay(run_uid=run_uid, user_details=user_details)
            logger.debug("Getting Run Data.".format(run.uid))
            running = ExportRunSerializer(run, context={'request': request})
            logger.debug("Returning Run Data.".format(run.uid))
            return Response(running.data, status=status.HTTP_202_ACCEPTED)
        else:
            return Response([{'detail': _('Failed to run Export')}], status.HTTP_400_BAD_REQUEST)

    @transaction.atomic
    def partial_update(self, request, uid=None, *args, **kwargs):
        """
           Update one or more attributes for the given job

           * request: the HTTP request in JSON.

               Examples:

                   { "visibility" : 'SHARED', "featured" : true }
                   { "featured" : false }

           * Returns: a copy of the new  values on success

               Example:

                   {
                       "visibility": 'SHARED',
                       "featured" : true,
                       "success": true
                   }

           ** returns: 400 on error

           """

        job = Job.objects.get(uid=uid)

        # Does the user have admin permission to make changes to this job?

        perms, job_ids = JobPermission.userjobs(request.user, "ADMIN")
        if not job.id in job_ids:
            return Response([{'detail': 'ADMIN permission is required to update this job.'}],
                            status.HTTP_400_BAD_REQUEST)

        response = {}
        payload = request.data

        for attribute, value in payload.iteritems():
            if attribute == 'visibility' and value not in VisibilityState.__members__:
                msg = "unknown visibility value - %s" % value
                return Response([{'detail': msg}], status.HTTP_400_BAD_REQUEST)

            if hasattr(job, attribute):
                setattr(job, attribute, value)
                response[attribute] = value
            elif attribute == 'permissions':
                pass
            else:
                msg = "unidentified job attribute - %s" % attribute
                return Response([{'detail': msg}], status.HTTP_400_BAD_REQUEST)

        # update permissions if present.  Insure we are not left with 0 admministrators
        # users and / or groups may be updated.  If no update info is provided, maintain
        # the current set of permissions.

        admins = 0
        if "permissions" in payload:
            serializer = JobSerializer(job, context={'request': request})
            current_permissions = serializer.get_permissions(job)
            if not "users" in payload["permissions"]: payload["permissions"]["users"] =  current_permissions["users"]
            if not "groups" in payload["permissions"]: payload["permissions"]["groups"] = current_permissions["groups"]
            users = payload["permissions"]["users"]
            groups = payload["permissions"]["groups"]

            # make sure all user names, group names, and permissions are valid, and insure there is at least one admin
            # if the job is made private

            for index, set in enumerate([users, groups]):
                for key in set:
                    if index == 0:
                        record = User.objects.filter(username=key)
                    else:
                        record = Group.objects.filter(name=key)

                    if not record.exists():
                        return Response([{'detail': "unidentified user or group : %s" % key}],
                                        status.HTTP_400_BAD_REQUEST)
                    perm = set[key]
                    if not perm in JobPermission.Permissions.__members__:
                        return Response([{'detail': "invalid permission value : %s" % perm}],
                                        status.HTTP_400_BAD_REQUEST)

                    if perm == GroupPermission.Permissions.ADMIN.value: admins += 1

            if admins == 0:
                return Response([{'detail': "This job has no administrators."}],
                                status.HTTP_400_BAD_REQUEST)

            # throw out all current permissions and rewrite them

            for jp in JobPermission.objects.filter(job=job):
                jp.delete()

            for key in users:
                perm = users[key]
                user = User.objects.filter(username=key).all()[0]
                jp = JobPermission.objects.create(job=job, content_object=user, permission=perm)
                jp.save()

            for key in groups:
                perm = groups[key]
                group = Group.objects.filter(name=key).all()[0]
                jp = JobPermission.objects.create(job=job, content_object=group, permission=perm)
                jp.save()

            response['permissions'] = payload["permissions"]

        job.save()
        response['success'] = True
        return Response(response, status=status.HTTP_200_OK)

    @list_route(methods=['post', ])
    def filter(self, request, *args, **kwargs):
        """
             Return all jobs that are readable by every
             groups and every user in the payload

             {  "permissions" : {
                groups : [ 'group_one', 'group_two', ...]
                users : ['user_one', 'user_two' ... ]
                 }
             }

        """

        if not "permissions" in request.data:
            return Response([{'detail': "missing permissions attribute"}], status.HTTP_400_BAD_REQUEST)

        job_list = get_job_ids_via_permissions(request.data["permissions"])
        jobs =  Job.objects.filter(id__in=job_list)
        serializer = ListJobSerializer(jobs, many=True, context={'request': request})
        return Response(serializer.data)

    @transaction.atomic
    def destroy(self, request, uid=None, *args, **kwargs):
        """
            Destroy a job
        """

        job = Job.objects.get(uid=uid)

        # Does the user have admin permission to make changes to this job?

        logger.info("DELETE REQUEST")
        perms, job_ids = JobPermission.userjobs(request.user, "ADMIN")
        logger.info("JOB IDS %s %s" % (job.id, job_ids))

        if not job.id in job_ids:
            return Response([{'detail': 'ADMIN permission is required to delete this job.'}],
                            status.HTTP_400_BAD_REQUEST)

        super(JobViewSet, self).destroy(request, *args, **kwargs)
        return Response(status=status.HTTP_204_NO_CONTENT)

class ExportFormatViewSet(viewsets.ReadOnlyModelViewSet):
    """
    ###ExportFormat API endpoint.

    Endpoint exposing the supported export formats.
    """
    serializer_class = ExportFormatSerializer
    permission_classes = (permissions.IsAuthenticated,)
    queryset = ExportFormat.objects.all()
    lookup_field = 'slug'
    ordering = ['description']


class LicenseViewSet(viewsets.ReadOnlyModelViewSet):
    """
    Endpoint to get detailed information about the data licenses.
    """
    serializer_class = LicenseSerializer
    permission_classes = (permissions.IsAuthenticated,)
    queryset = License.objects.all()
    lookup_field = 'slug'
    ordering = ['name']

    @detail_route(methods=['get'], renderer_classes=[PlainTextRenderer])
    def download(self, request, slug=None, *args, **kwargs):
        """
        Responds to a GET request with a text file of the license text

        *request:* the http request
        *slug:* the license slug

        *Returns:*
            - a .txt file of the license text.
        """
        try:
            license_text = License.objects.get(slug=slug).text
            response = Response(license_text, content_type='text/plain')
            response['Content-Disposition'] = 'attachment; filename="{}.txt"'.format(slug)
            return response
        except Exception:
            return Response([{'detail': _('Not found')}], status=status.HTTP_400_BAD_REQUEST)

class DataProviderViewSet(viewsets.ReadOnlyModelViewSet):
    """
    Endpoint exposing the supported data providers.
    """
    serializer_class = DataProviderSerializer
    permission_classes = (permissions.IsAuthenticated,)
    parser_classes = (JSONParser,)
    lookup_field = 'slug'
    ordering = ['name']

    def get_queryset(self):
        """
        This view should return a list of all the purchases
        for the currently authenticated user.
        """
        return DataProvider.objects.filter(Q(user=self.request.user) | Q(user=None))

    @detail_route(methods=['get', 'post'])
    def status(self, request, slug=None, *args, **kwargs):
        """
        :return:
        """
        try:
            geojson = self.request.data.get('geojson', None)
            provider = DataProvider.objects.get(slug=slug)
            return Response(perform_provider_check(provider, geojson), status=status.HTTP_200_OK)

        except DataProvider.DoesNotExist as e:
            return Response([{'detail': _('Provider not found')}], status=status.HTTP_400_BAD_REQUEST)

        except Exception as e:
            logger.error(e)
            logger.error(e.message)
            return Response([{'detail': _('Internal Server Error')}], status=status.HTTP_500_INTERNAL_SERVER_ERROR)


class RegionViewSet(viewsets.ReadOnlyModelViewSet):
    """
    Endpoint exposing the supported regions.
    """
    serializer_class = RegionSerializer
    permission_classes = (permissions.IsAuthenticated,)
    queryset = Region.objects.all()
    lookup_field = 'uid'


class RegionMaskViewSet(viewsets.ReadOnlyModelViewSet):
    """
    Return a MULTIPOLYGON representing the mask of the
    HOT Regions as a GeoJSON Feature Collection.
    """
    serializer_class = RegionMaskSerializer
    permission_classes = (permissions.IsAuthenticated,)
    queryset = RegionMask.objects.all()


class ExportRunViewSet(viewsets.ModelViewSet):
    """
    **retrieve:**

    Returns the exact run as specified by the run UID in the url `/runs/{uid}`

    **list:**

    Returns a list of all the runs.

    Export runs can be filtered and ordered by adding optional parameters to the url:

    * `user`: The user who created the job.

    * `status`: The current run status (can include any number of the following: COMPLETED, SUBMITTED, INCOMPLETE, or FAILED).
        * Example = `/api/runs?status=SUBMITTED,INCOMPLETE,FAILED`

    * `job_uid`: The uid of a particular job.

    * `min_date`: Minimum date (YYYY-MM-DD) for the `started_at` field.

    * `max_date`: Maximum date (YYYY-MM-DD) for the `started_at` field.

    * `started_at`: The DateTime a run was started at in ISO date-time format.

    * `published`: True or False for whether the owning job is published or not.

    * `ordering`: Possible values are `started_at, status, user__username, job__name, job__event, and job__published`.
        * Order can be reversed by adding `-` to the front of the order parameter.

    An example request using some of the parameters.

    `/api/runs?user=test_user&status=FAILED,COMPLETED&min_date=2017-05-20&max_date=2017-12-21&published=True&ordering=-job__name`

    **filter:**

    Accessed at `/runs/filter`.

    Accepts GET and POST. Support all the url params of 'list' with the addition of advanced features like `search_term`, `bbox`, and `geojson`.

    * `search_term`: A value to search the job name, description and event text for.

    * `bbox`: Bounding box in the form of `xmin,ymin,xmax,ymax`.

    To filter by geojson send the geojson geometry in the body of a POST request under the key `geojson`.
    """
    serializer_class = ExportRunSerializer
    permission_classes = (permissions.IsAuthenticated,)
    pagination_class = LinkHeaderPagination
    filter_backends = (filters.DjangoFilterBackend, filters.OrderingFilter)
    filter_class = ExportRunFilter
    lookup_field = 'uid'
    search_fields = ('user__username', 'status', 'job__uid', 'min_date',
                     'max_date', 'started_at', 'job__published')
    ordering_fields = (
    'job__name', 'started_at', 'user__username', 'job__published', 'status', 'job__event', 'job__featured')
    ordering = ('-started_at',)

    def get_queryset(self):
<<<<<<< HEAD
        prefetched_queryset = ExportRun.objects.filter((Q(user=self.request.user) | Q(job__published=True)) & Q(deleted=False))\
=======
        perms, job_ids = JobPermission.userjobs(self.request.user, "READ")
        prefetched_queryset = ExportRun.objects.filter((Q(job_id__in=job_ids) | Q(job__visibility=VisibilityState.PUBLIC.value)  ) & Q(deleted=False))\
>>>>>>> 4dddeabd
            .select_related('job', 'user')\
            .prefetch_related(Prefetch('provider_tasks',
                queryset=DataProviderTaskRecord.objects.prefetch_related(Prefetch('tasks',
                    queryset=ExportTaskRecord.objects.select_related('result').prefetch_related('exceptions')))))

        return prefetched_queryset

    def retrieve(self, request, uid=None, *args, **kwargs):
        """
        Get an ExportRun.

        Gets the run_uid from the request and returns run data for the
        associated ExportRun.

        Args:

            *request: the http request.

            *uid: the run uid.

        *Returns:
            the serialized run data.
        """

        from ..tasks.task_factory import InvalidLicense
        queryset = self.get_queryset().filter(uid=uid)
        try:
            self.validate_licenses(queryset, user=request.user)
        except InvalidLicense as il:
            return Response([{'detail': _(il.message)}], status.HTTP_400_BAD_REQUEST)
        serializer = self.get_serializer(queryset, many=True, context={'request': request})
        return Response(serializer.data, status=status.HTTP_200_OK)

    @transaction.atomic
    def destroy(self, request, *args, **kwargs):
        """
            Destroy a model instance.
        """

        instance = self.get_object()
        job = instance.job


        perms, job_ids = JobPermission.userjobs(request.user, "ADMIN")
        if not job.id in job_ids:
               return Response([{'detail': 'ADMIN permission is required to delete this DataPack.'}],
                            status.HTTP_400_BAD_REQUEST)

        instance.soft_delete(user=request.user)
        return Response(status=status.HTTP_204_NO_CONTENT)

    def list(self, request, *args, **kwargs):
        """
        List the ExportRuns
        :param request: the http request
        :param args:
        :param kwargs:
        :return: the serialized runs
        """
        queryset = self.filter_queryset(self.get_queryset())
        try:
            self.validate_licenses(queryset, user=request.user)
        except InvalidLicense as il:
            return Response([{'detail': _(il.message)}], status.HTTP_400_BAD_REQUEST)
        add_placeholders = True if request.query_params.keys() == ['job_uid'] else False
        page = self.paginate_queryset(queryset)
        if page is not None:
            serializer = ExportRunSerializer(page, many=True, context={'request': request, 'add_placeholders': add_placeholders})
            return self.get_paginated_response(serializer.data)
        else:
            serializer = ExportRunSerializer(queryset, many=True, context={'request': request, 'add_placeholders': add_placeholders})
            return Response(serializer.data, status=status.HTTP_200_OK)

    @list_route(methods=['post', 'get'])
    def filter(self, request, *args, **kwargs):
        """
        Lists the ExportRuns and provides advanced filtering options like search_term, bbox, and geojson geometry.
        Accepts GET and POST request. POST is required if you want to filter by a geojson geometry contained in the request data
        :param request: the http request
        :param args:
        :param kwargs:
        :return: the serialized runs
        """
        queryset = self.filter_queryset(self.get_queryset())

        if "permissions" in request.data:
            job_ids = get_job_ids_via_permissions(request.data["permissions"])
            queryset = ExportRun.objects.filter(
            Q(job_id__in=job_ids) & Q(deleted=False))

        search_geojson = self.request.data.get('geojson', None)
        if search_geojson is not None:
            try:
                geom = geojson_to_geos(search_geojson, 4326)
                queryset = queryset.filter(job__the_geom__intersects=geom)
            except ValidationError as e:
                logger.debug(e.detail)
                return Response(e.detail, status=status.HTTP_400_BAD_REQUEST)

        search_bbox = self.request.query_params.get('bbox', None)
        if search_bbox is not None and len(search_bbox.split(',')) == 4:
            extents = search_bbox.split(',')
            data = {
                'xmin': extents[0],
                'ymin': extents[1],
                'xmax': extents[2],
                'ymax': extents[3]
            }

            try:
                bbox_extents = validate_bbox_params(data)
                bbox = validate_search_bbox(bbox_extents)
                queryset = queryset.filter(job__the_geom__within=bbox)

            except ValidationError as e:
                logger.debug(e.detail)
                return Response(e.detail, status=status.HTTP_400_BAD_REQUEST)

        search_term = self.request.query_params.get('search_term', None)
        if search_term is not None:
            queryset = queryset.filter(
                (
                    Q(job__name__icontains=search_term) |
                    Q(job__description__icontains=search_term) |
                    Q(job__event__icontains=search_term)
                )
            )

        page = self.paginate_queryset(queryset)
        if page is not None:
            serializer = ExportRunSerializer(page, many=True, context={'request': request, 'no_license': True})
            return self.get_paginated_response(serializer.data)
        else:
            serializer = ExportRunSerializer(queryset, many=True, context={'request': request, 'no_license': True})
            return Response(serializer.data, status=status.HTTP_200_OK)

    @transaction.atomic
    def partial_update(self, request, uid=None, *args, **kwargs):

        """
        Update the expiration date for an export run. If the user is a superuser,
        then any date may be specified. Otherwise the date must be before  todays_date + MAX_DATAPACK_EXPIRATION_DAYS
        where MAX_DATAPACK_EXPIRATION_DAYS is a setting found in prod.py

        * request: the HTTP request in JSON.

            Example:

                {
                    "expiration" : "2019-12-31"
                }

        * Returns: a copy of the new expiration value on success

            Example:

                {
                    "expiration": "2019-12-31",
                    "success": true
                }

        ** returns: 400 on error

        """

        payload = request.data
        if not "expiration" in payload:
            return Response({'success': False}, status=status.HTTP_400_BAD_REQUEST)

        expiration = payload["expiration"]
        target_date = parser.parse(expiration).replace(tzinfo=None)
        run = ExportRun.objects.get(uid=uid)

        if not request.user.is_superuser:
            max_days = int(getattr(settings, 'MAX_DATAPACK_EXPIRATION_DAYS', 30))
            now = datetime.today()
            max_date = now + timedelta(max_days)
            if target_date > max_date.replace(tzinfo=None):
                message = 'expiration date must be before ' + max_date.isoformat()
                return Response({'success': False, 'detail': message}, status=status.HTTP_400_BAD_REQUEST)
<<<<<<< HEAD
            if target_date < run.expiration.replace(tzinfo=None):
=======
            if (target_date < run.expiration.replace(tzinfo=None)):
>>>>>>> 4dddeabd
                message = 'expiration date must be after ' + run.expiration.isoformat()
                return Response({'success': False, 'detail': message}, status=status.HTTP_400_BAD_REQUEST)

        run.expiration = target_date
        run.save()
<<<<<<< HEAD
        return Response({'success': True, 'expiration': run.expiration }, status=status.HTTP_200_OK)
=======
        return Response({'success': True, 'expiration': run.expiration}, status=status.HTTP_200_OK)
>>>>>>> 4dddeabd

    @staticmethod
    def validate_licenses(queryset, user=None):
        for run in queryset.all():
            invalid_licenses = get_invalid_licenses(run.job, user=user)
            if invalid_licenses:
                raise InvalidLicense("The user: {0} has not agreed to the following licenses: {1}.\n" \
                                     "Please use the user account page, or the user api to agree to the " \
                                     "licenses prior to viewing run data.".format(run.job.user.username,
                                                                                  invalid_licenses))
        return True


class ExportTaskViewSet(viewsets.ReadOnlyModelViewSet):
    """
    Provides List and Retrieve endpoints for ExportTasks.
    """
    serializer_class = ExportTaskRecordSerializer
    permission_classes = (permissions.IsAuthenticated,)
    lookup_field = 'uid'

    def get_queryset(self):
        return ExportTaskRecord.objects.filter(Q(export_provider_task__run__user=self.request.user) | Q(
            export_provider_task__run__job__published=True)).order_by('-started_at')

    def retrieve(self, request, uid=None, *args, **kwargs):
        """
        GET a single export task.

        Args:
            request: the http request.
            uid: the uid of the export task to GET.
        Returns:
            the serialized ExportTaskRecord data.
        """
        queryset = ExportTaskRecord.objects.filter(uid=uid)
        serializer = self.get_serializer(
            queryset,
            many=True,
            context={'request': request}
        )
        return Response(serializer.data, status=status.HTTP_200_OK)


class DataProviderTaskViewSet(viewsets.ModelViewSet):
    """
    Provides List and Retrieve endpoints for ExportTasks.
    """
    serializer_class = DataProviderTaskRecordSerializer
    permission_classes = (permissions.IsAuthenticated,)
    lookup_field = 'uid'

    def get_queryset(self):
        """Return all objects user can view."""
        return DataProviderTaskRecord.objects.filter(Q(run__user=self.request.user) | Q(run__job__published=True))

    def retrieve(self, request, uid=None, *args, **kwargs):
        """
        GET a single export task.

        Args:
            request: the http request.
            uid: the uid of the export provider task to GET.
        Returns:
            the serialized ExportTaskRecord data
        """
        serializer = self.get_serializer(
            self.get_queryset().filter(uid=uid),
            many=True,
            context={'request': request}
        )
        return Response(serializer.data, status=status.HTTP_200_OK)

    def partial_update(self, request, uid=None, *args, **kwargs):
        export_provider_task = DataProviderTaskRecord.objects.get(uid=uid)

        if export_provider_task.run.user != request.user and not request.user.is_superuser:
            return Response({'success': False}, status=status.HTTP_403_FORBIDDEN)

        cancel_export_provider_task.run(export_provider_task_uid=uid, canceling_username=request.user.username)
        return Response({'success': True}, status=status.HTTP_200_OK)


class UserDataViewSet(viewsets.GenericViewSet):
    """
    User Data

    """
    serializer_class = UserDataSerializer
    permission_classes = (permissions.IsAuthenticated, IsOwnerOrReadOnly)
    parser_classes = (JSONParser,)
    filter_class = UserFilter
    filter_backends = (filters.DjangoFilterBackend, filters.SearchFilter, filters.OrderingFilter)
    lookup_field = 'username'
    lookup_value_regex = '[^/]+'
    search_fields = ('username', 'last_name', 'first_name', 'email')
    ordering_fields = ('username', 'last_name', 'first_name', 'email', 'date_joined')

    def get_queryset(self):
        return User.objects.all()

    def partial_update(self, request, username=None, *args, **kwargs):
        """
            Update user data.

            User data cannot currently be updated via this API menu however UserLicense data can, by sending a patch message,
            with the licenses data that the user agrees to.  Users will need to agree to all of the licenses prior to being allowed to
            download data.

            Request data can be posted as `application/json`.

            * request: the HTTP request in JSON.

            Example:

                    {"accepted_licenses": {
                        "odbl": true
                        }
                  }
        """

        queryset = self.get_queryset().get(username=username)
        serializer = UserDataSerializer(queryset, data=request.data, context={'request': request})

        if serializer.is_valid():

            serializer.save()
            return Response(serializer.data, status=status.HTTP_200_OK)
        else:
            return Response(serializer.errors, status=status.HTTP_400_BAD_REQUEST)

    def list(self, request,  *args, **kwargs):
        full_queryset = self.get_queryset()
        queryset = full_queryset.exclude(id=request.user.id)
        total = len(queryset)
        delta = date.today() - timedelta(days=14)
        new = len(queryset.filter(date_joined__gte=delta))
        not_grouped = 0
        for user in queryset:
            if not len(GroupPermission.objects.filter(user=user)):
                not_grouped += 1
        headers = {'Total-Users': total, 'New-Users': new, 'Not-Grouped-Users': not_grouped}
        filtered_queryset = self.filter_queryset(full_queryset)
        serializer = UserDataSerializer(filtered_queryset, many=True)
        return Response(serializer.data, headers=headers, status=status.HTTP_200_OK)

    @list_route(methods=['post', 'get'])
    def members(self, request, *args, **kwargs):
        """
             Member list from list of group ids

             Example :  [ 32, 35, 36 ]

        """

        targets = request.data
        targetnames = []
        payload = []

        groups = Group.objects.filter(id__in=targets)

        for group in groups:
            serializer = GroupSerializer(group)
            for username in serializer.get_members(group):
                if not username in targetnames: targetnames.append(username)

        users = User.objects.filter(username__in=targetnames).all()
        for u in users:
            serializer = UserDataSerializer(u)
            payload.append(serializer.data)

        return Response(payload, status=status.HTTP_200_OK)

    def retrieve(self, request, username=None):
        """
             GET a user by username
        """
        queryset = self.get_queryset().get(username=username)
        serializer = UserDataSerializer(queryset)
        return Response(serializer.data, status=status.HTTP_200_OK)


class GroupViewSet(viewsets.ModelViewSet):
    """
    Api components for viewing, creating, and editing groups

    """
    serializer_class = GroupSerializer
    permission_classes = (permissions.IsAuthenticated,)
    parser_classes = (JSONParser,)
    filter_class = GroupFilter
    filter_backends = (filters.SearchFilter, filters.OrderingFilter)
    lookup_field = 'id'
    lookup_value_regex = '[^/]+'
    search_fields = ('name',)
    ordering_fields = ('name',)

<<<<<<< HEAD
    def useradmin(self,group,request):
=======
    def useradmin(self, group, request):
>>>>>>> 4dddeabd
        serializer = GroupSerializer(group)
        user = User.objects.all().filter(username=request.user.username)[0]
        return user.username in serializer.get_administrators(group)

    def get_queryset(self):
        queryset = Group.objects.all()
        return queryset

    def update(self, request, *args, **kwargs):
        # we don't support calls to PUT for this viewset.
        return Response("BAD REQUEST", status=status.HTTP_400_BAD_REQUEST)

    def list(self, request, *args, **kwargs):
        """
            GET all groups

            Sample result:

                 [
                    {
                        "id": 54,
                        "name": "Omaha 319",
                        "members": [
                          "user2",
                          "admin"
                        ],
                        "administrators": [
                          "admin"
                        ]
                      }
                ]

        """
        queryset = self.filter_queryset(self.get_queryset())
        serializer = GroupSerializer(queryset, many=True)
        return Response(serializer.data, status=status.HTTP_200_OK)

    @transaction.atomic
    def create(self, request, *args, **kwargs):
        """
            create a new group and place  the current logged in user in the group and its administrators.
            optionally, provide additional group members


            Sample input:

                {
                    "name": "Omaha 319"
                }

        """

        name = request.data['name']

        matches = Group.objects.filter(name__iexact=name.lower())
        if len(matches) > 0:
            error_data = {"errors": [{"status": status.HTTP_400_BAD_REQUEST,
                                      "title": _('Duplicate Group Name'),
                                      "detail": _('A group named %s already exists.' % name)
                                      }]}
            return Response(error_data, status=status.HTTP_400_BAD_REQUEST)

        response = super(GroupViewSet, self).create(request, *args, **kwargs)
        group_id = response.data["id"]
        user = User.objects.all().filter(username=request.user.username)[0]
        group = Group.objects.get(pk=group_id)
        group.user_set.add(user)
        groupadmin = GroupPermission.objects.create(user=user, group=group,
                                                    permission=GroupPermission.Permissions.ADMIN.value)
        groupadmin.save()
        groupmember = GroupPermission.objects.create(user=user, group=group,
                                                     permission=GroupPermission.Permissions.MEMBER.value)

        if "members" in request.data:
            for member in request.data["members"]:
                if member != user.username:
                    user = User.objects.all().filter(username=member)[0]
                    if user:
                        GroupPermission.objects.create(user=user, group=group,
                                                       permission=GroupPermission.Permissions.MEMBER.value)

        if "administrators" in request.data:
            for admin in request.data["administrators"]:
                if admin != request.user.username:
                    user = User.objects.all().filter(username=admin)[0]
                    if user:
                        GroupPermission.objects.create(user=user, group=group,
                                                       permission=GroupPermission.Permissions.ADMIN.value)

        group = Group.objects.filter(id=group_id)[0]
        serializer = GroupSerializer(group)

        return Response(serializer.data, status=status.HTTP_200_OK)

    def retrieve(self, request, id=None):
        """
            * get a group with a specific ID.  Return its data, including users in the group
        """
        group = Group.objects.filter(id=id)[0]
        serializer = GroupSerializer(group)

        return Response(serializer.data, status=status.HTTP_200_OK)

    @transaction.atomic
    def destroy(self, request, id=None, *args, **kwargs):

        """
            Destroy a group
        """

        # Not permitted if the requesting user is not an administrator

        group = Group.objects.filter(id=id)[0]

        if not self.useradmin(group, request):
            return Response("Administative privileges required.", status=status.HTTP_403_FORBIDDEN)

        super(GroupViewSet, self).destroy(request, *args, **kwargs)
        return Response("OK", status=status.HTTP_200_OK)

        # instance = self.get_object()
        # instance.soft_delete(user=request.user)
        # return Response(status=status.HTTP_204_NO_CONTENT)

    @transaction.atomic
    def partial_update(self, request, id=None, *args, **kwargs):
        """
             Change the group's name, members, and administrators


             Sample input:

                 {
                    "name": "Omaha 319"
                    "members": [ "user2", "user3", "admin"],
                    "administrators": [ "admin" ]
                 }

            If a member wishes to remove themselves from a group they can make an patch request with no body.
            However, this will not work if they are a admin of the group.

         """

        group = Group.objects.filter(id=id)[0]

        # we are not going anywhere if the requesting user is not an
        # administrator of the current group or there is an attempt to end up with no administrators

        if not self.useradmin(group, request):
            user = User.objects.filter(username=request.user.username)[0]
            perms = GroupPermission.objects.filter(
                user=user,
                group=group,
                permission=GroupPermission.Permissions.MEMBER.value
            )
            # if the user is not an admin but is a member we remove them from the group
            if perms:
                perms.delete()
                return Response("OK", status=status.HTTP_200_OK)

            return Response("Administative privileges required.", status=status.HTTP_403_FORBIDDEN)

        if "administrators" in request.data:
            request_admins = request.data["administrators"]
            if len(request_admins) < 1:
                return Response("At least one administrator is required.", status=status.HTTP_403_FORBIDDEN)

        super(GroupViewSet, self).partial_update(request, *args, **kwargs)

        # if name in request we need to change the group name
        if "name" in request.data:
            name = request.data["name"]
            if name:
                group.name = name
                group.save()

        # examine provided lists of administrators and members. Adjust as needed.
        for item in [("members", GroupPermission.Permissions.MEMBER.value),
                     ("administrators", GroupPermission.Permissions.ADMIN.value)]:
            permissionlabel = item[0]
            permission = item[1]

            if not permissionlabel in request.data:
                continue

            user_ids = [perm.user.id for perm in
                        GroupPermission.objects.filter(group=group).filter(permission=permission)]
            currentusers = [user.username for user in User.objects.filter(id__in=user_ids).all()]
            targetusers = request.data[permissionlabel]

            ## Add new users for this permission level

            newusers = list(set(targetusers) - set(currentusers))
            users = User.objects.filter(username__in=newusers).all()
            for user in users:
                GroupPermission.objects.create(user=user, group=group, permission=permission)

            ## Remove existing users for this permission level

            removedusers = list(set(currentusers) - set(targetusers))
            users = User.objects.filter(username__in=removedusers).all()
            for user in users:
                perms = GroupPermission.objects.filter(user=user, group=group, permission=permission).all()
                for perm in perms: perm.delete()

        return Response("OK", status=status.HTTP_200_OK)


def get_models(model_list, model_object, model_index):
    models = []
    if not model_list:
        return models
    for model_id in model_list:
        # TODO: would be good to accept either format slug or uuid here..
        try:
            model = model_object.objects.get(**{model_index: model_id})
            models.append(model)
        except model_object.DoesNotExist:
            logger.warn(
                '%s with %s: %s does not exist',
                str(model_object),
                model_index,
                model_id
            )
    return models


def get_provider_task(export_provider, export_formats):
    """

    Args:
        export_provider: An DataProvider model for the content provider (i.e. osm or wms service)
        export_formats: An ExportFormat model for the geospatial data format (i.e. shapefile or geopackage)

    Returns:

    """
    provider_task = DataProviderTask.objects.create(provider=export_provider)
    for export_format in export_formats:
        supported_formats = \
            export_provider.export_provider_type.supported_formats.all()
        if export_format in supported_formats:
            provider_task.formats.add(export_format)
    provider_task.save()
    return provider_task


def get_user_details(request):
    """
    Gets user data from a request.
    :param request: View request.
    :return: A dict with user data.
    """
    logged_in_user = request.user
    return {
        'username': logged_in_user.username,
        'is_superuser': logged_in_user.is_superuser,
        'is_staff': logged_in_user.is_staff
    }


def geojson_to_geos(geojson_geom, srid=None):
    """
    :param geojson_geom: A stringified geojson geometry
    :param srid: The ESPG code of the input data
    :return: A GEOSGeometry object
    """
    if not geojson_geom:
        raise exceptions.ValidationError(
            'No geojson geometry string supplied'
        )
    if not srid:
        srid = 4326
    try:
        geom = GEOSGeometry(geojson_geom, srid=srid)
    except GEOSException:
        raise exceptions.ValidationError(
            'Could not convert geojson geometry, check that your geometry is valid'
        )
    if not geom.valid:
        raise exceptions.ValidationError(
            'GEOSGeometry invalid, check that your geojson geometry is valid'
        )
    return geom


def get_job_ids_via_permissions(permissions):

    groupnames = []
    if "groups" in permissions:
        groupnames = permissions["groups"]
    usernames = []
    if "users" in permissions:
        usernames = permissions["users"]

    groups = Group.objects.filter(name__in=groupnames)
    payload = {}
    master_job_list = []
    initialized = False
    for group in groups:
        perms, job_ids = JobPermission.groupjobs(group, JobPermission.Permissions.READ.value)
        temp_list = master_job_list
        if not initialized:
            master_job_list = job_ids
        else:
            master_job_list = list(set(temp_list).intersection(job_ids))
        initialized = True

    users = User.objects.filter(username__in=usernames)
    for user in users:
        perms, job_ids = JobPermission.userjobs(user, JobPermission.Permissions.READ.value,include_groups=False)
        temp_list = master_job_list
        if not initialized:
            master_job_list = job_ids
        else:
            master_job_list = list(set(temp_list).intersection(job_ids))
        initialized = True

    return master_job_list

class SwaggerSchemaView(views.APIView):
    _ignore_model_permissions = True
    exclude_from_schema = True
    permission_classes = [AllowAny]
    renderer_classes = [
        CoreJSONRenderer,
        renderers.OpenAPIRenderer,
        renderers.SwaggerUIRenderer
    ]

    def get(self, request):
        generator = SchemaGenerator()
        generator.get_schema(request=request)
        links = generator.get_links(request=request)
        # This obviously shouldn't go here.  Need to implment better way to inject CoreAPI customizations.
        partial_update_link = links.get('users', {}).get('partial_update')
        if partial_update_link:
            links['users']['partial_update'] = coreapi.Link(
                url=partial_update_link.url,
                action=partial_update_link.action,
                fields=[
                    (coreapi.Field(
                        name='username',
                        required=True,
                        location='path')),
                    (coreapi.Field(
                        name='data',
                        required=True,
                        location='form',
                    )),
                ],
                description=partial_update_link.description
            )

        members_link = links.get('users', {}).get('members')['create']
        if members_link:
            links['users']['members'] = coreapi.Link(
                url=members_link.url,
                action=members_link.action,
                fields=[
                    (coreapi.Field(
                        name='data',
                        required=True,
                        location='form',
                    )),
                ],
                description=members_link.description
            )

        schema = coreapi.Document(
            title='EventKit API',
            url='/api/docs',
            content=links
        )

        if not schema:
            raise exceptions.ValidationError(
                'A schema could not be generated, please ensure that you are logged in.'
            )
        return Response(schema)
<|MERGE_RESOLUTION|>--- conflicted
+++ resolved
@@ -741,12 +741,8 @@
     ordering = ('-started_at',)
 
     def get_queryset(self):
-<<<<<<< HEAD
-        prefetched_queryset = ExportRun.objects.filter((Q(user=self.request.user) | Q(job__published=True)) & Q(deleted=False))\
-=======
         perms, job_ids = JobPermission.userjobs(self.request.user, "READ")
         prefetched_queryset = ExportRun.objects.filter((Q(job_id__in=job_ids) | Q(job__visibility=VisibilityState.PUBLIC.value)  ) & Q(deleted=False))\
->>>>>>> 4dddeabd
             .select_related('job', 'user')\
             .prefetch_related(Prefetch('provider_tasks',
                 queryset=DataProviderTaskRecord.objects.prefetch_related(Prefetch('tasks',
@@ -927,21 +923,13 @@
             if target_date > max_date.replace(tzinfo=None):
                 message = 'expiration date must be before ' + max_date.isoformat()
                 return Response({'success': False, 'detail': message}, status=status.HTTP_400_BAD_REQUEST)
-<<<<<<< HEAD
-            if target_date < run.expiration.replace(tzinfo=None):
-=======
             if (target_date < run.expiration.replace(tzinfo=None)):
->>>>>>> 4dddeabd
                 message = 'expiration date must be after ' + run.expiration.isoformat()
                 return Response({'success': False, 'detail': message}, status=status.HTTP_400_BAD_REQUEST)
 
         run.expiration = target_date
         run.save()
-<<<<<<< HEAD
-        return Response({'success': True, 'expiration': run.expiration }, status=status.HTTP_200_OK)
-=======
         return Response({'success': True, 'expiration': run.expiration}, status=status.HTTP_200_OK)
->>>>>>> 4dddeabd
 
     @staticmethod
     def validate_licenses(queryset, user=None):
@@ -1139,11 +1127,7 @@
     search_fields = ('name',)
     ordering_fields = ('name',)
 
-<<<<<<< HEAD
-    def useradmin(self,group,request):
-=======
     def useradmin(self, group, request):
->>>>>>> 4dddeabd
         serializer = GroupSerializer(group)
         user = User.objects.all().filter(username=request.user.username)[0]
         return user.username in serializer.get_administrators(group)
