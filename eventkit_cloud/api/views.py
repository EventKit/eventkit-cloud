--- conflicted
+++ resolved
@@ -1801,12 +1801,9 @@
         bbox = request.query_params.get('bbox', None).split(',')  # w, s, e, n
         bbox = list(map(lambda a: float(a), bbox))
         srs = request.query_params.get('srs', '4326')
-<<<<<<< HEAD
-=======
         min_zoom = request.query_params.get('min_zoom', None)
         max_zoom = request.query_params.get('max_zoom', None)
 
->>>>>>> 5721548f
         if request.query_params.get('slugs', None):
             estimator = AoiEstimator(
                 bbox=bbox,
