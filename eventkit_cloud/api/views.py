"""Provides classes for handling API requests."""
import logging

# -*- coding: utf-8 -*-
from collections import OrderedDict
from datetime import datetime, timedelta
from django.core.cache import cache
from dateutil import parser
from django.conf import settings
from django.contrib.auth.models import User, Group
from django.contrib.gis.geos import GEOSException, GEOSGeometry
from django.db import transaction
from django.db.models import Q
from django.shortcuts import redirect, render
from django.utils.translation import ugettext as _
from django_filters.rest_framework import DjangoFilterBackend
from notifications.models import Notification
from rest_framework import exceptions
from rest_framework import filters, permissions, status, views, viewsets, mixins
from rest_framework.decorators import action
from rest_framework.parsers import JSONParser
from rest_framework.renderers import JSONRenderer
from rest_framework.response import Response
from rest_framework.serializers import ValidationError
from audit_logging.models import AuditEvent
from eventkit_cloud.api.filters import (
    ExportRunFilter,
    JobFilter,
    UserFilter,
    GroupFilter,
    UserJobActivityFilter,
    LogFilter,
)
from eventkit_cloud.api.pagination import LinkHeaderPagination
from eventkit_cloud.api.permissions import IsOwnerOrReadOnly
from eventkit_cloud.api.renderers import (
    HOTExportApiRenderer,
    PlainTextRenderer,
)
from eventkit_cloud.api.serializers import (
    ExportFormatSerializer,
    ExportRunSerializer,
    ProjectionSerializer,
    ExportTaskRecordSerializer,
    JobSerializer,
    RegionMaskSerializer,
    DataProviderTaskRecordSerializer,
    RegionSerializer,
    ListJobSerializer,
    ProviderTaskSerializer,
    DataProviderSerializer,
    LicenseSerializer,
    UserDataSerializer,
    GroupSerializer,
    UserJobActivitySerializer,
    NotificationSerializer,
    GroupUserSerializer,
    AuditEventSerializer,
    DataProviderRequestSerializer,
<<<<<<< HEAD
    AoiIncreaseRequestSerializer,
=======
    SizeIncreaseRequestSerializer,
>>>>>>> 680dc6df
)
from eventkit_cloud.api.validators import validate_bbox_params, validate_search_bbox
from eventkit_cloud.core.helpers import (
    sendnotification,
    NotificationVerb,
    NotificationLevel,
)
from eventkit_cloud.core.models import (
    GroupPermission,
    GroupPermissionLevel,
    JobPermission,
    JobPermissionLevel,
)
from eventkit_cloud.jobs.models import (
    ExportFormat,
    Projection,
    Job,
    Region,
    RegionMask,
    DataProvider,
    DataProviderTask,
    DatamodelPreset,
    License,
    VisibilityState,
    UserJobActivity,
)
from eventkit_cloud.tasks.export_tasks import (
    pick_up_run_task,
    cancel_export_provider_task,
)
from eventkit_cloud.tasks.models import (
    ExportRun,
    ExportTaskRecord,
    DataProviderTaskRecord,
    prefetch_export_runs,
)
from eventkit_cloud.tasks.task_factory import (
    create_run,
    get_invalid_licenses,
    InvalidLicense,
    Error,
)
<<<<<<< HEAD
from eventkit_cloud.user_requests.models import AoiIncreaseRequest, DataProviderRequest
=======
from eventkit_cloud.user_requests.models import DataProviderRequest, SizeIncreaseRequest
>>>>>>> 680dc6df
from eventkit_cloud.utils.gdalutils import get_area
from eventkit_cloud.utils.provider_check import perform_provider_check
from eventkit_cloud.utils.stats.aoi_estimators import AoiEstimator
from eventkit_cloud.utils.stats.geomutils import get_estimate_cache_key

# Get an instance of a logger
logger = logging.getLogger(__name__)

# controls how api responses are rendered
renderer_classes = (JSONRenderer, HOTExportApiRenderer)


class JobViewSet(viewsets.ModelViewSet):
    """
    Main endpoint for export creation and management. Provides endpoints
    for creating, listing and deleting export jobs.

    Updates to existing jobs are not supported as exports can be cloned.

    Request data can be posted as either `application/x-www-form-urlencoded` or `application/json`.

    **Request parameters**:

    * name (required): The name of the export.
    * description (required): A description of the export.
    * event: The project or event associated with this export, eg Nepal Activation.
    * xmin (required): The minimum longitude coordinate.
    * ymin (required): The minimum latitude coordinate.
    * xmax (required): The maximum longitude coordinate.
    * ymax (required): The maximum latitude coordinate.
    * formats (required): One of the supported export formats ([html](/api/formats) or [json](/api/formats.json)).
        * Use the format `slug` as the value of the formats parameter, eg `formats=thematic&formats=shp`.
    * min_zoom: The minimum zoom level for your export on a per provider basis.
    * max_zoom: The maximum zoom level for your export on a per provider basis.
    * preset: One of the published preset files ([html](/api/configurations) or [json](/api/configurations.json)).
        * Use the `uid` as the value of the preset parameter, eg `preset=eed84023-6874-4321-9b48-2f7840e76257`.
        * If no preset parameter is provided, then the default HDM tags will be used for the export.
    * visibility : PUBLIC  PRIVATE or SHARED
        * Unpublished exports will be purged from the system 48 hours after they are created.

    """

    serializer_class = JobSerializer
    permission_classes = (permissions.IsAuthenticated, IsOwnerOrReadOnly)
    parser_classes = (JSONParser,)
    lookup_field = "uid"
    pagination_class = LinkHeaderPagination
    filter_backends = (DjangoFilterBackend, filters.SearchFilter)
    filter_class = JobFilter
    search_fields = (
        "name",
        "description",
        "visibility",
        "event",
        "user__username",
        "region__name",
    )

    def dispatch(self, request, *args, **kwargs):
        return viewsets.ModelViewSet.dispatch(self, request, *args, **kwargs)

    def get_queryset(self):
        """Return all objects user can view."""

        perms, job_ids = JobPermission.userjobs(self.request.user, JobPermissionLevel.READ.value)

        return Job.objects.filter(Q(visibility=VisibilityState.PUBLIC.value) | Q(pk__in=job_ids))

    def list(self, request, *args, **kwargs):
        """
        List export jobs.

        The list of returned exports can be filtered by the **filters.JobFilter**
        and/or by a bounding box extent.

        Args:
            request: the HTTP request.
            *args: Variable length argument list.
            **kwargs: Arbitary keyword arguments.

        Returns:
            A serialized collection of export jobs.
            Uses the **serializers.ListJobSerializer** to
            return a simplified representation of export jobs.

        Raises:
            ValidationError: if the supplied extents are invalid.
        """
        params = self.request.query_params.get("bbox", None)
        if params is None:
            queryset = self.filter_queryset(self.get_queryset())
            page = self.paginate_queryset(queryset)
            if page is not None:
                serializer = ListJobSerializer(page, many=True, context={"request": request})
                return self.get_paginated_response(serializer.data)
            else:
                serializer = ListJobSerializer(queryset, many=True, context={"request": request})
                return Response(serializer.data)
        if len(params.split(",")) < 4:
            errors = OrderedDict()
            errors["errors"] = {}
            errors["errors"]["id"] = _("missing_bbox_parameter")
            errors["errors"]["message"] = _("Missing bounding box parameter")
            return Response(errors, status=status.HTTP_400_BAD_REQUEST)
        else:
            extents = params.split(",")
            data = {
                "xmin": extents[0],
                "ymin": extents[1],
                "xmax": extents[2],
                "ymax": extents[3],
            }
            try:
                bbox_extents = validate_bbox_params(data)
                bbox = validate_search_bbox(bbox_extents)
                queryset = self.filter_queryset(Job.objects.filter(the_geom__within=bbox))
                page = self.paginate_queryset(queryset)
                if page is not None:
                    serializer = ListJobSerializer(page, many=True, context={"request": request})
                    return self.get_paginated_response(serializer.data)
                else:
                    serializer = ListJobSerializer(queryset, many=True, context={"request": request})
                    return Response(serializer.data)
            except ValidationError as e:
                logger.debug(e.detail)
                return Response(e.detail, status=status.HTTP_400_BAD_REQUEST)

    def create(self, request, *args, **kwargs):
        """
        Create a Job from the supplied request data.

        The request data is validated by *api.serializers.JobSerializer*.
        Associates the *Job* with required *ExportFormats*, *ExportConfig*

        * request: the HTTP request in JSON.

            Example:

                {
                    "name" : "Example Name",
                    "description" : "Example Description",
                    "event" : "Example Event (Project)",
                    "include_zipfile" : true,
                    "selection": { ... valid geojson ... },
                    "tags" : [],
                    "projections" : [4326],
                    "provider_tasks" : [{
                            "provider" : "osm",
                            "formats" : ["shp", "gpkg"]
                        }
                    ]
                }


        To monitor the resulting export run retrieve the `uid` value from the returned json
        and call /api/runs?job_uid=[the returned uid]

        * Returns: the newly created Job instance.

            Example:

                {
                  "provider_tasks": [
                    {
                      "provider": "osm",
                      "formats": [
                        "gpkg"
                      ]
                    }
                  ],
                  "uid": "cf9c038c-a09a-4058-855a-b0b1d5a6c5c4",
                  "url": "http://cloud.eventkit.test/api/jobs/cf9c038c-a09a-4058-855a-b0b1d5a6c5c4",
                  "name": "test",
                  "description": "test",
                  "event": "test",
                  "created_at": "2017-03-10T15:09:29.802364Z",
                  "owner": "admin",
                  "exports": [
                    {
                      "formats": [
                        {
                          "uid": "167fbc03-83b3-41c9-8034-8566257cb2e8",
                          "url": "http://cloud.eventkit.test/api/formats/gpkg",
                          "slug": "gpkg",
                          "name": "Geopackage",
                          "description": "GeoPackage"
                        }
                      ],
                      "provider": "OpenStreetMap Tiles"
                    }
                  ],
                  "configurations": [],
                  "visibility" : "PRIVATE",
                  "feature_save": false,
                  "feature_pub": false,
                  "region": null,
                  "extent": {
                    "type": "Feature",
                    "properties": {
                      "uid": "cf9c038c-a09a-4058-855a-b0b1d5a6c5c4",
                      "name": "test"
                    },
                    "geometry": {
                      "type": "Polygon",
                      "coordinates": [
                        [
                          [
                            -43.248281,
                            -22.816694
                          ],
                          [
                            -43.248281,
                            -22.812105
                          ],
                          [
                            -43.242617,
                            -22.812105
                          ],
                          [
                            -43.242617,
                            -22.816694
                          ],
                          [
                            -43.248281,
                            -22.816694
                          ]
                        ]
                      ]
                    }
                  },
                  "tags": [
                    {
                      "key": "highway",
                      "value": "path",
                      "data_model": "HDM",
                      "geom_types": [
                        "line"
                      ]
                    }
                  ],
                  "include_zipfile": false
                }

        * Raises: ValidationError: in case of validation errors.
        ** returns: Not 202
        """
        from eventkit_cloud.tasks.task_factory import InvalidLicense, Unauthorized

        serializer = self.get_serializer(data=request.data)
        if serializer.is_valid(raise_exception=True):
            """Get the required data from the validated request."""
            export_providers = request.data.get("export_providers", [])
            provider_tasks = request.data.get("provider_tasks", [])
            projections = request.data.get("projections", [])
            tags = request.data.get("tags")
            preset = request.data.get("preset")

            with transaction.atomic():
                if export_providers:
                    for ep in export_providers:
                        ep["user"] = request.user.id
                    provider_serializer = DataProviderSerializer(
                        data=export_providers, many=True, context={"request": request}
                    )
                    if provider_serializer.is_valid():
                        provider_serializer.save()
                if len(provider_tasks) > 0:
                    """Save the job and make sure it's committed before running tasks."""
                    try:
                        job = serializer.save()
                        provider_serializer = ProviderTaskSerializer(
                            data=provider_tasks, many=True, context={"request": request}
                        )
                        try:
                            provider_serializer.is_valid(raise_exception=True)
                            job.provider_tasks.add(*provider_serializer.save())
                            job.save()
                        except ValidationError:
                            status_code = status.HTTP_400_BAD_REQUEST
                            error_data = {
                                "errors": [
                                    {
                                        "status": status_code,
                                        "title": _("Invalid provider task."),
                                        "detail": _("A provider and an export format must be selected."),
                                    }
                                ]
                            }
                            return Response(error_data, status=status_code)

                        # Check max area (skip for superusers)
                        if not self.request.user.is_superuser:
                            error_data = {"errors": []}
                            for provider_task in job.provider_tasks.all():
                                provider = provider_task.provider
                                bbox = job.extents
                                srs = "4326"
                                cache_key = get_estimate_cache_key(
                                    bbox, srs, provider_task.min_zoom, provider_task.max_zoom, provider.slug
                                )
                                # find cache key that contains the estimator hash with correct time, size values
                                size, time = cache.get(cache_key, (None, None))
                                max_selection = provider.max_selection

                                # Don't rely solely on max_data_size as estimates can sometimes be inaccurate
                                # Allow user to get a job that passes max_data_size or max_selection condition:
                                if (size and provider.max_data_size) is not None:
                                    # max_data_size is an optional configuration
                                    if size <= provider.max_data_size:
                                        continue
                                    else:
                                        status_code = status.HTTP_400_BAD_REQUEST
                                        error_data["errors"] += [
                                            {
                                                "status": status_code,
                                                "title": _("Estimated size too large"),
                                                "detail": _(
                                                    f"The estimated size "
                                                    f"exceeds the maximum data size for the {provider.name}"
                                                ),
                                            }
                                        ]

                                if max_selection and 0 < float(max_selection) < get_area(job.the_geom.geojson):
                                    status_code = status.HTTP_400_BAD_REQUEST
                                    error_data["errors"] += [
                                        {
                                            "status": status_code,
                                            "title": _("Selection area too large"),
                                            "detail": _(f"The selected area is too large for the {provider.name}"),
                                        }
                                    ]
                            if error_data["errors"]:
                                return Response(error_data, status=status_code)

                        if preset:
                            """Get the tags from the uploaded preset."""
                            logger.debug("Found preset with uid: {0}".format(preset))
                            job.json_tags = preset
                            job.save()
                        elif tags:
                            """Get tags from request."""
                            simplified_tags = []
                            for entry in tags:
                                tag = {
                                    "key": entry["key"],
                                    "value": entry["value"],
                                    "geom": entry["geom_types"],
                                }
                                simplified_tags.append(tag)
                            job.json_tags = simplified_tags
                            job.save()
                        else:
                            """
                            Use hdm preset as default tags if no preset or tags
                            are provided in the request.
                            """
                            hdm_default_tags = DatamodelPreset.objects.get(name="hdm").json_tags
                            job.json_tags = hdm_default_tags
                            job.save()
                    except Exception as e:
                        logger.error(e)
                        status_code = status.HTTP_500_INTERNAL_SERVER_ERROR
                        error_data = {
                            "errors": [
                                {
                                    "status": status_code,
                                    "title": _("Server Error"),
                                    "detail": _("Error creating export job: {0}".format(e)),
                                }
                            ]
                        }
                        return Response(error_data, status=status_code)
                else:
                    status_code = status.HTTP_400_BAD_REQUEST
                    error_data = {
                        "errors": [
                            {
                                "status": status_code,
                                "title": _("Invalid provider task"),
                                "detail": _("One or more: {0} are invalid".format(provider_tasks)),
                            }
                        ]
                    }
                    return Response(error_data, status=status_code)

                try:
                    projection_db_objects = Projection.objects.filter(srid__in=projections)
                    job.projections.add(*projection_db_objects)
                    job.save()
                except Exception as e:
                    status_code = status.HTTP_400_BAD_REQUEST
                    error_data = {
                        "errors": [
                            {
                                "status": status_code,
                                "title": _("Invalid projection specified."),
                                "detail": _("One or more: {0} are invalid".format(projections)),
                            }
                        ]
                    }
                    return Response(error_data, status=status_code)

            # run the tasks
            job_uid = str(job.uid)
            # run needs to be created so that the UI can be updated with the task list.
            user_details = get_user_details(request)
            try:
                # run needs to be created so that the UI can be updated with the task list.
                run_uid = create_run(job_uid=job_uid, user=request.user)
            except InvalidLicense as il:
                status_code = status.HTTP_400_BAD_REQUEST
                error_data = {"errors": [{"status": status_code, "title": _("Invalid License"), "detail": _(str(il))}]}
                return Response(error_data, status=status_code)
                # Run is passed to celery to start the tasks.
            except Unauthorized as ua:
                status_code = status.HTTP_403_FORBIDDEN
                error_data = {"errors": [{"status": status_code, "title": _("Invalid License"), "detail": _(str(ua))}]}
                return Response(error_data, status=status_code)

            running = JobSerializer(job, context={"request": request})

            # Run is passed to celery to start the tasks.
            pick_up_run_task.apply_async(
                queue="runs", routing_key="runs", kwargs={"run_uid": run_uid, "user_details": user_details},
            )
            return Response(running.data, status=status.HTTP_202_ACCEPTED)
        else:
            return Response(serializer.errors, status=status.HTTP_400_BAD_REQUEST)

    @action(methods=["get", "post"], detail=True)
    def run(self, request, uid=None, *args, **kwargs):
        """
        Creates the run (i.e. runs the job).

        Gets the job_uid and current user from the request.
        Creates an instance of the TaskFactory and
        calls run_task on it, passing the job_uid and user.

        *request:* the http request

        *Returns:*
            - the serialized run data.
        """
        # This is just to make it easier to trace when user_details haven't been sent
        user_details = get_user_details(request)
        if user_details is None:
            user_details = {"username": "unknown-JobViewSet.run"}

        from eventkit_cloud.tasks.task_factory import InvalidLicense, Unauthorized

        try:
            # run needs to be created so that the UI can be updated with the task list.
            run_uid = create_run(job_uid=uid, user=request.user)
        except (InvalidLicense, Error) as err:
            return Response([{"detail": _(str(err))}], status.HTTP_400_BAD_REQUEST)
        # Run is passed to celery to start the tasks.
        except Unauthorized:
            return Response(
                [{"detail": "ADMIN permission is required to run this DataPack."}], status.HTTP_403_FORBIDDEN,
            )
        run = ExportRun.objects.get(uid=run_uid)
        if run:
            logger.debug("Placing pick_up_run_task for {0} on the queue.".format(run.uid))
            pick_up_run_task.apply_async(
                queue="runs", routing_key="runs", kwargs={"run_uid": run_uid, "user_details": user_details},
            )
            logger.debug("Getting Run Data.".format(run.uid))
            running = ExportRunSerializer(run, context={"request": request})
            logger.debug("Returning Run Data.".format(run.uid))

            return Response(running.data, status=status.HTTP_202_ACCEPTED)

        else:
            return Response([{"detail": _("Failed to run Export")}], status.HTTP_400_BAD_REQUEST)

    @transaction.atomic
    def partial_update(self, request, uid=None, *args, **kwargs):
        """
           Update one or more attributes for the given job

           * request: the HTTP request in JSON.

               Examples:

                   { "visibility" : 'SHARED', "featured" : true }
                   { "featured" : false }

           * Returns: a copy of the new  values on success

               Example:

                   {
                       "visibility": 'SHARED',
                       "featured" : true,
                       "success": true
                   }

           ** returns: 400 on error

           """

        job = Job.objects.get(uid=uid)

        # Does the user have admin permission to make changes to this job?

        perms, job_ids = JobPermission.userjobs(request.user, JobPermissionLevel.ADMIN.value)
        if job.id not in job_ids:
            return Response(
                [{"detail": "ADMIN permission is required to update this job."}], status.HTTP_400_BAD_REQUEST,
            )

        response = {}
        payload = request.data

        for attribute, value in payload.items():
            if attribute == "visibility" and value not in VisibilityState.__members__:
                msg = "unknown visibility value - %s" % value
                return Response([{"detail": msg}], status.HTTP_400_BAD_REQUEST)

            if hasattr(job, attribute):
                setattr(job, attribute, value)
                response[attribute] = value
            elif attribute == "permissions":
                pass
            else:
                msg = "unidentified job attribute - %s" % attribute
                return Response([{"detail": msg}], status.HTTP_400_BAD_REQUEST)

        # update permissions if present.  Insure we are not left with 0 admministrators
        # users and / or groups may be updated.  If no update info is provided, maintain
        # the current set of permissions.

        admins = 0
        if "permissions" in payload:
            serializer = JobSerializer(job, context={"request": request})
            current_permissions = serializer.get_permissions(job)
            if "members" not in payload["permissions"]:
                payload["permissions"]["members"] = current_permissions["members"]
            if "groups" not in payload["permissions"]:
                payload["permissions"]["groups"] = current_permissions["groups"]
            users = payload["permissions"]["members"]
            groups = payload["permissions"]["groups"]

            # make sure all user names, group names, and permissions are valid, and insure there is at least one admin
            # if the job is made private

            for index, set in enumerate([users, groups]):
                for key in set:
                    if index == 0:
                        record = User.objects.filter(username=key)
                    else:
                        record = Group.objects.filter(name=key)

                    if not record.exists():
                        return Response(
                            [{"detail": "unidentified user or group : %s" % key}], status.HTTP_400_BAD_REQUEST,
                        )
                    perm = set[key]
                    if perm not in JobPermissionLevel.__members__:
                        return Response(
                            [{"detail": "invalid permission value : %s" % perm}], status.HTTP_400_BAD_REQUEST,
                        )

                    if perm == GroupPermissionLevel.ADMIN.value:
                        admins += 1

            if admins == 0:
                return Response([{"detail": "This job has no administrators."}], status.HTTP_400_BAD_REQUEST,)

            # throw out all current permissions and rewrite them

            for jp in JobPermission.objects.filter(job=job):
                jp.delete()

            for key in users:
                perm = users[key]
                user = User.objects.filter(username=key).all()[0]
                jp = JobPermission.objects.create(job=job, content_object=user, permission=perm)
                jp.save()

            for key in groups:
                perm = groups[key]
                group = Group.objects.filter(name=key).all()[0]
                jp = JobPermission.objects.create(job=job, content_object=group, permission=perm)
                jp.save()

            response["permissions"] = payload["permissions"]

        job.save()
        response["success"] = True
        return Response(response, status=status.HTTP_200_OK)

    def retrieve(self, request, uid=None, *args, **kwargs):
        """
        Look up a single job by uid value.
        * uid: optional job uid lookup field
        * return: The selected job.
        """
        return super(JobViewSet, self).retrieve(self, request, uid, *args, **kwargs)

    def update(self, request, uid=None, *args, **kwargs):
        """
        Update a job object, looked up by uid.
        * uid: optional job uid lookup field
        * return: The status of the update.
        """
        return super(JobViewSet, self).update(self, request, uid, *args, **kwargs)

    @action(methods=["post"], detail=False)
    def filter(self, request, *args, **kwargs):
        """
             Return all jobs that are readable by every
             groups and every user in the payload

             {  "permissions" : {
                groups : [ 'group_one', 'group_two', ...]
                members : ['user_one', 'user_two' ... ]
                 }
             }

        """

        if "permissions" not in request.data:
            return Response([{"detail": "missing permissions attribute"}], status.HTTP_400_BAD_REQUEST,)

        job_list = get_job_ids_via_permissions(request.data["permissions"])
        jobs = Job.objects.filter(id__in=job_list)
        serializer = ListJobSerializer(jobs, many=True, context={"request": request})
        return Response(serializer.data)

    @transaction.atomic
    def destroy(self, request, uid=None, *args, **kwargs):
        """
            Destroy a job
        """

        job = Job.objects.get(uid=uid)

        # Does the user have admin permission to make changes to this job?

        logger.info("DELETE REQUEST")
        perms, job_ids = JobPermission.userjobs(request.user, JobPermissionLevel.ADMIN.value)
        logger.info("JOB IDS %s %s" % (job.id, job_ids))

        if job.id not in job_ids:
            return Response(
                [{"detail": "ADMIN permission is required to delete this job."}], status.HTTP_400_BAD_REQUEST,
            )

        super(JobViewSet, self).destroy(request, *args, **kwargs)
        return Response(status=status.HTTP_204_NO_CONTENT)


class ExportFormatViewSet(viewsets.ReadOnlyModelViewSet):
    """
    ###ExportFormat API endpoint.

    Endpoint exposing the supported export formats.
    """

    serializer_class = ExportFormatSerializer
    permission_classes = (permissions.IsAuthenticated,)
    queryset = ExportFormat.objects.all()
    lookup_field = "slug"
    ordering = ["description"]

    def list(self, request, slug=None, *args, **kwargs):
        """
        * slug: optional slug value of export format
        * return: A list of format types.
        """
        return super(ExportFormatViewSet, self).list(self, request, slug, *args, **kwargs)

    def retrieve(self, request, slug=None, *args, **kwargs):
        """
        * slug: optional slug value of export format
        * return: A single format object matching the provided slug value.
        """
        return super(ExportFormatViewSet, self).retrieve(self, request, slug, *args, **kwargs)


class ProjectionViewSet(viewsets.ReadOnlyModelViewSet):
    """
    A simple ViewSet for listing or retrieving projections.
    """

    serializer_class = ProjectionSerializer
    permission_classes = (permissions.IsAuthenticated,)
    queryset = Projection.objects.all()
    lookup_field = "srid"
    ordering = ["srid"]


class AuditEventViewSet(viewsets.ReadOnlyModelViewSet):
    """
    A simple ViewSet for listing or retrieving AuditEvents.
    """

    serializer_class = AuditEventSerializer
    permission_classes = (permissions.IsAdminUser,)
    queryset = AuditEvent.objects.all()
    filter_class = LogFilter
    lookup_field = "id"
    ordering = ["datetime"]
    search_fields = ("username", "datetime", "ip", "email", "event")


class LicenseViewSet(viewsets.ReadOnlyModelViewSet):
    """
    Endpoint to get detailed information about the data licenses.
    """

    serializer_class = LicenseSerializer
    permission_classes = (permissions.IsAuthenticated,)
    queryset = License.objects.all()
    lookup_field = "slug"
    ordering = ["name"]

    @action(methods=["get"], detail=True, renderer_classes=[PlainTextRenderer])
    def download(self, request, slug=None, *args, **kwargs):
        """
        Responds to a GET request with a text file of the license text

        *request:* the http request
        *slug:* the license slug

        *Returns:*
            - a .txt file of the license text.
        """
        try:
            license_text = License.objects.get(slug=slug).text
            response = Response(license_text, content_type="text/plain")
            response["Content-Disposition"] = 'attachment; filename="{}.txt"'.format(slug)
            return response
        except Exception:
            return Response([{"detail": _("Not found")}], status=status.HTTP_400_BAD_REQUEST)

    def list(self, request, slug=None, *args, **kwargs):
        """
        * slug: optional slug value of license
        * return: A list of license objects.
        """
        return super(LicenseViewSet, self).list(self, request, slug, *args, **kwargs)

    def retrieve(self, request, slug=None, *args, **kwargs):
        """
        * slug: optional slug value of license
        * return: A single license object matching the provided slug value.
        """
        return super(LicenseViewSet, self).retrieve(self, request, slug, *args, **kwargs)


class DataProviderViewSet(viewsets.ReadOnlyModelViewSet):
    """
    Endpoint exposing the supported data providers.
    """

    serializer_class = DataProviderSerializer
    permission_classes = (permissions.IsAuthenticated,)
    parser_classes = (JSONParser,)
    lookup_field = "slug"
    ordering = ["name"]

    def get_queryset(self):
        """
        This view should return a list of all the purchases
        for the currently authenticated user.
        """
        return DataProvider.objects.filter(Q(user=self.request.user) | Q(user=None))

    @action(methods=["get", "post"], detail=True)
    def status(self, request, slug=None, *args, **kwargs):
        """
        Checks the status of a data provider to confirm that it is available.

        * slug: The DataProvider object slug.
        * return: The HTTP response of the data provider health check, in cases where there is no error. If the data
        provider does not exist, returns status 400 bad request.
        """
        try:
            geojson = self.request.data.get("geojson", None)
            provider = DataProvider.objects.get(slug=slug)
            return Response(perform_provider_check(provider, geojson), status=status.HTTP_200_OK)

        except DataProvider.DoesNotExist as e:
            return Response([{"detail": _("Provider not found")}], status=status.HTTP_400_BAD_REQUEST,)

        except Exception as e:
            logger.error(e)

            return Response([{"detail": _("Internal Server Error")}], status=status.HTTP_500_INTERNAL_SERVER_ERROR,)

    def list(self, request, slug=None, *args, **kwargs):
        """
        List all data providers.
        * slug: optional lookup field
        * return: A list of data providers.
        """
        return super(DataProviderViewSet, self).list(self, request, slug, *args, **kwargs)

    def retrieve(self, request, slug=None, *args, **kwargs):
        """
        Look up a single data provider by slug value.
        * slug: optional lookup field
        * return: The data provider with the given slug.
        """
        return super(DataProviderViewSet, self).retrieve(self, request, slug, *args, **kwargs)


class RegionViewSet(viewsets.ReadOnlyModelViewSet):
    """
    Endpoint exposing the supported regions.
    """

    serializer_class = RegionSerializer
    permission_classes = (permissions.IsAuthenticated,)
    queryset = Region.objects.all()
    lookup_field = "uid"

    def list(self, request, uid=None, *args, **kwargs):
        """
        List all regions.
        * uid: optional lookup field
        * return: A list of regions.
        """
        return super(RegionViewSet, self).list(self, request, uid, *args, **kwargs)

    def retrieve(self, request, uid=None, *args, **kwargs):
        """
        Look up a single region by slug value.
        * uid: optional lookup field
        * return: The region with the given slug.
        """
        return super(RegionViewSet, self).retrieve(self, request, uid, *args, **kwargs)


class RegionMaskViewSet(viewsets.ReadOnlyModelViewSet):
    """
    Return a MULTIPOLYGON representing the mask of the
    HOT Regions as a GeoJSON Feature Collection.
    """

    serializer_class = RegionMaskSerializer
    permission_classes = (permissions.IsAuthenticated,)
    queryset = RegionMask.objects.all()


class ExportRunViewSet(viewsets.ModelViewSet):
    """
    **retrieve:**

    Returns the exact run as specified by the run UID in the url `/runs/{uid}`

    **list:**

    Returns a list of all the runs.

    Export runs can be filtered and ordered by adding optional parameters to the url:

    * `user`: The user who created the job.

    * `status`: The current run status (can include any number of the following: COMPLETED, SUBMITTED, INCOMPLETE, or
    FAILED).
        * Example = `/api/runs?status=SUBMITTED,INCOMPLETE,FAILED`

    * `job_uid`: The uid of a particular job.

    * `min_date`: Minimum date (YYYY-MM-DD) for the `started_at` field.

    * `max_date`: Maximum date (YYYY-MM-DD) for the `started_at` field.

    * `started_at`: The DateTime a run was started at in ISO date-time format.

    * `published`: True or False for whether the owning job is published or not.

    * `ordering`: Possible values are `started_at, status, user__username, job__name, job__event, and job__published`.
        * Order can be reversed by adding `-` to the front of the order parameter.

    An example request using some of the parameters.

    `/api/runs?user=test_user&status=FAILED,COMPLETED&min_date=2017-05-20&max_date=2017-12-21&published=True&ordering=
    -job__name`

    **filter:**

    Accessed at `/runs/filter`.

    Accepts GET and POST. Support all the url params of 'list' with the addition of advanced features like
    `search_term`, `bbox`, and `geojson`.

    * `search_term`: A value to search the job name, description and event text for.

    * `bbox`: Bounding box in the form of `xmin,ymin,xmax,ymax`.

    To filter by geojson send the geojson geometry in the body of a POST request under the key `geojson`.
    """

    serializer_class = ExportRunSerializer
    permission_classes = (permissions.IsAuthenticated,)
    pagination_class = LinkHeaderPagination
    filter_backends = (DjangoFilterBackend, filters.OrderingFilter)
    filter_class = ExportRunFilter
    lookup_field = "uid"
    search_fields = (
        "user__username",
        "status",
        "job__uid",
        "min_date",
        "max_date",
        "started_at",
        "job__published",
    )
    ordering_fields = (
        "job__name",
        "started_at",
        "user__username",
        "job__published",
        "status",
        "job__event",
        "job__featured",
    )
    ordering = ("-started_at",)

    def get_queryset(self):
        _, job_ids = JobPermission.userjobs(self.request.user, "READ")
        if self.request.query_params.get("slim"):
            return ExportRun.objects.filter((Q(job_id__in=job_ids) | Q(job__visibility=VisibilityState.PUBLIC.value)))
        else:
            return prefetch_export_runs(
                (ExportRun.objects.filter((Q(job_id__in=job_ids) | Q(job__visibility=VisibilityState.PUBLIC.value))))
            )

    def retrieve(self, request, uid=None, *args, **kwargs):
        """
        Get an ExportRun.

        Gets the run_uid from the request and returns run data for the
        associated ExportRun.

        Args:

            *request: the http request.

            *uid: the run uid.

        *Returns:
            the serialized run data.
        """

        from eventkit_cloud.tasks.task_factory import InvalidLicense

        queryset = self.get_queryset().filter(uid=uid)
        if not request.query_params.get("job_uid"):
            queryset = queryset.filter(deleted=False)
        try:
            self.validate_licenses(queryset, user=request.user)
        except InvalidLicense as il:
            return Response([{"detail": _(str(il))}], status.HTTP_400_BAD_REQUEST)
        serializer = self.get_serializer(queryset, many=True, context={"request": request})
        return Response(serializer.data, status=status.HTTP_200_OK)

    @transaction.atomic
    def destroy(self, request, *args, **kwargs):
        """
        Destroy a model instance.
        """

        instance = self.get_object()
        job = instance.job

        perms, job_ids = JobPermission.userjobs(request.user, JobPermissionLevel.ADMIN.value)
        if job.id not in job_ids:
            return Response(
                [{"detail": "ADMIN permission is required to delete this DataPack."}], status.HTTP_400_BAD_REQUEST,
            )

        permissions = JobPermission.jobpermissions(job)

        instance.soft_delete(user=request.user, permissions=permissions)
        return Response(status=status.HTTP_204_NO_CONTENT)

    def list(self, request, *args, **kwargs):
        """
        List the ExportRuns
        :param request: the http request
        :param args:
        :param kwargs:
        :return: the serialized runs
        """
        queryset = self.filter_queryset(self.get_queryset())
        try:
            self.validate_licenses(queryset, user=request.user)
        except InvalidLicense as il:
            return Response([{"detail": _(str(il))}], status.HTTP_400_BAD_REQUEST)
        # This is to display deleted runs on the status and download
        if not request.query_params.get("job_uid"):
            queryset = queryset.filter(deleted=False)
        page = self.paginate_queryset(queryset)
        if page is not None:
            serializer = self.get_serializer(page, many=True, context={"request": request})
            return self.get_paginated_response(serializer.data)
        else:
            serializer = self.get_serializer(queryset, many=True, context={"request": request})
            return Response(serializer.data, status=status.HTTP_200_OK)

    @action(methods=["post", "get"], detail=False)
    def filter(self, request, *args, **kwargs):
        """
        Lists the ExportRuns and provides advanced filtering options like search_term, bbox, and geojson geometry.
        Accepts GET and POST request. POST is required if you want to filter by a geojson geometry contained in the
        request data
        :param request: the http request
        :param args:
        :param kwargs:
        :return: the serialized runs
        """

        queryset = self.filter_queryset(self.get_queryset())

        if "permissions" in request.data:
            job_ids = get_job_ids_via_permissions(request.data["permissions"])
            queryset = ExportRun.objects.filter(Q(job_id__in=job_ids))

        search_geojson = self.request.data.get("geojson", None)
        if search_geojson is not None:
            try:
                geom = geojson_to_geos(search_geojson, 4326)
                queryset = queryset.filter(job__the_geom__intersects=geom)
            except ValidationError as e:
                logger.debug(e.detail)
                return Response(e.detail, status=status.HTTP_400_BAD_REQUEST)

        search_bbox = self.request.query_params.get("bbox", None)
        if search_bbox is not None and len(search_bbox.split(",")) == 4:
            extents = search_bbox.split(",")
            data = {
                "xmin": extents[0],
                "ymin": extents[1],
                "xmax": extents[2],
                "ymax": extents[3],
            }

            try:
                bbox_extents = validate_bbox_params(data)
                bbox = validate_search_bbox(bbox_extents)
                queryset = queryset.filter(job__the_geom__within=bbox)

            except ValidationError as e:
                logger.debug(e.detail)
                return Response(e.detail, status=status.HTTP_400_BAD_REQUEST)

        search_term = self.request.query_params.get("search_term", None)
        if search_term is not None:
            queryset = queryset.filter(
                (
                    Q(job__name__icontains=search_term)
                    | Q(job__description__icontains=search_term)
                    | Q(job__event__icontains=search_term)
                )
            )
        if not request.query_params.get("job_uid"):
            queryset = queryset.filter(deleted=False)
        page = self.paginate_queryset(queryset)
        if page is not None:
            serializer = self.get_serializer(page, many=True, context={"request": request, "no_license": True})
            return self.get_paginated_response(serializer.data)
        else:
            serializer = self.get_serializer(queryset, many=True, context={"request": request, "no_license": True})
            return Response(serializer.data, status=status.HTTP_200_OK)

    @transaction.atomic
    def partial_update(self, request, uid=None, *args, **kwargs):

        """
        Update the expiration date for an export run. If the user is a superuser,
        then any date may be specified. Otherwise the date must be before  todays_date + MAX_DATAPACK_EXPIRATION_DAYS
        where MAX_DATAPACK_EXPIRATION_DAYS is a setting found in prod.py

        * request: the HTTP request in JSON.

            Example:

                {
                    "expiration" : "2019-12-31"
                }

        * Returns: a copy of the new expiration value on success

            Example:

                {
                    "expiration": "2019-12-31",
                    "success": true
                }

        ** returns: 400 on error

        """

        payload = request.data
        if "expiration" not in payload:
            return Response({"success": False}, status=status.HTTP_400_BAD_REQUEST)

        expiration = payload["expiration"]
        target_date = parser.parse(expiration).replace(tzinfo=None)
        run = ExportRun.objects.get(uid=uid)

        if not request.user.is_superuser:
            max_days = int(getattr(settings, "MAX_DATAPACK_EXPIRATION_DAYS", 30))
            now = datetime.today()
            max_date = now + timedelta(max_days)
            if target_date > max_date.replace(tzinfo=None):
                message = "expiration date must be before " + max_date.isoformat()
                return Response({"success": False, "detail": message}, status=status.HTTP_400_BAD_REQUEST,)
            if target_date < run.expiration.replace(tzinfo=None):
                message = "expiration date must be after " + run.expiration.isoformat()
                return Response({"success": False, "detail": message}, status=status.HTTP_400_BAD_REQUEST,)

        run.expiration = target_date
        run.save()
        return Response({"success": True, "expiration": run.expiration}, status=status.HTTP_200_OK)

    @staticmethod
    def validate_licenses(queryset, user=None):
        for run in queryset.all():
            invalid_licenses = get_invalid_licenses(run.job, user=user)
            if invalid_licenses:
                raise InvalidLicense(
                    "The user: {0} has not agreed to the following licenses: {1}.\n"
                    "Please use the user account page, or the user api to agree to the "
                    "licenses prior to viewing run data.".format(run.job.user.username, invalid_licenses)
                )
        return True

    def create(self, request, *args, **kwargs):
        """
        Create a run.
        * return: The status of the creation.
        """
        return super(ExportRunViewSet, self).create(self, request, *args, **kwargs)

    def update(self, request, uid=None, *args, **kwargs):
        """
        Update a run.
        * uid: optional lookup field
        * return: The status of the update.
        """
        return super(ExportRunViewSet, self).update(self, request, uid, *args, **kwargs)


class ExportTaskViewSet(viewsets.ReadOnlyModelViewSet):
    """
    Provides List and Retrieve endpoints for ExportTasks.
    """

    serializer_class = ExportTaskRecordSerializer
    permission_classes = (permissions.IsAuthenticated,)
    lookup_field = "uid"

    def get_queryset(self):
        return ExportTaskRecord.objects.filter(
            Q(export_provider_task__run__user=self.request.user) | Q(export_provider_task__run__job__published=True)
        ).order_by("-started_at")

    def retrieve(self, request, uid=None, *args, **kwargs):
        """
        GET a single export task.

        Args:
            request: the http request.
            uid: the uid of the export task to GET.
        Returns:
            the serialized ExportTaskRecord data.
        """
        queryset = ExportTaskRecord.objects.filter(uid=uid)
        serializer = self.get_serializer(queryset, many=True, context={"request": request})
        return Response(serializer.data, status=status.HTTP_200_OK)

    def list(self, request, uid=None, *args, **kwargs):
        """
        List all tasks.
        * uid: optional lookup field
        * return: A list of all tasks.
        """
        return super(ExportTaskViewSet, self).list(self, request, uid, *args, **kwargs)


class DataProviderTaskViewSet(viewsets.ModelViewSet):
    """
    Provides List and Retrieve endpoints for ExportTasks.
    """

    serializer_class = DataProviderTaskRecordSerializer
    permission_classes = (permissions.IsAuthenticated,)
    lookup_field = "uid"

    def get_queryset(self):
        """Return all objects user can view."""
        return DataProviderTaskRecord.objects.filter(Q(run__user=self.request.user) | Q(run__job__published=True))

    def retrieve(self, request, uid=None, *args, **kwargs):
        """
        GET a single export task.

        Args:
            request: the http request.
            uid: the uid of the export provider task to GET.
        Returns:
            the serialized ExportTaskRecord data
        """
        serializer = self.get_serializer(self.get_queryset().filter(uid=uid), many=True, context={"request": request})
        return Response(serializer.data, status=status.HTTP_200_OK)

    def partial_update(self, request, uid=None, *args, **kwargs):
        """
        Cancels an export provider task.
        * param uid: The uid of the DataProviderTaskRecord (export provider task model) to be canceled.
        * return: Returns {'success': True} on success. If the user did not have the correct rights (if not superuser,
                  they must be asking for one of their own export provider tasks), then 403 forbidden will be returned.
        """

        data_provider_task_record = DataProviderTaskRecord.objects.get(uid=uid)

        if data_provider_task_record.run.user != request.user and not request.user.is_superuser:
            return Response({"success": False}, status=status.HTTP_403_FORBIDDEN)

        cancel_export_provider_task.run(
            data_provider_task_uid=data_provider_task_record.uid, canceling_username=request.user.username,
        )
        return Response({"success": True}, status=status.HTTP_200_OK)

    def list(self, request, *args, **kwargs):
        """
        * return: A list of data provider task objects.
        """
        return super(DataProviderTaskViewSet, self).list(self, request, *args, **kwargs)

    def create(self, request, uid=None, *args, **kwargs):
        """
        Create a data provider task object.
        * uid: optional lookup field
        * return: The status of the object creation.
        """
        return super(DataProviderTaskViewSet, self).create(self, request, uid, *args, **kwargs)

    def destroy(self, request, uid=None, *args, **kwargs):
        """
        Delete a data provider task object.
        * uid: optional lookup field
        * return: The status of the deletion.
        """
        return super(DataProviderTaskViewSet, self).destroy(self, request, uid, *args, **kwargs)

    def update(self, request, uid=None, *args, **kwargs):
        """
        Update a data provider task object.
        * uid: optional lookup field
        * return: The status of the update.
        """
        return super(DataProviderTaskViewSet, self).update(self, request, uid, *args, **kwargs)


class UserDataViewSet(viewsets.GenericViewSet):
    """
    User Data

    """

    serializer_class = UserDataSerializer
    permission_classes = (permissions.IsAuthenticated, IsOwnerOrReadOnly)
    parser_classes = (JSONParser,)
    pagination_class = LinkHeaderPagination
    filter_class = UserFilter
    filter_backends = (
        DjangoFilterBackend,
        filters.SearchFilter,
        filters.OrderingFilter,
    )
    lookup_field = "username"
    lookup_value_regex = "[^/]+"
    search_fields = ("username", "last_name", "first_name", "email")
    ordering_fields = ("username", "last_name", "first_name", "email", "date_joined")

    def get_queryset(self):
        return User.objects.all()

    def partial_update(self, request, username=None, *args, **kwargs):
        """
        Update user data.

        User data cannot currently be updated via this API menu however UserLicense data can, by sending a patch
        message,
        with the licenses data that the user agrees to.  Users will need to agree to all of the licenses prior to being
        allowed to download data.

        Request data can be posted as `application/json`.

        * request: the HTTP request in JSON.

        Example:

                {"accepted_licenses": {
                    "odbl": true
                    }
              }
        """

        queryset = self.get_queryset().get(username=username)
        serializer = UserDataSerializer(queryset, data=request.data, context={"request": request})

        if serializer.is_valid():

            serializer.save()
            return Response(serializer.data, status=status.HTTP_200_OK)
        else:
            return Response(serializer.errors, status=status.HTTP_400_BAD_REQUEST)

    def list(self, request, *args, **kwargs):
        """
        Get a list of users.
        * return: A list of all users.
        """
        queryset = self.get_queryset()
        total = queryset.count()
        filtered_queryset = self.filter_queryset(queryset)
        if request.query_params.get("exclude_self"):
            filtered_queryset = filtered_queryset.exclude(username=request.user.username)
        elif request.query_params.get("prepend_self"):
            if request.user in filtered_queryset:
                filtered_queryset = filtered_queryset.exclude(username=request.user.username)
                filtered_queryset = [qs for qs in filtered_queryset]
                filtered_queryset = [request.user] + filtered_queryset

        page = None
        if not request.query_params.get("disable_page"):
            page = self.paginate_queryset(filtered_queryset)
        if page is not None:
            serializer = self.get_serializer(page, many=True, context={"request": request})
            response = self.get_paginated_response(serializer.data)
        else:
            serializer = self.get_serializer(filtered_queryset, many=True, context={"request": request})
            response = Response(serializer.data, status=status.HTTP_200_OK)

        response["Total-Users"] = total
        return response

    def retrieve(self, request, username=None):
        """
        GET a user by username
        """
        queryset = self.get_queryset().get(username=username)
        serializer = self.get_serializer(queryset, context={"request": request})
        return Response(serializer.data, status=status.HTTP_200_OK)

    @action(detail=False, methods=["post", "get"])
    def members(self, request, *args, **kwargs):
        """
        Member list from list of group ids

        Example :  [ 32, 35, 36 ]
        """

        targets = request.data
        targetnames = []
        payload = []

        groups = Group.objects.filter(id__in=targets)

        for group in groups:
            serializer = GroupSerializer(group)
            for username in serializer.get_members(group):
                if username not in targetnames:
                    targetnames.append(username)

        users = User.objects.filter(username__in=targetnames).all()
        for u in users:
            serializer = self.get_serializer(u, context={"request": request})
            payload.append(serializer.data)

        return Response(payload, status=status.HTTP_200_OK)

    @action(detail=True, methods=["get"])
    def job_permissions(self, request, username=None):
        """
        Get user's permission level for a specific job

        Example: /api/users/job_permissions/admin_user?uid=job-uid-123

        Response: { 'permission': USERS_PERMISSION_LEVEL }
        where USERS_PERMISSION_LEVEL is either READ, ADMIN, or None
        """
        user = User.objects.get(username=username)
        uid = request.query_params.get("uid", None)

        if not user or not uid:
            return Response(status=status.HTTP_400_BAD_REQUEST)

        permission = JobPermission.get_user_permissions(user, uid)

        return Response({"permission": permission}, status=status.HTTP_200_OK)


class UserJobActivityViewSet(mixins.CreateModelMixin, mixins.ListModelMixin, viewsets.GenericViewSet):
    """
    Endpoint to create and retrieve user activity related to jobs.
    """

    serializer_class = UserJobActivitySerializer
    permission_classes = (permissions.IsAuthenticated,)
    pagination_class = LinkHeaderPagination
    filter_class = UserJobActivityFilter

    def get_queryset(self):
        activity_type = self.request.query_params.get("activity", "").lower()

        if self.request.query_params.get("slim"):
            activities = UserJobActivity.objects.select_related("job", "user")
        else:
            activities = UserJobActivity.objects.select_related("job", "user").prefetch_related(
                "job__provider_tasks__provider",
                "job__provider_tasks__formats",
                "job__last_export_run__provider_tasks__tasks__result",
                "job__last_export_run__provider_tasks__tasks__exceptions",
            )

        if activity_type == "viewed":
            ids = (
                UserJobActivity.objects.filter(
                    user=self.request.user,
                    type=UserJobActivity.VIEWED,
                    job__last_export_run__isnull=False,
                    job__last_export_run__deleted=False,
                )
                .distinct("job")
                .values_list("id", flat=True)
            )

            return activities.filter(id__in=ids).order_by("-created_at")
        else:
            return activities.filter(user=self.request.user).order_by("-created_at")

    def list(self, request, *args, **kwargs):
        """
        Gets the most recent UserJobActivity objects.
        """
        queryset = self.get_queryset()
        page = self.paginate_queryset(queryset)
        if page is not None:
            serializer = self.get_serializer(page, many=True, context={"request": request})
            return self.get_paginated_response(serializer.data)
        else:
            serializer = self.get_serializer(queryset, many=True, context={"request": request})
            return Response(serializer.data, status=status.HTTP_200_OK)

    def create(self, request):
        """
        Creates a new UserJobActivity object.
        """
        activity_type = request.query_params.get("activity", "").lower()
        job_uid = request.data.get("job_uid")
        # Save a record of the view activity
        if activity_type == "viewed":
            queryset = UserJobActivity.objects.filter(
                user=self.request.user,
                type=UserJobActivity.VIEWED,
                job__last_export_run__isnull=False,
                job__last_export_run__deleted=False,
            ).order_by("-created_at")

            if queryset.count() > 0:
                last_job_viewed = queryset.first()
                # Don't save consecutive views of the same job.
                if str(last_job_viewed.job.uid) == job_uid:
                    return Response({"ignored": True}, content_type="application/json", status=status.HTTP_200_OK,)
            job = Job.objects.get(uid=job_uid)
            UserJobActivity.objects.create(user=self.request.user, job=job, type=UserJobActivity.VIEWED)
        else:
            raise exceptions.ValidationError("Activity type '%s' is invalid." % activity_type)

        return Response({}, content_type="application/json", status=status.HTTP_200_OK)


class GroupViewSet(viewsets.ModelViewSet):
    """
    Api components for viewing, creating, and editing groups

    """

    serializer_class = GroupSerializer
    permission_classes = (permissions.IsAuthenticated,)
    pagination_class = LinkHeaderPagination
    parser_classes = (JSONParser,)
    filter_class = GroupFilter
    filter_backends = (filters.SearchFilter, filters.OrderingFilter)
    lookup_field = "id"
    lookup_value_regex = "[^/]+"
    search_fields = ("name",)
    ordering_fields = ("name",)

    def useradmin(self, group, request):
        serializer = GroupSerializer(group)
        user = User.objects.all().filter(username=request.user.username)[0]
        return user.username in serializer.get_administrators(group)

    def get_queryset(self):
        queryset = Group.objects.all()
        return queryset

    def update(self, request, *args, **kwargs):
        """
        We don't support calls to PUT for this viewset.
        * returns: 400 bad request
        """
        return Response("BAD REQUEST", status=status.HTTP_400_BAD_REQUEST)

    def list(self, request, *args, **kwargs):
        """
        GET all groups

        Sample result:

             [
                {
                    "id": 54,
                    "name": "Omaha 319",
                    "members": [
                      "user2",
                      "admin"
                    ],
                    "administrators": [
                      "admin"
                    ]
                  }
            ]

        """

        queryset = self.get_queryset()
        total = queryset.count()
        filtered_queryset = self.filter_queryset(queryset)

        page = None
        if not request.query_params.get("disable_page"):
            page = self.paginate_queryset(filtered_queryset)
        if page is not None:
            serializer = self.get_serializer(page, many=True, context={"request": request})
            response = self.get_paginated_response(serializer.data)
        else:
            serializer = self.get_serializer(filtered_queryset, many=True, context={"request": request})
            response = Response(serializer.data, status=status.HTTP_200_OK)

        response["Total-Groups"] = total
        return response

    @transaction.atomic
    def create(self, request, *args, **kwargs):
        """
        create a new group and place  the current logged in user in the group and its administrators.
        optionally, provide additional group members


        Sample input:

            {
                "name": "Omaha 319"
            }

        """

        name = request.data["name"]

        matches = Group.objects.filter(name__iexact=name.lower())
        if len(matches) > 0:
            error_data = {
                "errors": [
                    {
                        "status": status.HTTP_400_BAD_REQUEST,
                        "title": _("Duplicate Group Name"),
                        "detail": _("A group named %s already exists." % name),
                    }
                ]
            }
            return Response(error_data, status=status.HTTP_400_BAD_REQUEST)

        response = super(GroupViewSet, self).create(request, *args, **kwargs)
        group_id = response.data["id"]
        user = User.objects.all().filter(username=request.user.username)[0]
        group = Group.objects.get(pk=group_id)
        group.user_set.add(user)
        groupadmin = GroupPermission.objects.create(user=user, group=group, permission=GroupPermissionLevel.ADMIN.value)
        groupadmin.save()
        GroupPermission.objects.create(user=user, group=group, permission=GroupPermissionLevel.MEMBER.value)

        if "members" in request.data:
            for member in request.data["members"]:
                if member != user.username:
                    user = User.objects.all().filter(username=member)[0]
                    if user:
                        GroupPermission.objects.create(
                            user=user, group=group, permission=GroupPermissionLevel.MEMBER.value,
                        )
                        sendnotification(
                            request.user,
                            user,
                            NotificationVerb.ADDED_TO_GROUP.value,
                            group,
                            None,
                            NotificationLevel.INFO.value,
                            GroupPermissionLevel.MEMBER.value,
                        )

        if "administrators" in request.data:
            for admin in request.data["administrators"]:
                if admin != request.user.username:
                    user = User.objects.all().filter(username=admin)[0]
                    if user:
                        GroupPermission.objects.create(
                            user=user, group=group, permission=GroupPermissionLevel.ADMIN.value,
                        )
                        sendnotification(
                            request.user,
                            user,
                            NotificationVerb.SET_AS_GROUP_ADMIN.value,
                            group,
                            None,
                            NotificationLevel.INFO.value,
                            GroupPermissionLevel.ADMIN.value,
                        )

        group = Group.objects.filter(id=group_id)[0]
        serializer = GroupSerializer(group)

        return Response(serializer.data, status=status.HTTP_200_OK)

    def retrieve(self, request, id=None):
        """
        * get a group with a specific ID.  Return its data, including users in the group
        """
        group = Group.objects.filter(id=id)[0]
        serializer = GroupSerializer(group)

        return Response(serializer.data, status=status.HTTP_200_OK)

    @transaction.atomic
    def destroy(self, request, id=None, *args, **kwargs):

        """
        Destroy a group
        """

        # Not permitted if the requesting user is not an administrator

        group = Group.objects.filter(id=id)[0]

        if not self.useradmin(group, request):
            return Response("Administative privileges required.", status=status.HTTP_403_FORBIDDEN)

        super(GroupViewSet, self).destroy(request, *args, **kwargs)
        return Response("OK", status=status.HTTP_200_OK)

        # instance = self.get_object()
        # instance.soft_delete(user=request.user)
        # return Response(status=status.HTTP_204_NO_CONTENT)

    @transaction.atomic
    def partial_update(self, request, id=None, *args, **kwargs):
        """
        Change the group's name, members, and administrators


        Sample input:

            {
               "name": "Omaha 319"
               "members": [ "user2", "user3", "admin"],
               "administrators": [ "admin" ]
            }

        If a member wishes to remove themselves from a group they can make an patch request with no body.
        However, this will not work if they are a admin of the group.

        """

        group = Group.objects.filter(id=id)[0]

        # we are not going anywhere if the requesting user is not an
        # administrator of the current group or there is an attempt to end up with no administrators

        if not self.useradmin(group, request):
            user = User.objects.filter(username=request.user.username)[0]
            perms = GroupPermission.objects.filter(user=user, group=group, permission=GroupPermissionLevel.MEMBER.value)
            # if the user is not an admin but is a member we remove them from the group
            if perms:
                perms.delete()
                return Response("OK", status=status.HTTP_200_OK)

            return Response("Administative privileges required.", status=status.HTTP_403_FORBIDDEN)

        if "administrators" in request.data:
            request_admins = request.data["administrators"]
            if len(request_admins) < 1:
                error_data = {
                    "errors": [
                        {
                            "status": status.HTTP_403_FORBIDDEN,
                            "title": _("Not Permitted"),
                            "detail": _(
                                "You must assign another group administator before you can perform this action"
                            ),
                        }
                    ]
                }
                return Response(error_data, status=status.HTTP_403_FORBIDDEN)
        super(GroupViewSet, self).partial_update(request, *args, **kwargs)
        # if name in request we need to change the group name
        if "name" in request.data:
            name = request.data["name"]
            if name:
                group.name = name
                group.save()

        # examine provided lists of administrators and members. Adjust as needed.
        for item in [
            ("members", GroupPermissionLevel.MEMBER.value),
            ("administrators", GroupPermissionLevel.ADMIN.value),
        ]:
            permissionlabel = item[0]
            permission = item[1]

            if permissionlabel not in request.data:
                continue

            user_ids = [
                perm.user.id for perm in GroupPermission.objects.filter(group=group).filter(permission=permission)
            ]
            currentusers = [user.username for user in User.objects.filter(id__in=user_ids).all()]
            targetusers = request.data[permissionlabel]

            # Add new users for this permission level
            newusers = list(set(targetusers) - set(currentusers))
            users = User.objects.filter(username__in=newusers).all()
            verb = NotificationVerb.ADDED_TO_GROUP.value
            if permissionlabel == "administrators":
                verb = NotificationVerb.SET_AS_GROUP_ADMIN.value

            for user in users:
                GroupPermission.objects.create(user=user, group=group, permission=permission)
                sendnotification(
                    request.user, user, verb, group, None, NotificationLevel.INFO.value, permission,
                )

            # Remove existing users for this permission level

            removedusers = list(set(currentusers) - set(targetusers))
            users = User.objects.filter(username__in=removedusers).all()
            verb = NotificationVerb.REMOVED_FROM_GROUP.value
            if permissionlabel == "administrators":
                verb = NotificationVerb.REMOVED_AS_GROUP_ADMIN.value
            for user in users:
                sendnotification(
                    request.user, user, verb, group, None, NotificationLevel.INFO.value, permission,
                )
                perms = GroupPermission.objects.filter(user=user, group=group, permission=permission).all()
                for perm in perms:
                    perm.delete()

        return Response("OK", status=status.HTTP_200_OK)

    @action(detail=True, methods=["get"])
    def users(self, request, id=None, *args, **kwargs):
        try:
            group = Group.objects.get(id=id)
        except Group.DoesNotExist:
            return Response(status=status.HTTP_404_NOT_FOUND)

        serializer = GroupUserSerializer(group, context={"request": request})
        return Response(data=serializer.data, status=status.HTTP_200_OK)


class NotificationViewSet(viewsets.ModelViewSet):
    """
     Api components for viewing and working with notifications
    """

    serializer_class = NotificationSerializer
    filter_backends = (DjangoFilterBackend, filters.SearchFilter)
    pagination_class = LinkHeaderPagination

    def get_queryset(self):
        qs = Notification.objects.filter(recipient_id=self.request.user.id, deleted=False)
        return qs

    def list(self, request, *args, **kwargs):
        """
        Get all user notifications that are not deleted
        """
        notifications = self.get_queryset()
        page = self.paginate_queryset(notifications)
        if page is not None:
            serializer = self.get_serializer(page, context={"request": self.request}, many=True)
        else:
            serializer = self.get_serializer(notifications, context={"request": self.request}, many=True)
        return self.get_paginated_response(serializer.data)

    @action(detail=False, methods=["delete"])
    def delete(self, request, *args, **kwargs):
        """
        Delete notifications
        If request data of { ids: [....ids] } is provided only those ids will be deleted
        If no request data is included all notifications will be deleted
        """
        notifications = self.get_queryset()
        if request.data.get("ids", None):
            for id in request.data.get("ids"):
                note = notifications.get(id=id)
                if note:
                    note.deleted = True
                    note.save()
        else:
            notifications = self.get_queryset()
            notifications.mark_all_as_deleted()
        return Response({"success": True}, status=status.HTTP_200_OK)

    @action(detail=False, methods=["post"])
    def read(self, request, *args, **kwargs):
        """
        Mark notifications as read
        If request data of { ids: [....ids] } is provided only those ids will be marked
        If no request data is included all notifications will be marked read
        """
        notifications = self.get_queryset()
        if request.data.get("ids", None):
            for id in request.data.get("ids"):
                note = notifications.get(id=id)
                if note:
                    note.unread = False
                    note.save()
        else:
            notifications = self.get_queryset()
            notifications.mark_all_as_read()
        return Response({"success": True}, status=status.HTTP_200_OK)

    @action(detail=False, methods=["post"])
    def unread(self, request, *args, **kwargs):
        """
        Mark notifications as unread
        If request data of { ids: [....ids] } is provided only those ids will be marked
        If no request data is included all notifications will be marked unread
        """
        notifications = self.get_queryset()
        if request.data.get("ids", None):
            for id in request.data.get("ids"):
                note = notifications.get(id=id)
                if note:
                    note.unread = True
                    note.save()
        else:
            notifications = self.get_queryset()
            notifications.mark_all_as_unread()
        return Response({"success": True}, status=status.HTTP_200_OK)

    @action(detail=False, methods=["get"])
    def counts(self, request, *args, **kwargs):
        payload = {
            "read": len(request.user.notifications.read()),
            "unread": len(request.user.notifications.unread()),
        }

        return Response(payload, status=status.HTTP_200_OK)

    @action(detail=False, methods=["post"])
    def mark(self, request, *args, **kwargs):
        """
         Change the status of one or more notifications.
         **Use if you need to modify in more than one way. Otherwise just use 'delete', 'read', or 'unread'**

         Args:
             A list containing one or more records like this:
            [
             {"id": 3, "action": "DELETE" },
             {"id": 17, "action": "READ" },
             {"id" : 19, "action" "UNREAD" },
             ...
            ]

         Returns:
            { "success" : True} or error
        """

        logger.debug(request.data)
        for row in request.data:
            qs = Notification.objects.filter(recipient_id=self.request.user.id, id=row["id"])
            logger.debug(qs)
            if row["action"] == "READ":
                qs.mark_all_as_read()
            if row["action"] == "DELETE":
                qs.mark_all_as_deleted()
            if row["action"] == "UNREAD":
                qs.mark_all_as_unread()

        return Response({"success": True}, status=status.HTTP_200_OK)


<<<<<<< HEAD
class AoiIncreaseRequestViewSet(viewsets.ModelViewSet):
    queryset = AoiIncreaseRequest.objects.all()
    serializer_class = AoiIncreaseRequestSerializer


class DataProviderRequestViewSet(viewsets.ModelViewSet):
    queryset = DataProviderRequest.objects.all()
    serializer_class = DataProviderRequestSerializer
=======
class DataProviderRequestViewSet(viewsets.ModelViewSet):
    permission_classes = (permissions.IsAuthenticated, IsOwnerOrReadOnly)
    serializer_class = DataProviderRequestSerializer
    lookup_field = "uid"

    def get_queryset(self):
        """
        This view should return a list of all
        of Data Provider Requests for the
        currently authenticated user.
        """
        user = self.request.user

        # Admins and staff should be able to view all requests.
        if user.is_staff or user.is_superuser:
            return DataProviderRequest.objects.all()

        return DataProviderRequest.objects.filter(user=user)


class SizeIncreaseRequestViewSet(viewsets.ModelViewSet):
    permission_classes = (permissions.IsAuthenticated, IsOwnerOrReadOnly)
    serializer_class = SizeIncreaseRequestSerializer
    lookup_field = "uid"

    def get_queryset(self):
        """
        This view should return a list of all
        of the Data Size Increase Requests for the
        currently authenticated user.
        """
        user = self.request.user

        # Admins and staff should be able to view all requests.
        if user.is_staff or user.is_superuser:
            return SizeIncreaseRequest.objects.all()

        return SizeIncreaseRequest.objects.filter(user=user)
>>>>>>> 680dc6df


class EstimatorView(views.APIView):
    """
     Api components for computing size estimates for providers within a specified bounding box
    """

    @action(detail=False, methods=["get"])
    def get(self, request, *args, **kwargs):
        """
         Args:
             slugs: Comma separated list of slugs for provider slugs (e.g. 'osm,some_wms1')
             bbox: Bounding box as w,s,e,n (e.g. '-130,-45,-100,10)
             srs: EPSG code for the bbox srs (default=4326)
         Returns:
            [{ "slug" : $slug_1, "size": $estimate_1, "unit": "mb"}, ...] or error
        """
        payload = []
        logger.debug(request.query_params)

        bbox = request.query_params.get("bbox", None).split(",")  # w, s, e, n
        bbox = list(map(lambda a: float(a), bbox))
        srs = request.query_params.get("srs", "4326")
        min_zoom = request.query_params.get("min_zoom", None)
        max_zoom = request.query_params.get("max_zoom", None)
        if request.query_params.get("slugs", None):
            estimator = AoiEstimator(bbox=bbox, bbox_srs=srs, min_zoom=min_zoom, max_zoom=max_zoom)
            for slug in request.query_params.get("slugs").split(","):

                size = estimator.get_estimate_from_slug(AoiEstimator.Types.SIZE, slug)[0]
                time = estimator.get_estimate_from_slug(AoiEstimator.Types.TIME, slug)[0]
                payload += [
                    {"slug": slug, "size": {"value": size, "unit": "MB"}, "time": {"value": time, "unit": "seconds"}}
                ]
                cache_key = get_estimate_cache_key(bbox, srs, min_zoom, max_zoom, slug)
                cache.set(cache_key, (size, time))
        else:
            return Response([{"detail": _("No estimates found")}], status=status.HTTP_400_BAD_REQUEST)
        return Response(payload, status=status.HTTP_200_OK)


def get_models(model_list, model_object, model_index):
    models = []
    if not model_list:
        return models
    for model_id in model_list:
        # TODO: would be good to accept either format slug or uuid here..
        try:
            model = model_object.objects.get(**{model_index: model_id})
            models.append(model)
        except model_object.DoesNotExist:
            logger.warn(
                "%s with %s: %s does not exist", str(model_object), model_index, model_id,
            )
    return models


def get_provider_task(export_provider, export_formats):
    """

    Args:
        export_provider: An DataProvider model for the content provider (i.e. osm or wms service)
        export_formats: An ExportFormat model for the geospatial data format (i.e. shapefile or geopackage)

    Returns:

    """
    provider_task = DataProviderTask.objects.create(provider=export_provider)
    for export_format in export_formats:
        supported_formats = export_provider.export_provider_type.supported_formats.all()
        provider_task.formats.add(*supported_formats)
    provider_task.save()
    return provider_task


def get_user_details(request):
    """
    Gets user data from a request.
    :param request: View request.
    :return: A dict with user data.
    """
    logged_in_user = request.user
    return {
        "username": logged_in_user.username,
        "is_superuser": logged_in_user.is_superuser,
        "is_staff": logged_in_user.is_staff,
    }


def geojson_to_geos(geojson_geom, srid=None):
    """
    :param geojson_geom: A stringified geojson geometry
    :param srid: The ESPG code of the input data
    :return: A GEOSGeometry object
    """
    if not geojson_geom:
        raise exceptions.ValidationError("No geojson geometry string supplied")
    if not srid:
        srid = 4326
    try:
        geom = GEOSGeometry(geojson_geom, srid=srid)
    except GEOSException:
        raise exceptions.ValidationError("Could not convert geojson geometry, check that your geometry is valid")
    if not geom.valid:
        raise exceptions.ValidationError("GEOSGeometry invalid, check that your geojson geometry is valid")
    return geom


def get_job_ids_via_permissions(permissions):
    groupnames = []
    if "groups" in permissions:
        groupnames = permissions["groups"]
    usernames = []
    if "members" in permissions:
        usernames = permissions["members"]

    groups = Group.objects.filter(name__in=groupnames)
    master_job_list = []
    initialized = False
    for group in groups:
        perms, job_ids = JobPermission.groupjobs(group, JobPermissionLevel.READ.value)
        temp_list = master_job_list
        if not initialized:
            master_job_list = job_ids
        else:
            master_job_list = list(set(temp_list).intersection(job_ids))
        initialized = True

    users = User.objects.filter(username__in=usernames)
    for user in users:
        perms, job_ids = JobPermission.userjobs(user, JobPermissionLevel.READ.value, include_groups=False)
        temp_list = master_job_list
        if not initialized:
            master_job_list = job_ids
        else:
            master_job_list = list(set(temp_list).intersection(job_ids))
        initialized = True

    return master_job_list


def api_docs_view(request):
    if request.user.is_authenticated:
        return render(request, template_name="swagger-ui.html", context={"schema_url": "api:openapi-schema"})
    else:
        return redirect("/api/login?next=/api/docs")<|MERGE_RESOLUTION|>--- conflicted
+++ resolved
@@ -57,11 +57,7 @@
     GroupUserSerializer,
     AuditEventSerializer,
     DataProviderRequestSerializer,
-<<<<<<< HEAD
-    AoiIncreaseRequestSerializer,
-=======
     SizeIncreaseRequestSerializer,
->>>>>>> 680dc6df
 )
 from eventkit_cloud.api.validators import validate_bbox_params, validate_search_bbox
 from eventkit_cloud.core.helpers import (
@@ -104,11 +100,7 @@
     InvalidLicense,
     Error,
 )
-<<<<<<< HEAD
-from eventkit_cloud.user_requests.models import AoiIncreaseRequest, DataProviderRequest
-=======
 from eventkit_cloud.user_requests.models import DataProviderRequest, SizeIncreaseRequest
->>>>>>> 680dc6df
 from eventkit_cloud.utils.gdalutils import get_area
 from eventkit_cloud.utils.provider_check import perform_provider_check
 from eventkit_cloud.utils.stats.aoi_estimators import AoiEstimator
@@ -2013,16 +2005,6 @@
         return Response({"success": True}, status=status.HTTP_200_OK)
 
 
-<<<<<<< HEAD
-class AoiIncreaseRequestViewSet(viewsets.ModelViewSet):
-    queryset = AoiIncreaseRequest.objects.all()
-    serializer_class = AoiIncreaseRequestSerializer
-
-
-class DataProviderRequestViewSet(viewsets.ModelViewSet):
-    queryset = DataProviderRequest.objects.all()
-    serializer_class = DataProviderRequestSerializer
-=======
 class DataProviderRequestViewSet(viewsets.ModelViewSet):
     permission_classes = (permissions.IsAuthenticated, IsOwnerOrReadOnly)
     serializer_class = DataProviderRequestSerializer
@@ -2061,7 +2043,6 @@
             return SizeIncreaseRequest.objects.all()
 
         return SizeIncreaseRequest.objects.filter(user=user)
->>>>>>> 680dc6df
 
 
 class EstimatorView(views.APIView):
