"""Provides classes for handling API requests."""
# -*- coding: utf-8 -*-
from collections import OrderedDict
import logging

from django.db import transaction
from django.db.models import Q
from django.utils import timezone
from django.utils.translation import ugettext as _

from django.contrib.auth.models import User

from eventkit_cloud.jobs.models import (
    ExportFormat, Job, Region, RegionMask, ExportProvider, ProviderTask, DatamodelPreset, License
)
from eventkit_cloud.tasks.models import ExportRun, ExportTask, ExportProviderTask
from ..tasks.task_factory import create_run, get_invalid_licenses, InvalidLicense
from rest_framework import filters, permissions, status, views, viewsets
from rest_framework.decorators import detail_route
from rest_framework.parsers import JSONParser
from rest_framework.renderers import JSONRenderer
from rest_framework.response import Response
from rest_framework.serializers import ValidationError
from serializers import (
    ExportFormatSerializer, ExportRunSerializer,
    ExportTaskSerializer, JobSerializer, RegionMaskSerializer, ExportProviderTaskSerializer,
    RegionSerializer, ListJobSerializer, ProviderTaskSerializer,
    ExportProviderSerializer, LicenseSerializer, UserDataSerializer
)

from ..tasks.export_tasks import pick_up_run_task, cancel_export_provider_task
from .filters import ExportRunFilter, JobFilter
from .pagination import LinkHeaderPagination
from .permissions import IsOwnerOrReadOnly
from .renderers import HOTExportApiRenderer
from .renderers import PlainTextRenderer
from .validators import validate_bbox_params, validate_search_bbox
from rest_framework.permissions import AllowAny
from rest_framework.schemas import SchemaGenerator
from rest_framework_swagger import renderers
from rest_framework.renderers import CoreJSONRenderer
from rest_framework import exceptions
import coreapi

# Get an instance of a logger
logger = logging.getLogger(__name__)

# controls how api responses are rendered
renderer_classes = (JSONRenderer, HOTExportApiRenderer)

class JobViewSet(viewsets.ModelViewSet):
    """
    Main endpoint for export creation and managment. Provides endpoints
    for creating, listing and deleting export jobs.

    Updates to existing jobs are not supported as exports can be cloned.

    Request data can be posted as either `application/x-www-form-urlencoded` or `application/json`.

    **Request parameters**:

    * name (required): The name of the export.
    * description (required): A description of the export.
    * event: The project or event associated with this export, eg Nepal Activation.
    * xmin (required): The minimum longitude coordinate.
    * ymin (required): The minimum latitude coordinate.
    * xmax (required): The maximum longitude coordinate.
    * ymax (required): The maximum latitude coordinate.
    * formats (required): One of the supported export formats ([html](/api/formats) or [json](/api/formats.json)).
        * Use the format `slug` as the value of the formats parameter, eg `formats=thematic&formats=shp`.
    * preset: One of the published preset files ([html](/api/configurations) or [json](/api/configurations.json)).
        * Use the `uid` as the value of the preset parameter, eg `preset=eed84023-6874-4321-9b48-2f7840e76257`.
        * If no preset parameter is provided, then the default HDM tags will be used for the export.
    * published: `true` if this export is to be published globally, `false` otherwise.
        * Unpublished exports will be purged from the system 48 hours after they are created.

    """

    serializer_class = JobSerializer
    permission_classes = (permissions.IsAuthenticated, IsOwnerOrReadOnly)
    parser_classes = (JSONParser,)
    lookup_field = 'uid'
    pagination_class = LinkHeaderPagination
    filter_backends = (filters.DjangoFilterBackend, filters.SearchFilter)
    filter_class = JobFilter
    search_fields = ('name', 'description', 'event', 'user__username', 'region__name', 'published')

    def get_queryset(self):
        """Return all objects user can view."""
        return Job.objects.filter(Q(user=self.request.user) | Q(published=True))

    def list(self, request, *args, **kwargs):
        """
        List export jobs.

        The list of returned exports can be filtered by the **filters.JobFilter**
        and/or by a bounding box extent.

        Args:
            request: the HTTP request.
            *args: Variable length argument list.
            **kwargs: Arbitary keyword arguments.

        Returns:
            A serialized collection of export jobs.
            Uses the **serializers.ListJobSerializer** to
            return a simplified representation of export jobs.

        Raises:
            ValidationError: if the supplied extents are invalid.
        """
        params = self.request.query_params.get('bbox', None)
        if params is None:
            queryset = self.filter_queryset(self.get_queryset())
            page = self.paginate_queryset(queryset)
            if page is not None:
                serializer = ListJobSerializer(page, many=True, context={'request': request})
                return self.get_paginated_response(serializer.data)
            else:
                serializer = ListJobSerializer(queryset, many=True, context={'request': request})
                return Response(serializer.data)
        if len(params.split(',')) < 4:
            errors = OrderedDict()
            errors['id'] = _('missing_bbox_parameter')
            errors['message'] = _('Missing bounding box parameter')
            return Response(errors, status=status.HTTP_400_BAD_REQUEST)
        else:
            extents = params.split(',')
            data = {'xmin': extents[0],
                    'ymin': extents[1],
                    'xmax': extents[2],
                    'ymax': extents[3]
                    }
            try:
                bbox_extents = validate_bbox_params(data)
                bbox = validate_search_bbox(bbox_extents)
                queryset = self.filter_queryset(Job.objects.filter(the_geom__within=bbox))
                page = self.paginate_queryset(queryset)
                if page is not None:
                    serializer = ListJobSerializer(page, many=True, context={'request': request})
                    return self.get_paginated_response(serializer.data)
                else:
                    serializer = ListJobSerializer(queryset, many=True, context={'request': request})
                    return Response(serializer.data)
            except ValidationError as e:
                logger.debug(e.detail)
                return Response(e.detail, status=status.HTTP_400_BAD_REQUEST)

    def create(self, request, *args, **kwargs):
        """
        Create a Job from the supplied request data.

        The request data is validated by *api.serializers.JobSerializer*.
        Associates the *Job* with required *ExportFormats*, *ExportConfig*

        * request: the HTTP request in JSON.

            Example:

                {
                    "name" : "Example Name",
                    "description" : "Example Description",
                    "event" : "Example Event (Project)",
                    "include_zipfile" : true,
                    "selection": { ... valid geojson ... },
                    "tags" : [],
                    "provider_tasks" : [{
                            "provider" : "OpenStreetMap Data (Themes)",
                            "formats" : ["shp", "gpkg"]
                        }
                    ]
                }


        To monitor the resulting export run retreive the `uid` value from the returned json
        and call /api/runs?job_uid=[the returned uid]

        * Returns: the newly created Job instance.

            Example:

                {
                  "provider_tasks": [
                    {
                      "provider": "OpenStreetMap Tiles",
                      "formats": [
                        "gpkg"
                      ]
                    }
                  ],
                  "uid": "cf9c038c-a09a-4058-855a-b0b1d5a6c5c4",
                  "url": "http://cloud.eventkit.dev/api/jobs/cf9c038c-a09a-4058-855a-b0b1d5a6c5c4",
                  "name": "test",
                  "description": "test",
                  "event": "test",
                  "created_at": "2017-03-10T15:09:29.802364Z",
                  "owner": "admin",
                  "exports": [
                    {
                      "formats": [
                        {
                          "uid": "167fbc03-83b3-41c9-8034-8566257cb2e8",
                          "url": "http://cloud.eventkit.dev/api/formats/gpkg",
                          "slug": "gpkg",
                          "name": "Geopackage",
                          "description": "GeoPackage"
                        }
                      ],
                      "provider": "OpenStreetMap Tiles"
                    }
                  ],
                  "configurations": [],
                  "published": false,
                  "feature_save": false,
                  "feature_pub": false,
                  "region": null,
                  "extent": {
                    "type": "Feature",
                    "properties": {
                      "uid": "cf9c038c-a09a-4058-855a-b0b1d5a6c5c4",
                      "name": "test"
                    },
                    "geometry": {
                      "type": "Polygon",
                      "coordinates": [
                        [
                          [
                            -43.248281,
                            -22.816694
                          ],
                          [
                            -43.248281,
                            -22.812105
                          ],
                          [
                            -43.242617,
                            -22.812105
                          ],
                          [
                            -43.242617,
                            -22.816694
                          ],
                          [
                            -43.248281,
                            -22.816694
                          ]
                        ]
                      ]
                    }
                  },
                  "tags": [
                    {
                      "key": "highway",
                      "value": "path",
                      "data_model": "HDM",
                      "geom_types": [
                        "line"
                      ]
                    }
                  ],
                  "include_zipfile": false
                }

        * Raises: ValidationError: in case of validation errors.
        ** returns: Not 202
        """
        from ..tasks.task_factory import InvalidLicense, Unauthorized
        serializer = self.get_serializer(data=request.data)
        if serializer.is_valid(raise_exception=True):
            """Get the required data from the validated request."""
            export_providers = request.data.get('export_providers', [])
            provider_tasks = request.data.get('provider_tasks', [])
            tags = request.data.get('tags')
            preset = request.data.get('preset')

            with transaction.atomic():
                if export_providers:
                    for ep in export_providers:
                        ep['user'] = request.user.id
                    provider_serializer = ExportProviderSerializer(
                        data=export_providers,
                        many=True,
                        context={'request': request}
                    )
                    if provider_serializer.is_valid():
                        provider_serializer.save()
                if len(provider_tasks) > 0:
                    """Save the job and make sure it's committed before running tasks."""
                    try:
                        job = serializer.save()
                        provider_serializer = ProviderTaskSerializer(
                            data=provider_tasks,
                            many=True,
                            context={'request': request}
                        )
                        try:
                            provider_serializer.is_valid(raise_exception=True)
                        except ValidationError:
                            error_data = OrderedDict()
                            error_data['errors'] = [_('A provider and an export format must be selected.')]
                            return Response(error_data, status=status.HTTP_400_BAD_REQUEST)
                        job.provider_tasks = provider_serializer.save()
                        if preset:
                            """Get the tags from the uploaded preset."""
                            logger.debug('Found preset with uid: %s' % preset)
                            job.json_tags = preset
                            job.save()
                        elif tags:
                            """Get tags from request."""
                            simplified_tags = []
                            for entry in tags:
                                tag = {'key': entry['key'], 'value': entry['value'], 'geom': entry['geom_types']}
                                simplified_tags.append(tag)
                            job.json_tags = simplified_tags
                            job.save()
                        else:
                            """
                            Use hdm preset as default tags if no preset or tags
                            are provided in the request.
                            """
                            hdm_default_tags = DatamodelPreset.objects.get(name='hdm').json_tags
                            job.json_tags = hdm_default_tags
                            job.save()
                    except Exception as e:
                        error_data = OrderedDict()
                        error_data['id'] = _('server_error')
                        error_data['message'] = _('Error creating export job: %(error)s') % {'error': e}
                        return Response(error_data, status=status.HTTP_500_INTERNAL_SERVER_ERROR)
                else:
                    error_data = OrderedDict()
                    error_data['provider_tasks'] = [_('Invalid provider task.')]
                    return Response(error_data, status=status.HTTP_400_BAD_REQUEST)

            # run the tasks
            job_uid = str(job.uid)
            # run needs to be created so that the UI can be updated with the task list.
            user_details = get_user_details(request)
            try:
                # run needs to be created so that the UI can be updated with the task list.
                run_uid = create_run(job_uid=job_uid, user=request.user)
            except InvalidLicense as il:
                return Response([{'detail': _(il.message)}], status.HTTP_400_BAD_REQUEST)
                # Run is passed to celery to start the tasks.
            except Unauthorized as ua:
                return Response([{'detail': _(ua.message)}], status.HTTP_403_FORBIDDEN)

            running = JobSerializer(job, context={'request': request})

            # Run is passed to celery to start the tasks.
            pick_up_run_task.delay(run_uid=run_uid, user_details=user_details)
            return Response(running.data, status=status.HTTP_202_ACCEPTED)
        else:
            return Response(serializer.errors,
                            status=status.HTTP_400_BAD_REQUEST)

    @detail_route(methods=['get', 'post'])
    def run(self, request, uid=None, *args, **kwargs):
        """
        Creates the run (i.e. runs the job).

        Gets the job_uid and current user from the request.
        Creates an instance of the TaskFactory and
        calls run_task on it, passing the job_uid and user.

        *request:* the http request

        *Returns:*
            - the serialized run data.
        """
        # This is just to make it easier to trace when user_details haven't been sent
        user_details = get_user_details(request)
        if user_details is None:
            user_details = {'username': 'unknown-JobViewSet.run'}

        from ..tasks.task_factory import InvalidLicense, Unauthorized

        try:
            # run needs to be created so that the UI can be updated with the task list.
            run_uid = create_run(job_uid=uid, user=request.user)
        except InvalidLicense as il:
            return Response([{'detail': _(il.message)}], status.HTTP_400_BAD_REQUEST)
        # Run is passed to celery to start the tasks.
        except Unauthorized as ua:
            return Response([{'detail': _(ua.message)}], status.HTTP_403_FORBIDDEN)
        run = ExportRun.objects.get(uid=run_uid)
        if run:
            logger.debug("Placing pick_up_run_task for {0} on the queue.".format(run.uid))
            pick_up_run_task.delay(run_uid=run_uid, user_details=user_details)
            logger.debug("Getting Run Data.".format(run.uid))
            running = ExportRunSerializer(run, context={'request': request})
            logger.debug("Returning Run Data.".format(run.uid))
            return Response(running.data, status=status.HTTP_202_ACCEPTED)
        else:
            return Response([{'detail': _('Failed to run Export')}], status.HTTP_400_BAD_REQUEST)


class ExportFormatViewSet(viewsets.ReadOnlyModelViewSet):
    """
    ###ExportFormat API endpoint.

    Endpoint exposing the supported export formats.
    """
    serializer_class = ExportFormatSerializer
    permission_classes = (permissions.IsAuthenticated,)
    queryset = ExportFormat.objects.all()
    lookup_field = 'slug'
    ordering = ['description']


class LicenseViewSet(viewsets.ReadOnlyModelViewSet):
    """
    Endpoint to get detailed information about the data licenses.
    """
    serializer_class = LicenseSerializer
    permission_classes = (permissions.IsAuthenticated,)
    queryset = License.objects.all()
    lookup_field = 'slug'
    ordering = ['name']

    @detail_route(methods=['get'], renderer_classes=[PlainTextRenderer])
    def download(self, request, slug=None, *args, **kwargs):
        """
        Responds to a GET request with a text file of the license text

        *request:* the http request
        *slug:* the license slug

        *Returns:*
            - a .txt file of the license text.
        """
        try:
            license_text = License.objects.get(slug=slug).text
            response = Response(license_text, content_type='text/plain')
            response['Content-Disposition'] = 'attachment; filename="{}.txt"'.format(slug)
            return response
        except Exception:
            return Response([{'detail': _('Not found')}], status=status.HTTP_400_BAD_REQUEST)


class ExportProviderViewSet(viewsets.ReadOnlyModelViewSet):
    """
    Endpoint exposing the supported data providers.
    """
    serializer_class = ExportProviderSerializer
    permission_classes = (permissions.IsAuthenticated,)
    lookup_field = 'id'
    ordering = ['name']

    def get_queryset(self):
        """
        This view should return a list of all the purchases
        for the currently authenticated user.
        """
        return ExportProvider.objects.filter(Q(user=self.request.user) | Q(user=None))


class RegionViewSet(viewsets.ReadOnlyModelViewSet):
    """
    Endpoint exposing the supported regions.
    """
    serializer_class = RegionSerializer
    permission_classes = (permissions.IsAuthenticated,)
    queryset = Region.objects.all()
    lookup_field = 'uid'


class RegionMaskViewSet(viewsets.ReadOnlyModelViewSet):
    """
    Return a MULTIPOLYGON representing the mask of the
    HOT Regions as a GeoJSON Feature Collection.
    """
    serializer_class = RegionMaskSerializer
    permission_classes = (permissions.IsAuthenticated,)
    queryset = RegionMask.objects.all()


class ExportRunViewSet(viewsets.ModelViewSet):
    """
    Provides an endpoint for querying export runs.

    Export runs for a particular job can be filtered by status by appending one of
    `COMPLETED`, `SUBMITTED`, `INCOMPLETE` or `FAILED` as the value of the `STATUS` parameter:
    `/api/runs?job_uid=a_job_uid&status=STATUS`
    """
    serializer_class = ExportRunSerializer
    permission_classes = (permissions.IsAuthenticated,)
    pagination_class = LinkHeaderPagination
    filter_backends = (filters.DjangoFilterBackend, filters.OrderingFilter)
    filter_class = ExportRunFilter
    lookup_field = 'uid'
    search_fields = ('user__username', 'status', 'job__uid', 'min_date',
                     'max_date', 'started_at', 'job__published', 'job__name',
                     'description, event')
    ordering_fields = ('job__name', 'started_at')
    ordering = ('-started_at',)

    def get_queryset(self):
<<<<<<< HEAD
        return ExportRun.objects.filter(Q(user=self.request.user) | Q(job__published=True))
=======
        return ExportRun.objects.filter((Q(user=self.request.user) | Q(job__published=True)) & Q(deleted=False)).order_by('-started_at')
>>>>>>> 768134a3

    def retrieve(self, request, uid=None, *args, **kwargs):
        """
        Get an ExportRun.

        Gets the run_uid from the request and returns run data for the
        associated ExportRun.

        Args:

            *request: the http request.

            *uid: the run uid.

        *Returns:
            the serialized run data.
        """
        from ..tasks.task_factory import InvalidLicense
        queryset = self.get_queryset().filter(uid=uid)
        try:
            self.validate_licenses(queryset)
        except InvalidLicense as il:
            return Response([{'detail': _(il.message)}], status.HTTP_400_BAD_REQUEST)
        serializer = self.get_serializer(queryset, many=True, context={'request': request})
        return Response(serializer.data, status=status.HTTP_200_OK)

<<<<<<< HEAD
=======
    @transaction.atomic
    def destroy(self, request, *args, **kwargs):
        """
            Destroy a model instance.
            """
        instance = self.get_object()
        instance.soft_delete(user=request.user)
        return Response(status=status.HTTP_204_NO_CONTENT)
>>>>>>> 768134a3

    def list(self, request, *args, **kwargs):
        """
        List the ExportRuns for a single Job.

        Gets the job_uid from the request and returns run data for the
        associated Job.

        * request: the http request.

        * Returns: the serialized run data.
        """
        queryset = self.filter_queryset(self.get_queryset())
        try:
            self.validate_licenses(queryset)
        except InvalidLicense as il:
            return Response([{'detail': _(il.message)}], status.HTTP_400_BAD_REQUEST)
        page = self.paginate_queryset(queryset)
        if page is not None:
            serializer = self.get_serializer(page, many=True, context={'request': request})
            return self.get_paginated_response(serializer.data)
        else:
            serializer = self.get_serializer(queryset, many=True, context={'request': request})
            return Response(serializer.data, status=status.HTTP_200_OK)

    def patch(self, request, uid=None, *args, **kwargs):
        field = self.request.query_params.get('field', None)
        job_uid = self.request.query_params.get('job_uid', None)
        if field == 'expiration' and job_uid:
            updated_time = timezone.now() + timezone.timedelta(days=14)
            run = ExportRun.objects.get(job__uid=job_uid)
            if not run.expiration > updated_time:
                run.expiration = updated_time
                run.save()
            return Response({'success': True, 'expiration': run.expiration }, status=status.HTTP_200_OK)
        else:
            return Response({'success': False}, status=status.HTTP_400_BAD_REQUEST)

    @staticmethod
    def validate_licenses(queryset):
        for run in queryset.all():
            invalid_licenses = get_invalid_licenses(run.job)
            if invalid_licenses:
                raise InvalidLicense("The user: {0} has not agreed to the following licenses: {1}.\n" \
                                     "Please use the user account page, or the user api to agree to the " \
                                     "licenses prior to viewing run data.".format(run.job.user.username,
                                                                                  invalid_licenses))
        return True

class ExportTaskViewSet(viewsets.ReadOnlyModelViewSet):
    """
    Provides List and Retrieve endpoints for ExportTasks.
    """
    serializer_class = ExportTaskSerializer
    permission_classes = (permissions.IsAuthenticated,)
    lookup_field = 'uid'

    def get_queryset(self):
        return ExportTask.objects.filter(Q(export_provider_task__run__user=self.request.user) | Q(export_provider_task__run__job__published=True)).order_by('-started_at')

    def retrieve(self, request, uid=None, *args, **kwargs):
        """
        GET a single export task.

        Args:
            request: the http request.
            uid: the uid of the export task to GET.
        Returns:
            the serialized ExportTask data.
        """
        queryset = ExportTask.objects.filter(uid=uid)
        serializer = self.get_serializer(
            queryset,
            many=True,
            context={'request': request}
        )
        return Response(serializer.data, status=status.HTTP_200_OK)


class ExportProviderTaskViewSet(viewsets.ModelViewSet):
    """
    Provides List and Retrieve endpoints for ExportTasks.
    """
    serializer_class = ExportProviderTaskSerializer
    permission_classes = (permissions.IsAuthenticated,)
    lookup_field = 'uid'

    def get_queryset(self):
        """Return all objects user can view."""
        return ExportProviderTask.objects.filter(Q(run__user=self.request.user) | Q(run__job__published=True))

    def retrieve(self, request, uid=None, *args, **kwargs):
        """
        GET a single export task.

        Args:
            request: the http request.
            uid: the uid of the export provider task to GET.
        Returns:
            the serialized ExportTask data
        """
        serializer = self.get_serializer(
            self.get_queryset().filter(uid=uid),
            many=True,
            context={'request': request}
        )
        return Response(serializer.data, status=status.HTTP_200_OK)

    def partial_update(self, request, uid=None, *args, **kwargs):

        export_provider_task = ExportProviderTask.objects.get(uid=uid)

        if export_provider_task.run.user != request.user and not request.user.is_superuser:
            return Response({'success': False}, status=status.HTTP_403_FORBIDDEN)

        cancel_export_provider_task.run(export_provider_task_uid=uid, canceling_user=request.user)
        return Response({'success': True}, status=status.HTTP_200_OK)


class UserDataViewSet(viewsets.GenericViewSet):
    """
    This endpoint is used to retrieve information about a user. Post is  

    """
    serializer_class = UserDataSerializer
    permission_classes = (permissions.IsAuthenticated, IsOwnerOrReadOnly)
    parser_classes = (JSONParser,)
    filter_backends = (filters.DjangoFilterBackend, filters.SearchFilter)
    lookup_field = 'username'
    search_fields = ('user__username', 'accepted_licenses')

    def get_queryset(self):
        """
        This view should return a list of all the purchases
        for the currently authenticated user.
        """
        return User.objects.filter(username=self.request.user.username)

    def partial_update(self, request, username=None, *args, **kwargs):
        """
            Update user data. 

            User data cannot currently be updated via this API menu however UserLicense data can, by sending a patch message,
            with the licenses data that the user agrees to.  Users will need to agree to all of the licenses prior to being allowed to 
            download data.

            Request data can be posted as `application/json`.

            * request: the HTTP request in JSON.

            Example:

                    {"accepted_licenses": {
                        "odbl": true
                        }
                  }
        """
        queryset = self.get_queryset().get(username=username)
        serializer = UserDataSerializer(queryset, data=request.data, context={'request': request})

        if serializer.is_valid():

            serializer.save()
            return Response(serializer.data, status=status.HTTP_200_OK)
        else:
            return Response(serializer.errors, status=status.HTTP_400_BAD_REQUEST)

    def list(self, request, *args, **kwargs):
        """
             * GET request

                Example:

                    [
                      {
                        "user": {
                          "username": "admin",
                          "first_name": "",
                          "last_name": "",
                          "email": "admin@eventkit.dev",
                          "last_login": "2017-05-01T17:33:33.845698Z",
                          "date_joined": "2016-06-15T14:25:19Z"
                        },
                        "accepted_licenses": {
                          "odbl": true,
                        }
                      }
                    ]
        """

        queryset = self.get_queryset()
        serializer = UserDataSerializer(queryset, many=True)
        return Response(serializer.data, status=status.HTTP_200_OK)

    def retrieve(self, request, username=None):
        queryset = self.get_queryset().get(username=username)
        serializer = UserDataSerializer(queryset)
        return Response(serializer.data, status=status.HTTP_200_OK)


def get_models(model_list, model_object, model_index):
    models = []
    if not model_list:
        return models
    for model_id in model_list:
        # TODO: would be good to accept either format slug or uuid here..
        try:
            model = model_object.objects.get(**{model_index: model_id})
            models.append(model)
        except model_object.DoesNotExist:
            logger.warn(
                '%s with %s: %s does not exist',
                str(model_object),
                model_index,
                model_id
            )
    return models


def get_provider_task(export_provider, export_formats):
    """

    Args:
        export_provider: An ExportProvider model for the content provider (i.e. osm or wms service)
        export_formats: An ExportFormat model for the geospatial data format (i.e. shapefile or geopackage)

    Returns:

    """
    provider_task = ProviderTask.objects.create(provider=export_provider)
    for export_format in export_formats:
        supported_formats = \
            export_provider.export_provider_type.supported_formats.all()
        if export_format in supported_formats:
            provider_task.formats.add(export_format)
    provider_task.save()
    return provider_task


def get_user_details(request):
    """
    Gets user data from a request.
    :param request: View request.
    :return: A dict with user data.
    """
    logged_in_user = request.user
    return {
        'username': logged_in_user.username,
        'is_superuser': logged_in_user.is_superuser,
        'is_staff': logged_in_user.is_staff
    }


class SwaggerSchemaView(views.APIView):
    _ignore_model_permissions = True
    exclude_from_schema = True
    permission_classes = [AllowAny]
    renderer_classes = [
        CoreJSONRenderer,
        renderers.OpenAPIRenderer,
        renderers.SwaggerUIRenderer
    ]

    def get(self, request):
        generator = SchemaGenerator()
        generator.get_schema(request=request)
        links = generator.get_links(request=request)
        # This obviously shouldn't go here.  Need to implment better way to inject CoreAPI customizations.
        partial_update_link = links.get('user', {}).get('partial_update')
        if partial_update_link:
            links['user']['partial_update'] = coreapi.Link(
                url=partial_update_link.url,
                action=partial_update_link.action,
                fields=[
                    (coreapi.Field(
                        name='username',
                        required=True,
                        location='path')),
                    (coreapi.Field(
                        name='data',
                        required=True,
                        location='form',
                        )),
                ],
                description=partial_update_link.description
            )
        schema = coreapi.Document(
            title='EventKit API',
            url='/api/docs',
            content=links
        )

        if not schema:
            raise exceptions.ValidationError(
                'A schema could not be generated, please ensure that you are logged in.'
            )
        return Response(schema)
<|MERGE_RESOLUTION|>--- conflicted
+++ resolved
@@ -495,11 +495,7 @@
     ordering = ('-started_at',)
 
     def get_queryset(self):
-<<<<<<< HEAD
-        return ExportRun.objects.filter(Q(user=self.request.user) | Q(job__published=True))
-=======
-        return ExportRun.objects.filter((Q(user=self.request.user) | Q(job__published=True)) & Q(deleted=False)).order_by('-started_at')
->>>>>>> 768134a3
+        return ExportRun.objects.filter((Q(user=self.request.user) | Q(job__published=True)) & Q(deleted=False))
 
     def retrieve(self, request, uid=None, *args, **kwargs):
         """
@@ -526,8 +522,6 @@
         serializer = self.get_serializer(queryset, many=True, context={'request': request})
         return Response(serializer.data, status=status.HTTP_200_OK)
 
-<<<<<<< HEAD
-=======
     @transaction.atomic
     def destroy(self, request, *args, **kwargs):
         """
@@ -536,7 +530,6 @@
         instance = self.get_object()
         instance.soft_delete(user=request.user)
         return Response(status=status.HTTP_204_NO_CONTENT)
->>>>>>> 768134a3
 
     def list(self, request, *args, **kwargs):
         """
