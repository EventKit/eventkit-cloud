--- conflicted
+++ resolved
@@ -99,16 +99,12 @@
     JobPermission,
     JobPermissionLevel,
 )
-<<<<<<< HEAD
-from eventkit_cloud.tasks.enumerations import TaskState
-from eventkit_cloud.tasks.export_tasks import pick_up_run_task, cancel_export_provider_task
-from eventkit_cloud.tasks.helpers import get_celery_queue_group
-=======
+
 from eventkit_cloud.tasks.export_tasks import (
     pick_up_run_task,
     cancel_export_provider_task,
 )
->>>>>>> 0b9bf091
+
 from eventkit_cloud.tasks.models import (
     DataProviderTaskRecord,
     ExportRun,
@@ -523,7 +519,9 @@
             if not getattr(settings, "CELERY_SCALE_BY_RUN", False):
                 # Run is passed to celery to start the tasks.
                 pick_up_run_task(
-                    run_uid=run_uid, user_details=user_details, session_token=request.session.get("access_token"),
+                    run_uid=run_uid,
+                    user_details=user_details,
+                    session_token=request.session.get("access_token"),
                 )
             return Response(running.data, status=status.HTTP_202_ACCEPTED)
         else:
