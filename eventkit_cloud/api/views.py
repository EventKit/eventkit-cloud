--- conflicted
+++ resolved
@@ -80,28 +80,12 @@
     get_download_counts_by_product,
     get_logins_per_day,
     get_run_zip_file,
-<<<<<<< HEAD
 )
 from eventkit_cloud.api.validators import (
     get_area_in_sqkm,
     get_bbox_area_in_sqkm,
     validate_bbox_params,
     validate_search_bbox,
-)
-from eventkit_cloud.auth.views import requires_oauth_authentication
-from eventkit_cloud.core.helpers import (
-    NotificationLevel,
-    NotificationVerb,
-    get_query_cache_key,
-    sendnotification,
-=======
-)
-from eventkit_cloud.api.validators import (
-    get_area_in_sqkm,
-    get_bbox_area_in_sqkm,
-    validate_bbox_params,
-    validate_search_bbox,
->>>>>>> 3a9a4fbf
 )
 from eventkit_cloud.auth.views import requires_oauth_authentication
 from eventkit_cloud.core.helpers import NotificationLevel, NotificationVerb, get_query_cache_key, sendnotification
@@ -129,13 +113,6 @@
     RegionMask,
     UserJobActivity,
     VisibilityState,
-<<<<<<< HEAD
-)
-from eventkit_cloud.tasks.export_tasks import (
-    cancel_export_provider_task,
-    pick_up_run_task,
-=======
->>>>>>> 3a9a4fbf
 )
 from eventkit_cloud.tasks.export_tasks import cancel_export_provider_task, pick_up_run_task
 from eventkit_cloud.tasks.models import (
