--- conflicted
+++ resolved
@@ -1135,11 +1135,7 @@
         # administrator of the current group or there is an attempt to end up with no administrators
 
         if not self.useradmin(group,request):
-<<<<<<< HEAD
-            user = User.objects.all().filter(username=request.user.username)[0]
-=======
             user = User.objects.filter(username=request.user.username)[0]
->>>>>>> 73dd9fb2
             perms = GroupPermission.objects.filter(
                 user=user,
                 group=group,
