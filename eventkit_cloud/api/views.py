--- conflicted
+++ resolved
@@ -36,14 +36,7 @@
 )
 from eventkit_cloud.api.pagination import LinkHeaderPagination
 from eventkit_cloud.api.permissions import IsOwnerOrReadOnly, HasValidAccessToken
-<<<<<<< HEAD
-from eventkit_cloud.api.renderers import HOTExportApiRenderer, PlainTextRenderer
-=======
-from eventkit_cloud.api.renderers import (
-    PlainTextRenderer,
-    GeojsonRenderer,
-)
->>>>>>> 3c7d9584
+from eventkit_cloud.api.renderers import GeojsonRenderer, PlainTextRenderer
 from eventkit_cloud.api.serializers import (
     AuditEventSerializer,
     DataProviderRequestSerializer,
@@ -73,9 +66,6 @@
     ExportRunGeoFeatureSerializer,
 )
 from eventkit_cloud.api.utils import get_run_zip_file
-<<<<<<< HEAD
-from eventkit_cloud.core.helpers import sendnotification, NotificationVerb, NotificationLevel
-=======
 from eventkit_cloud.api.validators import validate_bbox_params, validate_search_bbox
 from eventkit_cloud.core.helpers import (
     sendnotification,
@@ -83,7 +73,6 @@
     NotificationLevel,
     get_query_cache_key,
 )
->>>>>>> 3c7d9584
 from eventkit_cloud.core.models import (
     GroupPermission,
     GroupPermissionLevel,
@@ -110,15 +99,8 @@
     JobPermissionLevel,
 )
 from eventkit_cloud.tasks.enumerations import TaskState
-<<<<<<< HEAD
 from eventkit_cloud.tasks.export_tasks import pick_up_run_task, cancel_export_provider_task
-=======
-from eventkit_cloud.tasks.export_tasks import (
-    pick_up_run_task,
-    cancel_export_provider_task,
-)
 from eventkit_cloud.tasks.helpers import get_celery_queue_group
->>>>>>> 3c7d9584
 from eventkit_cloud.tasks.models import (
     DataProviderTaskRecord,
     ExportRun,
@@ -573,19 +555,12 @@
             )
         run = ExportRun.objects.get(uid=run_uid)
         if run:
-<<<<<<< HEAD
-            logger.debug("Placing pick_up_run_task for {0} on the queue.".format(run.uid))
-            pick_up_run_task.apply_async(
-                queue="runs",
-                routing_key="runs",
-                kwargs={"run_uid": run_uid, "user_details": user_details},
-            )
-=======
             if not getattr(settings, "CELERY_SCALE_BY_RUN", False):
                 pick_up_run_task(
-                    run_uid=run_uid, user_details=user_details, session_token=request.session.get("access_token"),
+                    run_uid=run_uid,
+                    user_details=user_details,
+                    session_token=request.session.get("access_token"),
                 )
->>>>>>> 3c7d9584
             logger.debug("Getting Run Data.")
             running = ExportRunSerializer(run, context={"request": request})
             logger.debug("Returning Run Data.")
