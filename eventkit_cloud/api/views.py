"""Provides classes for handling API requests."""
# -*- coding: utf-8 -*-
from collections import OrderedDict
from datetime import datetime, timedelta, date
from dateutil import parser
import logging
import json
from django.conf import settings
from django.db import transaction
from django.db.models import Q, Prefetch
from django.utils.translation import ugettext as _
from django.contrib.gis.geos import GEOSException, GEOSGeometry

from django.contrib.auth.models import User, Group
from django.contrib.contenttypes.models import ContentType
from ..core.models import GroupPermission, JobPermission

from eventkit_cloud.jobs.models import (
    ExportFormat, Job, Region, RegionMask, DataProvider, DataProviderTask, DatamodelPreset, License, VisibilityState
)
from eventkit_cloud.tasks.models import ExportRun, ExportTaskRecord, DataProviderTaskRecord
from ..tasks.task_factory import create_run, get_invalid_licenses, InvalidLicense
from ..utils.provider_check import get_provider_checker
from eventkit_cloud.utils.provider_check import perform_provider_check

from rest_framework import filters, permissions, status, views, viewsets
from rest_framework.decorators import detail_route, list_route
from rest_framework.parsers import JSONParser
from rest_framework.renderers import JSONRenderer
from rest_framework.response import Response
from rest_framework.serializers import ValidationError
from serializers import (
    ExportFormatSerializer, ExportRunSerializer,
    ExportTaskRecordSerializer, JobSerializer, RegionMaskSerializer, DataProviderTaskRecordSerializer,
    RegionSerializer, ListJobSerializer, ProviderTaskSerializer,
    DataProviderSerializer, LicenseSerializer, UserDataSerializer, GroupSerializer
)

from ..tasks.export_tasks import pick_up_run_task, cancel_export_provider_task
from .filters import ExportRunFilter, JobFilter, UserFilter, GroupFilter
from .pagination import LinkHeaderPagination
from .permissions import IsOwnerOrReadOnly
from .renderers import HOTExportApiRenderer
from .renderers import PlainTextRenderer
from .validators import validate_bbox_params, validate_search_bbox
from rest_framework.permissions import AllowAny
from rest_framework.schemas import SchemaGenerator
from rest_framework_swagger import renderers
from rest_framework.renderers import CoreJSONRenderer
from rest_framework import exceptions
import coreapi

# Get an instance of a logger
logger = logging.getLogger(__name__)

# controls how api responses are rendered
renderer_classes = (JSONRenderer, HOTExportApiRenderer)


class JobViewSet(viewsets.ModelViewSet):
    """
    Main endpoint for export creation and management. Provides endpoints
    for creating, listing and deleting export jobs.

    Updates to existing jobs are not supported as exports can be cloned.

    Request data can be posted as either `application/x-www-form-urlencoded` or `application/json`.

    **Request parameters**:

    * name (required): The name of the export.
    * description (required): A description of the export.
    * event: The project or event associated with this export, eg Nepal Activation.
    * xmin (required): The minimum longitude coordinate.
    * ymin (required): The minimum latitude coordinate.
    * xmax (required): The maximum longitude coordinate.
    * ymax (required): The maximum latitude coordinate.
    * formats (required): One of the supported export formats ([html](/api/formats) or [json](/api/formats.json)).
        * Use the format `slug` as the value of the formats parameter, eg `formats=thematic&formats=shp`.
    * preset: One of the published preset files ([html](/api/configurations) or [json](/api/configurations.json)).
        * Use the `uid` as the value of the preset parameter, eg `preset=eed84023-6874-4321-9b48-2f7840e76257`.
        * If no preset parameter is provided, then the default HDM tags will be used for the export.
    * visibility : PUBLIC  PRIVATE or SHARED
        * Unpublished exports will be purged from the system 48 hours after they are created.

    """

    serializer_class = JobSerializer
    permission_classes = (permissions.IsAuthenticated, IsOwnerOrReadOnly)
    parser_classes = (JSONParser,)
    lookup_field = 'uid'
    pagination_class = LinkHeaderPagination
    filter_backends = (filters.DjangoFilterBackend, filters.SearchFilter)
    filter_class = JobFilter
    search_fields = ('name', 'description', 'visibility', 'event', 'user__username', 'region__name')

    def dispatch(self, request, *args, **kwargs):
        return viewsets.ModelViewSet.dispatch(self, request, *args, **kwargs)

    def get_queryset(self):
        """Return all objects user can view."""

        perms, job_ids = JobPermission.userjobs(self.request.user, JobPermission.Permissions.READ.value )

        return Job.objects.filter(
             Q(visibility=VisibilityState.PUBLIC.value) | Q(pk__in=job_ids))

    def list(self, request, *args, **kwargs):
        """
        List export jobs.

        The list of returned exports can be filtered by the **filters.JobFilter**
        and/or by a bounding box extent.

        Args:
            request: the HTTP request.
            *args: Variable length argument list.
            **kwargs: Arbitary keyword arguments.

        Returns:
            A serialized collection of export jobs.
            Uses the **serializers.ListJobSerializer** to
            return a simplified representation of export jobs.

        Raises:
            ValidationError: if the supplied extents are invalid.
        """
        params = self.request.query_params.get('bbox', None)
        if params is None:
            queryset = self.filter_queryset(self.get_queryset())
            page = self.paginate_queryset(queryset)
            if page is not None:
                serializer = ListJobSerializer(page, many=True, context={'request': request})
                return self.get_paginated_response(serializer.data)
            else:
                serializer = ListJobSerializer(queryset, many=True, context={'request': request})
                return Response(serializer.data)
        if len(params.split(',')) < 4:
            errors = OrderedDict()
            errors['errors'] = {}
            errors['errors']['id'] = _('missing_bbox_parameter')
            errors['errors']['message'] = _('Missing bounding box parameter')
            return Response(errors, status=status.HTTP_400_BAD_REQUEST)
        else:
            extents = params.split(',')
            data = {'xmin': extents[0],
                    'ymin': extents[1],
                    'xmax': extents[2],
                    'ymax': extents[3]
                    }
            try:
                bbox_extents = validate_bbox_params(data)
                bbox = validate_search_bbox(bbox_extents)
                queryset = self.filter_queryset(Job.objects.filter(the_geom__within=bbox))
                page = self.paginate_queryset(queryset)
                if page is not None:
                    serializer = ListJobSerializer(page, many=True, context={'request': request})
                    return self.get_paginated_response(serializer.data)
                else:
                    serializer = ListJobSerializer(queryset, many=True, context={'request': request})
                    return Response(serializer.data)
            except ValidationError as e:
                logger.debug(e.detail)
                return Response(e.detail, status=status.HTTP_400_BAD_REQUEST)

    def create(self, request, *args, **kwargs):
        """
        Create a Job from the supplied request data.

        The request data is validated by *api.serializers.JobSerializer*.
        Associates the *Job* with required *ExportFormats*, *ExportConfig*

        * request: the HTTP request in JSON.

            Example:

                {
                    "name" : "Example Name",
                    "description" : "Example Description",
                    "event" : "Example Event (Project)",
                    "include_zipfile" : true,
                    "selection": { ... valid geojson ... },
                    "tags" : [],
                    "provider_tasks" : [{
                            "provider" : "OpenStreetMap Data (Themes)",
                            "formats" : ["shp", "gpkg"]
                        }
                    ]
                }


        To monitor the resulting export run retrieve the `uid` value from the returned json
        and call /api/runs?job_uid=[the returned uid]

        * Returns: the newly created Job instance.

            Example:

                {
                  "provider_tasks": [
                    {
                      "provider": "OpenStreetMap Tiles",
                      "formats": [
                        "gpkg"
                      ]
                    }
                  ],
                  "uid": "cf9c038c-a09a-4058-855a-b0b1d5a6c5c4",
                  "url": "http://cloud.eventkit.test/api/jobs/cf9c038c-a09a-4058-855a-b0b1d5a6c5c4",
                  "name": "test",
                  "description": "test",
                  "event": "test",
                  "created_at": "2017-03-10T15:09:29.802364Z",
                  "owner": "admin",
                  "exports": [
                    {
                      "formats": [
                        {
                          "uid": "167fbc03-83b3-41c9-8034-8566257cb2e8",
                          "url": "http://cloud.eventkit.test/api/formats/gpkg",
                          "slug": "gpkg",
                          "name": "Geopackage",
                          "description": "GeoPackage"
                        }
                      ],
                      "provider": "OpenStreetMap Tiles"
                    }
                  ],
                  "configurations": [],
                  "visibility" : "PRIVATE",
                  "feature_save": false,
                  "feature_pub": false,
                  "region": null,
                  "extent": {
                    "type": "Feature",
                    "properties": {
                      "uid": "cf9c038c-a09a-4058-855a-b0b1d5a6c5c4",
                      "name": "test"
                    },
                    "geometry": {
                      "type": "Polygon",
                      "coordinates": [
                        [
                          [
                            -43.248281,
                            -22.816694
                          ],
                          [
                            -43.248281,
                            -22.812105
                          ],
                          [
                            -43.242617,
                            -22.812105
                          ],
                          [
                            -43.242617,
                            -22.816694
                          ],
                          [
                            -43.248281,
                            -22.816694
                          ]
                        ]
                      ]
                    }
                  },
                  "tags": [
                    {
                      "key": "highway",
                      "value": "path",
                      "data_model": "HDM",
                      "geom_types": [
                        "line"
                      ]
                    }
                  ],
                  "include_zipfile": false
                }

        * Raises: ValidationError: in case of validation errors.
        ** returns: Not 202
        """
        from ..tasks.task_factory import InvalidLicense, Unauthorized
        serializer = self.get_serializer(data=request.data)
        if serializer.is_valid(raise_exception=True):
            """Get the required data from the validated request."""
            export_providers = request.data.get('export_providers', [])
            provider_tasks = request.data.get('provider_tasks', [])
            tags = request.data.get('tags')
            preset = request.data.get('preset')

            with transaction.atomic():
                if export_providers:
                    for ep in export_providers:
                        ep['user'] = request.user.id
                    provider_serializer = DataProviderSerializer(
                        data=export_providers,
                        many=True,
                        context={'request': request}
                    )
                    if provider_serializer.is_valid():
                        provider_serializer.save()
                if len(provider_tasks) > 0:
                    """Save the job and make sure it's committed before running tasks."""
                    try:
                        job = serializer.save()
                        provider_serializer = ProviderTaskSerializer(
                            data=provider_tasks,
                            many=True,
                            context={'request': request}
                        )
                        try:
                            provider_serializer.is_valid(raise_exception=True)
                        except ValidationError:
                            status_code = status.HTTP_400_BAD_REQUEST
                            error_data = {"errors": [{"status": status_code,
                                                      "title": _('Invalid provider task.'),
                                                      "detail": _('A provider and an export format must be selected.')
                                                      }]}
                            return Response(error_data, status=status_code)
                        job.provider_tasks = provider_serializer.save()
                        if preset:
                            """Get the tags from the uploaded preset."""
                            logger.debug('Found preset with uid: {0}'.format(preset))
                            job.json_tags = preset
                            job.save()
                        elif tags:
                            """Get tags from request."""
                            simplified_tags = []
                            for entry in tags:
                                tag = {'key': entry['key'], 'value': entry['value'], 'geom': entry['geom_types']}
                                simplified_tags.append(tag)
                            job.json_tags = simplified_tags
                            job.save()
                        else:
                            """
                            Use hdm preset as default tags if no preset or tags
                            are provided in the request.
                            """
                            hdm_default_tags = DatamodelPreset.objects.get(name='hdm').json_tags
                            job.json_tags = hdm_default_tags
                            job.save()
                    except Exception as e:
                        status_code = status.HTTP_500_INTERNAL_SERVER_ERROR
                        error_data = {"errors": [{"status": status_code,
                                                  "title": _('Server Error'),
                                                  "detail": _('Error creating export job: {0}'.format(e))
                                                  }]}
                        return Response(error_data, status=status_code)
                else:
                    status_code = status.HTTP_400_BAD_REQUEST
                    error_data = {"errors": [{"status": status_code,
                                              "title": _('Invalid provider task'),
                                              "detail": _('One or more: {0} are invalid'.format(provider_tasks))
                                              }]}
                    return Response(error_data, status=status_code)


            # run the tasks
            job_uid = str(job.uid)
            # run needs to be created so that the UI can be updated with the task list.
            user_details = get_user_details(request)
            try:
                # run needs to be created so that the UI can be updated with the task list.
                run_uid = create_run(job_uid=job_uid, user=request.user)
            except InvalidLicense as il:
                status_code = status.HTTP_400_BAD_REQUEST
                error_data = {"errors": [{"status": status_code,
                                          "title": _('Invalid License'),
                                          "detail": _(il.message)
                                          }]}
                return Response(error_data, status=status_code)
                # Run is passed to celery to start the tasks.
            except Unauthorized as ua:
                status_code = status.HTTP_403_FORBIDDEN
                error_data = {"errors": [{"status": status_code,
                                          "title": _('Invalid License'),
                                          "detail": _(ua.message)
                                          }]}
                return Response(error_data, status=status_code)

            running = JobSerializer(job, context={'request': request})

            # Run is passed to celery to start the tasks.
            pick_up_run_task.delay(run_uid=run_uid, user_details=user_details)
            return Response(running.data, status=status.HTTP_202_ACCEPTED)
        else:
            return Response(serializer.errors,
                            status=status.HTTP_400_BAD_REQUEST)

    @detail_route(methods=['get', 'post'])
    def run(self, request, uid=None, *args, **kwargs):
        """
        Creates the run (i.e. runs the job).

        Gets the job_uid and current user from the request.
        Creates an instance of the TaskFactory and
        calls run_task on it, passing the job_uid and user.

        *request:* the http request

        *Returns:*
            - the serialized run data.
        """
        # This is just to make it easier to trace when user_details haven't been sent
        user_details = get_user_details(request)
        if user_details is None:
            user_details = {'username': 'unknown-JobViewSet.run'}

        from ..tasks.task_factory import InvalidLicense, Unauthorized

        try:
            # run needs to be created so that the UI can be updated with the task list.
            run_uid = create_run(job_uid=uid, user=request.user)
        except InvalidLicense as il:
            return Response([{'detail': _(il.message)}], status.HTTP_400_BAD_REQUEST)
        # Run is passed to celery to start the tasks.
        except Unauthorized as ua:
            return Response([{'detail': 'ADMIN permission is required to run this DataPack.'}], status.HTTP_403_FORBIDDEN)
        run = ExportRun.objects.get(uid=run_uid)
        if run:
            logger.debug("Placing pick_up_run_task for {0} on the queue.".format(run.uid))
            pick_up_run_task.delay(run_uid=run_uid, user_details=user_details)
            logger.debug("Getting Run Data.".format(run.uid))
            running = ExportRunSerializer(run, context={'request': request})
            logger.debug("Returning Run Data.".format(run.uid))
            return Response(running.data, status=status.HTTP_202_ACCEPTED)
        else:
            return Response([{'detail': _('Failed to run Export')}], status.HTTP_400_BAD_REQUEST)

<<<<<<< HEAD
=======
    @transaction.atomic
>>>>>>> 4dddeabd
    def partial_update(self, request, uid=None, *args, **kwargs):
        """
           Update one or more attributes for the given job

           * request: the HTTP request in JSON.

               Examples:

                   { "visibility" : 'SHARED', "featured" : true }
                   { "featured" : false }

           * Returns: a copy of the new  values on success

               Example:

                   {
                       "visibility": 'SHARED',
                       "featured" : true,
                       "success": true
                   }

           ** returns: 400 on error

           """

        job = Job.objects.get(uid=uid)

        # Does the user have admin permission to make changes to this job?

        perms, job_ids = JobPermission.userjobs(request.user, "ADMIN")
        if not job.id in job_ids:
            return Response([{'detail': 'ADMIN permission is required to update this job.'}],
                            status.HTTP_400_BAD_REQUEST)

        response = {}
        payload = request.data

        for attribute, value in payload.iteritems():
            if attribute == 'visibility' and value not in VisibilityState.__members__:
                msg = "unknown visibility value - %s" % value
                return Response([{'detail': msg}], status.HTTP_400_BAD_REQUEST)

            if hasattr(job, attribute):
                setattr(job, attribute, value)
                response[attribute] = value
            elif attribute == 'permissions':
                pass
            else:
                msg = "unidentified job attribute - %s" % attribute
                return Response([{'detail': msg}], status.HTTP_400_BAD_REQUEST)

        # update permissions if present.  Insure we are not left with 0 admministrators
        # users and / or groups may be updated.  If no update info is provided, maintain
        # the current set of permissions.

        admins = 0
        if "permissions" in payload:
            serializer = JobSerializer(job, context={'request': request})
            current_permissions = serializer.get_permissions(job)
            if not "users" in payload["permissions"]: payload["permissions"]["users"] =  current_permissions["users"]
            if not "groups" in payload["permissions"]: payload["permissions"]["groups"] = current_permissions["groups"]
            users = payload["permissions"]["users"]
            groups = payload["permissions"]["groups"]

            # make sure all user names, group names, and permissions are valid, and insure there is at least one admin
            # if the job is made private

            for index, set in enumerate([users, groups]):
                for key in set:
                    if index == 0:
                        record = User.objects.filter(username=key)
                    else:
                        record = Group.objects.filter(name=key)

                    if not record.exists():
                        return Response([{'detail': "unidentified user or group : %s" % key}],
                                        status.HTTP_400_BAD_REQUEST)
                    perm = set[key]
                    if not perm in JobPermission.Permissions.__members__:
                        return Response([{'detail': "invalid permission value : %s" % perm}],
                                        status.HTTP_400_BAD_REQUEST)

                    if perm == GroupPermission.Permissions.ADMIN.value: admins += 1

            if admins == 0:
                return Response([{'detail': "This job has no administrators."}],
                                status.HTTP_400_BAD_REQUEST)

            # throw out all current permissions and rewrite them

            for jp in JobPermission.objects.filter(job=job):
                jp.delete()

            for key in users:
                perm = users[key]
                user = User.objects.filter(username=key).all()[0]
                jp = JobPermission.objects.create(job=job, content_object=user, permission=perm)
                jp.save()

            for key in groups:
                perm = groups[key]
                group = Group.objects.filter(name=key).all()[0]
                jp = JobPermission.objects.create(job=job, content_object=group, permission=perm)
                jp.save()

            response['permissions'] = payload["permissions"]

        job.save()
        response['success'] = True
        return Response(response, status=status.HTTP_200_OK)

<<<<<<< HEAD
    def destroy(self, request, uid=None, *args, **kwargs):
        """
        Delete a job.
        * uid: optional job uid lookup field
        * return: The status of the delete.
        """
        return super(JobViewSet, self).destroy(self, request, uid, *args, **kwargs)

    def retrieve(self, request, uid=None, *args, **kwargs):
        """
        Look up a single job by uid value.
        * uid: optional job uid lookup field
        * return: The selected job.
        """
        return super(JobViewSet, self).retrieve(self, request, uid, *args, **kwargs)

    def update(self, request, uid=None, *args, **kwargs):
        """
        Update a job object, looked up by uid.
        * uid: optional job uid lookup field
        * return: The status of the update.
        """
        return super(JobViewSet, self).update(self, request, uid, *args, **kwargs)

=======
    @list_route(methods=['post', ])
    def filter(self, request, *args, **kwargs):
        """
             Return all jobs that are readable by every
             groups and every user in the payload

             {  "permissions" : {
                groups : [ 'group_one', 'group_two', ...]
                users : ['user_one', 'user_two' ... ]
                 }
             }

        """

        if not "permissions" in request.data:
            return Response([{'detail': "missing permissions attribute"}], status.HTTP_400_BAD_REQUEST)

        job_list = get_job_ids_via_permissions(request.data["permissions"])
        jobs =  Job.objects.filter(id__in=job_list)
        serializer = ListJobSerializer(jobs, many=True, context={'request': request})
        return Response(serializer.data)

    @transaction.atomic
    def destroy(self, request, uid=None, *args, **kwargs):
        """
            Destroy a job
        """

        job = Job.objects.get(uid=uid)

        # Does the user have admin permission to make changes to this job?

        logger.info("DELETE REQUEST")
        perms, job_ids = JobPermission.userjobs(request.user, "ADMIN")
        logger.info("JOB IDS %s %s" % (job.id, job_ids))

        if not job.id in job_ids:
            return Response([{'detail': 'ADMIN permission is required to delete this job.'}],
                            status.HTTP_400_BAD_REQUEST)

        super(JobViewSet, self).destroy(request, *args, **kwargs)
        return Response(status=status.HTTP_204_NO_CONTENT)
>>>>>>> 4dddeabd

class ExportFormatViewSet(viewsets.ReadOnlyModelViewSet):
    """
    ###ExportFormat API endpoint.

    Endpoint exposing the supported export formats.
    """
    serializer_class = ExportFormatSerializer
    permission_classes = (permissions.IsAuthenticated,)
    queryset = ExportFormat.objects.all()
    lookup_field = 'slug'
    ordering = ['description']

    def list(self, request, slug=None, *args, **kwargs):
        """
        * slug: optional slug value of export format
        * return: A list of format types.
        """
        return super(ExportFormatViewSet, self).list(self, request, slug, *args, **kwargs)

    def retrieve(self, request, slug=None, *args, **kwargs):
        """
        * slug: optional slug value of export format
        * return: A single format object matching the provided slug value.
        """
        return super(ExportFormatViewSet, self).retrieve(self, request, slug, *args, **kwargs)


class LicenseViewSet(viewsets.ReadOnlyModelViewSet):
    """
    Endpoint to get detailed information about the data licenses.
    """
    serializer_class = LicenseSerializer
    permission_classes = (permissions.IsAuthenticated,)
    queryset = License.objects.all()
    lookup_field = 'slug'
    ordering = ['name']

    @detail_route(methods=['get'], renderer_classes=[PlainTextRenderer])
    def download(self, request, slug=None, *args, **kwargs):
        """
        Responds to a GET request with a text file of the license text

        *request:* the http request
        *slug:* the license slug

        *Returns:*
            - a .txt file of the license text.
        """
        try:
            license_text = License.objects.get(slug=slug).text
            response = Response(license_text, content_type='text/plain')
            response['Content-Disposition'] = 'attachment; filename="{}.txt"'.format(slug)
            return response
        except Exception:
            return Response([{'detail': _('Not found')}], status=status.HTTP_400_BAD_REQUEST)

<<<<<<< HEAD
    def list(self, request, slug=None, *args, **kwargs):
        """
        * slug: optional slug value of license
        * return: A list of license objects.
        """
        return super(LicenseViewSet, self).list(self, request, slug, *args, **kwargs)

    def retrieve(self, request, slug=None, *args, **kwargs):
        """
        * slug: optional slug value of license
        * return: A single license object matching the provided slug value.
        """
        return super(LicenseViewSet, self).retrieve(self, request, slug, *args, **kwargs)


=======
>>>>>>> 4dddeabd
class DataProviderViewSet(viewsets.ReadOnlyModelViewSet):
    """
    Endpoint exposing the supported data providers.
    """
    serializer_class = DataProviderSerializer
    permission_classes = (permissions.IsAuthenticated,)
    parser_classes = (JSONParser,)
    lookup_field = 'slug'
    ordering = ['name']

    def get_queryset(self):
        """
        This view should return a list of all the purchases
        for the currently authenticated user.
        """
        return DataProvider.objects.filter(Q(user=self.request.user) | Q(user=None))

    @detail_route(methods=['get', 'post'])
    def status(self, request, slug=None, *args, **kwargs):
        """
        Checks the status of a data provider to confirm that it is available.

        * slug: The DataProvider object slug.
        * return: The HTTP response of the data provider health check, in cases where there is no error. If the data provider does not exist, returns status 400 bad request.
        """
        try:
            geojson = self.request.data.get('geojson', None)
            provider = DataProvider.objects.get(slug=slug)
            return Response(perform_provider_check(provider, geojson), status=status.HTTP_200_OK)

        except DataProvider.DoesNotExist as e:
            return Response([{'detail': _('Provider not found')}], status=status.HTTP_400_BAD_REQUEST)

        except Exception as e:
            logger.error(e)
            logger.error(e.message)
            return Response([{'detail': _('Internal Server Error')}], status=status.HTTP_500_INTERNAL_SERVER_ERROR)

    def list(self, request, slug=None, *args, **kwargs):
        """
        List all data providers.
        * slug: optional lookup field
        * return: A list of data providers.
        """
        return super(DataProviderViewSet, self).list(self, request, slug, *args, **kwargs)

    def retrieve(self, request, slug=None, *args, **kwargs):
        """
        Look up a single data provider by slug value.
        * slug: optional lookup field
        * return: The data provider with the given slug.
        """
        return super(DataProviderViewSet, self).retrieve(self, request, slug, *args, **kwargs)


class RegionViewSet(viewsets.ReadOnlyModelViewSet):
    """
    Endpoint exposing the supported regions.
    """
    serializer_class = RegionSerializer
    permission_classes = (permissions.IsAuthenticated,)
    queryset = Region.objects.all()
    lookup_field = 'uid'

    def list(self, request, uid=None, *args, **kwargs):
        """
        List all regions.
        * uid: optional lookup field
        * return: A list of regions.
        """
        return super(RegionViewSet, self).list(self, request, uid, *args, **kwargs)

    def retrieve(self, request, uid=None, *args, **kwargs):
        """
        Look up a single region by slug value.
        * uid: optional lookup field
        * return: The region with the given slug.
        """
        return super(RegionViewSet, self).retrieve(self, request, uid, *args, **kwargs)


class RegionMaskViewSet(viewsets.ReadOnlyModelViewSet):
    """
    Return a MULTIPOLYGON representing the mask of the
    HOT Regions as a GeoJSON Feature Collection.
    """
    serializer_class = RegionMaskSerializer
    permission_classes = (permissions.IsAuthenticated,)
    queryset = RegionMask.objects.all()


class ExportRunViewSet(viewsets.ModelViewSet):
    """
    **retrieve:**

    Returns the exact run as specified by the run UID in the url `/runs/{uid}`

    **list:**

    Returns a list of all the runs.

    Export runs can be filtered and ordered by adding optional parameters to the url:

    * `user`: The user who created the job.

    * `status`: The current run status (can include any number of the following: COMPLETED, SUBMITTED, INCOMPLETE, or FAILED).
        * Example = `/api/runs?status=SUBMITTED,INCOMPLETE,FAILED`

    * `job_uid`: The uid of a particular job.

    * `min_date`: Minimum date (YYYY-MM-DD) for the `started_at` field.

    * `max_date`: Maximum date (YYYY-MM-DD) for the `started_at` field.

    * `started_at`: The DateTime a run was started at in ISO date-time format.

    * `published`: True or False for whether the owning job is published or not.

    * `ordering`: Possible values are `started_at, status, user__username, job__name, job__event, and job__published`.
        * Order can be reversed by adding `-` to the front of the order parameter.

    An example request using some of the parameters.

    `/api/runs?user=test_user&status=FAILED,COMPLETED&min_date=2017-05-20&max_date=2017-12-21&published=True&ordering=-job__name`

    **filter:**

    Accessed at `/runs/filter`.

    Accepts GET and POST. Support all the url params of 'list' with the addition of advanced features like `search_term`, `bbox`, and `geojson`.

    * `search_term`: A value to search the job name, description and event text for.

    * `bbox`: Bounding box in the form of `xmin,ymin,xmax,ymax`.

    To filter by geojson send the geojson geometry in the body of a POST request under the key `geojson`.
    """
    serializer_class = ExportRunSerializer
    permission_classes = (permissions.IsAuthenticated,)
    pagination_class = LinkHeaderPagination
    filter_backends = (filters.DjangoFilterBackend, filters.OrderingFilter)
    filter_class = ExportRunFilter
    lookup_field = 'uid'
    search_fields = ('user__username', 'status', 'job__uid', 'min_date',
                     'max_date', 'started_at', 'job__published')
    ordering_fields = (
    'job__name', 'started_at', 'user__username', 'job__published', 'status', 'job__event', 'job__featured')
    ordering = ('-started_at',)

    def get_queryset(self):
        perms, job_ids = JobPermission.userjobs(self.request.user, "READ")
        prefetched_queryset = ExportRun.objects.filter((Q(job_id__in=job_ids) | Q(job__visibility=VisibilityState.PUBLIC.value)  ) & Q(deleted=False))\
            .select_related('job', 'user')\
            .prefetch_related(Prefetch('provider_tasks',
                queryset=DataProviderTaskRecord.objects.prefetch_related(Prefetch('tasks',
                    queryset=ExportTaskRecord.objects.select_related('result').prefetch_related('exceptions')))))

        return prefetched_queryset

    def retrieve(self, request, uid=None, *args, **kwargs):
        """
        Get an ExportRun.

        Gets the run_uid from the request and returns run data for the
        associated ExportRun.

        Args:

            *request: the http request.

            *uid: the run uid.

        *Returns:
            the serialized run data.
        """

        from ..tasks.task_factory import InvalidLicense
        queryset = self.get_queryset().filter(uid=uid)
        try:
            self.validate_licenses(queryset, user=request.user)
        except InvalidLicense as il:
            return Response([{'detail': _(il.message)}], status.HTTP_400_BAD_REQUEST)
        serializer = self.get_serializer(queryset, many=True, context={'request': request})
        return Response(serializer.data, status=status.HTTP_200_OK)

    @transaction.atomic
    def destroy(self, request, *args, **kwargs):
        """
        Destroy a model instance.
        """

        instance = self.get_object()
        job = instance.job


        perms, job_ids = JobPermission.userjobs(request.user, "ADMIN")
        if not job.id in job_ids:
               return Response([{'detail': 'ADMIN permission is required to delete this DataPack.'}],
                            status.HTTP_400_BAD_REQUEST)

        instance.soft_delete(user=request.user)
        return Response(status=status.HTTP_204_NO_CONTENT)

    def list(self, request, *args, **kwargs):
        """
        List the ExportRuns
        :param request: the http request
        :param args:
        :param kwargs:
        :return: the serialized runs
        """
        queryset = self.filter_queryset(self.get_queryset())
        try:
            self.validate_licenses(queryset, user=request.user)
        except InvalidLicense as il:
            return Response([{'detail': _(il.message)}], status.HTTP_400_BAD_REQUEST)
        page = self.paginate_queryset(queryset)
        if page is not None:
            serializer = self.get_serializer(page, many=True, context={'request': request})
            return self.get_paginated_response(serializer.data)
        else:
            serializer = self.get_serializer(queryset, many=True, context={'request': request})
            return Response(serializer.data, status=status.HTTP_200_OK)

    @list_route(methods=['post', 'get'])
    def filter(self, request, *args, **kwargs):
        """
        Lists the ExportRuns and provides advanced filtering options like search_term, bbox, and geojson geometry.
        Accepts GET and POST request. POST is required if you want to filter by a geojson geometry contained in the request data
        :param request: the http request
        :param args:
        :param kwargs:
        :return: the serialized runs
        """
        queryset = self.filter_queryset(self.get_queryset())

        if "permissions" in request.data:
            job_ids = get_job_ids_via_permissions(request.data["permissions"])
            queryset = ExportRun.objects.filter(
            Q(job_id__in=job_ids) & Q(deleted=False))

        search_geojson = self.request.data.get('geojson', None)
        if search_geojson is not None:
            try:
                geom = geojson_to_geos(search_geojson, 4326)
                queryset = queryset.filter(job__the_geom__intersects=geom)
            except ValidationError as e:
                logger.debug(e.detail)
                return Response(e.detail, status=status.HTTP_400_BAD_REQUEST)

        search_bbox = self.request.query_params.get('bbox', None)
        if search_bbox is not None and len(search_bbox.split(',')) == 4:
            extents = search_bbox.split(',')
            data = {
                'xmin': extents[0],
                'ymin': extents[1],
                'xmax': extents[2],
                'ymax': extents[3]
            }

            try:
                bbox_extents = validate_bbox_params(data)
                bbox = validate_search_bbox(bbox_extents)
                queryset = queryset.filter(job__the_geom__within=bbox)

            except ValidationError as e:
                logger.debug(e.detail)
                return Response(e.detail, status=status.HTTP_400_BAD_REQUEST)

        search_term = self.request.query_params.get('search_term', None)
        if search_term is not None:
            queryset = queryset.filter(
                (
                    Q(job__name__icontains=search_term) |
                    Q(job__description__icontains=search_term) |
                    Q(job__event__icontains=search_term)
                )
            )

        page = self.paginate_queryset(queryset)
        if page is not None:
            serializer = ExportRunSerializer(page, many=True, context={'request': request, 'no_license': True})
            return self.get_paginated_response(serializer.data)
        else:
            serializer = ExportRunSerializer(queryset, many=True, context={'request': request, 'no_license': True})
            return Response(serializer.data, status=status.HTTP_200_OK)

    @transaction.atomic
    def partial_update(self, request, uid=None, *args, **kwargs):

        """
        Update the expiration date for an export run. If the user is a superuser,
        then any date may be specified. Otherwise the date must be before  todays_date + MAX_DATAPACK_EXPIRATION_DAYS
        where MAX_DATAPACK_EXPIRATION_DAYS is a setting found in prod.py

        * request: the HTTP request in JSON.

            Example:

                {
                    "expiration" : "2019-12-31"
                }

        * Returns: a copy of the new expiration value on success

            Example:

                {
                    "expiration": "2019-12-31",
                    "success": true
                }

        ** returns: 400 on error

        """

        payload = request.data
        if not "expiration" in payload:
            return Response({'success': False}, status=status.HTTP_400_BAD_REQUEST)

        expiration = payload["expiration"]
        target_date = parser.parse(expiration).replace(tzinfo=None)
        run = ExportRun.objects.get(uid=uid)

        if not request.user.is_superuser:
            max_days = int(getattr(settings, 'MAX_DATAPACK_EXPIRATION_DAYS', 30))
            now = datetime.today()
            max_date = now + timedelta(max_days)
            if target_date > max_date.replace(tzinfo=None):
                message = 'expiration date must be before ' + max_date.isoformat()
                return Response({'success': False, 'detail': message}, status=status.HTTP_400_BAD_REQUEST)
            if (target_date < run.expiration.replace(tzinfo=None)):
                message = 'expiration date must be after ' + run.expiration.isoformat()
                return Response({'success': False, 'detail': message}, status=status.HTTP_400_BAD_REQUEST)

        run.expiration = target_date
        run.save()
        return Response({'success': True, 'expiration': run.expiration}, status=status.HTTP_200_OK)

    @staticmethod
    def validate_licenses(queryset, user=None):
        for run in queryset.all():
            invalid_licenses = get_invalid_licenses(run.job, user=user)
            if invalid_licenses:
                raise InvalidLicense("The user: {0} has not agreed to the following licenses: {1}.\n" \
                                     "Please use the user account page, or the user api to agree to the " \
                                     "licenses prior to viewing run data.".format(run.job.user.username,
                                                                                  invalid_licenses))
        return True

<<<<<<< HEAD
    def create(self, request, *args, **kwargs):
        """
        Create a run.
        * return: The status of the creation.
        """
        return super(ExportRunViewSet, self).create(self, request, *args, **kwargs)

    def update(self, request, uid=None, *args, **kwargs):
        """
        Update a run.
        * uid: optional lookup field
        * return: The status of the update.
        """
        return super(ExportRunViewSet, self).update(self, request, uid, *args, **kwargs)

=======
>>>>>>> 4dddeabd

class ExportTaskViewSet(viewsets.ReadOnlyModelViewSet):
    """
    Provides List and Retrieve endpoints for ExportTasks.
    """
    serializer_class = ExportTaskRecordSerializer
    permission_classes = (permissions.IsAuthenticated,)
    lookup_field = 'uid'

    def get_queryset(self):
        return ExportTaskRecord.objects.filter(Q(export_provider_task__run__user=self.request.user) | Q(
            export_provider_task__run__job__published=True)).order_by('-started_at')

    def retrieve(self, request, uid=None, *args, **kwargs):
        """
        GET a single export task.

        Args:
            request: the http request.
            uid: the uid of the export task to GET.
        Returns:
            the serialized ExportTaskRecord data.
        """
        queryset = ExportTaskRecord.objects.filter(uid=uid)
        serializer = self.get_serializer(
            queryset,
            many=True,
            context={'request': request}
        )
        return Response(serializer.data, status=status.HTTP_200_OK)

    def list(self, request, uid=None, *args, **kwargs):
        """
        List all tasks.
        * uid: optional lookup field
        * return: A list of all tasks.
        """
        return super(ExportTaskViewSet, self).list(self, request, uid, *args, **kwargs)


class DataProviderTaskViewSet(viewsets.ModelViewSet):
    """
    Provides List and Retrieve endpoints for ExportTasks.
    """
    serializer_class = DataProviderTaskRecordSerializer
    permission_classes = (permissions.IsAuthenticated,)
    lookup_field = 'uid'

    def get_queryset(self):
        """Return all objects user can view."""
        return DataProviderTaskRecord.objects.filter(Q(run__user=self.request.user) | Q(run__job__published=True))

    def retrieve(self, request, uid=None, *args, **kwargs):
        """
        GET a single export task.

        Args:
            request: the http request.
            uid: the uid of the export provider task to GET.
        Returns:
            the serialized ExportTaskRecord data
        """
        serializer = self.get_serializer(
            self.get_queryset().filter(uid=uid),
            many=True,
            context={'request': request}
        )
        return Response(serializer.data, status=status.HTTP_200_OK)

    def partial_update(self, request, uid=None, *args, **kwargs):
<<<<<<< HEAD
        """
        Cancels an export provider task.
        * param uid: The uid of the DataProviderTaskRecord (export provider task model) to be canceled.
        * return: Returns {'success': True} on success. If the user did not have the correct rights (if not superuser, they must be asking for one of their own export provider tasks), then 403 forbidden will be returned.
        """

=======
>>>>>>> 4dddeabd
        export_provider_task = DataProviderTaskRecord.objects.get(uid=uid)

        if export_provider_task.run.user != request.user and not request.user.is_superuser:
            return Response({'success': False}, status=status.HTTP_403_FORBIDDEN)

        cancel_export_provider_task.run(export_provider_task_uid=uid, canceling_username=request.user.username)
        return Response({'success': True}, status=status.HTTP_200_OK)

    def list(self, request, *args, **kwargs):
        """
        * return: A list of data provider task objects.
        """
        return super(DataProviderTaskViewSet, self).list(self, request, *args, **kwargs)

    def create(self, request, uid=None, *args, **kwargs):
        """
        Create a data provider task object.
        * uid: optional lookup field
        * return: The status of the object creation.
        """
        return super(DataProviderTaskViewSet, self).create(self, request, uid, *args, **kwargs)

    def destroy(self, request, uid=None, *args, **kwargs):
        """
        Delete a data provider task object.
        * uid: optional lookup field
        * return: The status of the deletion.
        """
        return super(DataProviderTaskViewSet, self).destroy(self, request, uid, *args, **kwargs)

    def update(self, request, uid=None, *args, **kwargs):
        """
        Update a data provider task object.
        * uid: optional lookup field
        * return: The status of the update.
        """
        return super(DataProviderTaskViewSet, self).update(self, request, uid, *args, **kwargs)


class UserDataViewSet(viewsets.GenericViewSet):
    """
    User Data

    """
    serializer_class = UserDataSerializer
    permission_classes = (permissions.IsAuthenticated, IsOwnerOrReadOnly)
    parser_classes = (JSONParser,)
    filter_class = UserFilter
    filter_backends = (filters.DjangoFilterBackend, filters.SearchFilter, filters.OrderingFilter)
    lookup_field = 'username'
    lookup_value_regex = '[^/]+'
    search_fields = ('username', 'last_name', 'first_name', 'email')
    ordering_fields = ('username', 'last_name', 'first_name', 'email', 'date_joined')

    def get_queryset(self):
        return User.objects.all()

    def partial_update(self, request, username=None, *args, **kwargs):
        """
<<<<<<< HEAD
        Update user data.

        User data cannot currently be updated via this API menu however UserLicense data can, by sending a patch message,
        with the licenses data that the user agrees to.  Users will need to agree to all of the licenses prior to being allowed to
        download data.
=======
            Update user data.

            User data cannot currently be updated via this API menu however UserLicense data can, by sending a patch message,
            with the licenses data that the user agrees to.  Users will need to agree to all of the licenses prior to being allowed to
            download data.
>>>>>>> 4dddeabd

        Request data can be posted as `application/json`.

        * request: the HTTP request in JSON.

        Example:

                {"accepted_licenses": {
                    "odbl": true
                    }
              }
        """

        queryset = self.get_queryset().get(username=username)
        serializer = UserDataSerializer(queryset, data=request.data, context={'request': request})

        if serializer.is_valid():

            serializer.save()
            return Response(serializer.data, status=status.HTTP_200_OK)
        else:
            return Response(serializer.errors, status=status.HTTP_400_BAD_REQUEST)

    def list(self, request,  *args, **kwargs):
        """
        Get a list of users.
        * return: A list of all users.
        """
        full_queryset = self.get_queryset()
        queryset = full_queryset.exclude(id=request.user.id)
        total = len(queryset)
        delta = date.today() - timedelta(days=14)
        new = len(queryset.filter(date_joined__gte=delta))
        not_grouped = 0
        for user in queryset:
            if not len(GroupPermission.objects.filter(user=user)):
                not_grouped += 1
        headers = {'Total-Users': total, 'New-Users': new, 'Not-Grouped-Users': not_grouped}
        filtered_queryset = self.filter_queryset(full_queryset)
        serializer = UserDataSerializer(filtered_queryset, many=True)
        return Response(serializer.data, headers=headers, status=status.HTTP_200_OK)

    @list_route(methods=['post', 'get'])
    def members(self, request, *args, **kwargs):
        """
        Member list from list of group ids

<<<<<<< HEAD
        Example :  [ 32, 35, 36 ]
             
=======
             Example :  [ 32, 35, 36 ]

>>>>>>> 4dddeabd
        """

        targets = request.data
        targetnames = []
        payload = []

        groups = Group.objects.filter(id__in=targets)

        for group in groups:
            serializer = GroupSerializer(group)
            for username in serializer.get_members(group):
                if not username in targetnames: targetnames.append(username)

        users = User.objects.filter(username__in=targetnames).all()
        for u in users:
            serializer = UserDataSerializer(u)
            payload.append(serializer.data)

        return Response(payload, status=status.HTTP_200_OK)

    def retrieve(self, request, username=None):
        """
        GET a user by username
        """
        queryset = self.get_queryset().get(username=username)
        serializer = UserDataSerializer(queryset)
        return Response(serializer.data, status=status.HTTP_200_OK)


class GroupViewSet(viewsets.ModelViewSet):
    """
    Api components for viewing, creating, and editing groups

    """
    serializer_class = GroupSerializer
    permission_classes = (permissions.IsAuthenticated,)
    parser_classes = (JSONParser,)
    filter_class = GroupFilter
    filter_backends = (filters.SearchFilter, filters.OrderingFilter)
    lookup_field = 'id'
    lookup_value_regex = '[^/]+'
    search_fields = ('name',)
    ordering_fields = ('name',)

    def useradmin(self, group, request):
        serializer = GroupSerializer(group)
        user = User.objects.all().filter(username=request.user.username)[0]
        return user.username in serializer.get_administrators(group)

    def get_queryset(self):
        queryset = Group.objects.all()
        return queryset

    def update(self, request, *args, **kwargs):
        """
        We don't support calls to PUT for this viewset.
        * returns: 400 bad request
        """
        return Response("BAD REQUEST", status=status.HTTP_400_BAD_REQUEST)

    def list(self, request, *args, **kwargs):
        """
        GET all groups

        Sample result:

             [
                {
                    "id": 54,
                    "name": "Omaha 319",
                    "members": [
                      "user2",
                      "admin"
                    ],
                    "administrators": [
                      "admin"
                    ]
                  }
            ]

        """
        queryset = self.filter_queryset(self.get_queryset())
        serializer = GroupSerializer(queryset, many=True)
        return Response(serializer.data, status=status.HTTP_200_OK)

    @transaction.atomic
    def create(self, request, *args, **kwargs):
        """
        create a new group and place  the current logged in user in the group and its administrators.
        optionally, provide additional group members


        Sample input:

            {
                "name": "Omaha 319"
            }

        """

        name = request.data['name']

        matches = Group.objects.filter(name__iexact=name.lower())
        if len(matches) > 0:
            error_data = {"errors": [{"status": status.HTTP_400_BAD_REQUEST,
                                      "title": _('Duplicate Group Name'),
                                      "detail": _('A group named %s already exists.' % name)
                                      }]}
            return Response(error_data, status=status.HTTP_400_BAD_REQUEST)

        response = super(GroupViewSet, self).create(request, *args, **kwargs)
        group_id = response.data["id"]
        user = User.objects.all().filter(username=request.user.username)[0]
        group = Group.objects.get(pk=group_id)
        group.user_set.add(user)
        groupadmin = GroupPermission.objects.create(user=user, group=group,
                                                    permission=GroupPermission.Permissions.ADMIN.value)
        groupadmin.save()
        groupmember = GroupPermission.objects.create(user=user, group=group,
                                                     permission=GroupPermission.Permissions.MEMBER.value)

        if "members" in request.data:
            for member in request.data["members"]:
                if member != user.username:
                    user = User.objects.all().filter(username=member)[0]
                    if user:
                        GroupPermission.objects.create(user=user, group=group,
                                                       permission=GroupPermission.Permissions.MEMBER.value)

        if "administrators" in request.data:
            for admin in request.data["administrators"]:
                if admin != request.user.username:
                    user = User.objects.all().filter(username=admin)[0]
                    if user:
                        GroupPermission.objects.create(user=user, group=group,
                                                       permission=GroupPermission.Permissions.ADMIN.value)

        group = Group.objects.filter(id=group_id)[0]
        serializer = GroupSerializer(group)

        return Response(serializer.data, status=status.HTTP_200_OK)

    def retrieve(self, request, id=None):
        """
        * get a group with a specific ID.  Return its data, including users in the group
        """
        group = Group.objects.filter(id=id)[0]
        serializer = GroupSerializer(group)

        return Response(serializer.data, status=status.HTTP_200_OK)

    @transaction.atomic
    def destroy(self, request, id=None, *args, **kwargs):

        """
        Destroy a group
        """

        # Not permitted if the requesting user is not an administrator

        group = Group.objects.filter(id=id)[0]

        if not self.useradmin(group, request):
            return Response("Administative privileges required.", status=status.HTTP_403_FORBIDDEN)

        super(GroupViewSet, self).destroy(request, *args, **kwargs)
        return Response("OK", status=status.HTTP_200_OK)

        # instance = self.get_object()
        # instance.soft_delete(user=request.user)
        # return Response(status=status.HTTP_204_NO_CONTENT)

    @transaction.atomic
    def partial_update(self, request, id=None, *args, **kwargs):
        """
        Change the group's name, members, and administrators


        Sample input:

<<<<<<< HEAD
            {
               "name": "Omaha 319"
               "members": [ "user2", "user3", "admin"],
               "administrators": [ "admin" ]
            }
=======
                 {
                    "name": "Omaha 319"
                    "members": [ "user2", "user3", "admin"],
                    "administrators": [ "admin" ]
                 }

            If a member wishes to remove themselves from a group they can make an patch request with no body.
            However, this will not work if they are a admin of the group.
>>>>>>> 4dddeabd

        If a member wishes to remove themselves from a group they can make an patch request with no body.
        However, this will not work if they are a admin of the group.

        """

        group = Group.objects.filter(id=id)[0]

        # we are not going anywhere if the requesting user is not an
        # administrator of the current group or there is an attempt to end up with no administrators

        if not self.useradmin(group, request):
            user = User.objects.filter(username=request.user.username)[0]
            perms = GroupPermission.objects.filter(
                user=user,
                group=group,
                permission=GroupPermission.Permissions.MEMBER.value
            )
            # if the user is not an admin but is a member we remove them from the group
            if perms:
                perms.delete()
                return Response("OK", status=status.HTTP_200_OK)

            return Response("Administative privileges required.", status=status.HTTP_403_FORBIDDEN)

        if "administrators" in request.data:
            request_admins = request.data["administrators"]
            if len(request_admins) < 1:
                return Response("At least one administrator is required.", status=status.HTTP_403_FORBIDDEN)

        super(GroupViewSet, self).partial_update(request, *args, **kwargs)

        # if name in request we need to change the group name
        if "name" in request.data:
            name = request.data["name"]
            if name:
                group.name = name
                group.save()

        # examine provided lists of administrators and members. Adjust as needed.
        for item in [("members", GroupPermission.Permissions.MEMBER.value),
                     ("administrators", GroupPermission.Permissions.ADMIN.value)]:
            permissionlabel = item[0]
            permission = item[1]

            if not permissionlabel in request.data:
                continue

            user_ids = [perm.user.id for perm in
                        GroupPermission.objects.filter(group=group).filter(permission=permission)]
            currentusers = [user.username for user in User.objects.filter(id__in=user_ids).all()]
            targetusers = request.data[permissionlabel]

            ## Add new users for this permission level

            newusers = list(set(targetusers) - set(currentusers))
            users = User.objects.filter(username__in=newusers).all()
            for user in users:
                GroupPermission.objects.create(user=user, group=group, permission=permission)

            ## Remove existing users for this permission level

            removedusers = list(set(currentusers) - set(targetusers))
            users = User.objects.filter(username__in=removedusers).all()
            for user in users:
                perms = GroupPermission.objects.filter(user=user, group=group, permission=permission).all()
                for perm in perms: perm.delete()

        return Response("OK", status=status.HTTP_200_OK)


def get_models(model_list, model_object, model_index):
    models = []
    if not model_list:
        return models
    for model_id in model_list:
        # TODO: would be good to accept either format slug or uuid here..
        try:
            model = model_object.objects.get(**{model_index: model_id})
            models.append(model)
        except model_object.DoesNotExist:
            logger.warn(
                '%s with %s: %s does not exist',
                str(model_object),
                model_index,
                model_id
            )
    return models


def get_provider_task(export_provider, export_formats):
    """

    Args:
        export_provider: An DataProvider model for the content provider (i.e. osm or wms service)
        export_formats: An ExportFormat model for the geospatial data format (i.e. shapefile or geopackage)

    Returns:

    """
    provider_task = DataProviderTask.objects.create(provider=export_provider)
    for export_format in export_formats:
        supported_formats = \
            export_provider.export_provider_type.supported_formats.all()
        if export_format in supported_formats:
            provider_task.formats.add(export_format)
    provider_task.save()
    return provider_task


def get_user_details(request):
    """
    Gets user data from a request.
    :param request: View request.
    :return: A dict with user data.
    """
    logged_in_user = request.user
    return {
        'username': logged_in_user.username,
        'is_superuser': logged_in_user.is_superuser,
        'is_staff': logged_in_user.is_staff
    }


def geojson_to_geos(geojson_geom, srid=None):
    """
    :param geojson_geom: A stringified geojson geometry
    :param srid: The ESPG code of the input data
    :return: A GEOSGeometry object
    """
    if not geojson_geom:
        raise exceptions.ValidationError(
            'No geojson geometry string supplied'
        )
    if not srid:
        srid = 4326
    try:
        geom = GEOSGeometry(geojson_geom, srid=srid)
    except GEOSException:
        raise exceptions.ValidationError(
            'Could not convert geojson geometry, check that your geometry is valid'
        )
    if not geom.valid:
        raise exceptions.ValidationError(
            'GEOSGeometry invalid, check that your geojson geometry is valid'
        )
    return geom


def get_job_ids_via_permissions(permissions):

    groupnames = []
    if "groups" in permissions:
        groupnames = permissions["groups"]
    usernames = []
    if "users" in permissions:
        usernames = permissions["users"]

    groups = Group.objects.filter(name__in=groupnames)
    payload = {}
    master_job_list = []
    initialized = False
    for group in groups:
        perms, job_ids = JobPermission.groupjobs(group, JobPermission.Permissions.READ.value)
        temp_list = master_job_list
        if not initialized:
            master_job_list = job_ids
        else:
            master_job_list = list(set(temp_list).intersection(job_ids))
        initialized = True

    users = User.objects.filter(username__in=usernames)
    for user in users:
        perms, job_ids = JobPermission.userjobs(user, JobPermission.Permissions.READ.value,include_groups=False)
        temp_list = master_job_list
        if not initialized:
            master_job_list = job_ids
        else:
            master_job_list = list(set(temp_list).intersection(job_ids))
        initialized = True

    return master_job_list

class SwaggerSchemaView(views.APIView):
    _ignore_model_permissions = True
    exclude_from_schema = True
    permission_classes = [AllowAny]
    renderer_classes = [
        CoreJSONRenderer,
        renderers.OpenAPIRenderer,
        renderers.SwaggerUIRenderer
    ]

    def get(self, request):
        generator = SchemaGenerator()
        generator.get_schema(request=request)
        links = generator.get_links(request=request)
        # This obviously shouldn't go here.  Need to implment better way to inject CoreAPI customizations.
        partial_update_link = links.get('users', {}).get('partial_update')
        if partial_update_link:
            links['users']['partial_update'] = coreapi.Link(
                url=partial_update_link.url,
                action=partial_update_link.action,
                fields=[
                    (coreapi.Field(
                        name='username',
                        required=True,
                        location='path')),
                    (coreapi.Field(
                        name='data',
                        required=True,
                        location='form',
                    )),
                ],
                description=partial_update_link.description
            )

        members_link = links.get('users', {}).get('members')['create']
        if members_link:
            links['users']['members'] = coreapi.Link(
                url=members_link.url,
                action=members_link.action,
                fields=[
                    (coreapi.Field(
                        name='data',
                        required=True,
                        location='form',
                    )),
                ],
                description=members_link.description
            )

        schema = coreapi.Document(
            title='EventKit API',
            url='/api/docs',
            content=links
        )

        if not schema:
            raise exceptions.ValidationError(
                'A schema could not be generated, please ensure that you are logged in.'
            )
        return Response(schema)
<|MERGE_RESOLUTION|>--- conflicted
+++ resolved
@@ -429,10 +429,7 @@
         else:
             return Response([{'detail': _('Failed to run Export')}], status.HTTP_400_BAD_REQUEST)
 
-<<<<<<< HEAD
-=======
     @transaction.atomic
->>>>>>> 4dddeabd
     def partial_update(self, request, uid=None, *args, **kwargs):
         """
            Update one or more attributes for the given job
@@ -544,15 +541,6 @@
         response['success'] = True
         return Response(response, status=status.HTTP_200_OK)
 
-<<<<<<< HEAD
-    def destroy(self, request, uid=None, *args, **kwargs):
-        """
-        Delete a job.
-        * uid: optional job uid lookup field
-        * return: The status of the delete.
-        """
-        return super(JobViewSet, self).destroy(self, request, uid, *args, **kwargs)
-
     def retrieve(self, request, uid=None, *args, **kwargs):
         """
         Look up a single job by uid value.
@@ -569,7 +557,6 @@
         """
         return super(JobViewSet, self).update(self, request, uid, *args, **kwargs)
 
-=======
     @list_route(methods=['post', ])
     def filter(self, request, *args, **kwargs):
         """
@@ -612,7 +599,7 @@
 
         super(JobViewSet, self).destroy(request, *args, **kwargs)
         return Response(status=status.HTTP_204_NO_CONTENT)
->>>>>>> 4dddeabd
+
 
 class ExportFormatViewSet(viewsets.ReadOnlyModelViewSet):
     """
@@ -670,7 +657,6 @@
         except Exception:
             return Response([{'detail': _('Not found')}], status=status.HTTP_400_BAD_REQUEST)
 
-<<<<<<< HEAD
     def list(self, request, slug=None, *args, **kwargs):
         """
         * slug: optional slug value of license
@@ -686,8 +672,6 @@
         return super(LicenseViewSet, self).retrieve(self, request, slug, *args, **kwargs)
 
 
-=======
->>>>>>> 4dddeabd
 class DataProviderViewSet(viewsets.ReadOnlyModelViewSet):
     """
     Endpoint exposing the supported data providers.
@@ -1038,7 +1022,6 @@
                                                                                   invalid_licenses))
         return True
 
-<<<<<<< HEAD
     def create(self, request, *args, **kwargs):
         """
         Create a run.
@@ -1054,8 +1037,6 @@
         """
         return super(ExportRunViewSet, self).update(self, request, uid, *args, **kwargs)
 
-=======
->>>>>>> 4dddeabd
 
 class ExportTaskViewSet(viewsets.ReadOnlyModelViewSet):
     """
@@ -1126,15 +1107,12 @@
         return Response(serializer.data, status=status.HTTP_200_OK)
 
     def partial_update(self, request, uid=None, *args, **kwargs):
-<<<<<<< HEAD
         """
         Cancels an export provider task.
         * param uid: The uid of the DataProviderTaskRecord (export provider task model) to be canceled.
         * return: Returns {'success': True} on success. If the user did not have the correct rights (if not superuser, they must be asking for one of their own export provider tasks), then 403 forbidden will be returned.
         """
 
-=======
->>>>>>> 4dddeabd
         export_provider_task = DataProviderTaskRecord.objects.get(uid=uid)
 
         if export_provider_task.run.user != request.user and not request.user.is_superuser:
@@ -1194,19 +1172,11 @@
 
     def partial_update(self, request, username=None, *args, **kwargs):
         """
-<<<<<<< HEAD
         Update user data.
 
         User data cannot currently be updated via this API menu however UserLicense data can, by sending a patch message,
         with the licenses data that the user agrees to.  Users will need to agree to all of the licenses prior to being allowed to
         download data.
-=======
-            Update user data.
-
-            User data cannot currently be updated via this API menu however UserLicense data can, by sending a patch message,
-            with the licenses data that the user agrees to.  Users will need to agree to all of the licenses prior to being allowed to
-            download data.
->>>>>>> 4dddeabd
 
         Request data can be posted as `application/json`.
 
@@ -1254,13 +1224,7 @@
         """
         Member list from list of group ids
 
-<<<<<<< HEAD
         Example :  [ 32, 35, 36 ]
-             
-=======
-             Example :  [ 32, 35, 36 ]
-
->>>>>>> 4dddeabd
         """
 
         targets = request.data
@@ -1441,22 +1405,11 @@
 
         Sample input:
 
-<<<<<<< HEAD
             {
                "name": "Omaha 319"
                "members": [ "user2", "user3", "admin"],
                "administrators": [ "admin" ]
             }
-=======
-                 {
-                    "name": "Omaha 319"
-                    "members": [ "user2", "user3", "admin"],
-                    "administrators": [ "admin" ]
-                 }
-
-            If a member wishes to remove themselves from a group they can make an patch request with no body.
-            However, this will not work if they are a admin of the group.
->>>>>>> 4dddeabd
 
         If a member wishes to remove themselves from a group they can make an patch request with no body.
         However, this will not work if they are a admin of the group.
