--- conflicted
+++ resolved
@@ -1310,10 +1310,6 @@
         * uid: optional lookup field
         * return: The data provider with the given uid.
         """
-<<<<<<< HEAD
-        run_zip_files, filtered_run_zip_files = attribute_class_filter(self.get_queryset(), self.request.user)
-        serializer = self.get_serializer(run_zip_files, many=True, context={"request": request})
-=======
         run_zip_files, filtered_run_zip_files = attribute_class_filter(
             self.get_queryset().filter(uid=uid), self.request.user
         )
@@ -1321,7 +1317,6 @@
             serializer = self.get_serializer(run_zip_files.first(), context={"request": request})
         else:
             serializer = self.get_serializer(filtered_run_zip_files.first(), context={"request": request})
->>>>>>> 552d4214
         return Response(serializer.data, status=status.HTTP_200_OK)
 
 
