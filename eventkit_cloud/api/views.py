"""Provides classes for handling API requests."""
import logging

# -*- coding: utf-8 -*-
from collections import OrderedDict
from datetime import datetime, timedelta

from dateutil import parser
from django.conf import settings
from django.contrib.auth.models import User, Group
from django.contrib.gis.geos import GEOSException, GEOSGeometry
from django.db import transaction
from django.db.models import Q
from django.shortcuts import redirect, render
from django.utils.translation import ugettext as _
from django_filters.rest_framework import DjangoFilterBackend
from notifications.models import Notification
from rest_framework import exceptions
from rest_framework import filters, permissions, status, views, viewsets, mixins
from rest_framework.decorators import action
from rest_framework.parsers import JSONParser
from rest_framework.renderers import JSONRenderer
from rest_framework.response import Response

from rest_framework.serializers import ValidationError

from audit_logging.models import AuditEvent

from eventkit_cloud.api.filters import (
    ExportRunFilter,
    JobFilter,
    UserFilter,
    GroupFilter,
    UserJobActivityFilter,
    LogFilter,
)
from eventkit_cloud.api.pagination import LinkHeaderPagination
from eventkit_cloud.api.permissions import IsOwnerOrReadOnly
from eventkit_cloud.api.renderers import (
    HOTExportApiRenderer,
    PlainTextRenderer,
)
from eventkit_cloud.api.serializers import (
    ExportFormatSerializer,
    ExportRunSerializer,
    ProjectionSerializer,
    ExportTaskRecordSerializer,
    JobSerializer,
    RegionMaskSerializer,
    DataProviderTaskRecordSerializer,
    RegionSerializer,
    ListJobSerializer,
    ProviderTaskSerializer,
    DataProviderSerializer,
    LicenseSerializer,
    UserDataSerializer,
    GroupSerializer,
    UserJobActivitySerializer,
    NotificationSerializer,
    GroupUserSerializer,
    AuditEventSerializer,
)
from eventkit_cloud.api.validators import validate_bbox_params, validate_search_bbox
from eventkit_cloud.core.helpers import (
    sendnotification,
    NotificationVerb,
    NotificationLevel,
)
from eventkit_cloud.core.models import (
    GroupPermission,
    GroupPermissionLevel,
    JobPermission,
    JobPermissionLevel,
)
from eventkit_cloud.jobs.models import (
    ExportFormat,
    Projection,
    Job,
    Region,
    RegionMask,
    DataProvider,
    DataProviderTask,
    DatamodelPreset,
    License,
    VisibilityState,
    UserJobActivity,
)
from eventkit_cloud.tasks.export_tasks import (
    pick_up_run_task,
    cancel_export_provider_task,
)
from eventkit_cloud.tasks.models import (
    ExportRun,
    ExportTaskRecord,
    DataProviderTaskRecord,
    prefetch_export_runs,
)
from eventkit_cloud.tasks.task_factory import (
    create_run,
    get_invalid_licenses,
    InvalidLicense,
    Error,
)
from eventkit_cloud.utils.gdalutils import get_area
from eventkit_cloud.utils.provider_check import perform_provider_check
from eventkit_cloud.utils.stats.aoi_estimators import AoiEstimator

# Get an instance of a logger
logger = logging.getLogger(__name__)

# controls how api responses are rendered
renderer_classes = (JSONRenderer, HOTExportApiRenderer)


class JobViewSet(viewsets.ModelViewSet):
    """
    Main endpoint for export creation and management. Provides endpoints
    for creating, listing and deleting export jobs.

    Updates to existing jobs are not supported as exports can be cloned.

    Request data can be posted as either `application/x-www-form-urlencoded` or `application/json`.

    **Request parameters**:

    * name (required): The name of the export.
    * description (required): A description of the export.
    * event: The project or event associated with this export, eg Nepal Activation.
    * xmin (required): The minimum longitude coordinate.
    * ymin (required): The minimum latitude coordinate.
    * xmax (required): The maximum longitude coordinate.
    * ymax (required): The maximum latitude coordinate.
    * formats (required): One of the supported export formats ([html](/api/formats) or [json](/api/formats.json)).
        * Use the format `slug` as the value of the formats parameter, eg `formats=thematic&formats=shp`.
    * min_zoom: The minimum zoom level for your export on a per provider basis.
    * max_zoom: The maximum zoom level for your export on a per provider basis.
    * preset: One of the published preset files ([html](/api/configurations) or [json](/api/configurations.json)).
        * Use the `uid` as the value of the preset parameter, eg `preset=eed84023-6874-4321-9b48-2f7840e76257`.
        * If no preset parameter is provided, then the default HDM tags will be used for the export.
    * visibility : PUBLIC  PRIVATE or SHARED
        * Unpublished exports will be purged from the system 48 hours after they are created.

    """

    serializer_class = JobSerializer
    permission_classes = (permissions.IsAuthenticated, IsOwnerOrReadOnly)
    parser_classes = (JSONParser,)
    lookup_field = "uid"
    pagination_class = LinkHeaderPagination
    filter_backends = (DjangoFilterBackend, filters.SearchFilter)
    filter_class = JobFilter
    search_fields = (
        "name",
        "description",
        "visibility",
        "event",
        "user__username",
        "region__name",
    )

    def dispatch(self, request, *args, **kwargs):
        return viewsets.ModelViewSet.dispatch(self, request, *args, **kwargs)

    def get_queryset(self):
        """Return all objects user can view."""

        perms, job_ids = JobPermission.userjobs(self.request.user, JobPermissionLevel.READ.value)

        return Job.objects.filter(Q(visibility=VisibilityState.PUBLIC.value) | Q(pk__in=job_ids))

    def list(self, request, *args, **kwargs):
        """
        List export jobs.

        The list of returned exports can be filtered by the **filters.JobFilter**
        and/or by a bounding box extent.

        Args:
            request: the HTTP request.
            *args: Variable length argument list.
            **kwargs: Arbitary keyword arguments.

        Returns:
            A serialized collection of export jobs.
            Uses the **serializers.ListJobSerializer** to
            return a simplified representation of export jobs.

        Raises:
            ValidationError: if the supplied extents are invalid.
        """
        params = self.request.query_params.get("bbox", None)
        if params is None:
            queryset = self.filter_queryset(self.get_queryset())
            page = self.paginate_queryset(queryset)
            if page is not None:
                serializer = ListJobSerializer(page, many=True, context={"request": request})
                return self.get_paginated_response(serializer.data)
            else:
                serializer = ListJobSerializer(queryset, many=True, context={"request": request})
                return Response(serializer.data)
        if len(params.split(",")) < 4:
            errors = OrderedDict()
            errors["errors"] = {}
            errors["errors"]["id"] = _("missing_bbox_parameter")
            errors["errors"]["message"] = _("Missing bounding box parameter")
            return Response(errors, status=status.HTTP_400_BAD_REQUEST)
        else:
            extents = params.split(",")
            data = {
                "xmin": extents[0],
                "ymin": extents[1],
                "xmax": extents[2],
                "ymax": extents[3],
            }
            try:
                bbox_extents = validate_bbox_params(data)
                bbox = validate_search_bbox(bbox_extents)
                queryset = self.filter_queryset(Job.objects.filter(the_geom__within=bbox))
                page = self.paginate_queryset(queryset)
                if page is not None:
                    serializer = ListJobSerializer(page, many=True, context={"request": request})
                    return self.get_paginated_response(serializer.data)
                else:
                    serializer = ListJobSerializer(queryset, many=True, context={"request": request})
                    return Response(serializer.data)
            except ValidationError as e:
                logger.debug(e.detail)
                return Response(e.detail, status=status.HTTP_400_BAD_REQUEST)

    def create(self, request, *args, **kwargs):
        """
        Create a Job from the supplied request data.

        The request data is validated by *api.serializers.JobSerializer*.
        Associates the *Job* with required *ExportFormats*, *ExportConfig*

        * request: the HTTP request in JSON.

            Example:

                {
                    "name" : "Example Name",
                    "description" : "Example Description",
                    "event" : "Example Event (Project)",
                    "include_zipfile" : true,
                    "selection": { ... valid geojson ... },
                    "tags" : [],
                    "projections" : [4326],
                    "provider_tasks" : [{
                            "provider" : "osm",
                            "formats" : ["shp", "gpkg"]
                        }
                    ]
                }


        To monitor the resulting export run retrieve the `uid` value from the returned json
        and call /api/runs?job_uid=[the returned uid]

        * Returns: the newly created Job instance.

            Example:

                {
                  "provider_tasks": [
                    {
                      "provider": "osm",
                      "formats": [
                        "gpkg"
                      ]
                    }
                  ],
                  "uid": "cf9c038c-a09a-4058-855a-b0b1d5a6c5c4",
                  "url": "http://cloud.eventkit.test/api/jobs/cf9c038c-a09a-4058-855a-b0b1d5a6c5c4",
                  "name": "test",
                  "description": "test",
                  "event": "test",
                  "created_at": "2017-03-10T15:09:29.802364Z",
                  "owner": "admin",
                  "exports": [
                    {
                      "formats": [
                        {
                          "uid": "167fbc03-83b3-41c9-8034-8566257cb2e8",
                          "url": "http://cloud.eventkit.test/api/formats/gpkg",
                          "slug": "gpkg",
                          "name": "Geopackage",
                          "description": "GeoPackage"
                        }
                      ],
                      "provider": "OpenStreetMap Tiles"
                    }
                  ],
                  "configurations": [],
                  "visibility" : "PRIVATE",
                  "feature_save": false,
                  "feature_pub": false,
                  "region": null,
                  "extent": {
                    "type": "Feature",
                    "properties": {
                      "uid": "cf9c038c-a09a-4058-855a-b0b1d5a6c5c4",
                      "name": "test"
                    },
                    "geometry": {
                      "type": "Polygon",
                      "coordinates": [
                        [
                          [
                            -43.248281,
                            -22.816694
                          ],
                          [
                            -43.248281,
                            -22.812105
                          ],
                          [
                            -43.242617,
                            -22.812105
                          ],
                          [
                            -43.242617,
                            -22.816694
                          ],
                          [
                            -43.248281,
                            -22.816694
                          ]
                        ]
                      ]
                    }
                  },
                  "tags": [
                    {
                      "key": "highway",
                      "value": "path",
                      "data_model": "HDM",
                      "geom_types": [
                        "line"
                      ]
                    }
                  ],
                  "include_zipfile": false
                }

        * Raises: ValidationError: in case of validation errors.
        ** returns: Not 202
        """
        from eventkit_cloud.tasks.task_factory import InvalidLicense, Unauthorized

        serializer = self.get_serializer(data=request.data)
        if serializer.is_valid(raise_exception=True):
            """Get the required data from the validated request."""
            export_providers = request.data.get("export_providers", [])
            provider_tasks = request.data.get("provider_tasks", [])
            projections = request.data.get("projections", [])
            tags = request.data.get("tags")
            preset = request.data.get("preset")

            with transaction.atomic():
                if export_providers:
                    for ep in export_providers:
                        ep["user"] = request.user.id
                    provider_serializer = DataProviderSerializer(
                        data=export_providers, many=True, context={"request": request}
                    )
                    if provider_serializer.is_valid():
                        provider_serializer.save()
                if len(provider_tasks) > 0:
                    """Save the job and make sure it's committed before running tasks."""
                    try:
                        job = serializer.save()
                        provider_serializer = ProviderTaskSerializer(
                            data=provider_tasks, many=True, context={"request": request}
                        )
                        try:
                            provider_serializer.is_valid(raise_exception=True)
                            job.provider_tasks.add(*provider_serializer.save())
                            job.save()
                        except ValidationError:
                            status_code = status.HTTP_400_BAD_REQUEST
                            error_data = {
                                "errors": [
                                    {
                                        "status": status_code,
                                        "title": _("Invalid provider task."),
                                        "detail": _("A provider and an export format must be selected."),
                                    }
                                ]
                            }
                            return Response(error_data, status=status_code)
                        # Check max area (skip for superusers)
                        if not self.request.user.is_superuser:
                            for provider_task in job.provider_tasks.all():
                                provider = provider_task.provider
                                max_selection = provider.max_selection
                                if max_selection and 0 < float(max_selection) < get_area(job.the_geom.geojson):
                                    status_code = status.HTTP_400_BAD_REQUEST
                                    error_data = {
                                        "errors": [
                                            {
                                                "status": status_code,
                                                "title": _("Selection area too large"),
                                                "detail": _("The selected area is too large " "for provider '%s'")
                                                % provider.name,
                                            }
                                        ]
                                    }
                                    return Response(error_data, status=status_code)

                        if preset:
                            """Get the tags from the uploaded preset."""
                            logger.debug("Found preset with uid: {0}".format(preset))
                            job.json_tags = preset
                            job.save()
                        elif tags:
                            """Get tags from request."""
                            simplified_tags = []
                            for entry in tags:
                                tag = {
                                    "key": entry["key"],
                                    "value": entry["value"],
                                    "geom": entry["geom_types"],
                                }
                                simplified_tags.append(tag)
                            job.json_tags = simplified_tags
                            job.save()
                        else:
                            """
                            Use hdm preset as default tags if no preset or tags
                            are provided in the request.
                            """
                            hdm_default_tags = DatamodelPreset.objects.get(name="hdm").json_tags
                            job.json_tags = hdm_default_tags
                            job.save()
                    except Exception as e:
                        status_code = status.HTTP_500_INTERNAL_SERVER_ERROR
                        error_data = {
                            "errors": [
                                {
                                    "status": status_code,
                                    "title": _("Server Error"),
                                    "detail": _("Error creating export job: {0}".format(e)),
                                }
                            ]
                        }
                        return Response(error_data, status=status_code)
                else:
                    status_code = status.HTTP_400_BAD_REQUEST
                    error_data = {
                        "errors": [
                            {
                                "status": status_code,
                                "title": _("Invalid provider task"),
                                "detail": _("One or more: {0} are invalid".format(provider_tasks)),
                            }
                        ]
                    }
                    return Response(error_data, status=status_code)

                try:
                    projection_db_objects = Projection.objects.filter(srid__in=projections)
                    job.projections.add(*projection_db_objects)
                    job.save()
                except Exception as e:
                    status_code = status.HTTP_400_BAD_REQUEST
                    error_data = {
                        "errors": [
                            {
                                "status": status_code,
                                "title": _("Invalid projection specified."),
                                "detail": _("One or more: {0} are invalid".format(projections)),
                            }
                        ]
                    }
                    return Response(error_data, status=status_code)

            # run the tasks
            job_uid = str(job.uid)
            # run needs to be created so that the UI can be updated with the task list.
            user_details = get_user_details(request)
            try:
                # run needs to be created so that the UI can be updated with the task list.
                run_uid = create_run(job_uid=job_uid, user=request.user)
            except InvalidLicense as il:
                status_code = status.HTTP_400_BAD_REQUEST
                error_data = {"errors": [{"status": status_code, "title": _("Invalid License"), "detail": _(str(il))}]}
                return Response(error_data, status=status_code)
                # Run is passed to celery to start the tasks.
            except Unauthorized as ua:
                status_code = status.HTTP_403_FORBIDDEN
                error_data = {"errors": [{"status": status_code, "title": _("Invalid License"), "detail": _(str(ua))}]}
                return Response(error_data, status=status_code)

            running = JobSerializer(job, context={"request": request})

            # Run is passed to celery to start the tasks.
            pick_up_run_task.apply_async(
                queue="runs", routing_key="runs", kwargs={"run_uid": run_uid, "user_details": user_details},
            )
            return Response(running.data, status=status.HTTP_202_ACCEPTED)
        else:
            return Response(serializer.errors, status=status.HTTP_400_BAD_REQUEST)

    @action(methods=["get", "post"], detail=True)
    def run(self, request, uid=None, *args, **kwargs):
        """
        Creates the run (i.e. runs the job).

        Gets the job_uid and current user from the request.
        Creates an instance of the TaskFactory and
        calls run_task on it, passing the job_uid and user.

        *request:* the http request

        *Returns:*
            - the serialized run data.
        """
        # This is just to make it easier to trace when user_details haven't been sent
        user_details = get_user_details(request)
        if user_details is None:
            user_details = {"username": "unknown-JobViewSet.run"}

        from eventkit_cloud.tasks.task_factory import InvalidLicense, Unauthorized

        try:
            # run needs to be created so that the UI can be updated with the task list.
            run_uid = create_run(job_uid=uid, user=request.user)
        except (InvalidLicense, Error) as err:
            return Response([{"detail": _(str(err))}], status.HTTP_400_BAD_REQUEST)
        # Run is passed to celery to start the tasks.
        except Unauthorized:
            return Response(
                [{"detail": "ADMIN permission is required to run this DataPack."}], status.HTTP_403_FORBIDDEN,
            )
        run = ExportRun.objects.get(uid=run_uid)
        if run:
            logger.debug("Placing pick_up_run_task for {0} on the queue.".format(run.uid))
            pick_up_run_task.apply_async(
                queue="runs", routing_key="runs", kwargs={"run_uid": run_uid, "user_details": user_details},
            )
            logger.debug("Getting Run Data.".format(run.uid))
            running = ExportRunSerializer(run, context={"request": request})
            logger.debug("Returning Run Data.".format(run.uid))

            return Response(running.data, status=status.HTTP_202_ACCEPTED)

        else:
            return Response([{"detail": _("Failed to run Export")}], status.HTTP_400_BAD_REQUEST)

    @transaction.atomic
    def partial_update(self, request, uid=None, *args, **kwargs):
        """
           Update one or more attributes for the given job

           * request: the HTTP request in JSON.

               Examples:

                   { "visibility" : 'SHARED', "featured" : true }
                   { "featured" : false }

           * Returns: a copy of the new  values on success

               Example:

                   {
                       "visibility": 'SHARED',
                       "featured" : true,
                       "success": true
                   }

           ** returns: 400 on error

           """

        job = Job.objects.get(uid=uid)

        # Does the user have admin permission to make changes to this job?

        perms, job_ids = JobPermission.userjobs(request.user, JobPermissionLevel.ADMIN.value)
        if job.id not in job_ids:
            return Response(
                [{"detail": "ADMIN permission is required to update this job."}], status.HTTP_400_BAD_REQUEST,
            )

        response = {}
        payload = request.data

        for attribute, value in payload.items():
            if attribute == "visibility" and value not in VisibilityState.__members__:
                msg = "unknown visibility value - %s" % value
                return Response([{"detail": msg}], status.HTTP_400_BAD_REQUEST)

            if hasattr(job, attribute):
                setattr(job, attribute, value)
                response[attribute] = value
            elif attribute == "permissions":
                pass
            else:
                msg = "unidentified job attribute - %s" % attribute
                return Response([{"detail": msg}], status.HTTP_400_BAD_REQUEST)

        # update permissions if present.  Insure we are not left with 0 admministrators
        # users and / or groups may be updated.  If no update info is provided, maintain
        # the current set of permissions.

        admins = 0
        if "permissions" in payload:
            serializer = JobSerializer(job, context={"request": request})
            current_permissions = serializer.get_permissions(job)
            if "members" not in payload["permissions"]:
                payload["permissions"]["members"] = current_permissions["members"]
            if "groups" not in payload["permissions"]:
                payload["permissions"]["groups"] = current_permissions["groups"]
            users = payload["permissions"]["members"]
            groups = payload["permissions"]["groups"]

            # make sure all user names, group names, and permissions are valid, and insure there is at least one admin
            # if the job is made private

            for index, set in enumerate([users, groups]):
                for key in set:
                    if index == 0:
                        record = User.objects.filter(username=key)
                    else:
                        record = Group.objects.filter(name=key)

                    if not record.exists():
                        return Response(
                            [{"detail": "unidentified user or group : %s" % key}], status.HTTP_400_BAD_REQUEST,
                        )
                    perm = set[key]
                    if perm not in JobPermissionLevel.__members__:
                        return Response(
                            [{"detail": "invalid permission value : %s" % perm}], status.HTTP_400_BAD_REQUEST,
                        )

                    if perm == GroupPermissionLevel.ADMIN.value:
                        admins += 1

            if admins == 0:
                return Response([{"detail": "This job has no administrators."}], status.HTTP_400_BAD_REQUEST,)

            # throw out all current permissions and rewrite them

            for jp in JobPermission.objects.filter(job=job):
                jp.delete()

            for key in users:
                perm = users[key]
                user = User.objects.filter(username=key).all()[0]
                jp = JobPermission.objects.create(job=job, content_object=user, permission=perm)
                jp.save()

            for key in groups:
                perm = groups[key]
                group = Group.objects.filter(name=key).all()[0]
                jp = JobPermission.objects.create(job=job, content_object=group, permission=perm)
                jp.save()

            response["permissions"] = payload["permissions"]

        job.save()
        response["success"] = True
        return Response(response, status=status.HTTP_200_OK)

    def retrieve(self, request, uid=None, *args, **kwargs):
        """
        Look up a single job by uid value.
        * uid: optional job uid lookup field
        * return: The selected job.
        """
        return super(JobViewSet, self).retrieve(self, request, uid, *args, **kwargs)

    def update(self, request, uid=None, *args, **kwargs):
        """
        Update a job object, looked up by uid.
        * uid: optional job uid lookup field
        * return: The status of the update.
        """
        return super(JobViewSet, self).update(self, request, uid, *args, **kwargs)

    @action(methods=["post"], detail=False)
    def filter(self, request, *args, **kwargs):
        """
             Return all jobs that are readable by every
             groups and every user in the payload

             {  "permissions" : {
                groups : [ 'group_one', 'group_two', ...]
                members : ['user_one', 'user_two' ... ]
                 }
             }

        """

        if "permissions" not in request.data:
            return Response([{"detail": "missing permissions attribute"}], status.HTTP_400_BAD_REQUEST,)

        job_list = get_job_ids_via_permissions(request.data["permissions"])
        jobs = Job.objects.filter(id__in=job_list)
        serializer = ListJobSerializer(jobs, many=True, context={"request": request})
        return Response(serializer.data)

    @transaction.atomic
    def destroy(self, request, uid=None, *args, **kwargs):
        """
            Destroy a job
        """

        job = Job.objects.get(uid=uid)

        # Does the user have admin permission to make changes to this job?

        logger.info("DELETE REQUEST")
        perms, job_ids = JobPermission.userjobs(request.user, JobPermissionLevel.ADMIN.value)
        logger.info("JOB IDS %s %s" % (job.id, job_ids))

        if job.id not in job_ids:
            return Response(
                [{"detail": "ADMIN permission is required to delete this job."}], status.HTTP_400_BAD_REQUEST,
            )

        super(JobViewSet, self).destroy(request, *args, **kwargs)
        return Response(status=status.HTTP_204_NO_CONTENT)


class ExportFormatViewSet(viewsets.ReadOnlyModelViewSet):
    """
    ###ExportFormat API endpoint.

    Endpoint exposing the supported export formats.
    """

    serializer_class = ExportFormatSerializer
    permission_classes = (permissions.IsAuthenticated,)
    queryset = ExportFormat.objects.all()
    lookup_field = "slug"
    ordering = ["description"]

    def list(self, request, slug=None, *args, **kwargs):
        """
        * slug: optional slug value of export format
        * return: A list of format types.
        """
        return super(ExportFormatViewSet, self).list(self, request, slug, *args, **kwargs)

    def retrieve(self, request, slug=None, *args, **kwargs):
        """
        * slug: optional slug value of export format
        * return: A single format object matching the provided slug value.
        """
        return super(ExportFormatViewSet, self).retrieve(self, request, slug, *args, **kwargs)


class ProjectionViewSet(viewsets.ReadOnlyModelViewSet):
    """
    A simple ViewSet for listing or retrieving projections.
    """

    serializer_class = ProjectionSerializer
    permission_classes = (permissions.IsAuthenticated,)
    queryset = Projection.objects.all()
    lookup_field = "srid"
    ordering = ["srid"]


class AuditEventViewSet(viewsets.ReadOnlyModelViewSet):
    """
    A simple ViewSet for listing or retrieving AuditEvents.
    """

    serializer_class = AuditEventSerializer
    permission_classes = (permissions.IsAdminUser,)
    queryset = AuditEvent.objects.all()
    filter_class = LogFilter
    lookup_field = "id"
    ordering = ["datetime"]
    search_fields = ("username", "datetime", "ip", "email", "event")


class LicenseViewSet(viewsets.ReadOnlyModelViewSet):
    """
    Endpoint to get detailed information about the data licenses.
    """

    serializer_class = LicenseSerializer
    permission_classes = (permissions.IsAuthenticated,)
    queryset = License.objects.all()
    lookup_field = "slug"
    ordering = ["name"]

    @action(methods=["get"], detail=True, renderer_classes=[PlainTextRenderer])
    def download(self, request, slug=None, *args, **kwargs):
        """
        Responds to a GET request with a text file of the license text

        *request:* the http request
        *slug:* the license slug

        *Returns:*
            - a .txt file of the license text.
        """
        try:
            license_text = License.objects.get(slug=slug).text
            response = Response(license_text, content_type="text/plain")
            response["Content-Disposition"] = 'attachment; filename="{}.txt"'.format(slug)
            return response
        except Exception:
            return Response([{"detail": _("Not found")}], status=status.HTTP_400_BAD_REQUEST)

    def list(self, request, slug=None, *args, **kwargs):
        """
        * slug: optional slug value of license
        * return: A list of license objects.
        """
        return super(LicenseViewSet, self).list(self, request, slug, *args, **kwargs)

    def retrieve(self, request, slug=None, *args, **kwargs):
        """
        * slug: optional slug value of license
        * return: A single license object matching the provided slug value.
        """
        return super(LicenseViewSet, self).retrieve(self, request, slug, *args, **kwargs)


class DataProviderViewSet(viewsets.ReadOnlyModelViewSet):
    """
    Endpoint exposing the supported data providers.
    """

    serializer_class = DataProviderSerializer
    permission_classes = (permissions.IsAuthenticated,)
    parser_classes = (JSONParser,)
    lookup_field = "slug"
    ordering = ["name"]

    def get_queryset(self):
        """
        This view should return a list of all the purchases
        for the currently authenticated user.
        """
        return DataProvider.objects.filter(Q(user=self.request.user) | Q(user=None))

    @action(methods=["get", "post"], detail=True)
    def status(self, request, slug=None, *args, **kwargs):
        """
        Checks the status of a data provider to confirm that it is available.

        * slug: The DataProvider object slug.
        * return: The HTTP response of the data provider health check, in cases where there is no error. If the data
        provider does not exist, returns status 400 bad request.
        """
        try:
            geojson = self.request.data.get("geojson", None)
            provider = DataProvider.objects.get(slug=slug)
            return Response(perform_provider_check(provider, geojson), status=status.HTTP_200_OK)

        except DataProvider.DoesNotExist as e:
            return Response([{"detail": _("Provider not found")}], status=status.HTTP_400_BAD_REQUEST,)

        except Exception as e:
            logger.error(e)

            return Response([{"detail": _("Internal Server Error")}], status=status.HTTP_500_INTERNAL_SERVER_ERROR,)

    def list(self, request, slug=None, *args, **kwargs):
        """
        List all data providers.
        * slug: optional lookup field
        * return: A list of data providers.
        """
        return super(DataProviderViewSet, self).list(self, request, slug, *args, **kwargs)

    def retrieve(self, request, slug=None, *args, **kwargs):
        """
        Look up a single data provider by slug value.
        * slug: optional lookup field
        * return: The data provider with the given slug.
        """
        return super(DataProviderViewSet, self).retrieve(self, request, slug, *args, **kwargs)


class RegionViewSet(viewsets.ReadOnlyModelViewSet):
    """
    Endpoint exposing the supported regions.
    """

    serializer_class = RegionSerializer
    permission_classes = (permissions.IsAuthenticated,)
    queryset = Region.objects.all()
    lookup_field = "uid"

    def list(self, request, uid=None, *args, **kwargs):
        """
        List all regions.
        * uid: optional lookup field
        * return: A list of regions.
        """
        return super(RegionViewSet, self).list(self, request, uid, *args, **kwargs)

    def retrieve(self, request, uid=None, *args, **kwargs):
        """
        Look up a single region by slug value.
        * uid: optional lookup field
        * return: The region with the given slug.
        """
        return super(RegionViewSet, self).retrieve(self, request, uid, *args, **kwargs)


class RegionMaskViewSet(viewsets.ReadOnlyModelViewSet):
    """
    Return a MULTIPOLYGON representing the mask of the
    HOT Regions as a GeoJSON Feature Collection.
    """

    serializer_class = RegionMaskSerializer
    permission_classes = (permissions.IsAuthenticated,)
    queryset = RegionMask.objects.all()


class ExportRunViewSet(viewsets.ModelViewSet):
    """
    **retrieve:**

    Returns the exact run as specified by the run UID in the url `/runs/{uid}`

    **list:**

    Returns a list of all the runs.

    Export runs can be filtered and ordered by adding optional parameters to the url:

    * `user`: The user who created the job.

    * `status`: The current run status (can include any number of the following: COMPLETED, SUBMITTED, INCOMPLETE, or
    FAILED).
        * Example = `/api/runs?status=SUBMITTED,INCOMPLETE,FAILED`

    * `job_uid`: The uid of a particular job.

    * `min_date`: Minimum date (YYYY-MM-DD) for the `started_at` field.

    * `max_date`: Maximum date (YYYY-MM-DD) for the `started_at` field.

    * `started_at`: The DateTime a run was started at in ISO date-time format.

    * `published`: True or False for whether the owning job is published or not.

    * `ordering`: Possible values are `started_at, status, user__username, job__name, job__event, and job__published`.
        * Order can be reversed by adding `-` to the front of the order parameter.

    An example request using some of the parameters.

    `/api/runs?user=test_user&status=FAILED,COMPLETED&min_date=2017-05-20&max_date=2017-12-21&published=True&ordering=
    -job__name`

    **filter:**

    Accessed at `/runs/filter`.

    Accepts GET and POST. Support all the url params of 'list' with the addition of advanced features like
    `search_term`, `bbox`, and `geojson`.

    * `search_term`: A value to search the job name, description and event text for.

    * `bbox`: Bounding box in the form of `xmin,ymin,xmax,ymax`.

    To filter by geojson send the geojson geometry in the body of a POST request under the key `geojson`.
    """

    serializer_class = ExportRunSerializer
    permission_classes = (permissions.IsAuthenticated,)
    pagination_class = LinkHeaderPagination
    filter_backends = (DjangoFilterBackend, filters.OrderingFilter)
    filter_class = ExportRunFilter
    lookup_field = "uid"
    search_fields = (
        "user__username",
        "status",
        "job__uid",
        "min_date",
        "max_date",
        "started_at",
        "job__published",
    )
    ordering_fields = (
        "job__name",
        "started_at",
        "user__username",
        "job__published",
        "status",
        "job__event",
        "job__featured",
    )
    ordering = ("-started_at",)

    def get_queryset(self):
        _, job_ids = JobPermission.userjobs(self.request.user, "READ")
        if self.request.query_params.get("slim"):
            return ExportRun.objects.filter((Q(job_id__in=job_ids) | Q(job__visibility=VisibilityState.PUBLIC.value)))
        else:
            return prefetch_export_runs(
                (ExportRun.objects.filter((Q(job_id__in=job_ids) | Q(job__visibility=VisibilityState.PUBLIC.value))))
            )

    def retrieve(self, request, uid=None, *args, **kwargs):
        """
        Get an ExportRun.

        Gets the run_uid from the request and returns run data for the
        associated ExportRun.

        Args:

            *request: the http request.

            *uid: the run uid.

        *Returns:
            the serialized run data.
        """

        from eventkit_cloud.tasks.task_factory import InvalidLicense

        queryset = self.get_queryset().filter(uid=uid)
        if not request.query_params.get("job_uid"):
            queryset = queryset.filter(deleted=False)
        try:
            self.validate_licenses(queryset, user=request.user)
        except InvalidLicense as il:
            return Response([{"detail": _(str(il))}], status.HTTP_400_BAD_REQUEST)
        serializer = self.get_serializer(queryset, many=True, context={"request": request})
        return Response(serializer.data, status=status.HTTP_200_OK)

    @transaction.atomic
    def destroy(self, request, *args, **kwargs):
        """
        Destroy a model instance.
        """

        instance = self.get_object()
        job = instance.job

        perms, job_ids = JobPermission.userjobs(request.user, JobPermissionLevel.ADMIN.value)
        if job.id not in job_ids:
            return Response(
                [{"detail": "ADMIN permission is required to delete this DataPack."}], status.HTTP_400_BAD_REQUEST,
            )

        permissions = JobPermission.jobpermissions(job)

        instance.soft_delete(user=request.user, permissions=permissions)
        return Response(status=status.HTTP_204_NO_CONTENT)

    def list(self, request, *args, **kwargs):
        """
        List the ExportRuns
        :param request: the http request
        :param args:
        :param kwargs:
        :return: the serialized runs
        """
        queryset = self.filter_queryset(self.get_queryset())
        try:
            self.validate_licenses(queryset, user=request.user)
        except InvalidLicense as il:
            return Response([{"detail": _(str(il))}], status.HTTP_400_BAD_REQUEST)
        # This is to display deleted runs on the status and download
        if not request.query_params.get("job_uid"):
            queryset = queryset.filter(deleted=False)
        page = self.paginate_queryset(queryset)
        if page is not None:
            serializer = self.get_serializer(page, many=True, context={"request": request})
            return self.get_paginated_response(serializer.data)
        else:
            serializer = self.get_serializer(queryset, many=True, context={"request": request})
            return Response(serializer.data, status=status.HTTP_200_OK)

    @action(methods=["post", "get"], detail=False)
    def filter(self, request, *args, **kwargs):
        """
        Lists the ExportRuns and provides advanced filtering options like search_term, bbox, and geojson geometry.
        Accepts GET and POST request. POST is required if you want to filter by a geojson geometry contained in the
        request data
        :param request: the http request
        :param args:
        :param kwargs:
        :return: the serialized runs
        """

        queryset = self.filter_queryset(self.get_queryset())

        if "permissions" in request.data:
            job_ids = get_job_ids_via_permissions(request.data["permissions"])
            queryset = ExportRun.objects.filter(Q(job_id__in=job_ids))

        search_geojson = self.request.data.get("geojson", None)
        if search_geojson is not None:
            try:
                geom = geojson_to_geos(search_geojson, 4326)
                queryset = queryset.filter(job__the_geom__intersects=geom)
            except ValidationError as e:
                logger.debug(e.detail)
                return Response(e.detail, status=status.HTTP_400_BAD_REQUEST)

        search_bbox = self.request.query_params.get("bbox", None)
        if search_bbox is not None and len(search_bbox.split(",")) == 4:
            extents = search_bbox.split(",")
            data = {
                "xmin": extents[0],
                "ymin": extents[1],
                "xmax": extents[2],
                "ymax": extents[3],
            }

            try:
                bbox_extents = validate_bbox_params(data)
                bbox = validate_search_bbox(bbox_extents)
                queryset = queryset.filter(job__the_geom__within=bbox)

            except ValidationError as e:
                logger.debug(e.detail)
                return Response(e.detail, status=status.HTTP_400_BAD_REQUEST)

        search_term = self.request.query_params.get("search_term", None)
        if search_term is not None:
            queryset = queryset.filter(
                (
                    Q(job__name__icontains=search_term)
                    | Q(job__description__icontains=search_term)
                    | Q(job__event__icontains=search_term)
                )
            )
        if not request.query_params.get("job_uid"):
            queryset = queryset.filter(deleted=False)
        page = self.paginate_queryset(queryset)
        if page is not None:
            serializer = self.get_serializer(page, many=True, context={"request": request, "no_license": True})
            return self.get_paginated_response(serializer.data)
        else:
            serializer = self.get_serializer(queryset, many=True, context={"request": request, "no_license": True})
            return Response(serializer.data, status=status.HTTP_200_OK)

    @transaction.atomic
    def partial_update(self, request, uid=None, *args, **kwargs):

        """
        Update the expiration date for an export run. If the user is a superuser,
        then any date may be specified. Otherwise the date must be before  todays_date + MAX_DATAPACK_EXPIRATION_DAYS
        where MAX_DATAPACK_EXPIRATION_DAYS is a setting found in prod.py

        * request: the HTTP request in JSON.

            Example:

                {
                    "expiration" : "2019-12-31"
                }

        * Returns: a copy of the new expiration value on success

            Example:

                {
                    "expiration": "2019-12-31",
                    "success": true
                }

        ** returns: 400 on error

        """

        payload = request.data
        if "expiration" not in payload:
            return Response({"success": False}, status=status.HTTP_400_BAD_REQUEST)

        expiration = payload["expiration"]
        target_date = parser.parse(expiration).replace(tzinfo=None)
        run = ExportRun.objects.get(uid=uid)

        if not request.user.is_superuser:
            max_days = int(getattr(settings, "MAX_DATAPACK_EXPIRATION_DAYS", 30))
            now = datetime.today()
            max_date = now + timedelta(max_days)
            if target_date > max_date.replace(tzinfo=None):
                message = "expiration date must be before " + max_date.isoformat()
                return Response({"success": False, "detail": message}, status=status.HTTP_400_BAD_REQUEST,)
            if target_date < run.expiration.replace(tzinfo=None):
                message = "expiration date must be after " + run.expiration.isoformat()
                return Response({"success": False, "detail": message}, status=status.HTTP_400_BAD_REQUEST,)

        run.expiration = target_date
        run.save()
        return Response({"success": True, "expiration": run.expiration}, status=status.HTTP_200_OK)

    @staticmethod
    def validate_licenses(queryset, user=None):
        for run in queryset.all():
            invalid_licenses = get_invalid_licenses(run.job, user=user)
            if invalid_licenses:
                raise InvalidLicense(
                    "The user: {0} has not agreed to the following licenses: {1}.\n"
                    "Please use the user account page, or the user api to agree to the "
                    "licenses prior to viewing run data.".format(run.job.user.username, invalid_licenses)
                )
        return True

    def create(self, request, *args, **kwargs):
        """
        Create a run.
        * return: The status of the creation.
        """
        return super(ExportRunViewSet, self).create(self, request, *args, **kwargs)

    def update(self, request, uid=None, *args, **kwargs):
        """
        Update a run.
        * uid: optional lookup field
        * return: The status of the update.
        """
        return super(ExportRunViewSet, self).update(self, request, uid, *args, **kwargs)


class ExportTaskViewSet(viewsets.ReadOnlyModelViewSet):
    """
    Provides List and Retrieve endpoints for ExportTasks.
    """

    serializer_class = ExportTaskRecordSerializer
    permission_classes = (permissions.IsAuthenticated,)
    lookup_field = "uid"

    def get_queryset(self):
        return ExportTaskRecord.objects.filter(
            Q(export_provider_task__run__user=self.request.user) | Q(export_provider_task__run__job__published=True)
        ).order_by("-started_at")

    def retrieve(self, request, uid=None, *args, **kwargs):
        """
        GET a single export task.

        Args:
            request: the http request.
            uid: the uid of the export task to GET.
        Returns:
            the serialized ExportTaskRecord data.
        """
        queryset = ExportTaskRecord.objects.filter(uid=uid)
        serializer = self.get_serializer(queryset, many=True, context={"request": request})
        return Response(serializer.data, status=status.HTTP_200_OK)

    def list(self, request, uid=None, *args, **kwargs):
        """
        List all tasks.
        * uid: optional lookup field
        * return: A list of all tasks.
        """
        return super(ExportTaskViewSet, self).list(self, request, uid, *args, **kwargs)


class DataProviderTaskViewSet(viewsets.ModelViewSet):
    """
    Provides List and Retrieve endpoints for ExportTasks.
    """

    serializer_class = DataProviderTaskRecordSerializer
    permission_classes = (permissions.IsAuthenticated,)
    lookup_field = "uid"

    def get_queryset(self):
        """Return all objects user can view."""
        return DataProviderTaskRecord.objects.filter(Q(run__user=self.request.user) | Q(run__job__published=True))

    def retrieve(self, request, uid=None, *args, **kwargs):
        """
        GET a single export task.

        Args:
            request: the http request.
            uid: the uid of the export provider task to GET.
        Returns:
            the serialized ExportTaskRecord data
        """
        serializer = self.get_serializer(self.get_queryset().filter(uid=uid), many=True, context={"request": request})
        return Response(serializer.data, status=status.HTTP_200_OK)

    def partial_update(self, request, uid=None, *args, **kwargs):
        """
        Cancels an export provider task.
        * param uid: The uid of the DataProviderTaskRecord (export provider task model) to be canceled.
        * return: Returns {'success': True} on success. If the user did not have the correct rights (if not superuser,
                  they must be asking for one of their own export provider tasks), then 403 forbidden will be returned.
        """

        data_provider_task_record = DataProviderTaskRecord.objects.get(uid=uid)

        if data_provider_task_record.run.user != request.user and not request.user.is_superuser:
            return Response({"success": False}, status=status.HTTP_403_FORBIDDEN)

        cancel_export_provider_task.run(
            data_provider_task_uid=data_provider_task_record.uid, canceling_username=request.user.username,
        )
        return Response({"success": True}, status=status.HTTP_200_OK)

    def list(self, request, *args, **kwargs):
        """
        * return: A list of data provider task objects.
        """
        return super(DataProviderTaskViewSet, self).list(self, request, *args, **kwargs)

    def create(self, request, uid=None, *args, **kwargs):
        """
        Create a data provider task object.
        * uid: optional lookup field
        * return: The status of the object creation.
        """
        return super(DataProviderTaskViewSet, self).create(self, request, uid, *args, **kwargs)

    def destroy(self, request, uid=None, *args, **kwargs):
        """
        Delete a data provider task object.
        * uid: optional lookup field
        * return: The status of the deletion.
        """
        return super(DataProviderTaskViewSet, self).destroy(self, request, uid, *args, **kwargs)

    def update(self, request, uid=None, *args, **kwargs):
        """
        Update a data provider task object.
        * uid: optional lookup field
        * return: The status of the update.
        """
        return super(DataProviderTaskViewSet, self).update(self, request, uid, *args, **kwargs)


class UserDataViewSet(viewsets.GenericViewSet):
    """
    User Data

    """

    serializer_class = UserDataSerializer
    permission_classes = (permissions.IsAuthenticated, IsOwnerOrReadOnly)
    parser_classes = (JSONParser,)
    pagination_class = LinkHeaderPagination
    filter_class = UserFilter
    filter_backends = (
        DjangoFilterBackend,
        filters.SearchFilter,
        filters.OrderingFilter,
    )
    lookup_field = "username"
    lookup_value_regex = "[^/]+"
    search_fields = ("username", "last_name", "first_name", "email")
    ordering_fields = ("username", "last_name", "first_name", "email", "date_joined")

    def get_queryset(self):
        return User.objects.all()

    def partial_update(self, request, username=None, *args, **kwargs):
        """
        Update user data.

        User data cannot currently be updated via this API menu however UserLicense data can, by sending a patch
        message,
        with the licenses data that the user agrees to.  Users will need to agree to all of the licenses prior to being
        allowed to download data.

        Request data can be posted as `application/json`.

        * request: the HTTP request in JSON.

        Example:

                {"accepted_licenses": {
                    "odbl": true
                    }
              }
        """

        queryset = self.get_queryset().get(username=username)
        serializer = UserDataSerializer(queryset, data=request.data, context={"request": request})

        if serializer.is_valid():

            serializer.save()
            return Response(serializer.data, status=status.HTTP_200_OK)
        else:
            return Response(serializer.errors, status=status.HTTP_400_BAD_REQUEST)

    def list(self, request, *args, **kwargs):
        """
        Get a list of users.
        * return: A list of all users.
        """
        queryset = self.get_queryset()
        total = queryset.count()
        filtered_queryset = self.filter_queryset(queryset)
        if request.query_params.get("exclude_self"):
            filtered_queryset = filtered_queryset.exclude(username=request.user.username)
        elif request.query_params.get("prepend_self"):
            if request.user in filtered_queryset:
                filtered_queryset = filtered_queryset.exclude(username=request.user.username)
                filtered_queryset = [qs for qs in filtered_queryset]
                filtered_queryset = [request.user] + filtered_queryset

        page = None
        if not request.query_params.get("disable_page"):
            page = self.paginate_queryset(filtered_queryset)
        if page is not None:
            serializer = self.get_serializer(page, many=True, context={"request": request})
            response = self.get_paginated_response(serializer.data)
        else:
            serializer = self.get_serializer(filtered_queryset, many=True, context={"request": request})
            response = Response(serializer.data, status=status.HTTP_200_OK)

        response["Total-Users"] = total
        return response

    def retrieve(self, request, username=None):
        """
        GET a user by username
        """
        queryset = self.get_queryset().get(username=username)
        serializer = self.get_serializer(queryset, context={"request": request})
        return Response(serializer.data, status=status.HTTP_200_OK)

    @action(detail=False, methods=["post", "get"])
    def members(self, request, *args, **kwargs):
        """
        Member list from list of group ids

        Example :  [ 32, 35, 36 ]
        """

        targets = request.data
        targetnames = []
        payload = []

        groups = Group.objects.filter(id__in=targets)

        for group in groups:
            serializer = GroupSerializer(group)
            for username in serializer.get_members(group):
                if username not in targetnames:
                    targetnames.append(username)

        users = User.objects.filter(username__in=targetnames).all()
        for u in users:
            serializer = self.get_serializer(u, context={"request": request})
            payload.append(serializer.data)

        return Response(payload, status=status.HTTP_200_OK)

    @action(detail=True, methods=["get"])
    def job_permissions(self, request, username=None):
        """
        Get user's permission level for a specific job

        Example: /api/users/job_permissions/admin_user?uid=job-uid-123

        Response: { 'permission': USERS_PERMISSION_LEVEL }
        where USERS_PERMISSION_LEVEL is either READ, ADMIN, or None
        """
        user = User.objects.get(username=username)
        uid = request.query_params.get("uid", None)

        if not user or not uid:
            return Response(status=status.HTTP_400_BAD_REQUEST)

        permission = JobPermission.get_user_permissions(user, uid)

        return Response({"permission": permission}, status=status.HTTP_200_OK)


class UserJobActivityViewSet(mixins.CreateModelMixin, mixins.ListModelMixin, viewsets.GenericViewSet):
    """
    Endpoint to create and retrieve user activity related to jobs.
    """

    serializer_class = UserJobActivitySerializer
    permission_classes = (permissions.IsAuthenticated,)
    pagination_class = LinkHeaderPagination
    filter_class = UserJobActivityFilter

    def get_queryset(self):
        activity_type = self.request.query_params.get("activity", "").lower()

        if self.request.query_params.get("slim"):
            activities = UserJobActivity.objects.select_related("job", "user")
        else:
            activities = UserJobActivity.objects.select_related("job", "user").prefetch_related(
                "job__provider_tasks__provider",
                "job__provider_tasks__formats",
                "job__last_export_run__provider_tasks__tasks__result",
                "job__last_export_run__provider_tasks__tasks__exceptions",
            )

        if activity_type == "viewed":
            ids = (
                UserJobActivity.objects.filter(
                    user=self.request.user,
                    type=UserJobActivity.VIEWED,
                    job__last_export_run__isnull=False,
                    job__last_export_run__deleted=False,
                )
                .distinct("job")
                .values_list("id", flat=True)
            )

            return activities.filter(id__in=ids).order_by("-created_at")
        else:
            return activities.filter(user=self.request.user).order_by("-created_at")

    def list(self, request, *args, **kwargs):
        """
        Gets the most recent UserJobActivity objects.
        """
        queryset = self.get_queryset()
        page = self.paginate_queryset(queryset)
        if page is not None:
            serializer = self.get_serializer(page, many=True, context={"request": request})
            return self.get_paginated_response(serializer.data)
        else:
            serializer = self.get_serializer(queryset, many=True, context={"request": request})
            return Response(serializer.data, status=status.HTTP_200_OK)

    def create(self, request):
        """
        Creates a new UserJobActivity object.
        """
        activity_type = request.query_params.get("activity", "").lower()
        job_uid = request.data.get("job_uid")
        # Save a record of the view activity
        if activity_type == "viewed":
            queryset = UserJobActivity.objects.filter(
                user=self.request.user,
                type=UserJobActivity.VIEWED,
                job__last_export_run__isnull=False,
                job__last_export_run__deleted=False,
            ).order_by("-created_at")

            if queryset.count() > 0:
                last_job_viewed = queryset.first()
                # Don't save consecutive views of the same job.
                if str(last_job_viewed.job.uid) == job_uid:
                    return Response({"ignored": True}, content_type="application/json", status=status.HTTP_200_OK,)
            job = Job.objects.get(uid=job_uid)
            UserJobActivity.objects.create(user=self.request.user, job=job, type=UserJobActivity.VIEWED)
        else:
            raise exceptions.ValidationError("Activity type '%s' is invalid." % activity_type)

        return Response({}, content_type="application/json", status=status.HTTP_200_OK)


class GroupViewSet(viewsets.ModelViewSet):
    """
    Api components for viewing, creating, and editing groups

    """

    serializer_class = GroupSerializer
    permission_classes = (permissions.IsAuthenticated,)
    pagination_class = LinkHeaderPagination
    parser_classes = (JSONParser,)
    filter_class = GroupFilter
    filter_backends = (filters.SearchFilter, filters.OrderingFilter)
    lookup_field = "id"
    lookup_value_regex = "[^/]+"
    search_fields = ("name",)
    ordering_fields = ("name",)

    def useradmin(self, group, request):
        serializer = GroupSerializer(group)
        user = User.objects.all().filter(username=request.user.username)[0]
        return user.username in serializer.get_administrators(group)

    def get_queryset(self):
        queryset = Group.objects.all()
        return queryset

    def update(self, request, *args, **kwargs):
        """
        We don't support calls to PUT for this viewset.
        * returns: 400 bad request
        """
        return Response("BAD REQUEST", status=status.HTTP_400_BAD_REQUEST)

    def list(self, request, *args, **kwargs):
        """
        GET all groups

        Sample result:

             [
                {
                    "id": 54,
                    "name": "Omaha 319",
                    "members": [
                      "user2",
                      "admin"
                    ],
                    "administrators": [
                      "admin"
                    ]
                  }
            ]

        """

        queryset = self.get_queryset()
        total = queryset.count()
        filtered_queryset = self.filter_queryset(queryset)

        page = None
        if not request.query_params.get("disable_page"):
            page = self.paginate_queryset(filtered_queryset)
        if page is not None:
            serializer = self.get_serializer(page, many=True, context={"request": request})
            response = self.get_paginated_response(serializer.data)
        else:
            serializer = self.get_serializer(filtered_queryset, many=True, context={"request": request})
            response = Response(serializer.data, status=status.HTTP_200_OK)

        response["Total-Groups"] = total
        return response

    @transaction.atomic
    def create(self, request, *args, **kwargs):
        """
        create a new group and place  the current logged in user in the group and its administrators.
        optionally, provide additional group members


        Sample input:

            {
                "name": "Omaha 319"
            }

        """

        name = request.data["name"]

        matches = Group.objects.filter(name__iexact=name.lower())
        if len(matches) > 0:
            error_data = {
                "errors": [
                    {
                        "status": status.HTTP_400_BAD_REQUEST,
                        "title": _("Duplicate Group Name"),
                        "detail": _("A group named %s already exists." % name),
                    }
                ]
            }
            return Response(error_data, status=status.HTTP_400_BAD_REQUEST)

        response = super(GroupViewSet, self).create(request, *args, **kwargs)
        group_id = response.data["id"]
        user = User.objects.all().filter(username=request.user.username)[0]
        group = Group.objects.get(pk=group_id)
        group.user_set.add(user)
        groupadmin = GroupPermission.objects.create(user=user, group=group, permission=GroupPermissionLevel.ADMIN.value)
        groupadmin.save()
        GroupPermission.objects.create(user=user, group=group, permission=GroupPermissionLevel.MEMBER.value)

        if "members" in request.data:
            for member in request.data["members"]:
                if member != user.username:
                    user = User.objects.all().filter(username=member)[0]
                    if user:
                        GroupPermission.objects.create(
                            user=user, group=group, permission=GroupPermissionLevel.MEMBER.value,
                        )
                        sendnotification(
                            request.user,
                            user,
                            NotificationVerb.ADDED_TO_GROUP.value,
                            group,
                            None,
                            NotificationLevel.INFO.value,
                            GroupPermissionLevel.MEMBER.value,
                        )

        if "administrators" in request.data:
            for admin in request.data["administrators"]:
                if admin != request.user.username:
                    user = User.objects.all().filter(username=admin)[0]
                    if user:
                        GroupPermission.objects.create(
                            user=user, group=group, permission=GroupPermissionLevel.ADMIN.value,
                        )
                        sendnotification(
                            request.user,
                            user,
                            NotificationVerb.SET_AS_GROUP_ADMIN.value,
                            group,
                            None,
                            NotificationLevel.INFO.value,
                            GroupPermissionLevel.ADMIN.value,
                        )

        group = Group.objects.filter(id=group_id)[0]
        serializer = GroupSerializer(group)

        return Response(serializer.data, status=status.HTTP_200_OK)

    def retrieve(self, request, id=None):
        """
        * get a group with a specific ID.  Return its data, including users in the group
        """
        group = Group.objects.filter(id=id)[0]
        serializer = GroupSerializer(group)

        return Response(serializer.data, status=status.HTTP_200_OK)

    @transaction.atomic
    def destroy(self, request, id=None, *args, **kwargs):

        """
        Destroy a group
        """

        # Not permitted if the requesting user is not an administrator

        group = Group.objects.filter(id=id)[0]

        if not self.useradmin(group, request):
            return Response("Administative privileges required.", status=status.HTTP_403_FORBIDDEN)

        super(GroupViewSet, self).destroy(request, *args, **kwargs)
        return Response("OK", status=status.HTTP_200_OK)

        # instance = self.get_object()
        # instance.soft_delete(user=request.user)
        # return Response(status=status.HTTP_204_NO_CONTENT)

    @transaction.atomic
    def partial_update(self, request, id=None, *args, **kwargs):
        """
        Change the group's name, members, and administrators


        Sample input:

            {
               "name": "Omaha 319"
               "members": [ "user2", "user3", "admin"],
               "administrators": [ "admin" ]
            }

        If a member wishes to remove themselves from a group they can make an patch request with no body.
        However, this will not work if they are a admin of the group.

        """

        group = Group.objects.filter(id=id)[0]

        # we are not going anywhere if the requesting user is not an
        # administrator of the current group or there is an attempt to end up with no administrators

        if not self.useradmin(group, request):
            user = User.objects.filter(username=request.user.username)[0]
            perms = GroupPermission.objects.filter(user=user, group=group, permission=GroupPermissionLevel.MEMBER.value)
            # if the user is not an admin but is a member we remove them from the group
            if perms:
                perms.delete()
                return Response("OK", status=status.HTTP_200_OK)

            return Response("Administative privileges required.", status=status.HTTP_403_FORBIDDEN)

        if "administrators" in request.data:
            request_admins = request.data["administrators"]
            if len(request_admins) < 1:
                error_data = {
                    "errors": [
                        {
                            "status": status.HTTP_403_FORBIDDEN,
                            "title": _("Not Permitted"),
                            "detail": _(
                                "You must assign another group administator before you can perform this action"
                            ),
                        }
                    ]
                }
                return Response(error_data, status=status.HTTP_403_FORBIDDEN)
        super(GroupViewSet, self).partial_update(request, *args, **kwargs)
        # if name in request we need to change the group name
        if "name" in request.data:
            name = request.data["name"]
            if name:
                group.name = name
                group.save()

        # examine provided lists of administrators and members. Adjust as needed.
        for item in [
            ("members", GroupPermissionLevel.MEMBER.value),
            ("administrators", GroupPermissionLevel.ADMIN.value),
        ]:
            permissionlabel = item[0]
            permission = item[1]

            if permissionlabel not in request.data:
                continue

            user_ids = [
                perm.user.id for perm in GroupPermission.objects.filter(group=group).filter(permission=permission)
            ]
            currentusers = [user.username for user in User.objects.filter(id__in=user_ids).all()]
            targetusers = request.data[permissionlabel]

            # Add new users for this permission level
            newusers = list(set(targetusers) - set(currentusers))
            users = User.objects.filter(username__in=newusers).all()
            verb = NotificationVerb.ADDED_TO_GROUP.value
            if permissionlabel == "administrators":
                verb = NotificationVerb.SET_AS_GROUP_ADMIN.value

            for user in users:
                GroupPermission.objects.create(user=user, group=group, permission=permission)
                sendnotification(
                    request.user, user, verb, group, None, NotificationLevel.INFO.value, permission,
                )

            # Remove existing users for this permission level

            removedusers = list(set(currentusers) - set(targetusers))
            users = User.objects.filter(username__in=removedusers).all()
            verb = NotificationVerb.REMOVED_FROM_GROUP.value
            if permissionlabel == "administrators":
                verb = NotificationVerb.REMOVED_AS_GROUP_ADMIN.value
            for user in users:
                sendnotification(
                    request.user, user, verb, group, None, NotificationLevel.INFO.value, permission,
                )
                perms = GroupPermission.objects.filter(user=user, group=group, permission=permission).all()
                for perm in perms:
                    perm.delete()

        return Response("OK", status=status.HTTP_200_OK)

    @action(detail=True, methods=["get"])
    def users(self, request, id=None, *args, **kwargs):
        try:
            group = Group.objects.get(id=id)
        except Group.DoesNotExist:
            return Response(status=status.HTTP_404_NOT_FOUND)

        serializer = GroupUserSerializer(group, context={"request": request})
        return Response(data=serializer.data, status=status.HTTP_200_OK)


class NotificationViewSet(viewsets.ModelViewSet):
    """
     Api components for viewing and working with notifications
    """

    serializer_class = NotificationSerializer
    filter_backends = (DjangoFilterBackend, filters.SearchFilter)
    pagination_class = LinkHeaderPagination

    def get_queryset(self):
        qs = Notification.objects.filter(recipient_id=self.request.user.id, deleted=False)
        return qs

    def list(self, request, *args, **kwargs):
        """
        Get all user notifications that are not deleted
        """
        notifications = self.get_queryset()
        page = self.paginate_queryset(notifications)
        if page is not None:
            serializer = self.get_serializer(page, context={"request": self.request}, many=True)
        else:
            serializer = self.get_serializer(notifications, context={"request": self.request}, many=True)
        return self.get_paginated_response(serializer.data)

    @action(detail=False, methods=["delete"])
    def delete(self, request, *args, **kwargs):
        """
        Delete notifications
        If request data of { ids: [....ids] } is provided only those ids will be deleted
        If no request data is included all notifications will be deleted
        """
        notifications = self.get_queryset()
        if request.data.get("ids", None):
            for id in request.data.get("ids"):
                note = notifications.get(id=id)
                if note:
                    note.deleted = True
                    note.save()
        else:
            notifications = self.get_queryset()
            notifications.mark_all_as_deleted()
        return Response({"success": True}, status=status.HTTP_200_OK)

    @action(detail=False, methods=["post"])
    def read(self, request, *args, **kwargs):
        """
        Mark notifications as read
        If request data of { ids: [....ids] } is provided only those ids will be marked
        If no request data is included all notifications will be marked read
        """
        notifications = self.get_queryset()
        if request.data.get("ids", None):
            for id in request.data.get("ids"):
                note = notifications.get(id=id)
                if note:
                    note.unread = False
                    note.save()
        else:
            notifications = self.get_queryset()
            notifications.mark_all_as_read()
        return Response({"success": True}, status=status.HTTP_200_OK)

    @action(detail=False, methods=["post"])
    def unread(self, request, *args, **kwargs):
        """
        Mark notifications as unread
        If request data of { ids: [....ids] } is provided only those ids will be marked
        If no request data is included all notifications will be marked unread
        """
        notifications = self.get_queryset()
        if request.data.get("ids", None):
            for id in request.data.get("ids"):
                note = notifications.get(id=id)
                if note:
                    note.unread = True
                    note.save()
        else:
            notifications = self.get_queryset()
            notifications.mark_all_as_unread()
        return Response({"success": True}, status=status.HTTP_200_OK)

    @action(detail=False, methods=["get"])
    def counts(self, request, *args, **kwargs):
        payload = {
            "read": len(request.user.notifications.read()),
            "unread": len(request.user.notifications.unread()),
        }

        return Response(payload, status=status.HTTP_200_OK)

    @action(detail=False, methods=["post"])
    def mark(self, request, *args, **kwargs):
        """
         Change the status of one or more notifications.
         **Use if you need to modify in more than one way. Otherwise just use 'delete', 'read', or 'unread'**

         Args:
             A list containing one or more records like this:
            [
             {"id": 3, "action": "DELETE" },
             {"id": 17, "action": "READ" },
             {"id" : 19, "action" "UNREAD" },
             ...
            ]

         Returns:
            { "success" : True} or error
        """

        logger.debug(request.data)
        for row in request.data:
            qs = Notification.objects.filter(recipient_id=self.request.user.id, id=row["id"])
            logger.debug(qs)
            if row["action"] == "READ":
                qs.mark_all_as_read()
            if row["action"] == "DELETE":
                qs.mark_all_as_deleted()
            if row["action"] == "UNREAD":
                qs.mark_all_as_unread()

        return Response({"success": True}, status=status.HTTP_200_OK)


class EstimatorView(views.APIView):
    """
     Api components for computing size estimates for providers within a specified bounding box
    """

    @action(detail=False, methods=["get"])
    def get(self, request, *args, **kwargs):
        """
         Args:
             slugs: Comma separated list of slugs for provider slugs (e.g. 'osm,some_wms1')
             bbox: Bounding box as w,s,e,n (e.g. '-130,-45,-100,10)
             srs: EPSG code for the bbox srs (default=4326)
         Returns:
            [{ "slug" : $slug_1, "size": $estimate_1, "unit": "mb"}, ...] or error
        """
        payload = []
        logger.debug(request.query_params)

        bbox = request.query_params.get("bbox", None).split(",")  # w, s, e, n
        bbox = list(map(lambda a: float(a), bbox))
        srs = request.query_params.get("srs", "4326")
        min_zoom = request.query_params.get("min_zoom", None)
        max_zoom = request.query_params.get("max_zoom", None)
        if request.query_params.get("slugs", None):
            estimator = AoiEstimator(bbox=bbox, bbox_srs=srs, min_zoom=min_zoom, max_zoom=max_zoom)
            for slug in request.query_params.get("slugs").split(","):
                try:
                    size = estimator.get_estimate_from_slug(AoiEstimator.Types.SIZE, slug)[0]
                    time = estimator.get_estimate_from_slug(AoiEstimator.Types.TIME, slug)[0]
                    payload += [
                        {
                            "slug": slug,
                            "size": {"value": size, "unit": "MB"},
                            "time": {"value": time, "unit": "seconds"},
                        }
                    ]
                except Exception as e:
                    logger.error(e)
<<<<<<< HEAD
        else:
            return Response([{"detail": _("No providers found")}], status=status.HTTP_400_BAD_REQUEST,)
=======
                    return Response(
                        [{"detail": _("Failed to get the estimates")}], status=status.HTTP_500_INTERNAL_SERVER_ERROR
                    )
        else:
            return Response([{"detail": _("No providers found")}], status=status.HTTP_400_BAD_REQUEST)
>>>>>>> 1d46e09a
        return Response(payload, status=status.HTTP_200_OK)


def get_models(model_list, model_object, model_index):
    models = []
    if not model_list:
        return models
    for model_id in model_list:
        # TODO: would be good to accept either format slug or uuid here..
        try:
            model = model_object.objects.get(**{model_index: model_id})
            models.append(model)
        except model_object.DoesNotExist:
            logger.warn(
                "%s with %s: %s does not exist", str(model_object), model_index, model_id,
            )
    return models


def get_provider_task(export_provider, export_formats):
    """

    Args:
        export_provider: An DataProvider model for the content provider (i.e. osm or wms service)
        export_formats: An ExportFormat model for the geospatial data format (i.e. shapefile or geopackage)

    Returns:

    """
    provider_task = DataProviderTask.objects.create(provider=export_provider)
    for export_format in export_formats:
        supported_formats = export_provider.export_provider_type.supported_formats.all()
        provider_task.formats.add(*supported_formats)
    provider_task.save()
    return provider_task


def get_user_details(request):
    """
    Gets user data from a request.
    :param request: View request.
    :return: A dict with user data.
    """
    logged_in_user = request.user
    return {
        "username": logged_in_user.username,
        "is_superuser": logged_in_user.is_superuser,
        "is_staff": logged_in_user.is_staff,
    }


def geojson_to_geos(geojson_geom, srid=None):
    """
    :param geojson_geom: A stringified geojson geometry
    :param srid: The ESPG code of the input data
    :return: A GEOSGeometry object
    """
    if not geojson_geom:
        raise exceptions.ValidationError("No geojson geometry string supplied")
    if not srid:
        srid = 4326
    try:
        geom = GEOSGeometry(geojson_geom, srid=srid)
    except GEOSException:
        raise exceptions.ValidationError("Could not convert geojson geometry, check that your geometry is valid")
    if not geom.valid:
        raise exceptions.ValidationError("GEOSGeometry invalid, check that your geojson geometry is valid")
    return geom


def get_job_ids_via_permissions(permissions):
    groupnames = []
    if "groups" in permissions:
        groupnames = permissions["groups"]
    usernames = []
    if "members" in permissions:
        usernames = permissions["members"]

    groups = Group.objects.filter(name__in=groupnames)
    master_job_list = []
    initialized = False
    for group in groups:
        perms, job_ids = JobPermission.groupjobs(group, JobPermissionLevel.READ.value)
        temp_list = master_job_list
        if not initialized:
            master_job_list = job_ids
        else:
            master_job_list = list(set(temp_list).intersection(job_ids))
        initialized = True

    users = User.objects.filter(username__in=usernames)
    for user in users:
        perms, job_ids = JobPermission.userjobs(user, JobPermissionLevel.READ.value, include_groups=False)
        temp_list = master_job_list
        if not initialized:
            master_job_list = job_ids
        else:
            master_job_list = list(set(temp_list).intersection(job_ids))
        initialized = True

    return master_job_list


def api_docs_view(request):
    if request.user.is_authenticated:
        return render(request, template_name="swagger-ui.html", context={"schema_url": "api:openapi-schema"})
    else:
        return redirect("/api/login?next=/api/docs")<|MERGE_RESOLUTION|>--- conflicted
+++ resolved
@@ -2014,16 +2014,11 @@
                     ]
                 except Exception as e:
                     logger.error(e)
-<<<<<<< HEAD
-        else:
-            return Response([{"detail": _("No providers found")}], status=status.HTTP_400_BAD_REQUEST,)
-=======
                     return Response(
                         [{"detail": _("Failed to get the estimates")}], status=status.HTTP_500_INTERNAL_SERVER_ERROR
                     )
         else:
             return Response([{"detail": _("No providers found")}], status=status.HTTP_400_BAD_REQUEST)
->>>>>>> 1d46e09a
         return Response(payload, status=status.HTTP_200_OK)
 
 
