--- conflicted
+++ resolved
@@ -31,12 +31,8 @@
     ExportFormatSerializer, ExportRunSerializer,
     ExportTaskRecordSerializer, JobSerializer, RegionMaskSerializer, DataProviderTaskRecordSerializer,
     RegionSerializer, ListJobSerializer, ProviderTaskSerializer,
-<<<<<<< HEAD
-    DataProviderSerializer, LicenseSerializer, UserDataSerializer, UserJobActivitySerializer)
-=======
-    DataProviderSerializer, LicenseSerializer, UserDataSerializer,GroupSerializer
+    DataProviderSerializer, LicenseSerializer, UserDataSerializer, GroupSerializer, UserJobActivitySerializer
 )
->>>>>>> 973e2a59
 
 from ..tasks.export_tasks import pick_up_run_task, cancel_export_provider_task
 from .filters import ExportRunFilter, JobFilter,UserFilter,GroupFilter
@@ -991,7 +987,6 @@
         return Response(serializer.data, status=status.HTTP_200_OK)
 
 
-<<<<<<< HEAD
 class UserJobActivityViewSet(viewsets.ModelViewSet):
     serializer_class = UserJobActivitySerializer
     permission_classes = (permissions.IsAuthenticated,)
@@ -1040,7 +1035,8 @@
             raise exceptions.ValidationError('User job history not supported for activity %s' % activity_type)
 
         return Response({'success': True}, content_type='application/json', status=status.HTTP_200_OK)
-=======
+
+
 class GroupViewSet(viewsets.ModelViewSet):
     """
     Api components for viewing, creating, and editing groups
@@ -1227,9 +1223,6 @@
                 for perm in perms: perm.delete()
 
         return Response("OK", status=status.HTTP_200_OK)
-
-
->>>>>>> 973e2a59
 
 
 def get_models(model_list, model_object, model_index):
