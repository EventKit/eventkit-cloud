--- conflicted
+++ resolved
@@ -621,7 +621,6 @@
         payload = request.data
         run = ExportRun.objects.get(uid=uid)
 
-<<<<<<< HEAD
     @transaction.atomic
     def partial_update(self, request, uid=None, *args, **kwargs):
 
@@ -653,13 +652,6 @@
 
         payload = request.data
         if not "expiration" in payload:
-=======
-        if "expiration" in payload :
-            run.expiration = payload["expiration"]
-            run.save()
-            return Response({'success': True, 'expiration': run.expiration }, status=status.HTTP_200_OK)
-        else:
->>>>>>> 564ca626
             return Response({'success': False}, status=status.HTTP_400_BAD_REQUEST)
 
         expiration = payload["expiration"]
@@ -670,7 +662,6 @@
             max_days = MAX_EXPORTRUN_EXPIRATION_DAYS
             now = datetime.today()
             max_date  = now + timedelta(max_days)
-            logger.info("**** %s %s" % (max_date, run.expiration.replace(tzinfo=None)))
             if target_date > max_date.replace(tzinfo=None):
                 message = 'expiration date must be before ' + max_date.isoformat()
                 return Response({'success': False, 'detail': message}, status=status.HTTP_400_BAD_REQUEST)
