"""Module providing classes to filter api results."""
# -*- coding: utf-8 -*-
import logging

import django_filters

from django.db.models import Q

from eventkit_cloud.jobs.models import Job
from eventkit_cloud.tasks.models import ExportRun

from django.contrib.auth.models import User,Group
from ..core.models import GroupPermission

from rest_framework.filters import BaseFilterBackend

logger = logging.getLogger(__name__)

class ListFilter(django_filters.Filter):
    def filter(self, qs, value):
        value_list = value.split(u',')
        return super(ListFilter, self).filter(qs, django_filters.fields.Lookup(value_list, 'in'))

class JobFilter(django_filters.FilterSet):
    """Filter export results according to a range of critera."""
    name = django_filters.CharFilter(name="name", lookup_expr="icontains")
    description = django_filters.CharFilter(name="description", lookup_expr="icontains")
    event = django_filters.CharFilter(name="event", lookup_expr="icontains")
    start = django_filters.DateTimeFilter(name="created_at", lookup_expr="gte")
    end = django_filters.DateTimeFilter(name="created_at", lookup_expr="lte")
    region = django_filters.CharFilter(name="region__name")
    user = django_filters.CharFilter(name="user__username", lookup_expr="exact")
    feature = django_filters.CharFilter(name="tags__name", lookup_expr="icontains")
    published = django_filters.BooleanFilter(name="published", lookup_expr="exact")
    user_private = django_filters.CharFilter(method='user_private_filter')

    class Meta:
        model = Job
        fields = ('name', 'description', 'event', 'start', 'end', 'region',
                  'user', 'user_private', 'feature', 'published')
        order_by = ('-created_at',)

    @staticmethod
    def user_private_filter(queryset, value):
        """
        Filter export results by user and/or published status.

        Return exports for the specified user where exports are either published or unpublished.
        OR
        Return exports for all other users and where the export is published.
        """
        return queryset.filter(
            (Q(user__username=value) | (~Q(user__username=value) & Q(published=True)))
        )


class ExportRunFilter(django_filters.FilterSet):
    """Filter export runs by status."""
    user = django_filters.CharFilter(name="user__username", lookup_expr="exact")
    status = ListFilter(name="status")
    job_uid = django_filters.CharFilter(name="job__uid", lookup_expr="exact")
    min_date = django_filters.DateFilter(name="started_at", lookup_expr="gte")
    max_date = django_filters.DateFilter(name="started_at", lookup_expr="lte")
    started_at = django_filters.DateTimeFilter(name="started_at", lookup_expr="exact")
    published = django_filters.BooleanFilter(name="job__published", lookup_expr="exact")
    providers = ListFilter(name="job__provider_tasks__provider__slug")

    class Meta:
        model = ExportRun
        fields = ('user', 'status', 'job_uid', 'min_date', 'max_date',
                  'started_at', 'published', 'providers')


class UserFilter(django_filters.FilterSet):
    min_date = django_filters.DateFilter(name="date_joined", lookup_expr="gte")
    max_date = django_filters.DateFilter(name="date_joined", lookup_expr="lte")
    started_at = django_filters.DateTimeFilter(name="date_joined", lookup_expr="exact")
    groups = django_filters.CharFilter(method='group_filter')

    class Meta:
            model = User
            fields = [ "min_date", "max_date", "started_at"]

    @staticmethod
    def group_filter( queryset, fieldname, value):
<<<<<<< HEAD
=======
        """
        Filter users by what group they are in.
        The value can be a comma separated string of group ids and optionally the keyword "none"
        
        The value "none" will return any users who are not in any groups
        The value "1" will return any users in group 1
        And value "none,1,4,7" will return users in no groups, users in group 1, users in group 4, and users in group 7
        """
>>>>>>> 73dd9fb2
        target_users = []
        groups = value.split(",")

        # Find any users who are not in any groups
        if "none" in groups:
            users = User.objects.all()
            for user in users:
                perms = GroupPermission.objects.filter(user=user)
                if not perms:
                    target_users.append(user.id)
            groups.remove("none")

        # Find users in a specific group
        if groups:
            perms  = GroupPermission.objects.filter(group__in=groups)
            for perm in perms:
                user = perm.user
                if not user.id in target_users: target_users.append(user.id)

        return queryset.filter(id__in=target_users)


class GroupFilter(django_filters.FilterSet):
    name = django_filters.CharFilter(name="name", lookup_expr="icontains")

    class Meta:
            model = Group
            fields = ('id', 'name')<|MERGE_RESOLUTION|>--- conflicted
+++ resolved
@@ -83,8 +83,6 @@
 
     @staticmethod
     def group_filter( queryset, fieldname, value):
-<<<<<<< HEAD
-=======
         """
         Filter users by what group they are in.
         The value can be a comma separated string of group ids and optionally the keyword "none"
@@ -93,7 +91,7 @@
         The value "1" will return any users in group 1
         And value "none,1,4,7" will return users in no groups, users in group 1, users in group 4, and users in group 7
         """
->>>>>>> 73dd9fb2
+
         target_users = []
         groups = value.split(",")
 
