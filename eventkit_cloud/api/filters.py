--- conflicted
+++ resolved
@@ -15,17 +15,12 @@
 
 class ListFilter(django_filters.Filter):
     def filter(self, qs, value):
-<<<<<<< HEAD
         if value:
             value_list = value.split(',')
-            return super(ListFilter, self).filter(qs, django_filters.fields.Lookup(value_list, 'in'))
+            return super(ListFilter, self).filter(qs, django_filters.fields.Lookup(value_list, 'in')).distinct()
         else:
             return qs
-=======
-        value_list = value.split(',')
-        return super(ListFilter, self).filter(qs, django_filters.fields.Lookup(value_list, 'in')).distinct()
-
->>>>>>> 95622b2a
+          
 
 class JobFilter(django_filters.FilterSet):
     """Filter export results according to a range of critera."""
