"""Module providing classes to filter api results."""
# -*- coding: utf-8 -*-
import logging

import django_filters

from django.db.models import Q

from eventkit_cloud.jobs.models import Job, UserJobActivity
from eventkit_cloud.tasks.models import ExportRun

from django.contrib.auth.models import User,Group
from ..core.models import GroupPermission
from notifications.models import Notification

from rest_framework.filters import BaseFilterBackend

logger = logging.getLogger(__name__)

class ListFilter(django_filters.Filter):
    def filter(self, qs, value):
        value_list = value.split(u',')
        return super(ListFilter, self).filter(qs, django_filters.fields.Lookup(value_list, 'in'))

class JobFilter(django_filters.FilterSet):
    """Filter export results according to a range of critera."""
    name = django_filters.CharFilter(name="name", lookup_expr="icontains")
    description = django_filters.CharFilter(name="description", lookup_expr="icontains")
    event = django_filters.CharFilter(name="event", lookup_expr="icontains")
    start = django_filters.DateTimeFilter(name="created_at", lookup_expr="gte")
    end = django_filters.DateTimeFilter(name="created_at", lookup_expr="lte")
    region = django_filters.CharFilter(name="region__name")
    user = django_filters.CharFilter(name="user__username", lookup_expr="exact")
    feature = django_filters.CharFilter(name="tags__name", lookup_expr="icontains")
    published = django_filters.BooleanFilter(name="published", lookup_expr="exact")
    user_private = django_filters.CharFilter(method='user_private_filter')

    class Meta:
        model = Job
        fields = ('name', 'description', 'event', 'start', 'end', 'region',
                  'user', 'user_private', 'feature', 'published')
        order_by = ('-created_at',)

    @staticmethod
    def user_private_filter(queryset, value):
        """
        Filter export results by user and/or published status.

        Return exports for the specified user where exports are either published or unpublished.
        OR
        Return exports for all other users and where the export is published.
        """
        return queryset.filter(
            (Q(user__username=value) | (~Q(user__username=value) & Q(published=True)))
        )


class ExportRunFilter(django_filters.FilterSet):
    """Filter export runs by status."""
    user = django_filters.CharFilter(name="user__username", lookup_expr="exact")
    status = ListFilter(name="status")
    job_uid = django_filters.CharFilter(name="job__uid", lookup_expr="exact")
    min_date = django_filters.DateFilter(name="started_at", lookup_expr="gte")
    max_date = django_filters.DateFilter(name="started_at", lookup_expr="lte")
    started_at = django_filters.DateTimeFilter(name="started_at", lookup_expr="exact")
    published = django_filters.BooleanFilter(name="job__published", lookup_expr="exact")
    providers = ListFilter(name="job__provider_tasks__provider__slug")

    class Meta:
        model = ExportRun
        fields = ('user', 'status', 'job_uid', 'min_date', 'max_date',
                  'started_at', 'published', 'providers')


class UserFilter(django_filters.FilterSet):
    min_date = django_filters.DateFilter(name="date_joined", lookup_expr="gte")
    max_date = django_filters.DateFilter(name="date_joined", lookup_expr="lte")
    started_at = django_filters.DateTimeFilter(name="date_joined", lookup_expr="exact")
    groups = django_filters.CharFilter(method='group_filter')

    class Meta:
            model = User
            fields = [ "min_date", "max_date", "started_at"]

    @staticmethod
    def group_filter( queryset, fieldname, value):
        """
        Filter users by what group they are in.
        The value can be a comma separated string of group ids and optionally the keyword "none"
        
        The value "none" will return any users who are not in any groups
        The value "1" will return any users in group 1
        And value "none,1,4,7" will return users in no groups, users in group 1, users in group 4, and users in group 7
        """
        target_users = []
        groups = value.split(",")

        # Find any users who are not in any groups
        if "none" in groups:
            users = User.objects.all()
            for user in users:
                perms = GroupPermission.objects.filter(user=user)
                if not perms:
                    target_users.append(user.id)
            groups.remove("none")

        # Find users in a specific group
        if groups:
            perms  = GroupPermission.objects.filter(group__in=groups)
            for perm in perms:
                user = perm.user
                if not user.id in target_users: target_users.append(user.id)

        return queryset.filter(id__in=target_users)


class GroupFilter(django_filters.FilterSet):
    name = django_filters.CharFilter(name="name", lookup_expr="icontains")

    class Meta:
            model = Group
            fields = ('id', 'name')
<<<<<<< HEAD


class NotificationFilter(django_filters.FilterSet):

    unread = django_filters.BooleanFilter(name="unread")

    class Meta:
            model = Notification
            fields = ( 'unread',)


class UserJobActivityFilter(django_filters.FilterSet):
    activity = django_filters.CharFilter(name="activity")

    class Meta:
            model = UserJobActivity
            fields = ('activity',)
=======
>>>>>>> 09e60104
<|MERGE_RESOLUTION|>--- conflicted
+++ resolved
@@ -9,18 +9,18 @@
 from eventkit_cloud.jobs.models import Job, UserJobActivity
 from eventkit_cloud.tasks.models import ExportRun
 
-from django.contrib.auth.models import User,Group
+from django.contrib.auth.models import User, Group
 from ..core.models import GroupPermission
-from notifications.models import Notification
 
-from rest_framework.filters import BaseFilterBackend
 
 logger = logging.getLogger(__name__)
+
 
 class ListFilter(django_filters.Filter):
     def filter(self, qs, value):
         value_list = value.split(u',')
         return super(ListFilter, self).filter(qs, django_filters.fields.Lookup(value_list, 'in'))
+
 
 class JobFilter(django_filters.FilterSet):
     """Filter export results according to a range of critera."""
@@ -120,16 +120,6 @@
     class Meta:
             model = Group
             fields = ('id', 'name')
-<<<<<<< HEAD
-
-
-class NotificationFilter(django_filters.FilterSet):
-
-    unread = django_filters.BooleanFilter(name="unread")
-
-    class Meta:
-            model = Notification
-            fields = ( 'unread',)
 
 
 class UserJobActivityFilter(django_filters.FilterSet):
@@ -137,6 +127,4 @@
 
     class Meta:
             model = UserJobActivity
-            fields = ('activity',)
-=======
->>>>>>> 09e60104
+            fields = ('activity',)