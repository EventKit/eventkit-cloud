--- conflicted
+++ resolved
@@ -553,20 +553,15 @@
 
     def test_patch(self):
         url = reverse('api:runs-detail', args=[self.export_run.uid])
-<<<<<<< HEAD
+
         today  = datetime.today()
         ok_expiration = today + timedelta(MAX_EXPORTRUN_EXPIRATION_DAYS-1)
         request_data = {"expiration": ok_expiration.isoformat()}
-=======
-        request_data = {"expiration": "2019-12-31"}
-
->>>>>>> 564ca626
         response = self.client.patch(url, data=json.dumps(request_data), content_type='application/json; version=1.0')
         self.assertEquals(status.HTTP_200_OK, response.status_code)
         self.assertIsNotNone(response.data['expiration'])
         self.assertTrue(response.data['success'])
 
-<<<<<<< HEAD
         not_ok_expiration = ok_expiration  - timedelta(1)
         request_data = {"expiration": not_ok_expiration.isoformat()}
         response = self.client.patch(url, data=json.dumps(request_data), content_type='application/json; version=1.0')
@@ -575,10 +570,6 @@
 
         not_ok_expiration = today + timedelta(MAX_EXPORTRUN_EXPIRATION_DAYS+1)
         request_data = {"expiration": not_ok_expiration.isoformat()}
-=======
-        request_data = {"exploration": "2019-12-31"}
-
->>>>>>> 564ca626
         response = self.client.patch(url, data=json.dumps(request_data), content_type='application/json; version=1.0')
         self.assertEquals(status.HTTP_400_BAD_REQUEST, response.status_code)
         self.assertFalse(response.data['success'])
