--- conflicted
+++ resolved
@@ -1295,7 +1295,34 @@
         response = self.client.patch(url, data=json.dumps(groupdata), content_type='application/json; version=1.0')
         self.assertEquals(response.status_code,status.HTTP_403_FORBIDDEN)
 
-<<<<<<< HEAD
+    def test_leave_group(self):
+        # ensure the group is created
+        self.insert_test_group()
+        url = reverse('api:groups-detail', args=[self.groupid])
+        response = self.client.get(url, content_type='application/json; version=1.0')
+        self.assertEquals(response.status_code, status.HTTP_200_OK)
+
+        # check add user_2 as member and only admin
+        group_data = json.loads(response.content)
+        group_data['members'] = ['user_1', 'user_2']
+        group_data['administrators'] = ['user_2']
+        response = self.client.patch(url, data=json.dumps(group_data), content_type='application/json; version=1.0')
+        self.assertEquals(response.status_code, status.HTTP_200_OK)
+        response = self.client.get(url, content_type='application/json; version=1.0')
+        group_data = json.loads(response.content)
+        self.assertEquals(len(group_data['members']), 2)
+        self.assertEquals(len(group_data['administrators']), 1)
+        self.assertEquals(group_data['administrators'][0], 'user_2')
+
+        # empty patch request should remove user_1 from members
+        response = self.client.patch(url)
+        self.assertEquals(response.status_code, status.HTTP_200_OK)
+        # verify the results
+        response = self.client.get(url, content_type='application/json; verison=1.0')
+        group_data = json.loads(response.content)
+        self.assertEquals(len(group_data['members']), 1)
+        self.assertEquals(group_data['members'][0], 'user_2')
+
 
 class TestUserJobActivityViewSet(APITestCase):
     fixtures = ('insert_provider_types.json', 'osm_provider.json')
@@ -1419,35 +1446,6 @@
         job.last_export_run = run
         job.save()
         return job
-=======
-    def test_leave_group(self):
-        # ensure the group is created
-        self.insert_test_group()
-        url = reverse('api:groups-detail', args=[self.groupid])
-        response = self.client.get(url, content_type='application/json; version=1.0')
-        self.assertEquals(response.status_code, status.HTTP_200_OK)
-
-        # check add user_2 as member and only admin
-        group_data = json.loads(response.content)
-        group_data['members'] = ['user_1', 'user_2']
-        group_data['administrators'] = ['user_2']
-        response = self.client.patch(url, data=json.dumps(group_data), content_type='application/json; version=1.0')
-        self.assertEquals(response.status_code, status.HTTP_200_OK)
-        response = self.client.get(url, content_type='application/json; version=1.0')
-        group_data = json.loads(response.content)
-        self.assertEquals(len(group_data['members']), 2)
-        self.assertEquals(len(group_data['administrators']), 1)
-        self.assertEquals(group_data['administrators'][0], 'user_2')
-
-        # empty patch request should remove user_1 from members
-        response = self.client.patch(url)
-        self.assertEquals(response.status_code, status.HTTP_200_OK)
-        # verify the results
-        response = self.client.get(url, content_type='application/json; verison=1.0')
-        group_data = json.loads(response.content)
-        self.assertEquals(len(group_data['members']), 1)
-        self.assertEquals(group_data['members'][0], 'user_2')
->>>>>>> 7238e5e3
 
 
 def date_handler(obj):
