# -*- coding: utf-8 -*-
from __future__ import absolute_import
import json
import logging
import os
from datetime import datetime,timedelta
import uuid

from rest_framework import status
from rest_framework.authtoken.models import Token
from rest_framework.reverse import reverse
from rest_framework.test import APITestCase
# from django.test import TestCase as APITestCase

from django.conf import settings
from django.utils.translation import ugettext as _
from django.utils import timezone
from django.contrib.auth.models import Group, User
from django.contrib.gis.geos import GEOSGeometry, GeometryCollection, Polygon, Point, LineString
from django.core import serializers
from ..pagination import LinkHeaderPagination
from ..views import get_models, get_provider_task, ExportRunViewSet
from ...tasks.task_factory import InvalidLicense
from ...tasks.export_tasks import TaskStates
from ...jobs.models import ExportFormat, Job, DataProvider, \
<<<<<<< HEAD
    DataProviderType, DataProviderTask, bbox_to_geojson, DatamodelPreset, License, UserJobActivity
=======
    DataProviderType, DataProviderTask, bbox_to_geojson, DatamodelPreset, License, VisibilityState
>>>>>>> 328d40be
from ...tasks.models import ExportRun, ExportTaskRecord, DataProviderTaskRecord
from ...core.models import GroupPermission
from mock import patch, Mock


logger = logging.getLogger(__name__)


class TestJobViewSet(APITestCase):
    fixtures = ('insert_provider_types.json', 'osm_provider.json', 'datamodel_presets.json',)

    def __init__(self, *args, **kwargs):
        super(TestJobViewSet, self).__init__(*args, **kwargs)
        self.path = None
        self.group = None
        self.user = None
        self.job = None
        self.client = None
        self.config = None
        self.tags = None

    def setUp(self,):
        self.path = os.path.dirname(os.path.realpath(__file__))
        self.group, created = Group.objects.get_or_create(name='TestDefaultExportExtentGroup')
        self.user = User.objects.create_user( username='demo', email='demo@demo.com', password='demo' )
        extents = (-3.9, 16.1, 7.0, 27.6)
        bbox = Polygon.from_bbox(extents)
        original_selection = GeometryCollection(Point(1,1), LineString((5.625, 48.458),(0.878, 44.339)))
        the_geom = GEOSGeometry(bbox, srid=4326)
        self.job = Job.objects.create(name='TestJob', event='Test Activation', description='Test description',
                                      user=self.user, the_geom=the_geom, original_selection=original_selection)

        formats = ExportFormat.objects.all()
        provider = DataProvider.objects.first()
        provider_task = DataProviderTask.objects.create(provider=provider)
        provider_task.formats.add(*formats)

        self.job.provider_tasks.add(provider_task)

        token = Token.objects.create(user=self.user)
        self.client.credentials(HTTP_AUTHORIZATION='Token ' + token.key,
                                HTTP_ACCEPT='application/json; version=1.0',
                                HTTP_ACCEPT_LANGUAGE='en',
                                HTTP_HOST='testserver')
        # create a test config
        hdm_presets = DatamodelPreset.objects.get(name='hdm')
        self.job.preset = hdm_presets
        self.job.save()

        self.tags = [
            {
                "name": "Telecommunication office",
                "key": "office", "value": "telecommunication",
                "geom": ["point", "polygon"],
            },
            {
                "name": "Radio or TV Studio",
                "key": "amenity", "value": "studio",
                "geom": ["point", "polygon"],
            },
            {
                "name": "Telecommunication antenna",
                "key": "man_made", "value": "tower",
                "geom": ["point", "polygon"],
            },
            {
                "name": "Telecommunication company retail office",
                "key": "office", "value": "telecommunication",
                "geom": ["point", "polygon"],
            }
        ]

    def test_list(self,):
        expected = '/api/jobs'
        url = reverse('api:jobs-list')
        self.assertEquals(expected, url)

    def test_make_job_with_export_providers(self,):
        """tests job creation with export providers"""
        export_providers = DataProvider.objects.all()
        export_providers_start_len = len(export_providers)
        formats = [export_format.slug for export_format in ExportFormat.objects.all()]

        request_data = {
            'name': 'TestJob',
            'description': 'Test description',
            'event': 'Test Activation',
            'selection': bbox_to_geojson([-3.9, 16.1, 7.0, 27.6]),
            'provider_tasks': [{'provider': 'test', 'formats': formats}],
            'export_providers': [{'name': 'test', 'level_from': 0, 'level_to': 1,
                                  'url': 'http://coolproviderurl.to',
                                  'preview_url': 'http://coolproviderurl.to'}],
            'user': serializers.serialize('json', [self.user]),
            'preset': self.job.preset.id
        }
        url = reverse('api:jobs-list')
        response = self.client.post(url, data=json.dumps(request_data), content_type='application/json; version=1.0')
        response = json.loads(response.content)
        export_providers = DataProvider.objects.all()

        self.assertEqual(len(export_providers), export_providers_start_len + 1)

        self.assertEqual(response['exports'][0]['provider'], 'test')

        request_data['export_providers'][0]['name'] = 'test 2'
        # should be idempotent
        self.client.post(url, data=json.dumps(request_data), content_type='application/json; version=1.0')

        export_providers = DataProvider.objects.all()
        self.assertEqual(len(export_providers), export_providers_start_len + 1)

    def test_get_job_detail(self,):
        expected = '/api/jobs/{0}'.format(self.job.uid)
        url = reverse('api:jobs-detail', args=[self.job.uid])
        self.assertEquals(expected, url)
        data = {"uid": str(self.job.uid),
                "name": "TestJob",
                "url": 'http://testserver{0}'.format(url),
                "description": "Test Description",
                "exports": [{'provider': 'OpenStreetMap Data (Generic)',
                             'formats': [
                                 {"uid": "8611792d-3d99-4c8f-a213-787bc7f3066",
                                  "url": "http://testserver/api/formats/gpkg",
                                  "name": "Geopackage",
                                  "description": "Geopackage"}]}],
                "created_at": "2015-05-21T19:46:37.163749Z",
                "updated_at": "2015-05-21T19:46:47.207111Z",
                "status": "SUCCESS"}
        response = self.client.get(url)
        # test the response headers
        self.assertEquals(response.status_code, status.HTTP_200_OK)
        self.assertEquals(response['Content-Type'], 'application/json')
        self.assertEquals(response['Content-Language'], 'en')

        # test significant content
        self.assertEquals(response.data['uid'], data['uid'])
        self.assertEquals(response.data['url'], data['url'])
        self.assertEqual(response.data['exports'][0]['formats'][0]['url'], data['exports'][0]['formats'][0]['url'])

    def test_get_job_detail_no_permissions(self,):
        user = User.objects.create_user( username='demo2', email='demo2@demo.com', password='demo' )
        token = Token.objects.create(user=user)
        # reset the client credentials to the new user
        self.client.credentials(HTTP_AUTHORIZATION='Token ' + token.key,
                                HTTP_ACCEPT='application/json; version=1.0',
                                HTTP_ACCEPT_LANGUAGE='en',
                                HTTP_HOST='testserver')
        expected = '/api/jobs/{0}'.format(self.job.uid)
        url = reverse('api:jobs-detail', args=[self.job.uid])
        self.assertEquals(expected, url)
        response = self.client.get(url)
        # test the response headers
        self.assertEquals(response.status_code, status.HTTP_404_NOT_FOUND)
        self.assertEquals(response['Content-Type'], 'application/json')
        self.assertEquals(response['Content-Language'], 'en')

        # test significant content
        self.assertIsNotNone(response.data["errors"][0]["detail"])

    def test_delete_job(self,):
        url = reverse('api:jobs-detail', args=[self.job.uid])
        response = self.client.delete(url)
        # test the response headers
        self.assertEquals(response.status_code, status.HTTP_204_NO_CONTENT)
        self.assertEquals(response['Content-Length'], '0')
        self.assertEquals(response['Content-Language'], 'en')

    def test_delete_job_no_permission(self,):
        user = User.objects.create_user( username='demo2', email='demo2@demo.com', password='demo' )
        token = Token.objects.create(user=user)
        # reset the client credentials to the new user
        self.client.credentials(HTTP_AUTHORIZATION='Token ' + token.key,
                                HTTP_ACCEPT='application/json; version=1.0',
                                HTTP_ACCEPT_LANGUAGE='en',
                                HTTP_HOST='testserver')

        url = reverse('api:jobs-detail', args=[self.job.uid])
        response = self.client.delete(url)
        # test the response headers
        self.assertEquals(response.status_code, status.HTTP_400_BAD_REQUEST)
        self.assertEquals(response.data[0]['detail'], 'ADMIN permission is required to delete this job.')

    def test_create_zipfile(self):
        formats = [export_format.slug for export_format in ExportFormat.objects.all()]
        request_data = {
            'name': 'TestJob',
            'description': 'Test description',
            'event': 'Test Activation',
            'selection':  bbox_to_geojson([-3.9, 16.1, 7.0, 27.6]),
            'provider_tasks': [{'provider': 'OpenStreetMap Data (Generic)', 'formats': formats}],
            'preset': self.job.preset.id,
            'published': True,
            'tags': self.tags,
            'include_zipfile': True
        }
        url = reverse('api:jobs-list')
        response = self.client.post(url, request_data, format='json')
        msg = 'status_code {} != {}: {}'.format(200, response.status_code, response.content)
        self.assertEqual(202, response.status_code, msg)
        job_uid = response.data['uid']

        job = Job.objects.get(uid=job_uid)
        self.assertEqual(job.include_zipfile, True)

    @patch('eventkit_cloud.api.views.pick_up_run_task')
    @patch('eventkit_cloud.api.views.create_run')
    def test_create_job_success(self, create_run_mock, pickup_mock):
        create_run_mock.return_value = "some_run_uid"
        url = reverse('api:jobs-list')
        logger.debug(url)
        formats = [export_format.slug for export_format in ExportFormat.objects.all()]
        request_data = {
            'name': 'TestJob',
            'description': 'Test description',
            'event': 'Test Activation',
            'selection':  bbox_to_geojson([-3.9, 16.1, 7.0, 27.6]),
            'provider_tasks': [{'provider': 'OpenStreetMap Data (Generic)', 'formats': formats}],
            'preset': self.job.preset.id,
            'published': True,
            'tags': self.tags,
            'original_selection': {
                'type': 'FeatureCollection',
                'features': [
                    {
                        'type': 'Feature',
                        'geometry': {
                            'type': 'Point',
                            'coordinates': [1, 1]
                        }
                    },
                    {
                        "type": "Feature",
                        "geometry": {
                            "type": "LineString",
                            "coordinates": [
                                [5.625, 48.458],
                                [0.878, 44.339]
                            ]
                        }
                    }
                ]
            }
        }
        response = self.client.post(url, request_data, format='json')
        job_uid = response.data['uid']
        # test that the mock methods get called.
        create_run_mock.assert_called_once_with(job_uid=job_uid, user=self.user)
        expected_user_details = {'username': u'demo', 'is_superuser': False, 'is_staff': False}
        pickup_mock.delay.assert_called_once_with(run_uid="some_run_uid", user_details=expected_user_details)
        # test the response headers
        self.assertEquals(response.status_code, status.HTTP_202_ACCEPTED)
        self.assertEquals(response['Content-Type'], 'application/json')
        self.assertEquals(response['Content-Language'], 'en')

        # test significant response content

        self.assertEqual(response.data['exports'][0]['formats'][0]['slug'],
                         request_data['provider_tasks'][0]['formats'][0])
        self.assertEqual(response.data['exports'][0]['formats'][1]['slug'],
                         request_data['provider_tasks'][0]['formats'][1])
        self.assertEqual(response.data['name'], request_data['name'])
        self.assertEqual(response.data['description'], request_data['description'])
        self.assertEqual(response.data['original_selection'], request_data['original_selection'])
        self.assertTrue(response.data['published'])

        # check we have the correct tags
        job = Job.objects.get(uid=job_uid)
        self.assertIsNotNone(job.preset.json_tags)
        self.assertEqual(259, len(job.preset.json_tags))

    @patch('eventkit_cloud.api.views.pick_up_run_task')
    @patch('eventkit_cloud.api.views.create_run')
    def test_create_job_with_config_success(self, create_run_mock, pickup_mock):
        create_run_mock.return_value = "some_run_uid"
        url = reverse('api:jobs-list')
        formats = [export_format.slug for export_format in ExportFormat.objects.all()]
        request_data = {
            'name': 'TestJob',
            'description': 'Test description',
            'event': 'Test Activation',
            'selection':  bbox_to_geojson([-3.9, 16.1, 7.0, 27.6]),
            'provider_tasks': [{'provider': 'OpenStreetMap Data (Generic)', 'formats': formats}],
            'preset': self.job.preset.id,
            'transform': '',
            'translation': ''
        }
        response = self.client.post(url, request_data, format='json')
        job_uid = response.data['uid']
        # test that the mock methods get called.
        create_run_mock.assert_called_once_with(job_uid=job_uid, user=self.user)
        expected_user_details = {'username': u'demo', 'is_superuser': False, 'is_staff': False}
        pickup_mock.delay.assert_called_once_with(run_uid="some_run_uid", user_details=expected_user_details)

        # test the response headers
        self.assertEquals(response.status_code, status.HTTP_202_ACCEPTED)
        self.assertEquals(response['Content-Type'], 'application/json')
        self.assertEquals(response['Content-Language'], 'en')

        # test significant response content
        self.assertEqual(response.data['exports'][0]['formats'][0]['slug'],
                         request_data['provider_tasks'][0]['formats'][0])
        self.assertEqual(response.data['exports'][0]['formats'][1]['slug'],
                         request_data['provider_tasks'][0]['formats'][1])
        self.assertEqual(response.data['name'], request_data['name'])
        self.assertEqual(response.data['description'], request_data['description'])
        self.assertFalse(response.data['published'])
        self.assertEqual(259, len(self.job.preset.json_tags))

    @patch('eventkit_cloud.api.views.pick_up_run_task')
    @patch('eventkit_cloud.api.views.create_run')
    def test_create_job_with_tags(self, create_run_mock, pickup_mock):
        create_run_mock.return_value = "some_run_uid"

        url = reverse('api:jobs-list')
        formats = [export_format.slug for export_format in ExportFormat.objects.all()]
        request_data = {
            'name': 'TestJob',
            'description': 'Test description',
            'event': 'Test Activation',
            'selection': bbox_to_geojson([-3.9, 16.1, 7.0, 27.6]),
            'provider_tasks': [{'provider': 'OpenStreetMap Data (Generic)', 'formats': formats}],
            'preset': self.job.preset.id,
            'transform': '',
            'translate': '',
            'tags': self.tags
        }
        response = self.client.post(url, request_data, format='json')
        job_uid = response.data['uid']
        # test that the mock methods get called.
        create_run_mock.assert_called_once_with(job_uid=job_uid, user=self.user)
        expected_user_details = {'username': u'demo', 'is_superuser': False, 'is_staff': False}
        pickup_mock.delay.assert_called_once_with(run_uid="some_run_uid", user_details=expected_user_details)

        # test the response headers
        self.assertEquals(response.status_code, status.HTTP_202_ACCEPTED)
        self.assertEquals(response['Content-Type'], 'application/json')
        self.assertEquals(response['Content-Language'], 'en')

        # test significant response content
        self.assertEqual(response.data['exports'][0]['formats'][0]['slug'],
                         request_data['provider_tasks'][0]['formats'][0])
        self.assertEqual(response.data['exports'][0]['formats'][1]['slug'],
                         request_data['provider_tasks'][0]['formats'][1])
        self.assertEqual(response.data['name'], request_data['name'])
        self.assertEqual(response.data['description'], request_data['description'])

    def test_invalid_selection(self,):
        url = reverse('api:jobs-list')
        formats = [export_format.slug for export_format in ExportFormat.objects.all()]
        request_data = {
            'name': 'TestJob',
            'description': 'Test description',
            'event': 'Test Activation',
            'selection':  {},
            'preset': self.job.preset.id,
            'provider_tasks': [{'provider': 'OpenStreetMap Data (Generic)', 'formats': formats}]
        }
        response = self.client.post(url, request_data, format='json')
        self.assertEquals(status.HTTP_400_BAD_REQUEST, response.status_code)
        self.assertEquals(response['Content-Type'], 'application/json')
        self.assertEquals(response['Content-Language'], 'en')
        self.assertEquals('no geometry', response.data['errors'][0]['title'])

    def test_empty_string_param(self,):
        url = reverse('api:jobs-list')
        formats = [export_format.slug for export_format in ExportFormat.objects.all()]
        request_data = {
            'name': 'TestJob',
            'description': '',  # empty
            'event': 'Test Activation',
            'selection': bbox_to_geojson([-3.9, 16.1, 7.0, 27.6]),
            'formats': formats
        }
        response = self.client.post(url, data=json.dumps(request_data), content_type='application/json; version=1.0')
        self.assertEquals(status.HTTP_400_BAD_REQUEST, response.status_code)
        self.assertEquals(response['Content-Type'], 'application/json')
        self.assertEquals(response['Content-Language'], 'en')
        self.assertIsNotNone(response.data['errors'][0]['title'])

    def test_string_too_long_param(self,):
        url = reverse('api:jobs-list')
        formats = [export_format.slug for export_format in ExportFormat.objects.all()]
        name = 'x' * 300
        request_data = {
            'name': name,
            'description': 'Test description',
            'event': 'Test event',
            'selection': bbox_to_geojson([-3.9, 16.1, 7.0, 27.6]),
            'provider_tasks': [{'provider': 'OpenStreetMap Data (Generic)', 'formats': formats}]
        }
        response = self.client.post(url, data=json.dumps(request_data), content_type='application/json; version=1.0')
        self.assertEquals(status.HTTP_400_BAD_REQUEST, response.status_code)
        self.assertEquals(response['Content-Type'], 'application/json')
        self.assertEquals(response['Content-Language'], 'en')
        self.assertEquals('ValidationError', response.data['errors'][0]['title'])
        self.assertEquals('name: Ensure this field has no more than 100 characters.', response.data['errors'][0]['detail'])


    def test_missing_format_param(self,):
        url = reverse('api:jobs-list')
        request_data = {
            'name': 'TestJob',
            'description': 'Test description',
            'event': 'Test Activation',
            'selection': bbox_to_geojson([-3.9, 16.1, 7.0, 27.6]),
            'provider_tasks': [{'provider': 'OpenStreetMap Data (Generic)'}]  # 'formats': formats}]# missing
        }
        response = self.client.post(url, data=json.dumps(request_data), content_type='application/json; version=1.0')
        self.assertEquals(response['Content-Type'], 'application/json')
        self.assertEquals(response['Content-Language'], 'en')
        self.assertIsNotNone(response.data['errors'][0]['title'])

    def test_invalid_format_param(self,):
        url = reverse('api:jobs-list')
        request_data = {
            'name': 'TestJob',
            'description': 'Test description',
            'event': 'Test Activation',
            'selection':  bbox_to_geojson([-3.9, 16.1, 7.0, 27.6]),
            'provider_tasks': [{'provider': 'OpenStreetMap Data (Generic)', 'formats': ''}]  # invalid
        }
        response = self.client.post(url, request_data, format='json')
        self.assertEquals(status.HTTP_400_BAD_REQUEST, response.status_code)
        self.assertEquals(response['Content-Type'], 'application/json')
        self.assertEquals(response['Content-Language'], 'en')
        self.assertIsNotNone(response.data.get('errors')[0]['title'])

    def test_no_matching_format_slug(self,):
        url = reverse('api:jobs-list')
        request_data = {
            'name': 'TestJob',
            'description': 'Test description',
            'event': 'Test Activation',
            'selection':  bbox_to_geojson([-3.9, 16.1, 7.0, 27.6]),
            'provider_tasks': [
                {'provider': 'OpenStreetMap Data (Generic)', 'formats': ['broken-format-one', 'broken-format-two']}]
        }
        response = self.client.post(url, request_data, format='json')

        self.assertEquals(status.HTTP_400_BAD_REQUEST, response.status_code)
        self.assertEquals(response['Content-Type'], 'application/json')
        self.assertEquals(response['Content-Language'], 'en')
        self.assertIsNotNone(response.data["errors"][0]["detail"])

    def test_extents_too_large(self,):
        url = reverse('api:jobs-list')
        formats = [export_format.slug for export_format in ExportFormat.objects.all()]
        # job outside any region
        request_data = {
            'name': 'TestJob',
            'description': 'Test description',
            'event': 'Test Activation',
            'selection':  bbox_to_geojson([-180, -90, 180, 90]),
            'provider_tasks': [{'provider': 'OpenStreetMap Data (Generic)', 'formats': formats}]
        }

        with self.settings(JOB_MAX_EXTENT=100000):
            response = self.client.post(url, data=json.dumps(request_data), content_type='application/json; version=1.0')

        self.assertEquals(status.HTTP_400_BAD_REQUEST, response.status_code)
        self.assertEquals(response['Content-Type'], 'application/json')
        self.assertEquals(response['Content-Language'], 'en')
        self.assertEquals('invalid_extents', response.data['errors'][0]['title'])


    def test_patch(self):
        expected = '/api/jobs/{0}'.format(self.job.uid)
        url = reverse('api:jobs-detail', args=[self.job.uid])
        self.assertEquals(expected, url)

        request_data = {"published": False}
        response = self.client.patch(url, data=json.dumps(request_data), content_type='application/json; version=1.0')
        self.assertEquals(status.HTTP_200_OK, response.status_code)
        self.assertIsNotNone(response.data['published'])
        self.assertTrue(response.data['success'])

        request_data = {"featured": True}
        response = self.client.patch(url, data=json.dumps(request_data), content_type='application/json; version=1.0')
        self.assertEquals(status.HTTP_200_OK, response.status_code)
        self.assertIsNotNone(response.data['featured'])
        self.assertTrue(response.data['success'])

        request_data = {"featured": True, "published" : False, "visibility" : VisibilityState.SHARED.value }
        response = self.client.patch(url, data=json.dumps(request_data), content_type='application/json; version=1.0')
        self.assertEquals(status.HTTP_200_OK, response.status_code)
        self.assertIsNotNone(response.data['featured'])
        self.assertIsNotNone(response.data['published'])
        self.assertIsNotNone(response.data['visibility'])
        self.assertTrue(response.data['success'])

class TestBBoxSearch(APITestCase):
    """
    Test cases for testing bounding box searches.
    """

    fixtures = ('insert_provider_types.json', 'osm_provider.json', 'datamodel_presets.json')

    def __init__(self, *args, **kwargs):
        super(TestBBoxSearch, self).__init__(*args, **kwargs)
        self.user = None
        self.client = None

    def setUp(self,):
        url = reverse('api:jobs-list')
        # create dummy user
        self.group, created = Group.objects.get_or_create(name='TestDefaultExportExtentGroup')
        self.user = User.objects.create_user( username='demo', email='demo@demo.com', password='demo' )

        # setup token authentication
        token = Token.objects.create(user=self.user)
        self.client.credentials(HTTP_AUTHORIZATION='Token ' + token.key,
                                HTTP_ACCEPT='application/json; version=1.0',
                                HTTP_ACCEPT_LANGUAGE='en',
                                HTTP_HOST='testserver')
        # pull out the formats
        formats = [export_format.slug for export_format in ExportFormat.objects.all()]
        # create test jobs
        extents = [(-3.9, 16.1, 7.0, 27.6), (36.90, 13.54, 48.52, 20.24),
                   (-71.79, -49.57, -67.14, -46.16), (-61.27, -6.49, -56.20, -2.25),
                   (-11.61, 32.07, -6.42, 36.31), (-10.66, 5.81, -2.45, 11.83),
                   (47.26, 34.58, 52.92, 39.15), (90.00, 11.28, 95.74, 17.02)]
        for extent in extents:
            request_data = {
                'name': 'TestJob',
                'description': 'Test description',
                'event': 'Test Activation',
                'selection': bbox_to_geojson(extent),
                'provider_tasks': [{'provider': 'OpenStreetMap Data (Generic)', 'formats': formats}]
            }
            response = self.client.post(url, request_data, format='json')
            self.assertEquals(status.HTTP_202_ACCEPTED, response.status_code, response.content)
        self.assertEquals(8, len(Job.objects.all()))
        LinkHeaderPagination.page_size = 2

    def test_bbox_search_success(self,):
        url = reverse('api:jobs-list')
        extent = (-79.5, -16.16, 7.40, 52.44)
        param = 'bbox={0},{1},{2},{3}'.format(extent[0], extent[1], extent[2], extent[3])
        response = self.client.get('{0}?{1}'.format(url, param))
        self.assertEquals(status.HTTP_206_PARTIAL_CONTENT, response.status_code)
        self.assertEquals(2, len(response.data))  # 8 jobs in total but response is paginated

    def test_list_jobs_no_bbox(self,):
        url = reverse('api:jobs-list')
        response = self.client.get(url)
        self.assertEquals(status.HTTP_206_PARTIAL_CONTENT, response.status_code)
        self.assertEquals(response['Content-Type'], 'application/json')
        self.assertEquals(response['Content-Language'], 'en')
        self.assertEquals(response['Link'], '<http://testserver/api/jobs?page=2>; rel="next"')
        self.assertEquals(2, len(response.data))  # 8 jobs in total but response is paginated

    def test_bbox_search_missing_params(self,):
        url = reverse('api:jobs-list')
        param = 'bbox='  # missing params
        response = self.client.get('{0}?{1}'.format(url, param))
        self.assertEquals(status.HTTP_400_BAD_REQUEST, response.status_code)
        self.assertEquals(response['Content-Type'], 'application/json')
        self.assertEquals(response['Content-Language'], 'en')
        self.assertEquals('missing_bbox_parameter', response.data['errors']['id'])

    def test_bbox_missing_coord(self,):
        url = reverse('api:jobs-list')
        extent = (-79.5, -16.16, 7.40)  # one missing
        param = 'bbox={0},{1},{2}'.format(extent[0], extent[1], extent[2])
        response = self.client.get('{0}?{1}'.format(url, param))
        self.assertEquals(status.HTTP_400_BAD_REQUEST, response.status_code)
        self.assertEquals(response['Content-Type'], 'application/json')
        self.assertEquals(response['Content-Language'], 'en')
        self.assertEquals('missing_bbox_parameter', response.data['errors']['id'])


class TestPagination(APITestCase):
    pass


class TestExportRunViewSet(APITestCase):
    """
    Test cases for ExportRunViewSet
    """
    fixtures = ('insert_provider_types.json', 'osm_provider.json', 'datamodel_presets.json',)

    def __init__(self, *args, **kwargs):
        super(TestExportRunViewSet, self).__init__(*args, **kwargs)
        self.user = None
        self.client = None
        self.job = None
        self.job_uid = None
        self.export_run = None
        self.run_uid = None

    def setUp(self,):
        self.group, created = Group.objects.get_or_create(name='TestDefaultExportExtentGroup')
        self.user = User.objects.create_user( username='demo', email='demo@demo.com', password='demo' )

        token = Token.objects.create(user=self.user)
        self.client.credentials(HTTP_AUTHORIZATION='Token ' + token.key,
                                HTTP_ACCEPT='application/json; version=1.0',
                                HTTP_ACCEPT_LANGUAGE='en',
                                HTTP_HOST='testserver')
        extents = (-3.9, 16.1, 7.0, 27.6)
        bbox = Polygon.from_bbox(extents)
        the_geom = GEOSGeometry(bbox, srid=4326)
        self.job = Job.objects.create(name='TestJob', description='Test description', user=self.user,
                                      the_geom=the_geom)
        formats = ExportFormat.objects.all()
        provider = DataProvider.objects.first()
        provider_task = DataProviderTask.objects.create(provider=provider)
        provider_task.formats.add(*formats)

        self.job.provider_tasks.add(provider_task)
        self.job.visibility=VisibilityState.PUBLIC.value
        self.job.save()
        self.job_uid = str(self.job.uid)
        self.export_run = ExportRun.objects.create(job=self.job, user=self.user)
        self.run_uid = str(self.export_run.uid)

    def test_patch(self):
        url = reverse('api:runs-detail', args=[self.export_run.uid])

        today  = datetime.today()
        max_days = int(getattr(settings, 'MAX_DATAPACK_EXPIRATION_DAYS', 30))
        ok_expiration = today + timedelta(max_days-1)
        request_data = {"expiration": ok_expiration.isoformat()}
        response = self.client.patch(url, data=json.dumps(request_data), content_type='application/json; version=1.0')
        self.assertEquals(status.HTTP_200_OK, response.status_code)
        self.assertIsNotNone(response.data['expiration'])
        self.assertTrue(response.data['success'])

        not_ok_expiration = ok_expiration  - timedelta(1)
        request_data = {"expiration": not_ok_expiration.isoformat()}
        response = self.client.patch(url, data=json.dumps(request_data), content_type='application/json; version=1.0')
        self.assertEquals(status.HTTP_400_BAD_REQUEST, response.status_code)
        self.assertFalse(response.data['success'])

        not_ok_expiration = today + timedelta(max_days+1)
        request_data = {"expiration": not_ok_expiration.isoformat()}
        response = self.client.patch(url, data=json.dumps(request_data), content_type='application/json; version=1.0')
        self.assertEquals(status.HTTP_400_BAD_REQUEST, response.status_code)
        self.assertFalse(response.data['success'])

        request_data = {"exploration": ok_expiration.isoformat()}
        response = self.client.patch(url, data=json.dumps(request_data), content_type='application/json; version=1.0')
        self.assertEquals(status.HTTP_400_BAD_REQUEST, response.status_code)

        run = ExportRun.objects.get(uid=self.export_run.uid)
        self.assertEquals(ok_expiration,run.expiration.replace(tzinfo=None))


    def test_delete_run(self,):
        url = reverse('api:runs-detail', args=[self.export_run.uid])
        response = self.client.delete(url)
        # test the response headers
        self.assertEquals(response.status_code, status.HTTP_204_NO_CONTENT)
        self.assertEquals(response['Content-Length'], '0')
        self.assertEquals(response['Content-Language'], 'en')

    @patch('eventkit_cloud.api.serializers.get_presigned_url')
    def test_zipfile_url_s3(self, get_url):
        self.export_run.zipfile_url = 'http://cool.s3.url.com/foo.zip'
        self.export_run.save()
        get_url.return_value = self.export_run.zipfile_url
        url = reverse('api:runs-detail', args=[self.run_uid])

        with self.settings(USE_S3=False):
            response = self.client.get(url)
            result = response.data

            self.assertEquals(
                self.export_run.zipfile_url,
                result[0]['zipfile_url']
            )
            get_url.assert_not_called()

        with self.settings(USE_S3=True):
            response = self.client.get(url)
            result = response.data

            self.assertEquals(
                self.export_run.zipfile_url,
                result[0]['zipfile_url']
            )
            get_url.assert_called_with(download_url=self.export_run.zipfile_url)

    def test_retrieve_run(self,):
        expected = '/api/runs/{0}'.format(self.run_uid)

        url = reverse('api:runs-detail', args=[self.run_uid])
        self.assertEquals(expected, url)
        response = self.client.get(url)
        self.assertIsNotNone(response)
        result = response.data
        # make sure we get the correct uid back out
        self.assertEquals(self.run_uid, result[0].get('uid'))

    @patch('eventkit_cloud.api.views.ExportRunViewSet.validate_licenses')
    def test_retrieve_run_invalid_license(self, mock_validate_licenses):
        expected = '/api/runs/{0}'.format(self.run_uid)
        mock_validate_licenses.side_effect = (InvalidLicense('no license'),)
        url = reverse('api:runs-detail', args=[self.run_uid])
        self.assertEquals(expected, url)
        response = self.client.get(url)
        self.assertIsNotNone(response)
        result = response.data
        self.assertTrue("InvalidLicense" in result[0].get('detail'))
        self.assertEquals(response.status_code, 400)

    @patch('eventkit_cloud.api.views.get_invalid_licenses')
    def test_validate_licenses(self, mock_invalid_licenses):
        queryset = Mock()
        run = Mock(job=Mock(user=Mock(username='username')))
        queryset.all.return_value = [run]
        mock_invalid_licenses.return_value = ['license']
        with self.assertRaises(InvalidLicense):
            ExportRunViewSet.validate_licenses(queryset)

        mock_invalid_licenses.return_value = []
        self.assertTrue(ExportRunViewSet.validate_licenses(queryset))

    def test_list_runs(self,):
        expected = '/api/runs'
        url = reverse('api:runs-list')
        self.assertEquals(expected, url)
        query = '{0}?job_uid={1}'.format(url, self.job.uid)
        response = self.client.get(query)
        self.assertIsNotNone(response)
        result = response.data
        # make sure we get the correct uid back out
        self.assertEquals(1, len(result))
        self.assertEquals(self.run_uid, result[0].get('uid'))

    @patch('eventkit_cloud.api.views.ExportRunViewSet.validate_licenses')
    def test_list_runs_invalid_license(self, mock_validate_licenses):
        from ...tasks.task_factory import InvalidLicense
        expected = '/api/runs'
        url = reverse('api:runs-list')
        mock_validate_licenses.side_effect = (InvalidLicense('no license'),)
        self.assertEquals(expected, url)
        response = self.client.get(url)
        self.assertIsNotNone(response)
        result = response.data
        self.assertTrue("InvalidLicense" in result[0].get('detail'))
        self.assertEquals(response.status_code, 400)


    def test_filter_runs(self,):
        expected = '/api/runs/filter'
        url = reverse('api:runs-filter')
        self.assertEquals(expected, url)
        query = '{0}'.format(url)
        extents = (-4, 15, 8.0, 28)
        bbox = Polygon.from_bbox(extents)
        the_geom = GEOSGeometry(bbox, srid=4326)
        geojson = the_geom.geojson
        response = self.client.post(query, {"geojson": "{}".format(geojson)})
        self.assertIsNotNone(response)
        result = response.data
        # make sure we get a single run back
        self.assertEquals(1, len(result))
        self.assertEquals(self.run_uid, result[0].get('uid'))

        extents = (-3, 16, 7.0, 27)
        bbox = Polygon.from_bbox(extents)
        the_geom = GEOSGeometry(bbox, srid=4326)
        geojson = the_geom.geojson
        response = self.client.post(query, {"geojson": "{}".format(geojson)})
        self.assertIsNotNone(response)
        result = response.data
        # make sure 1 run is returned as it should be completely contained
        self.assertEquals(1, len(result))

        extents = (4, 17, 9.0, 28)
        bbox = Polygon.from_bbox(extents)
        the_geom = GEOSGeometry(bbox, srid=4326)
        geojson = the_geom.geojson
        response = self.client.post(query, {"geojson": "{}".format(geojson)})
        self.assertIsNotNone(response)
        result = response.data
        # make sure 1 run is returned as it should intersect
        self.assertEquals(1, len(result))

        extents = (-40, -5, -30, 5)
        bbox = Polygon.from_bbox(extents)
        the_geom = GEOSGeometry(bbox, srid=4326)
        geojson = the_geom.geojson
        response = self.client.post(query, {"geojson": "{}".format(geojson)})
        self.assertIsNotNone(response)
        result = response.data
        #make sure no runs are returned since it should not intersect
        self.assertEquals(0, len(result))

        name='TestJob'
        query = '{0}?search_term={1}'.format(url, name)
        response = self.client.get(query)
        self.assertIsNotNone(response)
        result = response.data
        # make sure we get a single run back
        self.assertEqual(1, len(result))
        self.assertEqual(name, result[0].get('job').get('name'))

        name='NotFound'
        query = '{0}?search_term={1}'.format(url, name)
        response = self.client.get(query)
        self.assertIsNotNone(response)
        result = response.data
        # make sure no runs are returned as they should have been filtered out
        self.assertEquals(0, len(result))

class TestExportTaskViewSet(APITestCase):
    """
    Test cases for ExportTaskViewSet
    """

    fixtures = ('insert_provider_types.json', 'osm_provider.json', 'datamodel_presets.json',)

    def __init__(self, *args, **kwargs):
        super(TestExportTaskViewSet, self).__init__(*args, **kwargs)
        self.user = None
        self.path = None
        self.job = None
        self.celery_uid = None
        self.client = None
        self.export_run = None
        self.export_provider_task = None
        self.task = None
        self.task_uid = None

    def setUp(self,):
        self.path = os.path.dirname(os.path.realpath(__file__))
        self.group, created = Group.objects.get_or_create(name='TestDefaultExportExtentGroup')
        self.user = User.objects.create_user( username='demo', email='demo@demo.com', password='demo' )
        bbox = Polygon.from_bbox((-7.96, 22.6, -8.14, 27.12))
        the_geom = GEOSGeometry(bbox, srid=4326)
        self.job = Job.objects.create(name='TestJob', description='Test description', user=self.user,
                                      the_geom=the_geom, visibility=VisibilityState.PUBLIC.value )

        formats = ExportFormat.objects.all()
        provider = DataProvider.objects.first()
        provider_task = DataProviderTask.objects.create(provider=provider)
        provider_task.formats.add(*formats)

        self.job.provider_tasks.add(provider_task)
        self.job.save()

        # setup token authentication
        token = Token.objects.create(user=self.user)
        self.client.credentials(HTTP_AUTHORIZATION='Token ' + token.key,
                                HTTP_ACCEPT='application/json; version=1.0',
                                HTTP_ACCEPT_LANGUAGE='en',
                                HTTP_HOST='testserver')
        self.export_run = ExportRun.objects.create(job=self.job, user=self.user)
        self.celery_uid = str(uuid.uuid4())
        self.export_provider_task = DataProviderTaskRecord.objects.create(run=self.export_run,
                                                                          name='Shapefile Export',
                                                                          status=TaskStates.PENDING.value)
        self.task = ExportTaskRecord.objects.create(export_provider_task=self.export_provider_task, name='Shapefile Export',
                                                    celery_uid=self.celery_uid, status='SUCCESS')
        self.task_uid = str(self.task.uid)

    def test_retrieve(self,):
        expected = '/api/tasks/{0}'.format(self.task_uid)
        url = reverse('api:tasks-detail', args=[self.task_uid])
        self.assertEquals(expected, url)
        response = self.client.get(url)
        self.assertIsNotNone(response)
        self.assertEquals(200, response.status_code)
        result = json.dumps(response.data)
        data = json.loads(result)
        # make sure we get the correct uid back out
        self.assertEquals(self.task_uid, data[0].get('uid'))

    def test_list(self,):
        expected = '/api/tasks'.format(self.task_uid)
        url = reverse('api:tasks-list')
        self.assertEquals(expected, url)
        response = self.client.get(url)
        self.assertIsNotNone(response)
        self.assertEquals(200, response.status_code)
        result = json.dumps(response.data)
        data = json.loads(result)
        # should only be one task in the list
        self.assertEquals(1, len(data))
        # make sure we get the correct uid back out
        self.assertEquals(self.task_uid, data[0].get('uid'))

    def test_patch_cancel_task(self,):
        expected = '/api/provider_tasks/{0}'.format(self.export_provider_task.uid)
        url = reverse('api:provider_tasks-list') + '/%s' % (self.export_provider_task.uid,)
        self.assertEquals(expected, url)
        response = self.client.patch(url)
        # test significant content
        self.assertEquals(response.data, {'success': True})
        self.assertEquals(response.status_code, status.HTTP_200_OK)

        pt = DataProviderTaskRecord.objects.get(uid=self.export_provider_task.uid)
        et = pt.tasks.last()

        self.assertEqual(pt.status, TaskStates.CANCELED.value)
        self.assertEqual(et.status, TaskStates.SUCCESS.value)

    def test_patch_cancel_task_no_permissions(self,):
        user = User.objects.create_user( username='demo2', email='demo2@demo.com', password='demo' )
        token = Token.objects.create(user=user)
        # reset the client credentials to the new user
        self.client.credentials(HTTP_AUTHORIZATION='Token ' + token.key,
                                HTTP_ACCEPT='application/json; version=1.0',
                                HTTP_ACCEPT_LANGUAGE='en',
                                HTTP_HOST='testserver')
        expected = '/api/provider_tasks/{0}'.format(self.export_provider_task.uid)
        url = reverse('api:provider_tasks-list') + '/%s' % (self.export_provider_task.uid,)
        self.assertEquals(expected, url)
        response = self.client.patch(url)
        # test the response headers
        self.assertEquals(response.status_code, status.HTTP_403_FORBIDDEN)
        self.assertEquals(response['Content-Type'], 'application/json')
        self.assertEquals(response['Content-Language'], 'en')

        # test significant content
        self.assertEquals(response.data, {'success': False})

    def test_export_provider_task_get(self):
        url = reverse('api:provider_tasks-list')
        response = self.client.get(url)
        self.assertEqual(response.status_code, 200)

class TestStaticFunctions(APITestCase):
    def test_get_models(self):
        ExportFormat.objects.create(name="Test1", slug="Test1")
        ExportFormat.objects.create(name="Test2", slug="Test2")
        sample_models = ["Test1", "Test2"]
        models = get_models(sample_models, ExportFormat, 'name')
        assert len(models) == 2

    def test_get_provider_tasks(self):
        # Arbitrary "Formats"
        format_test1 = ExportFormat.objects.create(name="Test1", slug="Test1")
        format_test2 = ExportFormat.objects.create(name="Test2", slug="Test2")
        format_test3 = ExportFormat.objects.create(name="Test3", slug="Test3")

        # Formats we want to process
        requested_types = (format_test1, format_test2)

        # An arbitrary provider type...
        provider_type = DataProviderType.objects.create(type_name="test")
        # ... and the formats it actually supports.
        supported_formats = [format_test2, format_test3]
        provider_type.supported_formats.add(*supported_formats)
        provider_type.save()

        # Assign the type to an arbitrary provider.
        export_provider = DataProvider.objects.create(name="provider1", export_provider_type=provider_type)
        # Get a DataProviderTask object to ensure that it is only trying to process
        # what it actually supports (1).
        provider_task = get_provider_task(export_provider, requested_types)
        assert len(provider_task.formats.all()) == 1


class TestLicenseViewSet(APITestCase):

    def setUp(self,):
        group, created = Group.objects.get_or_create(name='TestDefaultExportExtentGroup')
        self.user = User.objects.create_user( username='demo', email='demo@demo.com', password='demo' )
        self.licenses = [License.objects.create(slug='test1', name='name1', text='text1')]
        self.licenses += [License.objects.create(slug='test0', name='name0', text='text0')]
        token = Token.objects.create(user=self.user)
        self.client.credentials(HTTP_AUTHORIZATION='Token ' + token.key,
                                HTTP_ACCEPT='application/json, text/plain; version=1.0',
                                HTTP_ACCEPT_LANGUAGE='en',
                                HTTP_HOST='testserver')

    def test_get_licenses_list(self):
        expected_url = '/api/licenses'
        expected_data = [
            {'slug': 'test0', 'name': 'name0', 'text': 'text0'},
            {'slug': 'test1', 'name': 'name1', 'text': 'text1'}
        ]
        url = reverse('api:licenses-list')
        self.assertEquals(expected_url, url)
        response = self.client.get(url)
        self.assertIsNotNone(response)
        self.assertEqual(200, response.status_code)
        data = json.loads(response.content)
        self.assertEqual(expected_data, data)

    def test_get_licenses_detail(self):
        expected_url = '/api/licenses/test1'
        expected_data = {"slug": "test1", "name": "name1", "text": "text1"}
        url = reverse('api:licenses-detail', args=['test1'])
        self.assertEquals(expected_url, url)
        response = self.client.get(url)
        self.assertIsNotNone(response)
        self.assertEquals(200, response.status_code)
        data = json.loads(response.content)
        self.assertEquals(expected_data, data)

    def test_get_licenses_download(self):
        expected_url = '/api/licenses/test1/download'
        url = reverse('api:licenses-download', args=['test1'])
        self.assertEquals(expected_url, url)
        response = self.client.get(url)
        self.assertIsNotNone(response)
        self.assertEquals(200, response.status_code)
        self.assertEquals(self.licenses[0].text, response.content)

        expected_bad_url = '/api/licenses/test22/download'
        bad_url = reverse('api:licenses-download', args=['test22'])
        self.assertEqual(expected_bad_url, bad_url)
        bad_response = self.client.get(bad_url);
        self.assertIsNotNone(bad_response)
        self.assertEquals(400, bad_response.status_code)
        self.assertEquals(str({'detail': _('Not found')}), bad_response.content)


class TestUserDataViewSet(APITestCase):

    def setUp(self,):
        self.path = os.path.dirname(os.path.realpath(__file__))
        self.group, created = Group.objects.get_or_create(name='TestDefaultExportExtentGroup')
        self.user = User.objects.create_user( username='demo', email='demo@demo.com', password='demo')
        self.licenses = [License.objects.create(slug='test1', name='Test1', text='text')]
        self.licenses += [License.objects.create(slug='test2', name='Test2', text='text')]
        token = Token.objects.create(user=self.user)
        self.client.credentials(HTTP_AUTHORIZATION='Token ' + token.key,
                                HTTP_ACCEPT='application/json; version=1.0',
                                HTTP_ACCEPT_LANGUAGE='en',
                                HTTP_HOST='testserver')

    def test_get_userdata_list(self):
        expected = '/api/users'
        url = reverse('api:users-list')
        self.assertEquals(expected, url)
        response = self.client.get(url)
        self.assertIsNotNone(response)
        self.assertEquals(200, response.status_code)
        data = json.loads(response.content)
        self.assertEquals(self.user.username, data[0].get('user').get('username'))
        self.assertIsNotNone(data[0].get('accepted_licenses').get(self.licenses[0].slug))

    def test_get_userdata(self):
        expected = '/api/users/{0}'.format(self.user)
        url = reverse('api:users-detail', args=[self.user])
        self.assertEquals(expected, url)
        response = self.client.get(url)
        self.assertIsNotNone(response)
        self.assertEquals(200, response.status_code)
        data = json.loads(response.content)
        self.assertEquals(self.user.username, data.get('user').get('username'))
        self.assertIsNotNone(data.get('accepted_licenses').get(self.licenses[0].slug))

    def test_set_licenses(self):
        url = reverse('api:users-detail', args=[self.user])
        response = self.client.get(url)
        data = json.loads(response.content)
        # check both licenses are NOT accepted.
        self.assertEqual(data.get('accepted_licenses').get(self.licenses[0].slug), False)
        self.assertEqual(data.get('accepted_licenses').get(self.licenses[1].slug), False)
        # update single license.
        request_data = data
        request_data['accepted_licenses'][self.licenses[0].slug] = True
        patch_response = self.client.patch(url, data=json.dumps(request_data), content_type='application/json; version=1.0')
        response = self.client.get(url)
        data = json.loads(response.content)
        # check that the response body matches a new request
        self.assertEqual(patch_response.data, response.data)
        # check single licenses is accepted.
        self.assertEqual(data.get('accepted_licenses').get(self.licenses[0].slug), True)
        self.assertEqual(data.get('accepted_licenses').get(self.licenses[1].slug), False)
        request_data = data
        request_data['accepted_licenses'][self.licenses[1].slug] = True
        patch_response = self.client.patch(url, data=json.dumps(request_data), content_type='application/json; version=1.0')
        data = json.loads(patch_response.content)
        self.assertEqual(data.get('accepted_licenses').get(self.licenses[0].slug), True)
        self.assertEqual(data.get('accepted_licenses').get(self.licenses[1].slug), True)
        request_data = data
        request_data['accepted_licenses'][self.licenses[0].slug] = False
        patch_response = self.client.patch(url, data=json.dumps(request_data), content_type='application/json; version=1.0')
        data = json.loads(patch_response.content)
        self.assertEqual(data.get('accepted_licenses').get(self.licenses[0].slug), False)
        self.assertEqual(data.get('accepted_licenses').get(self.licenses[1].slug), True)


class TestGroupDataViewSet(APITestCase):

    def setUp(self,):
        self.path = os.path.dirname(os.path.realpath(__file__))
        self.user1 = User.objects.create_user(
            username='user_1', email='groupuser@demo.com', password='demo'
        )
        self.user2 = User.objects.create_user(
            username='user_2', email='groupuser@demo.com', password='demo'
        )


        self.token = Token.objects.create(user=self.user1)
        self.client.credentials(HTTP_AUTHORIZATION='Token ' + self.token.key,
                                HTTP_ACCEPT='application/json; version=1.0',
                                HTTP_ACCEPT_LANGUAGE='en',
                                HTTP_HOST='testserver')

        self.testName = "Omaha 319"
        group, created = Group.objects.get_or_create(name=self.testName)
        self.groupid = group.id
        gp = GroupPermission.objects.create(group=group,user=self.user1, permission =GroupPermission.Permissions.ADMIN.value)

    def test_insert_group(self):
        expected = '/api/groups'
        url = reverse('api:groups-list')
        self.assertEquals(expected, url)
        payload = {'name' : "Any group"}
        response = self.client.post(url, data=json.dumps(payload), content_type='application/json; version=1.0')
        self.assertEquals(status.HTTP_200_OK, response.status_code)

    def test_duplicate_group(self):
        url = reverse('api:groups-list')
        payload = {'name': "oMaHa 319"}
        response = self.client.post(url, data=json.dumps(payload), content_type='application/json; version=1.0')
        self.assertEquals(status.HTTP_400_BAD_REQUEST, response.status_code)

    def test_get_list(self):
        url = reverse('api:groups-list')
        response = self.client.get(url)
        self.assertIsNotNone(response)
        self.assertEquals(status.HTTP_200_OK, response.status_code)
        data = json.loads(response.content)
        self.assertEquals(len(data),2)


    def test_get_group(self):
        url = reverse('api:groups-detail', args=[self.groupid])
        response = self.client.get(url, content_type='application/json; version=1.0')
        data= json.loads(response.content)
        self.groupid = data["id"]
        self.assertEquals(data["name"], self.testName)
        self.assertEquals(len(data["members"]),0)
        self.assertEquals(len(data["administrators"]), 1)

    def test_set_membership(self):
        url = reverse('api:groups-detail', args=[self.groupid])
        response = self.client.get(url, content_type='application/json; version=1.0')
        self.assertEquals(response.status_code,status.HTTP_200_OK)
        groupdata = json.loads(response.content)

        # add a user to group members and to group administrators

        groupdata['members'].append( 'user_1')
        groupdata['administrators'].append( 'user_1')
        groupdata['members'].append( 'user_2')
        groupdata['administrators'].append( 'user_2')
        response = self.client.patch(url, data=json.dumps(groupdata), content_type='application/json; version=1.0')
        self.assertEquals(response.status_code,status.HTTP_200_OK)
        response = self.client.get(url, content_type='application/json; version=1.0')
        groupdata = json.loads(response.content)
        self.assertEquals(len(groupdata["members"]),2)
        self.assertEquals(len(groupdata["administrators"]), 2)

        # remove user_2 from members

        groupdata['members'] = ['user_1']
        groupdata['administrators'] = ['user_1']
        response = self.client.patch(url, data=json.dumps(groupdata), content_type='application/json; version=1.0')
        self.assertEquals(response.status_code,status.HTTP_200_OK)
        response = self.client.get(url, content_type='application/json; version=1.0')
        groupdata = json.loads(response.content)
        self.assertEquals(len(groupdata["members"]),1)
        self.assertEquals(groupdata["members"][0],"user_1")

        # check for a 403 if we remove all administrators

        groupdata['administrators'] = []
        response = self.client.patch(url, data=json.dumps(groupdata), content_type='application/json; version=1.0')
        self.assertEquals(response.status_code,status.HTTP_403_FORBIDDEN)

    def test_leave_group(self):
        # ensure the group is created
        url = reverse('api:groups-detail', args=[self.groupid])
        response = self.client.get(url, content_type='application/json; version=1.0')
        self.assertEquals(response.status_code, status.HTTP_200_OK)

        # check add user_2 as member and only one admin
        group_data = json.loads(response.content)
        group_data['members'] = ['user_1', 'user_2']
        group_data['administrators'] = ['user_2']
        response = self.client.patch(url, data=json.dumps(group_data), content_type='application/json; version=1.0')
        self.assertEquals(response.status_code, status.HTTP_200_OK)
        response = self.client.get(url, content_type='application/json; version=1.0')
        group_data = json.loads(response.content)
        self.assertEquals(len(group_data['members']), 2)
        self.assertEquals(len(group_data['administrators']), 1)
        self.assertEquals(group_data['administrators'][0], 'user_2')

        # empty patch request should remove user_1 from members
        response = self.client.patch(url)
        self.assertEquals(response.status_code, status.HTTP_200_OK)
        # verify the results
        response = self.client.get(url, content_type='application/json; verison=1.0')
        group_data = json.loads(response.content)
        self.assertEquals(len(group_data['members']), 1)
        self.assertEquals(group_data['members'][0], 'user_2')

<<<<<<< HEAD

class TestUserJobActivityViewSet(APITestCase):
    fixtures = ('insert_provider_types.json', 'osm_provider.json')

    def __init__(self, *args, **kwargs):
        super(TestUserJobActivityViewSet, self).__init__(*args, **kwargs)
        self.group = None
        self.user = None
        self.viewed_jobs = []

    def setUp(self):
        self.group, created = Group.objects.get_or_create(name='TestDefaultExportExtentGroup')
        with patch('eventkit_cloud.jobs.signals.Group') as mock_group:
            mock_group.objects.get.return_value = self.group
            self.user = User.objects.create_user(
                username='demo', email='demo@demo.com', password='demo'
            )
        token = Token.objects.create(user=self.user)
        self.client.credentials(HTTP_AUTHORIZATION='Token ' + token.key,
                                HTTP_ACCEPT='application/json; version=1.0',
                                HTTP_ACCEPT_LANGUAGE='en',
                                HTTP_HOST='testserver')

        for i in range(3):
            job = self.create_job('ViewedJob%s' % str(i))
            self.viewed_jobs.append(job)
            UserJobActivity.objects.create(user=self.user, job=job, type=UserJobActivity.VIEWED)

    def test_get_viewed(self):
        expected = '/api/user/activity/jobs'
        url = reverse('api:user_job_activity-list')
        self.assertEqual(expected, url)
        response = self.client.get(url + '?activity=viewed')
        self.assertIsNotNone(response)
        self.assertEqual(status.HTTP_200_OK, response.status_code)
        data = json.loads(response.content)
        self.assertEqual(len(data), len(self.viewed_jobs))

    def test_create_viewed(self):
        # Get our current number of viewed jobs to compare against.
        url = reverse('api:user_job_activity-list')
        response = self.client.get(url + '?activity=viewed')
        prev_viewed_jobs_count = len(json.loads(response.content))

        # Post a new job view.
        job = self.create_job('UnviewedJob')
        response = self.client.post(url + '?activity=viewed', data=json.dumps({'job_uid': str(job.uid)}),
                                    content_type='application/json; version=1.0')
        self.assertIsNotNone(response)
        self.assertEqual(status.HTTP_200_OK, response.status_code)

        # Get our new number of viewed jobs and compare.
        response = self.client.get(url + '?activity=viewed')
        viewed_jobs = json.loads(response.content)
        self.assertEqual(len(viewed_jobs), prev_viewed_jobs_count + 1)

        # Make sure the first returned viewed job matches what we just viewed.
        self.assertEqual(viewed_jobs[0]['job']['uid'], str(job.uid))
        self.assertEqual(viewed_jobs[0]['type'], UserJobActivity.VIEWED)

    def test_create_viewed_consecutive(self):
        # Add one viewed job first.
        url = reverse('api:user_job_activity-list')
        job_a = self.create_job('UnviewedJobA')
        self.client.post(url + '?activity=viewed', data=json.dumps({'job_uid': str(job_a.uid)}),
                         content_type='application/json; version=1.0')

        # Post a new job view twice. It should be ignored the second time.
        job_b = self.create_job('UnviewedJobB')
        response = self.client.post(url + '?activity=viewed', data=json.dumps({'job_uid': str(job_b.uid)}),
                                    content_type='application/json; version=1.0')
        self.assertEqual(json.loads(response.content).get('ignored'), None)
        response = self.client.post(url + '?activity=viewed', data=json.dumps({'job_uid': str(job_b.uid)}),
                                    content_type='application/json; version=1.0')
        self.assertEqual(json.loads(response.content).get('ignored'), True)

        # Make sure we don't see the same job twice in our viewed jobs.
        response = self.client.get(url + '?activity=viewed')
        viewed_jobs = json.loads(response.content)
        self.assertNotEqual(viewed_jobs[0], viewed_jobs[1])

    def test_create_viewed_existing(self):
        # View job A.
        url = reverse('api:user_job_activity-list')
        job_a = self.create_job('UnviewedJobA')
        self.client.post(url + '?activity=viewed', data=json.dumps({'job_uid': str(job_a.uid)}),
                         content_type='application/json; version=1.0')

        # View job B.
        job_b = self.create_job('UnviewedJobB')
        self.client.post(url + '?activity=viewed', data=json.dumps({'job_uid': str(job_b.uid)}),
                         content_type='application/json; version=1.0')

        # View Job A.
        self.client.post(url + '?activity=viewed', data=json.dumps({'job_uid': str(job_a.uid)}),
                         content_type='application/json; version=1.0')

        # Make sure that job A only shows up once in our viewed jobs.
        response = self.client.get(url + '?activity=viewed')
        viewed_jobs = json.loads(response.content)
        job_a_count = 0
        for viewed_job in viewed_jobs:
            if viewed_job['job']['uid'] == str(job_a.uid):
                job_a_count += 1

        self.assertEqual(job_a_count, 1)
        self.assertEqual(viewed_jobs[0]['job']['uid'], str(job_a.uid))

    def create_job(self, name):
        extents = (-3.9, 16.1, 7.0, 27.6)
        bbox = Polygon.from_bbox(extents)
        the_geom = GEOSGeometry(bbox, srid=4326)
        job = Job.objects.create(name=name, description='Test description', user=self.user, the_geom=the_geom)
        formats = ExportFormat.objects.all()
        provider = DataProvider.objects.first()
        provider_task = DataProviderTask.objects.create(provider=provider)
        provider_task.formats.add(*formats)
        job.provider_tasks.add(provider_task)
        run = ExportRun.objects.create(job=job, user=self.user, status='COMPLETED',
                                       expiration=(timezone.now() + timezone.timedelta(days=14)))
        job.last_export_run = run
        job.save()
        return job


=======
>>>>>>> 328d40be
def date_handler(obj):
    if hasattr(obj, 'isoformat'):
        return obj.isoformat()
    else:
        raise TypeError<|MERGE_RESOLUTION|>--- conflicted
+++ resolved
@@ -23,11 +23,7 @@
 from ...tasks.task_factory import InvalidLicense
 from ...tasks.export_tasks import TaskStates
 from ...jobs.models import ExportFormat, Job, DataProvider, \
-<<<<<<< HEAD
-    DataProviderType, DataProviderTask, bbox_to_geojson, DatamodelPreset, License, UserJobActivity
-=======
-    DataProviderType, DataProviderTask, bbox_to_geojson, DatamodelPreset, License, VisibilityState
->>>>>>> 328d40be
+    DataProviderType, DataProviderTask, bbox_to_geojson, DatamodelPreset, License, VisibilityState, UserJobActivity
 from ...tasks.models import ExportRun, ExportTaskRecord, DataProviderTaskRecord
 from ...core.models import GroupPermission
 from mock import patch, Mock
@@ -1226,7 +1222,6 @@
         self.assertEquals(len(group_data['members']), 1)
         self.assertEquals(group_data['members'][0], 'user_2')
 
-<<<<<<< HEAD
 
 class TestUserJobActivityViewSet(APITestCase):
     fixtures = ('insert_provider_types.json', 'osm_provider.json')
@@ -1352,8 +1347,6 @@
         return job
 
 
-=======
->>>>>>> 328d40be
 def date_handler(obj):
     if hasattr(obj, 'isoformat'):
         return obj.isoformat()
