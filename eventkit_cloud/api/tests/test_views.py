# -*- coding: utf-8 -*-
import json
import logging
import os
import uuid
import yaml
from datetime import datetime, timedelta
from django.conf import settings
from django.contrib.auth.models import Group, User
from django.contrib.gis.gdal import DataSource
from django.contrib.gis.geos import GEOSGeometry, GeometryCollection, Polygon, Point, LineString
from django.core import serializers
from django.utils import timezone
from mock import patch, Mock
from rest_framework import status
from rest_framework.authtoken.models import Token
from rest_framework.reverse import reverse
from rest_framework.serializers import ValidationError
from rest_framework.test import APITestCase
from eventkit_cloud.api.pagination import LinkHeaderPagination
from eventkit_cloud.api.views import get_models, get_provider_task, ExportRunViewSet
from eventkit_cloud.core.models import GroupPermission, GroupPermissionLevel, AttributeClass
<<<<<<< HEAD
from eventkit_cloud.jobs.admin import get_example_from_file
from eventkit_cloud.jobs.models import ExportFormat, Job, DataProvider, \
    DataProviderType, DataProviderTask, Region, RegionalJustification, RegionalPolicy, bbox_to_geojson, DatamodelPreset, License, VisibilityState, UserJobActivity
=======
from eventkit_cloud.jobs.models import (
    ExportFormat,
    Job,
    DataProvider,
    DataProviderType,
    DataProviderTask,
    bbox_to_geojson,
    DatamodelPreset,
    License,
    VisibilityState,
    UserJobActivity,
)
>>>>>>> ceebf93a
from eventkit_cloud.tasks.enumerations import TaskStates
from eventkit_cloud.tasks.models import (
    DataProviderTaskRecord,
    ExportRun,
    ExportTaskRecord,
    FileProducingTaskResult,
    RunZipFile,
)
from eventkit_cloud.tasks.task_factory import InvalidLicense
from eventkit_cloud.user_requests.models import DataProviderRequest, SizeIncreaseRequest

logger = logging.getLogger(__name__)


def add_max_data_size(provider, max_data_size):
    config = provider.config
    config = yaml.load(config)
    config["max_data_size"] = max_data_size
    provider.config = yaml.dump(config)
    provider.save()


class TestJobViewSet(APITestCase):
    fixtures = (
        "osm_provider.json",
        "datamodel_presets.json",
    )

    def __init__(self, *args, **kwargs):
        super(TestJobViewSet, self).__init__(*args, **kwargs)
        self.path = None
        self.group = None
        self.user = None
        self.job = None
        self.client = None
        self.config = None
        self.tags = None

    @patch("eventkit_cloud.api.views.get_estimate_cache_key")
    @patch("eventkit_cloud.api.views.cache")
    def setUp(self, cache_mock, get_estimate_cache_key_mock):
        self.path = os.path.dirname(os.path.realpath(__file__))
        self.group, created = Group.objects.get_or_create(name="TestDefaultExportExtentGroup")
        self.user = User.objects.create_user(username="demo", email="demo@demo.com", password="demo")
        self.attribute_class = AttributeClass.objects.create(name="test", slug="test", filter="username=demo")
        self.attribute_class.users.add(self.user)
        self.attribute_class.save()
        extents = (-3.9, 16.1, 7.0, 27.6)
        bbox = Polygon.from_bbox(extents)
        original_selection = GeometryCollection(Point(1, 1), LineString((5.625, 48.458), (0.878, 44.339)))
        the_geom = GEOSGeometry(bbox, srid=4326)
        self.job = Job.objects.create(
            name="TestJob",
            event="Test Activation",
            description="Test description",
            user=self.user,
            the_geom=the_geom,
            original_selection=original_selection,
        )

        formats = ExportFormat.objects.all()
        self.provider = DataProvider.objects.first()
        self.provider.attribute_class = self.attribute_class
        self.provider.save()
        provider_task = DataProviderTask.objects.create(provider=self.provider, job=self.job)
        provider_task.formats.add(*formats)

        token = Token.objects.create(user=self.user)
        self.client.credentials(
            HTTP_AUTHORIZATION="Token " + token.key,
            HTTP_ACCEPT="application/json; version=1.0",
            HTTP_ACCEPT_LANGUAGE="en",
            HTTP_HOST="testserver",
        )
        hdm_presets = DatamodelPreset.objects.get(name="hdm")
        self.job.preset = hdm_presets
        self.job.save()

        self.tags = [
            {
                "name": "Telecommunication office",
                "key": "office",
                "value": "telecommunication",
                "geom": ["point", "polygon"],
            },
            {"name": "Radio or TV Studio", "key": "amenity", "value": "studio", "geom": ["point", "polygon"]},
            {"name": "Telecommunication antenna", "key": "man_made", "value": "tower", "geom": ["point", "polygon"]},
            {
                "name": "Telecommunication company retail office",
                "key": "office",
                "value": "telecommunication",
                "geom": ["point", "polygon"],
            },
        ]

        self.estimate_size = 110
        self.estimate_time = 200
        cache_mock.get.return_value = [self.estimate_size, self.estimate_time]
        self.cache_key = "222222222222222"
        get_estimate_cache_key_mock.return_value = self.cache_key

    def test_list(self,):
        expected = "/api/jobs"
        url = reverse("api:jobs-list")
        self.assertEqual(expected, url)

    def test_make_job_with_export_providers(self,):
        """tests job creation with export providers"""
        export_providers = DataProvider.objects.all()
        export_providers_start_len = len(export_providers)
        formats = [export_format.slug for export_format in ExportFormat.objects.all()]

        request_data = {
            "name": "TestJob",
            "description": "Test description",
            "event": "Test Activation",
            "selection": bbox_to_geojson([5, 16, 5.1, 16.1]),
            "provider_tasks": [{"provider": "test", "formats": formats, "min_zoom": 3, "max_zoom": 6}],
            "export_providers": [
                {
                    "name": "test",
                    "level_from": 0,
                    "level_to": 1,
                    "url": "http://coolproviderurl.to",
                    "preview_url": "http://coolproviderurl.to",
                }
            ],
            "user": serializers.serialize("json", [self.user]),
            "preset": self.job.preset.id,
        }
        url = reverse("api:jobs-list")
        response = self.client.post(url, data=json.dumps(request_data), content_type="application/json; version=1.0")
        response = response.json()
        export_providers = DataProvider.objects.all()

        # Test that the provider task was created with custom zoom levels.
        provider_task = DataProviderTask.objects.last()
        self.assertEqual(provider_task.min_zoom, request_data["provider_tasks"][0]["min_zoom"])
        self.assertEqual(provider_task.max_zoom, request_data["provider_tasks"][0]["max_zoom"])

        self.assertEqual(len(export_providers), export_providers_start_len + 1)

        self.assertEqual(response["exports"][0]["provider"], "test")

        request_data["export_providers"][0]["name"] = "test 2"
        # should be idempotent
        self.client.post(url, data=json.dumps(request_data), content_type="application/json; version=1.0")

        export_providers = DataProvider.objects.all()
        self.assertEqual(len(export_providers), export_providers_start_len + 1)

    def test_get_job_detail(self,):
        expected = "/api/jobs/{0}".format(self.job.uid)
        url = reverse("api:jobs-detail", args=[self.job.uid])
        self.assertEqual(expected, url)
        data = {
            "uid": str(self.job.uid),
            "name": "TestJob",
            "url": "http://testserver{0}".format(url),
            "description": "Test Description",
            "exports": [
                {
                    "provider": "osm-generic",
                    "formats": [
                        {
                            "uid": "8611792d-3d99-4c8f-a213-787bc7f3066",
                            "url": "http://testserver/api/formats/gpkg",
                            "name": "Geopackage",
                            "description": "Geopackage",
                        }
                    ],
                }
            ],
            "created_at": "2015-05-21T19:46:37.163749Z",
            "updated_at": "2015-05-21T19:46:47.207111Z",
            "status": "SUCCESS",
        }
        response = self.client.get(url)
        # test the response headers
        self.assertEqual(response.status_code, status.HTTP_200_OK)
        self.assertEqual(response["Content-Type"], "application/json")
        self.assertEqual(response["Content-Language"], "en")

        # test significant content
        self.assertEqual(response.data["uid"], data["uid"])
        self.assertEqual(response.data["url"], data["url"])
        self.assertEqual(response.data["exports"][0]["formats"][0]["url"], data["exports"][0]["formats"][0]["url"])

    def test_get_job_detail_no_attribute_class(self,):
        self.attribute_class.users.remove(self.user)
        expected = "/api/jobs/{0}".format(self.job.uid)
        url = reverse("api:jobs-detail", args=[self.job.uid])
        self.assertEqual(expected, url)
        data = {"uid": str(self.job.uid), "provider_task_list_status": "EMPTY", "provider_tasks": []}
        response = self.client.get(url)
        # test the response headers
        self.assertEqual(response.status_code, status.HTTP_200_OK)

        # test significant content
        self.assertEqual(response.data["provider_task_list_status"], data["provider_task_list_status"])
        self.assertEqual(response.data["provider_tasks"], data["provider_tasks"])

    def test_get_job_detail_no_permissions(self,):
        user = User.objects.create_user(username="demo2", email="demo2@demo.com", password="demo")
        token = Token.objects.create(user=user)
        # reset the client credentials to the new user
        self.client.credentials(
            HTTP_AUTHORIZATION="Token " + token.key,
            HTTP_ACCEPT="application/json; version=1.0",
            HTTP_ACCEPT_LANGUAGE="en",
            HTTP_HOST="testserver",
        )
        expected = "/api/jobs/{0}".format(self.job.uid)
        url = reverse("api:jobs-detail", args=[self.job.uid])
        self.assertEqual(expected, url)
        response = self.client.get(url)
        # test the response headers
        self.assertEqual(response.status_code, status.HTTP_404_NOT_FOUND)
        self.assertEqual(response["Content-Type"], "application/json")
        self.assertEqual(response["Content-Language"], "en")

        # test significant content
        self.assertIsNotNone(response.data["errors"][0]["detail"])

    def test_delete_job(self,):
        url = reverse("api:jobs-detail", args=[self.job.uid])
        response = self.client.delete(url)
        # test the response headers
        self.assertEqual(response.status_code, status.HTTP_204_NO_CONTENT)
        self.assertEqual(response["Content-Length"], "0")
        self.assertEqual(response["Content-Language"], "en")

    def test_delete_job_no_permission(self,):
        user = User.objects.create_user(username="demo2", email="demo2@demo.com", password="demo")
        token = Token.objects.create(user=user)
        # reset the client credentials to the new user
        self.client.credentials(
            HTTP_AUTHORIZATION="Token " + token.key,
            HTTP_ACCEPT="application/json; version=1.0",
            HTTP_ACCEPT_LANGUAGE="en",
            HTTP_HOST="testserver",
        )

        url = reverse("api:jobs-detail", args=[self.job.uid])
        response = self.client.delete(url)
        # test the response headers
        self.assertEqual(response.status_code, status.HTTP_403_FORBIDDEN)
        self.assertEqual(response.data["errors"][0]["detail"], "ADMIN permission is required to delete this job.")

    @patch("eventkit_cloud.api.views.pick_up_run_task")
    @patch("eventkit_cloud.api.views.create_run")
    def test_create_zipfile(self, create_run_mock, pickup_mock):
        bbox = (5, 16, 5.1, 16.1)
        max_zoom = 17
        min_zoom = 0

        create_run_mock.return_value = "some_run_uid"
        formats = [export_format.slug for export_format in ExportFormat.objects.all()]
        request_data = {
            "name": "TestJob",
            "description": "Test description",
            "event": "Test Activation",
            "selection": bbox_to_geojson(bbox),
            "provider_tasks": [
                {"provider": self.provider.slug, "formats": formats, "min_zoom": min_zoom, "max_zoom": max_zoom}
            ],
            "preset": self.job.preset.id,
            "published": True,
            "tags": self.tags,
            "include_zipfile": True,
        }

        url = reverse("api:jobs-list")
        response = self.client.post(url, request_data, format="json")
        expected_user_details = {"username": "demo", "is_superuser": False, "is_staff": False}
        pickup_mock.apply_async.assert_called_with(
            kwargs={"run_uid": "some_run_uid", "user_details": expected_user_details}, queue="runs", routing_key="runs"
        )
        msg = "status_code {} != {}: {}".format(200, response.status_code, response.content)
        self.assertEqual(202, response.status_code, msg)
        job_uid = response.data["uid"]

        job = Job.objects.get(uid=job_uid)
        self.assertEqual(job.include_zipfile, True)

    @patch("eventkit_cloud.api.views.pick_up_run_task")
    @patch("eventkit_cloud.api.views.create_run")
    def test_create_job_success(self, create_run_mock, pickup_mock):
        bbox = (5, 16, 5.1, 16.1)
        max_zoom = 17
        min_zoom = 0

        create_run_mock.return_value = "some_run_uid"
        url = reverse("api:jobs-list")
        logger.debug(url)
        formats = [export_format.slug for export_format in ExportFormat.objects.all()]
        request_data = {
            "name": "TestJob",
            "description": "Test description",
            "event": "Test Activation",
            "selection": bbox_to_geojson(bbox),
            "provider_tasks": [
                {"provider": self.provider.slug, "formats": formats, "min_zoom": min_zoom, "max_zoom": max_zoom}
            ],
            "preset": self.job.preset.id,
            "published": True,
            "tags": self.tags,
            "original_selection": {
                "type": "FeatureCollection",
                "features": [
                    {"type": "Feature", "geometry": {"type": "Point", "coordinates": [1, 1]}},
                    {
                        "type": "Feature",
                        "geometry": {"type": "LineString", "coordinates": [[5.625, 48.458], [0.878, 44.339]]},
                    },
                ],
            },
        }
        response = self.client.post(url, request_data, format="json")
        job_uid = response.data["uid"]
        # test that the mock methods get called.
        create_run_mock.assert_called_once_with(job_uid=job_uid, user=self.user)
        expected_user_details = {"username": "demo", "is_superuser": False, "is_staff": False}
        pickup_mock.apply_async.assert_called_once_with(
            kwargs={"run_uid": "some_run_uid", "user_details": expected_user_details}, queue="runs", routing_key="runs"
        )
        # test the response headers
        self.assertEqual(response.status_code, status.HTTP_202_ACCEPTED)
        self.assertEqual(response["Content-Type"], "application/json")
        self.assertEqual(response["Content-Language"], "en")

        # test significant response content

        self.assertEqual(
            response.data["exports"][0]["formats"][0]["slug"], request_data["provider_tasks"][0]["formats"][0]
        )
        self.assertEqual(
            response.data["exports"][0]["formats"][1]["slug"], request_data["provider_tasks"][0]["formats"][1]
        )
        self.assertEqual(response.data["name"], request_data["name"])
        self.assertEqual(response.data["description"], request_data["description"])
        self.assertEqual(response.data["original_selection"], request_data["original_selection"])
        self.assertTrue(response.data["published"])

        # check we have the correct tags
        job = Job.objects.get(uid=job_uid)
        self.assertIsNotNone(job.preset.json_tags)
        self.assertEqual(259, len(job.preset.json_tags))

    @patch("eventkit_cloud.api.views.pick_up_run_task")
    @patch("eventkit_cloud.api.views.create_run")
    def test_create_job_with_config_success(self, create_run_mock, pickup_mock):
        bbox = (5, 16, 5.1, 16.1)
        max_zoom = 17
        min_zoom = 0

        create_run_mock.return_value = "some_run_uid"
        url = reverse("api:jobs-list")
        formats = [export_format.slug for export_format in ExportFormat.objects.all()]
        request_data = {
            "name": "TestJob",
            "description": "Test description",
            "event": "Test Activation",
            "selection": bbox_to_geojson(bbox),
            "provider_tasks": [
                {"provider": self.provider.slug, "formats": formats, "min_zoom": min_zoom, "max_zoom": max_zoom}
            ],
            "preset": self.job.preset.id,
            "transform": "",
            "translation": "",
        }
        response = self.client.post(url, request_data, format="json")

        job_uid = response.data["uid"]
        # test that the mock methods get called.
        create_run_mock.assert_called_once_with(job_uid=job_uid, user=self.user)
        expected_user_details = {"username": "demo", "is_superuser": False, "is_staff": False}
        pickup_mock.apply_async.assert_called_once_with(
            kwargs={"run_uid": "some_run_uid", "user_details": expected_user_details}, queue="runs", routing_key="runs"
        )

        # test the response headers
        self.assertEqual(response.status_code, status.HTTP_202_ACCEPTED)
        self.assertEqual(response["Content-Type"], "application/json")
        self.assertEqual(response["Content-Language"], "en")

        # test significant response content
        self.assertEqual(
            response.data["exports"][0]["formats"][0]["slug"], request_data["provider_tasks"][0]["formats"][0]
        )
        self.assertEqual(
            response.data["exports"][0]["formats"][1]["slug"], request_data["provider_tasks"][0]["formats"][1]
        )
        self.assertEqual(response.data["name"], request_data["name"])
        self.assertEqual(response.data["description"], request_data["description"])
        self.assertFalse(response.data["published"])
        self.assertEqual(259, len(self.job.preset.json_tags))

    @patch("eventkit_cloud.api.views.pick_up_run_task")
    @patch("eventkit_cloud.api.views.create_run")
    def test_create_job_with_tags(self, create_run_mock, pickup_mock):
        bbox = (5, 16, 5.1, 16.1)
        max_zoom = 17
        min_zoom = 0

        create_run_mock.return_value = "some_run_uid"

        url = reverse("api:jobs-list")
        formats = [export_format.slug for export_format in ExportFormat.objects.all()]
        request_data = {
            "name": "TestJob",
            "description": "Test description",
            "event": "Test Activation",
            "selection": bbox_to_geojson(bbox),
            "provider_tasks": [
                {"provider": "osm-generic", "formats": formats, "min_zoom": min_zoom, "max_zoom": max_zoom}
            ],
            "preset": self.job.preset.id,
            "transform": "",
            "translate": "",
            "tags": self.tags,
        }
        response = self.client.post(url, request_data, format="json")
        job_uid = response.data["uid"]
        # test that the mock methods get called.
        create_run_mock.assert_called_once_with(job_uid=job_uid, user=self.user)
        expected_user_details = {"username": "demo", "is_superuser": False, "is_staff": False}
        pickup_mock.apply_async.assert_called_once_with(
            kwargs={"run_uid": "some_run_uid", "user_details": expected_user_details}, queue="runs", routing_key="runs"
        )

        # test the response headers
        self.assertEqual(response.status_code, status.HTTP_202_ACCEPTED)
        self.assertEqual(response["Content-Type"], "application/json")
        self.assertEqual(response["Content-Language"], "en")

        # test significant response content
        self.assertEqual(
            response.data["exports"][0]["formats"][0]["slug"], request_data["provider_tasks"][0]["formats"][0]
        )
        self.assertEqual(
            response.data["exports"][0]["formats"][1]["slug"], request_data["provider_tasks"][0]["formats"][1]
        )
        self.assertEqual(response.data["name"], request_data["name"])
        self.assertEqual(response.data["description"], request_data["description"])

    def test_invalid_selection(self,):
        url = reverse("api:jobs-list")
        formats = [export_format.slug for export_format in ExportFormat.objects.all()]
        request_data = {
            "name": "TestJob",
            "description": "Test description",
            "event": "Test Activation",
            "selection": {},
            "preset": self.job.preset.id,
            "provider_tasks": [{"provider": "osm-generic", "formats": formats}],
        }
        response = self.client.post(url, request_data, format="json")
        self.assertEqual(status.HTTP_400_BAD_REQUEST, response.status_code)
        self.assertEqual(response["Content-Type"], "application/json")
        self.assertEqual(response["Content-Language"], "en")
        self.assertEqual("No Geometry", response.data["errors"][0]["title"])

    def test_empty_string_param(self,):
        url = reverse("api:jobs-list")
        formats = [export_format.slug for export_format in ExportFormat.objects.all()]
        request_data = {
            "name": "TestJob",
            "description": "",  # empty
            "event": "Test Activation",
            "selection": bbox_to_geojson([5, 16, 5.1, 16.1]),
            "formats": formats,
        }
        response = self.client.post(url, data=json.dumps(request_data), content_type="application/json; version=1.0")
        self.assertEqual(status.HTTP_400_BAD_REQUEST, response.status_code)
        self.assertEqual(response["Content-Type"], "application/json")
        self.assertEqual(response["Content-Language"], "en")
        self.assertIsNotNone(response.data["errors"][0]["title"])

    def test_string_too_long_param(self,):
        url = reverse("api:jobs-list")
        formats = [export_format.slug for export_format in ExportFormat.objects.all()]
        name = "x" * 300
        request_data = {
            "name": name,
            "description": "Test description",
            "event": "Test event",
            "selection": bbox_to_geojson([5, 16, 5.1, 16.1]),
            "provider_tasks": [{"provider": "osm-generic", "formats": formats}],
        }
        response = self.client.post(url, data=json.dumps(request_data), content_type="application/json; version=1.0")
        self.assertEqual(status.HTTP_400_BAD_REQUEST, response.status_code)
        self.assertEqual(response["Content-Type"], "application/json")
        self.assertEqual(response["Content-Language"], "en")
        self.assertEqual("Max Length", response.data["errors"][0]["title"])
        self.assertEqual(
            "name: Ensure this field has no more than 100 characters.", response.data["errors"][0]["detail"]
        )

    def test_missing_format_param(self,):
        url = reverse("api:jobs-list")
        request_data = {
            "name": "TestJob",
            "description": "Test description",
            "event": "Test Activation",
            "selection": bbox_to_geojson([5, 16, 5.1, 16.1]),
            "provider_tasks": [{"provider": "osm-generic"}],  # 'formats': formats}]# missing
        }
        response = self.client.post(url, data=json.dumps(request_data), content_type="application/json; version=1.0")
        self.assertEqual(response["Content-Type"], "application/json")
        self.assertEqual(response["Content-Language"], "en")
        self.assertIsNotNone(response.data["errors"][0]["title"])

    def test_invalid_format_param(self,):
        url = reverse("api:jobs-list")
        request_data = {
            "name": "TestJob",
            "description": "Test description",
            "event": "Test Activation",
            "selection": bbox_to_geojson([5, 16, 5.1, 16.1]),
            "provider_tasks": [{"provider": "osm-generic", "formats": ""}],  # invalid
        }
        response = self.client.post(url, request_data, format="json")
        self.assertEqual(status.HTTP_400_BAD_REQUEST, response.status_code)
        self.assertEqual(response["Content-Type"], "application/json")
        self.assertEqual(response["Content-Language"], "en")
        self.assertIsNotNone(response.data.get("errors")[0]["title"])

    def test_no_matching_format_slug(self,):
        url = reverse("api:jobs-list")
        request_data = {
            "name": "TestJob",
            "description": "Test description",
            "event": "Test Activation",
            "selection": bbox_to_geojson([5, 16, 5.1, 16.1]),
            "provider_tasks": [{"provider": "osm-generic", "formats": ["broken-format-one", "broken-format-two"]}],
        }
        response = self.client.post(url, request_data, format="json")

        self.assertEqual(status.HTTP_400_BAD_REQUEST, response.status_code)
        self.assertEqual(response["Content-Type"], "application/json")
        self.assertEqual(response["Content-Language"], "en")
        self.assertIsNotNone(response.data["errors"][0]["detail"])

    def test_extents_too_large(self,):
        url = reverse("api:jobs-list")
        formats = [export_format.slug for export_format in ExportFormat.objects.all()]
        # job outside any region
        request_data = {
            "name": "TestJob",
            "description": "Test description",
            "event": "Test Activation",
            "selection": bbox_to_geojson([-180, -90, 180, 90]),
            "provider_tasks": [{"provider": "osm-generic", "formats": formats}],
        }

        with self.settings(JOB_MAX_EXTENT=100000):
            response = self.client.post(
                url, data=json.dumps(request_data), content_type="application/json; version=1.0"
            )

        self.assertEqual(status.HTTP_400_BAD_REQUEST, response.status_code)
        self.assertEqual(response["Content-Type"], "application/json")
        self.assertEqual(response["Content-Language"], "en")
        self.assertEqual("Invalid Extents", response.data["errors"][0]["title"])

    @patch("eventkit_cloud.api.views.get_estimate_cache_key")
    @patch("eventkit_cloud.api.views.cache")
    def test_extents_too_large_for_max_data_size(self, cache_mock, get_estimate_cache_key_mock):
        self.estimate_size = 210
        self.estimate_time = 20
        cache_mock.get.return_value = [self.estimate_size, self.estimate_time]

        cache_key = "1.22222222222222"
        get_estimate_cache_key_mock.return_value = cache_key
        bbox = (5, 16, 5.1, 16.1)
        srs = "4326"
        max_zoom = 17
        min_zoom = 0
        slug = "osm"
        excessive_data_size = 200

        add_max_data_size(self.provider, excessive_data_size)

        job_url = reverse("api:jobs-list")

        formats = [export_format.slug for export_format in ExportFormat.objects.all()]
        request_data = {
            "name": "TestJob",
            "description": "Test description",
            "event": "Test Activation",
            "selection": bbox_to_geojson(bbox),
            "provider_tasks": [
                {"provider": self.provider.slug, "formats": formats, "min_zoom": min_zoom, "max_zoom": max_zoom}
            ],
        }

        response = self.client.post(
            job_url, data=json.dumps(request_data), content_type="application/json; version=1.0"
        )
        cache_mock.get.assert_called_with(cache_key, (None, None))
        get_estimate_cache_key_mock.called_once_with(bbox, srs, min_zoom, max_zoom, slug)
        self.assertEqual(status.HTTP_400_BAD_REQUEST, response.status_code)
        self.assertEqual(response["Content-Type"], "application/json")
        self.assertEqual(response["Content-Language"], "en")
        self.assertEqual("Estimated size too large", response.data["errors"][0]["title"])

    def test_patch(self):
        expected = "/api/jobs/{0}".format(self.job.uid)
        url = reverse("api:jobs-detail", args=[self.job.uid])
        self.assertEqual(expected, url)

        request_data = {"published": False}
        response = self.client.patch(url, data=json.dumps(request_data), content_type="application/json; version=1.0")
        self.assertEqual(status.HTTP_200_OK, response.status_code)
        self.assertIsNotNone(response.data["published"])
        self.assertTrue(response.data["success"])

        request_data = {"featured": True}
        response = self.client.patch(url, data=json.dumps(request_data), content_type="application/json; version=1.0")
        self.assertEqual(status.HTTP_200_OK, response.status_code)
        self.assertIsNotNone(response.data["featured"])
        self.assertTrue(response.data["success"])

        request_data = {"featured": True, "published": False, "visibility": VisibilityState.SHARED.value}
        response = self.client.patch(url, data=json.dumps(request_data), content_type="application/json; version=1.0")
        self.assertEqual(status.HTTP_200_OK, response.status_code)
        self.assertIsNotNone(response.data["featured"])
        self.assertIsNotNone(response.data["published"])
        self.assertIsNotNone(response.data["visibility"])
        self.assertTrue(response.data["success"])


class TestBBoxSearch(APITestCase):
    """
    Test cases for testing bounding box searches.
    """

    fixtures = ("osm_provider.json", "datamodel_presets.json")

    def __init__(self, *args, **kwargs):
        super(TestBBoxSearch, self).__init__(*args, **kwargs)
        self.user = None
        self.client = None

    @patch("eventkit_cloud.api.views.pick_up_run_task")
    @patch("eventkit_cloud.api.views.create_run")
    def setUp(self, create_run_mock, pickup_mock):
        create_run_mock.return_value = "some_run_uid"

        url = reverse("api:jobs-list")

        self.group, created = Group.objects.get_or_create(name="TestDefaultExportExtentGroup")
        self.user = User.objects.create_user(username="demo", email="demo@demo.com", password="demo", is_superuser=True)

        # setup token authentication
        token = Token.objects.create(user=self.user)
        self.client.credentials(
            HTTP_AUTHORIZATION="Token " + token.key,
            HTTP_ACCEPT="application/json; version=1.0",
            HTTP_ACCEPT_LANGUAGE="en",
            HTTP_HOST="testserver",
        )
        # pull out the formats
        formats = [export_format.slug for export_format in ExportFormat.objects.all()]
        # create test jobs
        extents = [
            (-3.9, 16.1, 7.0, 27.6),
            (36.90, 13.54, 48.52, 20.24),
            (-71.79, -49.57, -67.14, -46.16),
            (-61.27, -6.49, -56.20, -2.25),
            (-11.61, 32.07, -6.42, 36.31),
            (-10.66, 5.81, -2.45, 11.83),
            (47.26, 34.58, 52.92, 39.15),
            (90.00, 11.28, 95.74, 17.02),
        ]
        for extent in extents:
            request_data = {
                "name": "TestJob",
                "description": "Test description",
                "event": "Test Activation",
                "selection": bbox_to_geojson(extent),
                "provider_tasks": [{"provider": "osm-generic", "formats": formats}],
            }
            response = self.client.post(url, request_data, format="json")
            expected_user_details = {"username": "demo", "is_superuser": True, "is_staff": False}
            pickup_mock.apply_async.assert_called_with(
                kwargs={"run_uid": "some_run_uid", "user_details": expected_user_details},
                queue="runs",
                routing_key="runs",
            )
            self.assertEqual(status.HTTP_202_ACCEPTED, response.status_code, response.content)
        self.assertEqual(8, len(Job.objects.all()))
        LinkHeaderPagination.page_size = 2

    def test_bbox_search_success(self,):
        url = reverse("api:jobs-list")
        extent = (-79.5, -16.16, 7.40, 52.44)
        param = "bbox={0},{1},{2},{3}".format(extent[0], extent[1], extent[2], extent[3])
        response = self.client.get("{0}?{1}".format(url, param))
        self.assertEqual(status.HTTP_206_PARTIAL_CONTENT, response.status_code)
        self.assertEqual(2, len(response.data))  # 8 jobs in total but response is paginated

    def test_list_jobs_no_bbox(self,):
        url = reverse("api:jobs-list")
        response = self.client.get(url)
        self.assertEqual(status.HTTP_206_PARTIAL_CONTENT, response.status_code)
        self.assertEqual(response["Content-Type"], "application/json")
        self.assertEqual(response["Content-Language"], "en")
        self.assertEqual(response["Link"], '<http://testserver/api/jobs?page=2>; rel="next"')
        self.assertEqual(2, len(response.data))  # 8 jobs in total but response is paginated

    def test_bbox_search_missing_params(self,):
        url = reverse("api:jobs-list")
        param = "bbox="  # missing params
        response = self.client.get("{0}?{1}".format(url, param))
        self.assertEqual(status.HTTP_400_BAD_REQUEST, response.status_code)
        self.assertEqual(response["Content-Type"], "application/json")
        self.assertEqual(response["Content-Language"], "en")
        self.assertEqual("Missing Bbox Parameter", response.data["errors"][0]["title"])

    def test_bbox_missing_coord(self,):
        url = reverse("api:jobs-list")
        extent = (-79.5, -16.16, 7.40)  # one missing
        param = "bbox={0},{1},{2}".format(extent[0], extent[1], extent[2])
        response = self.client.get("{0}?{1}".format(url, param))
        self.assertEqual(status.HTTP_400_BAD_REQUEST, response.status_code)
        self.assertEqual(response["Content-Type"], "application/json")
        self.assertEqual(response["Content-Language"], "en")
        self.assertEqual("Missing Bbox Parameter", response.data["errors"][0]["title"])


class TestPagination(APITestCase):
    pass


class TestExportRunViewSet(APITestCase):
    """
    Test cases for ExportRunViewSet
    """

    fixtures = (
        "osm_provider.json",
        "datamodel_presets.json",
    )

    def __init__(self, *args, **kwargs):
        super(TestExportRunViewSet, self).__init__(*args, **kwargs)
        self.user = None
        self.client = None
        self.job = None
        self.job_uid = None
        self.export_run = None
        self.run_uid = None

    def setUp(self,):
        self.group, created = Group.objects.get_or_create(name="TestDefaultExportExtentGroup")
        self.user = User.objects.create_user(username="demo", email="demo@demo.com", password="demo")
        self.attribute_class = AttributeClass.objects.create(name="test", slug="test", filter="username=demo")
        self.attribute_class.users.add(self.user)
        self.attribute_class.save()

        token = Token.objects.create(user=self.user)
        self.client.credentials(
            HTTP_AUTHORIZATION="Token " + token.key,
            HTTP_ACCEPT="application/json; version=1.0",
            HTTP_ACCEPT_LANGUAGE="en",
            HTTP_HOST="testserver",
        )
        extents = (-3.9, 16.1, 7.0, 27.6)
        bbox = Polygon.from_bbox(extents)
        the_geom = GEOSGeometry(bbox, srid=4326)
        self.job = Job.objects.create(name="TestJob", description="Test description", user=self.user, the_geom=the_geom)
        formats = ExportFormat.objects.all()
        self.provider = DataProvider.objects.first()
        self.provider.attribute_class = self.attribute_class
        self.provider.save()
        provider_task = DataProviderTask.objects.create(job=self.job, provider=self.provider)
        provider_task.formats.add(*formats)
        self.job.visibility = VisibilityState.PUBLIC.value
        self.job.save()
        self.job_uid = str(self.job.uid)
        self.export_run = ExportRun.objects.create(job=self.job, user=self.user)
        self.run_uid = str(self.export_run.uid)

    def test_patch(self):
        url = reverse("api:runs-detail", args=[self.export_run.uid])

        today = datetime.today()
        max_days = int(getattr(settings, "MAX_DATAPACK_EXPIRATION_DAYS", 30))
        ok_expiration = today + timedelta(max_days - 1)
        request_data = {"expiration": ok_expiration.isoformat()}
        response = self.client.patch(url, data=json.dumps(request_data), content_type="application/json; version=1.0")
        self.assertEqual(status.HTTP_200_OK, response.status_code)
        self.assertIsNotNone(response.data["expiration"])
        self.assertTrue(response.data["success"])

        not_ok_expiration = ok_expiration - timedelta(1)
        request_data = {"expiration": not_ok_expiration.isoformat()}
        response = self.client.patch(url, data=json.dumps(request_data), content_type="application/json; version=1.0")
        self.assertEqual(status.HTTP_400_BAD_REQUEST, response.status_code)
        self.assertFalse(response.data["success"])

        not_ok_expiration = today + timedelta(max_days + 1)
        request_data = {"expiration": not_ok_expiration.isoformat()}
        response = self.client.patch(url, data=json.dumps(request_data), content_type="application/json; version=1.0")
        self.assertEqual(status.HTTP_400_BAD_REQUEST, response.status_code)
        self.assertFalse(response.data["success"])

        request_data = {"exploration": ok_expiration.isoformat()}
        response = self.client.patch(url, data=json.dumps(request_data), content_type="application/json; version=1.0")
        self.assertEqual(status.HTTP_400_BAD_REQUEST, response.status_code)

        run = ExportRun.objects.get(uid=self.export_run.uid)
        self.assertEqual(ok_expiration, run.expiration.replace(tzinfo=None))

    def test_delete_run(self,):
        url = reverse("api:runs-detail", args=[self.export_run.uid])
        response = self.client.delete(url)
        # test the response headers
        self.assertEqual(response.status_code, status.HTTP_204_NO_CONTENT)
        self.assertEqual(response["Content-Length"], "0")
        self.assertEqual(response["Content-Language"], "en")

    def test_retrieve_run(self,):
        expected = "/api/runs/{0}".format(self.run_uid)

        url = reverse("api:runs-detail", args=[self.run_uid])
        self.assertEqual(expected, url)
        response = self.client.get(url)
        self.assertIsNotNone(response)
        result = response.data
        # make sure we get the correct uid back out
        self.assertEqual(self.run_uid, result[0].get("uid"))

    def test_retrieve_run_no_attribute_class(self,):
        expected = "/api/runs/{0}".format(self.run_uid)
        self.attribute_class.users.remove(self.user)
        url = reverse("api:runs-detail", args=[self.run_uid])
        self.assertEqual(expected, url)
        response = self.client.get(url)
        self.assertIsNotNone(response)
        expected_result = {"provider_tasks": [], "provider_task_list_status": "EMPTY"}
        result = response.data
        # make sure we get the correct uid back out
        self.assertEqual(self.run_uid, result[0].get("uid"))
        self.assertEqual(expected_result["provider_tasks"], result[0]["provider_tasks"])
        self.assertEqual(expected_result["provider_task_list_status"], result[0]["provider_task_list_status"])

    @patch("eventkit_cloud.api.views.ExportRunViewSet.validate_licenses")
    def test_retrieve_run_invalid_license(self, mock_validate_licenses):
        expected = "/api/runs/{0}".format(self.run_uid)
        mock_validate_licenses.side_effect = (InvalidLicense("no license"),)
        url = reverse("api:runs-detail", args=[self.run_uid])
        self.assertEqual(expected, url)
        response = self.client.get(url)
        self.assertIsNotNone(response)
        result = response.data
        self.assertTrue("InvalidLicense" in result["errors"][0].get("detail"))
        self.assertEqual(response.status_code, 400)

    @patch("eventkit_cloud.api.views.get_invalid_licenses")
    def test_validate_licenses(self, mock_invalid_licenses):
        queryset = Mock()
        run = Mock(job=Mock(user=Mock(username="username")))
        queryset.all.return_value = [run]
        mock_invalid_licenses.return_value = ["license"]
        with self.assertRaises(InvalidLicense):
            ExportRunViewSet.validate_licenses(queryset)

        mock_invalid_licenses.return_value = []
        self.assertTrue(ExportRunViewSet.validate_licenses(queryset))

    def test_list_runs(self,):
        expected = "/api/runs"
        url = reverse("api:runs-list")
        self.assertEqual(expected, url)
        query = "{0}?job_uid={1}".format(url, self.job.uid)
        response = self.client.get(query)
        self.assertIsNotNone(response)
        result = response.data
        # make sure we get the correct uid back out
        self.assertEqual(1, len(result))
        self.assertEqual(self.run_uid, result[0].get("uid"))

    @patch("eventkit_cloud.api.views.ExportRunViewSet.validate_licenses")
    def test_list_runs_invalid_license(self, mock_validate_licenses):
        from eventkit_cloud.tasks.task_factory import InvalidLicense

        expected = "/api/runs"
        url = reverse("api:runs-list")
        mock_validate_licenses.side_effect = (InvalidLicense("no license"),)
        self.assertEqual(expected, url)
        response = self.client.get(url)
        self.assertIsNotNone(response)
        result = response.data
        self.assertTrue("InvalidLicense" in result["errors"][0].get("detail"))
        self.assertEqual(response.status_code, 400)

    def test_filter_runs(self,):
        expected = "/api/runs/filter"
        url = reverse("api:runs-filter")
        self.assertEqual(expected, url)
        query = "{0}".format(url)
        extents = (-4, 15, 8.0, 28)
        bbox = Polygon.from_bbox(extents)
        the_geom = GEOSGeometry(bbox, srid=4326)
        geojson = the_geom.geojson
        response = self.client.post(query, {"geojson": "{}".format(geojson)})
        self.assertIsNotNone(response)
        result = response.data
        # make sure we get a single run back
        self.assertEqual(1, len(result))
        self.assertEqual(self.run_uid, result[0].get("uid"))

        extents = (-3, 16, 7.0, 27)
        bbox = Polygon.from_bbox(extents)
        the_geom = GEOSGeometry(bbox, srid=4326)
        geojson = the_geom.geojson
        response = self.client.post(query, {"geojson": "{}".format(geojson)})
        self.assertIsNotNone(response)
        result = response.data
        # make sure 1 run is returned as it should be completely contained
        self.assertEqual(1, len(result))

        extents = (4, 17, 9.0, 28)
        bbox = Polygon.from_bbox(extents)
        the_geom = GEOSGeometry(bbox, srid=4326)
        geojson = the_geom.geojson
        response = self.client.post(query, {"geojson": "{}".format(geojson)})
        self.assertIsNotNone(response)
        result = response.data
        # make sure 1 run is returned as it should intersect
        self.assertEqual(1, len(result))

        extents = (-40, -5, -30, 5)
        bbox = Polygon.from_bbox(extents)
        the_geom = GEOSGeometry(bbox, srid=4326)
        geojson = the_geom.geojson
        response = self.client.post(query, {"geojson": "{}".format(geojson)})
        self.assertIsNotNone(response)
        result = response.data
        # make sure no runs are returned since it should not intersect
        self.assertEqual(0, len(result))

        name = "TestJob"
        query = "{0}?search_term={1}".format(url, name)
        response = self.client.get(query)
        self.assertIsNotNone(response)
        result = response.data
        # make sure we get a single run back
        self.assertEqual(1, len(result))
        self.assertEqual(name, result[0].get("job").get("name"))

        name = "NotFound"
        query = "{0}?search_term={1}".format(url, name)
        response = self.client.get(query)
        self.assertIsNotNone(response)
        result = response.data
        # make sure no runs are returned as they should have been filtered out
        self.assertEqual(0, len(result))

    @patch("eventkit_cloud.api.views.create_run")
    @patch("eventkit_cloud.api.views.shutil")
    @patch("eventkit_cloud.api.views.os")
    @patch("eventkit_cloud.api.views.pick_up_run_task")
    def test_rerun_providers(self, pickup_mock, os_mock, shutil_mock, create_run_mock):
        run = ExportRun.objects.create(job=self.job, user=self.user)
        data_provider_task_record = DataProviderTaskRecord.objects.create(
            run=run, name="Shapefile Export", provider=self.provider, status=TaskStates.PENDING.value
        )
        run.data_provider_task_records.add(data_provider_task_record)
        new_run_uid, run_zip_file_slug_sets = create_run_mock.return_value = (
            ExportRun.objects.create(job=self.job, user=self.user).uid,
            [],
        )
        os_mock.path.exists.return_value = True

        expected_user_details = {"username": "demo", "is_superuser": False, "is_staff": False}
        url = f"/api/runs/{run.uid}/rerun_providers"
        request_data = {"data_provider_slugs": ["osm-generic"]}

        response = self.client.post(url, request_data, format="json")
        self.assertEqual(status.HTTP_202_ACCEPTED, response.status_code)
        self.assertEqual("PENDING", response.data["zipfile"]["status"])

        shutil_mock.rmtree.assert_called_once()
        create_run_mock.assert_called_with(job_uid=self.job.uid, user=self.user, clone=True)
        pickup_mock.apply_async.assert_called_with(
            kwargs={
                "run_uid": new_run_uid,
                "user_details": expected_user_details,
                "data_provider_slugs": ["osm-generic"],
                "run_zip_file_slug_sets": [],
            },
            queue="runs",
            routing_key="runs",
        )


class TestRunZipFileViewSet(APITestCase):
    """
    Test cases for RunZipFileViewSet
    """

    fixtures = ("osm_provider.json",)

    list_url = reverse("api:zipfiles-list")

    def setUp(self):
        self.user = User.objects.create_user(username="demo", email="demo@demo.com", password="demo")
        self.token = Token.objects.create(user=self.user)

        self.client.credentials(
            HTTP_AUTHORIZATION="Token " + self.token.key,
            HTTP_ACCEPT="application/json, text/plain; version=1.0",
            HTTP_ACCEPT_LANGUAGE="en",
            HTTP_HOST="testserver",
        )

        bbox = Polygon.from_bbox((-7.96, 22.6, -8.14, 27.12))
        the_geom = GEOSGeometry(bbox, srid=4326)
        self.job = Job.objects.create(
            name="TestJob",
            description="Test description",
            user=self.user,
            the_geom=the_geom,
            visibility=VisibilityState.PUBLIC.value,
        )
        self.run = ExportRun.objects.create(job=self.job, user=self.user)

        self.provider = DataProvider.objects.first()
        self.celery_uid = str(uuid.uuid4())
        self.data_provider_task_record = DataProviderTaskRecord.objects.create(
            run=self.run, name="Shapefile Export", provider=self.provider, status=TaskStates.PENDING.value
        )

        filename = "test.zip"
        self.downloadable_file = FileProducingTaskResult.objects.create(filename=filename, size=10)
        self.task = ExportTaskRecord.objects.create(
            export_provider_task=self.data_provider_task_record,
            name="Shapefile Export",
            celery_uid=self.celery_uid,
            status="SUCCESS",
            result=self.downloadable_file,
        )
        self.run_zip_file = RunZipFile.objects.create(run=self.run, downloadable_file=self.downloadable_file)

        self.data_provider_task_records = [self.data_provider_task_record]
        self.run_zip_file.data_provider_task_records.set(self.data_provider_task_records)

    def test_zipfiles_list_authenticated(self):
        response = self.client.get(self.list_url)
        self.assertEqual(response.status_code, status.HTTP_200_OK)

    def test_zipfiles_list_unauthenticated(self):
        self.client.force_authenticate(user=None)
        response = self.client.get(self.list_url)
        self.assertEqual(response.status_code, status.HTTP_403_FORBIDDEN)

    def test_zipfiles_detail_retrieve(self):
        url = reverse("api:zipfiles-detail", args=[self.run_zip_file.uid])
        response = self.client.get(url)
        self.assertEqual(response.status_code, status.HTTP_200_OK)
        self.assertEqual(str(response.data.get("uid")), str(self.run_zip_file.uid))
        self.assertEqual(str(response.data.get("run")), str(self.run_zip_file.run))

        dptr_uids = [dptr.uid for dptr in self.run_zip_file.data_provider_task_records.all()]
        self.assertEqual(str(response.data.get("data_provider_task_records")), str(dptr_uids))

        self.assertEqual(response.data.get("downloadable_file"), self.run_zip_file.downloadable_file.id)

        expected_url = f"http://testserver/download?uid={self.run_zip_file.downloadable_file.uid}"
        self.assertEqual(response.data.get("url"), expected_url)


class TestDataProviderTaskRecordViewSet(APITestCase):
    """
    Test cases for ExportTaskViewSet
    """

    fixtures = (
        "osm_provider.json",
        "datamodel_presets.json",
    )

    def __init__(self, *args, **kwargs):
        super(TestDataProviderTaskRecordViewSet, self).__init__(*args, **kwargs)
        self.user = None
        self.path = None
        self.job = None
        self.celery_uid = None
        self.client = None
        self.export_run = None
        self.data_provider_task_record = None
        self.task = None
        self.task_uid = None

    def setUp(self,):
        self.path = os.path.dirname(os.path.realpath(__file__))
        self.group, created = Group.objects.get_or_create(name="TestDefaultExportExtentGroup")
        self.user = User.objects.create_user(username="demo", email="demo@demo.com", password="demo")
        self.attribute_class = AttributeClass.objects.create(name="test", slug="test", filter="username=demo")
        self.attribute_class.users.add(self.user)
        self.attribute_class.save()
        bbox = Polygon.from_bbox((-7.96, 22.6, -8.14, 27.12))
        the_geom = GEOSGeometry(bbox, srid=4326)
        self.job = Job.objects.create(
            name="TestJob",
            description="Test description",
            user=self.user,
            the_geom=the_geom,
            visibility=VisibilityState.PUBLIC.value,
        )

        formats = ExportFormat.objects.all()
        self.provider = DataProvider.objects.first()
        self.provider.attribute_class = self.attribute_class
        self.provider.save()
        provider_task = DataProviderTask.objects.create(job=self.job, provider=self.provider)
        provider_task.formats.add(*formats)
        self.job.save()

        # setup token authentication
        token = Token.objects.create(user=self.user)
        self.client.credentials(
            HTTP_AUTHORIZATION="Token " + token.key,
            HTTP_ACCEPT="application/json; version=1.0",
            HTTP_ACCEPT_LANGUAGE="en",
            HTTP_HOST="testserver",
        )
        self.export_run = ExportRun.objects.create(job=self.job, user=self.user)
        self.celery_uid = str(uuid.uuid4())
        self.data_provider_task_record = DataProviderTaskRecord.objects.create(
            run=self.export_run, name="Shapefile Export", provider=self.provider, status=TaskStates.PENDING.value
        )
        self.task = ExportTaskRecord.objects.create(
            export_provider_task=self.data_provider_task_record,
            name="Shapefile Export",
            celery_uid=self.celery_uid,
            status="SUCCESS",
        )
        self.task_uid = str(self.task.uid)

    def test_retrieve(self,):
        url = reverse("api:provider_tasks-detail", args=[self.data_provider_task_record.uid])
        response = self.client.get(url)
        self.assertIsNotNone(response)
        self.assertEqual(200, response.status_code)
        # make sure we get the correct uid back out
        expected_response = {"hidden": False, "display": False}
        self.assertEqual(str(response.data.get("uid")), str(self.data_provider_task_record.uid))

        self.assertEqual(response.data["hidden"], expected_response["hidden"])
        self.assertEqual(response.data["display"], expected_response["display"])
        self.attribute_class.users.remove(self.user)
        response = self.client.get(url)
        expected_response = {"hidden": True, "display": False}
        self.assertEqual(str(response.data.get("uid")), str(self.data_provider_task_record.uid))
        self.assertEqual(response.data["hidden"], expected_response["hidden"])
        self.assertEqual(response.data["display"], expected_response["display"])

    def test_list(self,):
        url = reverse("api:provider_tasks-list")
        response = self.client.get(url)
        self.assertIsNotNone(response)
        self.assertEqual(200, response.status_code)
        # make sure we get the correct uid back out
        expected_response = {"hidden": False, "display": False}
        self.assertEqual(str(response.data[0].get("uid")), str(self.data_provider_task_record.uid))
        self.assertEqual(response.data[0]["hidden"], expected_response["hidden"])
        self.assertEqual(response.data[0]["display"], expected_response["display"])
        self.attribute_class.users.remove(self.user)
        response = self.client.get(url)
        expected_response = {"hidden": True, "display": False}
        self.assertEqual(str(response.data[0].get("uid")), str(self.data_provider_task_record.uid))
        self.assertEqual(response.data[0]["hidden"], expected_response["hidden"])
        self.assertEqual(response.data[0]["display"], expected_response["display"])

    def test_patch_cancel_task(self,):
        expected = "/api/provider_tasks/{0}".format(self.data_provider_task_record.uid)
        url = reverse("api:provider_tasks-list") + "/%s" % (self.data_provider_task_record.uid,)
        self.assertEqual(expected, url)
        response = self.client.patch(url)
        # test significant content
        self.assertEqual(response.data, {"success": True})
        self.assertEqual(response.status_code, status.HTTP_200_OK)

        pt = DataProviderTaskRecord.objects.get(uid=self.data_provider_task_record.uid)
        et = pt.tasks.last()

        self.assertEqual(pt.status, TaskStates.CANCELED.value)
        self.assertEqual(et.status, TaskStates.SUCCESS.value)

    def test_patch_cancel_task_no_permissions(self,):
        user = User.objects.create_user(username="demo2", email="demo2@demo.com", password="demo")
        self.attribute_class.users.add(user)
        token = Token.objects.create(user=user)
        # reset the client credentials to the new user
        self.client.credentials(
            HTTP_AUTHORIZATION="Token " + token.key,
            HTTP_ACCEPT="application/json; version=1.0",
            HTTP_ACCEPT_LANGUAGE="en",
            HTTP_HOST="testserver",
        )
        expected = "/api/provider_tasks/{0}".format(self.data_provider_task_record.uid)
        url = reverse("api:provider_tasks-list") + "/%s" % (self.data_provider_task_record.uid,)
        self.assertEqual(expected, url)
        response = self.client.patch(url)
        # test the response headers
        self.assertEqual(response.status_code, status.HTTP_403_FORBIDDEN)
        self.assertEqual(response.data, {"success": False})
        self.assertEqual(response["Content-Type"], "application/json")
        self.assertEqual(response["Content-Language"], "en")
        self.attribute_class.users.remove(user)
        response = self.client.patch(url)
        self.assertEqual(response.status_code, status.HTTP_401_UNAUTHORIZED)
        self.assertEqual(response.data, {"success": False})

    def test_export_provider_task_get(self):
        url = reverse("api:provider_tasks-list")
        response = self.client.get(url)
        self.assertEqual(response.status_code, 200)


class TestExportTaskViewSet(APITestCase):
    """
    Test cases for ExportTaskViewSet
    """

    fixtures = (
        "osm_provider.json",
        "datamodel_presets.json",
    )

    def __init__(self, *args, **kwargs):
        super(TestExportTaskViewSet, self).__init__(*args, **kwargs)
        self.user = None
        self.path = None
        self.job = None
        self.celery_uid = None
        self.client = None
        self.export_run = None
        self.export_provider_task = None
        self.task = None
        self.task_uid = None

    def setUp(self,):
        self.path = os.path.dirname(os.path.realpath(__file__))
        self.group, created = Group.objects.get_or_create(name="TestDefaultExportExtentGroup")
        self.user = User.objects.create_user(username="demo", email="demo@demo.com", password="demo")
        self.attribute_class = AttributeClass.objects.create(name="test", slug="test", filter="username=demo")
        self.attribute_class.users.add(self.user)
        self.attribute_class.save()
        bbox = Polygon.from_bbox((-7.96, 22.6, -8.14, 27.12))
        the_geom = GEOSGeometry(bbox, srid=4326)
        self.job = Job.objects.create(
            name="TestJob",
            description="Test description",
            user=self.user,
            the_geom=the_geom,
            visibility=VisibilityState.PUBLIC.value,
        )

        formats = ExportFormat.objects.all()
        self.provider = DataProvider.objects.first()
        provider_task = DataProviderTask.objects.create(job=self.job, provider=self.provider)
        provider_task.formats.add(*formats)
        self.job.save()

        # setup token authentication
        token = Token.objects.create(user=self.user)
        self.client.credentials(
            HTTP_AUTHORIZATION="Token " + token.key,
            HTTP_ACCEPT="application/json; version=1.0",
            HTTP_ACCEPT_LANGUAGE="en",
            HTTP_HOST="testserver",
        )
        self.export_run = ExportRun.objects.create(job=self.job, user=self.user)
        self.celery_uid = str(uuid.uuid4())
        self.export_provider_task = DataProviderTaskRecord.objects.create(
            run=self.export_run, name="Shapefile Export", provider=self.provider, status=TaskStates.PENDING.value
        )
        self.task = ExportTaskRecord.objects.create(
            export_provider_task=self.export_provider_task,
            name="Shapefile Export",
            celery_uid=self.celery_uid,
            status="SUCCESS",
        )
        self.task_uid = str(self.task.uid)

    def test_retrieve(self,):
        expected = "/api/tasks/{0}".format(self.task_uid)
        url = reverse("api:tasks-detail", args=[self.task_uid])
        self.assertEqual(expected, url)
        response = self.client.get(url)
        self.assertIsNotNone(response)
        self.assertEqual(200, response.status_code)
        result = json.dumps(response.data)
        data = json.loads(result)
        # make sure we get the correct uid back out
        self.assertEqual(self.task_uid, data[0].get("uid"))
        response = self.client.get(url)

    def test_list(self,):
        expected = "/api/tasks"
        url = reverse("api:tasks-list")
        self.assertEqual(expected, url)
        response = self.client.get(url)
        self.assertIsNotNone(response)
        self.assertEqual(200, response.status_code)
        result = json.dumps(response.data)
        data = json.loads(result)
        # should only be one task in the list
        self.assertEqual(1, len(data))
        # make sure we get the correct uid back out
        self.assertEqual(self.task_uid, data[0].get("uid"))


class TestStaticFunctions(APITestCase):
    def test_get_models(self):
        ExportFormat.objects.create(name="Test1", slug="Test1")
        ExportFormat.objects.create(name="Test2", slug="Test2")
        sample_models = ["Test1", "Test2"]
        models = get_models(sample_models, ExportFormat, "name")
        assert len(models) == 2

    def test_get_provider_tasks(self):
        # Arbitrary "Formats"
        format_test1 = ExportFormat.objects.create(name="Test1", slug="Test1")
        format_test2 = ExportFormat.objects.create(name="Test2", slug="Test2")
        format_test3 = ExportFormat.objects.create(name="Test3", slug="Test3")

        # Formats we want to process
        requested_types = (format_test1, format_test2)

        # An arbitrary provider type...
        provider_type = DataProviderType.objects.create(type_name="test")
        # ... and the formats it actually supports.
        supported_formats = [format_test2, format_test3]
        provider_type.supported_formats.add(*supported_formats)
        provider_type.save()

        # Assign the type to an arbitrary provider.
        export_provider = DataProvider.objects.create(name="provider1", export_provider_type=provider_type)
        # Get a DataProviderTask object to ensure that it is only trying to process
        # what it actually supports (1).
        provider_task = get_provider_task(export_provider, requested_types)

        assert len(provider_task.formats.all()) == 2


class TestLicenseViewSet(APITestCase):
    def setUp(self,):
        group, created = Group.objects.get_or_create(name="TestDefaultExportExtentGroup")
        self.user = User.objects.create_user(username="demo", email="demo@demo.com", password="demo")
        self.licenses = [License.objects.create(slug="test1", name="name1", text="text1")]
        self.licenses += [License.objects.create(slug="test0", name="name0", text="text0")]
        token = Token.objects.create(user=self.user)
        self.client.credentials(
            HTTP_AUTHORIZATION="Token " + token.key,
            HTTP_ACCEPT="application/json, text/plain; version=1.0",
            HTTP_ACCEPT_LANGUAGE="en",
            HTTP_HOST="testserver",
        )

    def test_get_licenses_list(self):
        expected_url = "/api/licenses"
        expected_data = [
            {"slug": "test0", "name": "name0", "text": "text0"},
            {"slug": "test1", "name": "name1", "text": "text1"},
        ]
        url = reverse("api:licenses-list")
        self.assertEqual(expected_url, url)
        response = self.client.get(url)
        self.assertIsNotNone(response)
        self.assertEqual(200, response.status_code)
        data = response.json()
        self.assertEqual(expected_data, data)

    def test_get_licenses_detail(self):
        expected_url = "/api/licenses/test1"
        expected_data = {"slug": "test1", "name": "name1", "text": "text1"}
        url = reverse("api:licenses-detail", args=["test1"])
        self.assertEqual(expected_url, url)
        response = self.client.get(url)
        self.assertIsNotNone(response)
        self.assertEqual(200, response.status_code)
        data = response.json()
        self.assertEqual(expected_data, data)

    def test_get_licenses_download(self):
        expected_url = "/api/licenses/test1/download"
        url = reverse("api:licenses-download", args=["test1"])
        self.assertEqual(expected_url, url)
        response = self.client.get(url)
        self.assertIsNotNone(response)
        self.assertEqual(200, response.status_code)
        self.assertEqual(self.licenses[0].text, response.content.decode())

        expected_bad_url = "/api/licenses/test22/download"
        bad_url = reverse("api:licenses-download", args=["test22"])
        self.assertEqual(expected_bad_url, bad_url)
        bad_response = self.client.get(bad_url)
        self.assertIsNotNone(bad_response)
        self.assertEqual(404, bad_response.status_code)
        self.assertEqual("Not Found", bad_response.data["errors"][0]["title"])


class TestUserDataViewSet(APITestCase):
    def setUp(self,):
        self.path = os.path.dirname(os.path.realpath(__file__))
        self.group, created = Group.objects.get_or_create(name="TestDefaultExportExtentGroup")
        self.user = User.objects.create_user(username="demo", email="demo@demo.com", password="demo")
        self.licenses = [License.objects.create(slug="test1", name="Test1", text="text")]
        self.licenses += [License.objects.create(slug="test2", name="Test2", text="text")]
        token = Token.objects.create(user=self.user)
        self.client.credentials(
            HTTP_AUTHORIZATION="Token " + token.key,
            HTTP_ACCEPT="application/json; version=1.0",
            HTTP_ACCEPT_LANGUAGE="en",
            HTTP_HOST="testserver",
        )

    def test_get_userdata_list(self):
        expected = "/api/users"
        url = reverse("api:users-list")
        self.assertEqual(expected, url)
        response = self.client.get(url)
        self.assertIsNotNone(response)
        self.assertEqual(200, response.status_code)
        data = response.json()
        self.assertEqual(self.user.username, data[0].get("user").get("username"))
        self.assertIsNotNone(data[0].get("accepted_licenses").get(self.licenses[0].slug))

    def test_get_userdata(self):
        expected = "/api/users/{0}".format(self.user)
        url = reverse("api:users-detail", args=[self.user])
        self.assertEqual(expected, url)
        response = self.client.get(url)
        self.assertIsNotNone(response)
        self.assertEqual(200, response.status_code)
        data = response.json()
        self.assertEqual(self.user.username, data.get("user").get("username"))
        self.assertIsNotNone(data.get("accepted_licenses").get(self.licenses[0].slug))

    def test_set_licenses(self):
        url = reverse("api:users-detail", args=[self.user])
        response = self.client.get(url)
        data = response.json()
        # check both licenses are NOT accepted.
        self.assertEqual(data.get("accepted_licenses").get(self.licenses[0].slug), False)
        self.assertEqual(data.get("accepted_licenses").get(self.licenses[1].slug), False)
        # update single license.
        request_data = data
        request_data["accepted_licenses"][self.licenses[0].slug] = True
        patch_response = self.client.patch(
            url, data=json.dumps(request_data), content_type="application/json; version=1.0"
        )
        response = self.client.get(url)
        data = response.json()
        # check that the response body matches a new request
        self.assertEqual(patch_response.data, response.data)
        # check single licenses is accepted.
        self.assertEqual(data.get("accepted_licenses").get(self.licenses[0].slug), True)
        self.assertEqual(data.get("accepted_licenses").get(self.licenses[1].slug), False)
        request_data = data
        request_data["accepted_licenses"][self.licenses[1].slug] = True
        patch_response = self.client.patch(
            url, data=json.dumps(request_data), content_type="application/json; version=1.0"
        )
        data = patch_response.json()
        self.assertEqual(data.get("accepted_licenses").get(self.licenses[0].slug), True)
        self.assertEqual(data.get("accepted_licenses").get(self.licenses[1].slug), True)
        request_data = data
        request_data["accepted_licenses"][self.licenses[0].slug] = False
        patch_response = self.client.patch(
            url, data=json.dumps(request_data), content_type="application/json; version=1.0"
        )
        data = patch_response.json()
        self.assertEqual(data.get("accepted_licenses").get(self.licenses[0].slug), False)
        self.assertEqual(data.get("accepted_licenses").get(self.licenses[1].slug), True)


class TestGroupDataViewSet(APITestCase):
    def setUp(self,):
        self.path = os.path.dirname(os.path.realpath(__file__))
        self.user1 = User.objects.create_user(username="user_1", email="groupuser@demo.com", password="demo")
        self.user2 = User.objects.create_user(username="user_2", email="groupuser@demo.com", password="demo")

        self.token = Token.objects.create(user=self.user1)
        self.client.credentials(
            HTTP_AUTHORIZATION="Token " + self.token.key,
            HTTP_ACCEPT="application/json; version=1.0",
            HTTP_ACCEPT_LANGUAGE="en",
            HTTP_HOST="testserver",
        )

        self.testName = "Omaha 319"
        group, created = Group.objects.get_or_create(name=self.testName)
        self.groupid = group.id
        GroupPermission.objects.create(group=group, user=self.user1, permission=GroupPermissionLevel.ADMIN.value)

    def test_insert_group(self):
        expected = "/api/groups"
        url = reverse("api:groups-list")
        self.assertEqual(expected, url)
        payload = {"name": "Any group"}
        response = self.client.post(url, data=json.dumps(payload), content_type="application/json; version=1.0")
        self.assertEqual(status.HTTP_200_OK, response.status_code)

    def test_duplicate_group(self):
        url = reverse("api:groups-list")
        payload = {"name": "oMaHa 319"}
        response = self.client.post(url, data=json.dumps(payload), content_type="application/json; version=1.0")
        self.assertEqual(status.HTTP_400_BAD_REQUEST, response.status_code)

    def test_get_list(self):
        url = reverse("api:groups-list")
        response = self.client.get(url)
        self.assertIsNotNone(response)
        self.assertEqual(status.HTTP_200_OK, response.status_code)
        data = response.json()
        self.assertEqual(len(data), 2)

    def test_get_group(self):
        url = reverse("api:groups-detail", args=[self.groupid])
        response = self.client.get(url, content_type="application/json; version=1.0")
        data = response.json()
        self.groupid = data["id"]
        self.assertEqual(data["name"], self.testName)
        self.assertEqual(len(data["members"]), 0)
        self.assertEqual(len(data["administrators"]), 1)

    def test_set_membership(self):
        url = reverse("api:groups-detail", args=[self.groupid])
        response = self.client.get(url, content_type="application/json; version=1.0")
        self.assertEqual(response.status_code, status.HTTP_200_OK)
        groupdata = response.json()

        # add a user to group members and to group administrators

        groupdata["members"].append("user_1")
        groupdata["administrators"].append("user_1")
        groupdata["members"].append("user_2")
        groupdata["administrators"].append("user_2")
        response = self.client.patch(url, data=json.dumps(groupdata), content_type="application/json; version=1.0")
        self.assertEqual(response.status_code, status.HTTP_200_OK)
        response = self.client.get(url, content_type="application/json; version=1.0")
        groupdata = response.json()
        self.assertEqual(len(groupdata["members"]), 2)
        self.assertEqual(len(groupdata["administrators"]), 2)

        # remove user_2 from members

        groupdata["members"] = ["user_1"]
        groupdata["administrators"] = ["user_1"]
        response = self.client.patch(url, data=json.dumps(groupdata), content_type="application/json; version=1.0")
        self.assertEqual(response.status_code, status.HTTP_200_OK)
        response = self.client.get(url, content_type="application/json; version=1.0")
        groupdata = response.json()
        self.assertEqual(len(groupdata["members"]), 1)
        self.assertEqual(groupdata["members"][0], "user_1")

        # check for a 403 if we remove all administrators

        groupdata["administrators"] = []
        response = self.client.patch(url, data=json.dumps(groupdata), content_type="application/json; version=1.0")
        self.assertEqual(response.status_code, status.HTTP_403_FORBIDDEN)

    def test_leave_group(self):
        # ensure the group is created
        url = reverse("api:groups-detail", args=[self.groupid])
        response = self.client.get(url, content_type="application/json; version=1.0")
        self.assertEqual(response.status_code, status.HTTP_200_OK)

        # check add user_2 as member and only one admin
        group_data = response.json()
        group_data["members"] = ["user_1", "user_2"]
        group_data["administrators"] = ["user_2"]
        response = self.client.patch(url, data=json.dumps(group_data), content_type="application/json; version=1.0")
        self.assertEqual(response.status_code, status.HTTP_200_OK)
        response = self.client.get(url, content_type="application/json; version=1.0")
        group_data = response.json()
        self.assertEqual(len(group_data["members"]), 2)
        self.assertEqual(len(group_data["administrators"]), 1)
        self.assertEqual(group_data["administrators"][0], "user_2")

        # empty patch request should remove user_1 from members
        response = self.client.patch(url)
        self.assertEqual(response.status_code, status.HTTP_200_OK)
        # verify the results
        response = self.client.get(url, content_type="application/json; verison=1.0")
        group_data = response.json()
        self.assertEqual(len(group_data["members"]), 1)
        self.assertEqual(group_data["members"][0], "user_2")


class TestUserJobActivityViewSet(APITestCase):
    fixtures = ("osm_provider.json",)

    def __init__(self, *args, **kwargs):
        super(TestUserJobActivityViewSet, self).__init__(*args, **kwargs)
        self.group = None
        self.user = None
        self.viewed_jobs = []

    def setUp(self):
        self.group, created = Group.objects.get_or_create(name="TestDefaultExportExtentGroup")
        with patch("eventkit_cloud.jobs.signals.Group") as mock_group:
            mock_group.objects.get.return_value = self.group
            self.user = User.objects.create_user(username="demo", email="demo@demo.com", password="demo")
        token = Token.objects.create(user=self.user)
        self.client.credentials(
            HTTP_AUTHORIZATION="Token " + token.key,
            HTTP_ACCEPT="application/json; version=1.0",
            HTTP_ACCEPT_LANGUAGE="en",
            HTTP_HOST="testserver",
        )

        for i in range(3):
            job = self.create_job("ViewedJob%s" % str(i))
            self.viewed_jobs.append(job)
            UserJobActivity.objects.create(user=self.user, job=job, type=UserJobActivity.VIEWED)

    def test_get_viewed(self):
        expected = "/api/user/activity/jobs"
        url = reverse("api:user_job_activity-list")
        self.assertEqual(expected, url)
        response = self.client.get(url + "?activity=viewed&page_size=10")
        self.assertIsNotNone(response)
        self.assertEqual(status.HTTP_200_OK, response.status_code)
        data = response.json()
        self.assertEqual(len(data), len(self.viewed_jobs))

    def test_get_viewed_pagination(self):
        for i in range(len(self.viewed_jobs), 15):
            job = self.create_job("ViewedJob%s" % str(i))
            self.viewed_jobs.append(job)
            UserJobActivity.objects.create(user=self.user, job=job, type=UserJobActivity.VIEWED)

        url = reverse("api:user_job_activity-list")
        page_size = 10
        response = self.client.get(url + "?activity=viewed&page_size=%s" % page_size)
        self.assertIsNotNone(response)
        self.assertEqual(status.HTTP_206_PARTIAL_CONTENT, response.status_code)
        data = response.json()
        self.assertEqual(len(data), page_size)

    def test_create_viewed(self):
        # Get our current number of viewed jobs to compare against.
        url = reverse("api:user_job_activity-list")
        response = self.client.get(url + "?activity=viewed&page_size=10")
        prev_viewed_jobs_count = len(response.json())

        # Post a new job view.
        job = self.create_job("UnviewedJob")
        response = self.client.post(
            url + "?activity=viewed",
            data=json.dumps({"job_uid": str(job.uid)}),
            content_type="application/json; version=1.0",
        )
        self.assertIsNotNone(response)
        self.assertEqual(status.HTTP_200_OK, response.status_code)

        # Get our new number of viewed jobs and compare.
        response = self.client.get(url + "?activity=viewed&page_size=10")
        viewed_jobs = response.json()
        self.assertEqual(len(viewed_jobs), prev_viewed_jobs_count + 1)

        # Make sure the first returned viewed job matches what we just viewed.
        self.assertEqual(viewed_jobs[0]["last_export_run"]["job"]["uid"], str(job.uid))
        self.assertEqual(viewed_jobs[0]["type"], UserJobActivity.VIEWED)

    def test_create_viewed_consecutive(self):
        # Add one viewed job first.
        url = reverse("api:user_job_activity-list")
        job_a = self.create_job("UnviewedJobA")
        self.client.post(
            url + "?activity=viewed",
            data=json.dumps({"job_uid": str(job_a.uid)}),
            content_type="application/json; version=1.0",
        )

        # Post a new job view twice. It should be ignored the second time.
        job_b = self.create_job("UnviewedJobB")
        response = self.client.post(
            url + "?activity=viewed",
            data=json.dumps({"job_uid": str(job_b.uid)}),
            content_type="application/json; version=1.0",
        )
        self.assertEqual(response.json().get("ignored"), None)
        response = self.client.post(
            url + "?activity=viewed",
            data=json.dumps({"job_uid": str(job_b.uid)}),
            content_type="application/json; version=1.0",
        )
        self.assertEqual(response.json().get("ignored"), True)

        # Make sure we don't see the same job twice in our viewed jobs.
        response = self.client.get(url + "?activity=viewed")
        viewed_jobs = response.json()
        self.assertNotEqual(viewed_jobs[0], viewed_jobs[1])

    def test_create_viewed_existing(self):
        # View job A.
        url = reverse("api:user_job_activity-list")
        job_a = self.create_job("UnviewedJobA")
        self.client.post(
            url + "?activity=viewed",
            data=json.dumps({"job_uid": str(job_a.uid)}),
            content_type="application/json; version=1.0",
        )

        # View job B.
        job_b = self.create_job("UnviewedJobB")
        self.client.post(
            url + "?activity=viewed",
            data=json.dumps({"job_uid": str(job_b.uid)}),
            content_type="application/json; version=1.0",
        )

        # View Job A.
        self.client.post(
            url + "?activity=viewed",
            data=json.dumps({"job_uid": str(job_a.uid)}),
            content_type="application/json; version=1.0",
        )

        # Make sure that job A only shows up once in our viewed jobs.
        response = self.client.get(url + "?activity=viewed")
        viewed_jobs = response.json()
        job_a_count = 0
        for viewed_job in viewed_jobs:
            if viewed_job["last_export_run"]["job"]["uid"] == str(job_a.uid):
                job_a_count += 1

        self.assertEqual(job_a_count, 1)
        self.assertEqual(viewed_jobs[-1]["last_export_run"]["job"]["uid"], str(job_a.uid))

    def create_job(self, name):
        extents = (-3.9, 16.1, 7.0, 27.6)
        bbox = Polygon.from_bbox(extents)
        the_geom = GEOSGeometry(bbox, srid=4326)
        job = Job.objects.create(name=name, description="Test description", user=self.user, the_geom=the_geom)
        formats = ExportFormat.objects.all()
        provider = DataProvider.objects.first()
        provider_task = DataProviderTask.objects.create(job=job, provider=provider)
        provider_task.formats.add(*formats)
        run = ExportRun.objects.create(
            job=job, user=self.user, status="COMPLETED", expiration=(timezone.now() + timezone.timedelta(days=14))
        )
        job.last_export_run = run
        job.save()
        return job


class TestDataProviderRequestViewSet(APITestCase):
    def setUp(self):
        self.user = User.objects.create_user(username="demo", email="demo@demo.com", password="demo")
        self.provider_request = DataProviderRequest(
            name="Test Data Provider Request",
            url="http://www.test.com",
            service_description="Test Service Description",
            layer_names="[Test1, Test2, Test3]",
            comment="Test Comment",
            user=self.user,
        )

        token = Token.objects.create(user=self.user)
        self.client.credentials(
            HTTP_AUTHORIZATION="Token " + token.key,
            HTTP_ACCEPT="application/json; version=1.0",
            HTTP_ACCEPT_LANGUAGE="en",
            HTTP_HOST="testserver",
        )
        self.provider_request.save()

    def test_list(self):
        expected = "/api/providers/requests"
        url = reverse("api:provider_requests-list")
        self.assertEqual(expected, url)

    def test_create_provider_request_success(self):

        request_data = {
            "name": "Test Name",
            "url": "http://www.test.com",
            "service_description": "Test Description",
            "layer_names": "[Test1, Test2, Test3]",
        }

        url = reverse("api:provider_requests-list")
        response = self.client.post(url, data=json.dumps(request_data), content_type="application/json; version=1.0")
        response = response.json()

        provider_request = DataProviderRequest.objects.last()
        self.assertEqual(provider_request.name, request_data["name"])
        self.assertEqual(provider_request.url, request_data["url"])
        self.assertEqual(provider_request.service_description, request_data["service_description"])
        self.assertEqual(provider_request.layer_names, request_data["layer_names"])
        self.assertEqual(provider_request.status, "pending")
        self.assertEqual(provider_request.user, self.user)

    def test_get_provider_request_detail(self):
        expected = f"/api/providers/requests/{self.provider_request.uid}"
        url = reverse("api:provider_requests-detail", args=[self.provider_request.uid])
        self.assertEqual(expected, url)

        response = self.client.get(url)
        self.assertEqual(response.status_code, status.HTTP_200_OK)
        self.assertEqual(response["Content-Type"], "application/json")
        self.assertEqual(response["Content-Language"], "en")

        self.assertEqual(response.data["uid"], str(self.provider_request.uid))

    def test_get_provider_request_detail_no_permissions(self):
        user = User.objects.create_user(username="demo2", email="demo2@demo.com", password="demo")
        token = Token.objects.create(user=user)
        self.client.credentials(
            HTTP_AUTHORIZATION="Token " + token.key,
            HTTP_ACCEPT="application/json; version=1.0",
            HTTP_ACCEPT_LANGUAGE="en",
            HTTP_HOST="testserver",
        )

        expected = f"/api/providers/requests/{self.provider_request.uid}"
        url = reverse("api:provider_requests-detail", args=[self.provider_request.uid])
        self.assertEqual(expected, url)
        response = self.client.get(url)
        self.assertEqual(response.status_code, status.HTTP_404_NOT_FOUND)
        self.assertEqual(response["Content-Type"], "application/json")
        self.assertEqual(response["Content-Language"], "en")

        self.assertIsNotNone(response.data["errors"][0]["detail"])

    def test_delete_job(self,):
        url = reverse("api:provider_requests-detail", args=[self.provider_request.uid])
        response = self.client.delete(url)

        self.assertEqual(response.status_code, status.HTTP_204_NO_CONTENT)
        self.assertEqual(response["Content-Length"], "0")
        self.assertEqual(response["Content-Language"], "en")


class TestSizeIncreaseRequestViewSet(APITestCase):
    fixtures = ("osm_provider.json",)

    def setUp(self):
        bbox = Polygon.from_bbox((-7.96, 22.6, -8.14, 27.12))
        the_geom = GEOSGeometry(bbox, srid=4326)
        provider = DataProvider.objects.get(slug="osm-generic")
        self.user = User.objects.create_user(username="demo", email="demo@demo.com", password="demo")
        self.provider = DataProvider.objects.first()
        self.size_request = SizeIncreaseRequest(
            provider=provider, the_geom=the_geom, requested_aoi_size=5000, requested_data_size=1000, user=self.user
        )

        token = Token.objects.create(user=self.user)
        self.client.credentials(
            HTTP_AUTHORIZATION="Token " + token.key,
            HTTP_ACCEPT="application/json; version=1.0",
            HTTP_ACCEPT_LANGUAGE="en",
            HTTP_HOST="testserver",
        )
        self.size_request.save()

    def test_list(self):
        expected = "/api/providers/requests/size"
        url = reverse("api:size_requests-list")
        self.assertEqual(expected, url)

    def test_create_size_request_success(self):

        request_data = {
            "provider": self.provider.id,
            "selection": bbox_to_geojson([5, 16, 5.1, 16.1]),
            "requested_aoi_size": 5000,
            "requested_data_size": 1000,
        }

        url = reverse("api:size_requests-list")
        response = self.client.post(url, data=json.dumps(request_data), content_type="application/json; version=1.0")
        response = response.json()

        size_request = SizeIncreaseRequest.objects.last()
        self.assertEqual(size_request.provider.id, request_data["provider"])
        self.assertEqual(size_request.requested_aoi_size, request_data["requested_aoi_size"])
        self.assertEqual(size_request.requested_data_size, request_data["requested_data_size"])
        self.assertEqual(size_request.status, "pending")
        self.assertEqual(size_request.user, self.user)

    def test_get_size_request_detail(self):
        expected = f"/api/providers/requests/size/{self.size_request.uid}"
        url = reverse("api:size_requests-detail", args=[self.size_request.uid])
        self.assertEqual(expected, url)

        response = self.client.get(url)
        self.assertEqual(response.status_code, status.HTTP_200_OK)
        self.assertEqual(response["Content-Type"], "application/json")
        self.assertEqual(response["Content-Language"], "en")

        self.assertEqual(response.data["uid"], str(self.size_request.uid))

    def test_get_size_request_detail_no_permissions(self):
        user = User.objects.create_user(username="demo2", email="demo2@demo.com", password="demo")
        token = Token.objects.create(user=user)
        self.client.credentials(
            HTTP_AUTHORIZATION="Token " + token.key,
            HTTP_ACCEPT="application/json; version=1.0",
            HTTP_ACCEPT_LANGUAGE="en",
            HTTP_HOST="testserver",
        )

        expected = f"/api/providers/requests/size/{self.size_request.uid}"
        url = reverse("api:size_requests-detail", args=[self.size_request.uid])
        self.assertEqual(expected, url)
        response = self.client.get(url)

        self.assertEqual(response.status_code, status.HTTP_404_NOT_FOUND)
        self.assertEqual(response["Content-Type"], "application/json")
        self.assertEqual(response["Content-Language"], "en")

        self.assertIsNotNone(response.data["errors"][0]["detail"])

    def test_delete_job(self,):
        url = reverse("api:size_requests-detail", args=[self.size_request.uid])
        response = self.client.delete(url)

        self.assertEqual(response.status_code, status.HTTP_204_NO_CONTENT)
        self.assertEqual(response["Content-Length"], "0")
        self.assertEqual(response["Content-Language"], "en")

class TestRegionalJustification(APITestCase):
    fixtures = ('osm_provider.json',)

    def setUp(self):
        self.user = User.objects.create_user(username='demo', email='demo@demo.com', password='demo')
        token = Token.objects.create(user=self.user)
        self.client.credentials(HTTP_AUTHORIZATION='Token ' + token.key,
                        HTTP_ACCEPT='application/json; version=1.0',
                        HTTP_ACCEPT_LANGUAGE='en',
                        HTTP_HOST='testserver')

        ds = DataSource(os.path.dirname(os.path.realpath(__file__)) + '/../../jobs/migrations/africa.geojson')
        layer = ds[0]
        geom = layer.get_geoms(geos=True)[0]
        the_geom = GEOSGeometry(geom.wkt, srid=4326)
        the_geog = GEOSGeometry(geom.wkt)
        the_geom_webmercator = the_geom.transform(ct=3857, clone=True)
        region = Region.objects.create(name="Africa", description="African export region", the_geom=the_geom,
                                the_geog=the_geog, the_geom_webmercator=the_geom_webmercator)

        self.provider = DataProvider.objects.first()

        policies_example = json.loads(get_example_from_file("examples/policies_example.json"))
        justification_options_example = json.loads(get_example_from_file("examples/justification_options_example.json"))

        self.regional_policy = RegionalPolicy.objects.create(
            name="Test Policy",
            region=region,
            policies = policies_example,
            justification_options = justification_options_example,
            policy_title_text = "Policy Title",
            policy_cancel_button_text = "Cancel Button"
        )
        self.regional_policy.providers.set([self.provider])
        self.regional_policy.save()

    def test_create_regional_justification(self):

        request_data = {
            "justification_id": 1,
            "justification_description": "Option 1",
            "regional_policy_uid": str(self.regional_policy.uid),
        }

        url = reverse("api:regional_justifications-list")
        response = self.client.post(url, data=json.dumps(request_data), content_type='application/json; version=1.0')

<<<<<<< HEAD
        self.assertEqual(response.status_code, status.HTTP_201_CREATED)
        self.assertEqual(response['Content-Type'], 'application/json')
        self.assertEqual(response['Content-Language'], 'en')

        response = response.json()
        regional_justification = RegionalJustification.objects.last()
        self.assertEqual(regional_justification.justification_id, request_data["justification_id"])
        self.assertEqual(regional_justification.justification_name, "Justification Option with Dropdown Suboption")
        self.assertEqual(regional_justification.justification_description, "Option 1")
        self.assertEqual(regional_justification.regional_policy, self.regional_policy)

    def test_invalid_regional_policy(self):

        request_data = {
            "justification_id": 1,
            "justification_description": "Option 1",
            "regional_policy_uid": "invalid_uid",
        }

        url = reverse("api:regional_justifications-list")
        self.client.post(url, data=json.dumps(request_data), content_type='application/json; version=1.0')
        self.assertRaisesMessage(Exception, "The Regional Policy for UID {request_data['regional_policy_uid']} does not exist.")

    def test_invalid_dropdown_suboption(self):

        request_data = {
            "justification_id": 1,
            "justification_description": "Invalid Option",
            "regional_policy_uid": str(self.regional_policy.uid),
        }

        url = reverse("api:regional_justifications-list")
        self.client.post(url, data=json.dumps(request_data), content_type='application/json; version=1.0')
        self.assertRaisesMessage(ValidationError, "Invalid suboption selected.")

    def test_no_suboption_invalid_description(self):
        request_data = {
            "justification_id": 3,
            "justification_description": "Invalid Option",
            "regional_policy_uid": str(self.regional_policy.uid),
        }

        url = reverse("api:regional_justifications-list")
        self.client.post(url, data=json.dumps(request_data), content_type='application/json; version=1.0')
        self.assertRaisesMessage(ValidationError, "No suboption was available, so justification_description cannot be used.")
=======
def date_handler(obj):
    if hasattr(obj, "isoformat"):
        return obj.isoformat()
    else:
        raise TypeError
>>>>>>> ceebf93a
<|MERGE_RESOLUTION|>--- conflicted
+++ resolved
@@ -20,24 +20,22 @@
 from eventkit_cloud.api.pagination import LinkHeaderPagination
 from eventkit_cloud.api.views import get_models, get_provider_task, ExportRunViewSet
 from eventkit_cloud.core.models import GroupPermission, GroupPermissionLevel, AttributeClass
-<<<<<<< HEAD
 from eventkit_cloud.jobs.admin import get_example_from_file
-from eventkit_cloud.jobs.models import ExportFormat, Job, DataProvider, \
-    DataProviderType, DataProviderTask, Region, RegionalJustification, RegionalPolicy, bbox_to_geojson, DatamodelPreset, License, VisibilityState, UserJobActivity
-=======
 from eventkit_cloud.jobs.models import (
     ExportFormat,
     Job,
     DataProvider,
     DataProviderType,
     DataProviderTask,
+    Region,
+    RegionalJustification,
+    RegionalPolicy,
     bbox_to_geojson,
     DatamodelPreset,
     License,
     VisibilityState,
     UserJobActivity,
 )
->>>>>>> ceebf93a
 from eventkit_cloud.tasks.enumerations import TaskStates
 from eventkit_cloud.tasks.models import (
     DataProviderTaskRecord,
@@ -2017,8 +2015,6 @@
 
         url = reverse("api:regional_justifications-list")
         response = self.client.post(url, data=json.dumps(request_data), content_type='application/json; version=1.0')
-
-<<<<<<< HEAD
         self.assertEqual(response.status_code, status.HTTP_201_CREATED)
         self.assertEqual(response['Content-Type'], 'application/json')
         self.assertEqual(response['Content-Language'], 'en')
@@ -2063,11 +2059,4 @@
 
         url = reverse("api:regional_justifications-list")
         self.client.post(url, data=json.dumps(request_data), content_type='application/json; version=1.0')
-        self.assertRaisesMessage(ValidationError, "No suboption was available, so justification_description cannot be used.")
-=======
-def date_handler(obj):
-    if hasattr(obj, "isoformat"):
-        return obj.isoformat()
-    else:
-        raise TypeError
->>>>>>> ceebf93a
+        self.assertRaisesMessage(ValidationError, "No suboption was available, so justification_description cannot be used.")