--- conflicted
+++ resolved
@@ -1297,9 +1297,6 @@
         response = self.client.patch(url, data=json.dumps(groupdata), content_type='application/json; version=1.0')
         self.assertEquals(response.status_code,status.HTTP_403_FORBIDDEN)
 
-<<<<<<< HEAD
-  
-=======
     def test_leave_group(self):
         # ensure the group is created
         self.insert_test_group()
@@ -1328,8 +1325,6 @@
         self.assertEquals(len(group_data['members']), 1)
         self.assertEquals(group_data['members'][0], 'user_2')
 
->>>>>>> b5fb9973
-
 def date_handler(obj):
     if hasattr(obj, 'isoformat'):
         return obj.isoformat()
