--- conflicted
+++ resolved
@@ -120,12 +120,9 @@
         }
         url = reverse('api:jobs-list')
         response = self.client.post(url, data=json.dumps(request_data), content_type='application/json; version=1.0')
-<<<<<<< HEAD
         response = json.loads(response.content)
-        export_providers = ExportProvider.objects.all()
-=======
         export_providers = DataProvider.objects.all()
->>>>>>> 6734f84d
+
         self.assertEqual(len(export_providers), export_providers_start_len + 1)
 
         self.assertEqual(response['exports'][0]['provider'], 'test')
