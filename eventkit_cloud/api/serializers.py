--- conflicted
+++ resolved
@@ -16,14 +16,9 @@
 from django.contrib.gis.geos import GEOSGeometry
 from django.utils.translation import ugettext as _
 
-<<<<<<< HEAD
-from django.contrib.auth.models import User,Group
-from ..core.models import GroupPermission,JobPermission
-from notifications.models import Notification
-=======
 from django.contrib.auth.models import User, Group
 from django.contrib.contenttypes.models import ContentType
->>>>>>> 328d40be
+from notifications.models import Notification
 
 from ..core.models import GroupPermission, JobPermission
 
@@ -741,7 +736,10 @@
         """Return the username for the owner of this export."""
         return obj.user.username
 
-<<<<<<< HEAD
+    @staticmethod
+    def get_permissions(obj):
+        return JobPermission.jobpermissions(obj)
+
 
 class UserJobActivitySerializer(serializers.ModelSerializer):
     job = ListJobSerializer()
@@ -777,9 +775,4 @@
             response['type'] = 'Job'
             response['details'] = ListJobSerializer(job,context={'request': request}).data
 
-        return response
-=======
-    @staticmethod
-    def get_permissions(obj):
-        return JobPermission.jobpermissions(obj)
->>>>>>> 328d40be
+        return response