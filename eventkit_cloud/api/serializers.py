--- conflicted
+++ resolved
@@ -1064,15 +1064,10 @@
     }
     if include_geometry:
         serialized_data_provider["the_geom"] = json.loads(data_provider.the_geom.geojson)
-<<<<<<< HEAD
-    if hasattr(data_provider, "count"):
-        serialized_data_provider["download_count"] = getattr(data_provider, "count")
+    if hasattr(data_provider, "download_count_rank"):
+        serialized_data_provider["download_count_rank"] = getattr(data_provider, "download_count_rank")
     if hasattr(data_provider, "latest_download"):
         serialized_data_provider["latest_download"] = getattr(data_provider, "latest_download")
-=======
-    if hasattr(data_provider, "download_count_rank"):
-        serialized_data_provider["download_count_rank"] = getattr(data_provider, "download_count_rank")
->>>>>>> 18d8155c
     return serialized_data_provider
 
 
