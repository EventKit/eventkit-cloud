--- conflicted
+++ resolved
@@ -369,8 +369,6 @@
 
     class Meta:
         model = ExportProvider
-<<<<<<< HEAD
-        #fields = ('uid', 'model_url', 'url', 'name')
         exclude = ('id', 'level_from', 'level_to')
         read_only_fields = ('uid',)
 
@@ -383,12 +381,9 @@
         if not ep:
             ep = ExportProvider.objects.create(**validated_data)
         return ep
-=======
-        fields = ('uid', 'model_url', 'url', 'name', 'type', 'layer')
 
     def get_type(self, obj):
         return obj.export_provider_type.type_name
->>>>>>> f000277f
 
 
 class ListJobSerializer(serializers.Serializer):
