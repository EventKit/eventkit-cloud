--- conflicted
+++ resolved
@@ -504,11 +504,7 @@
     def get_status(self, obj):
         if obj.downloadable_file:
             return ExportTaskRecord.objects.get(result=obj.downloadable_file).status
-<<<<<<< HEAD
-        return ""
-=======
         return obj.status or ""
->>>>>>> 264f4a5b
 
     def get_url(self, obj):
         request = self.context["request"]
@@ -523,14 +519,10 @@
         # If there are no results, that means there's no zip file and we need to create one.
         if not queryset.exists():
             obj = RunZipFile.objects.create()
-<<<<<<< HEAD
-            generate_zipfile(data_provider_task_record_uids, obj.uid)
-=======
             obj.status = TaskStates.PENDING.value
             data_provider_task_records = DataProviderTaskRecord.objects.filter(uid__in=data_provider_task_record_uids)
             obj.data_provider_task_records.set(data_provider_task_records)
             generate_zipfile(data_provider_task_record_uids, obj)
->>>>>>> 264f4a5b
             return obj
         else:
             raise serializers.ValidationError("Duplicate Zip File already exists.")
