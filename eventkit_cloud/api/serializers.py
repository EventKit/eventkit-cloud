"""
Provides serialization for API responses.

See `DRF serializer documentation  <http://www.django-rest-framework.org/api-guide/serializers/>`_
Used by the View classes api/views.py to serialize API responses as JSON or HTML.
See DEFAULT_RENDERER_CLASSES setting in core.settings.contrib for the enabled renderers.
"""
# -*- coding: utf-8 -*-
import pickle
import json
import logging

from django.conf import settings
from django.contrib.auth.models import User, Group
from django.contrib.contenttypes.models import ContentType
from django.contrib.gis.geos import GEOSGeometry
from django.utils.translation import ugettext as _
from audit_logging.models import AuditEvent
from notifications.models import Notification
from rest_framework import serializers
from rest_framework_gis import serializers as geo_serializers

from . import validators
from eventkit_cloud.api.utils import get_run_zip_file
from eventkit_cloud.core.models import GroupPermission, GroupPermissionLevel, attribute_class_filter
from eventkit_cloud.jobs.models import (
    ExportFormat,
    Projection,
    DatamodelPreset,
    Job,
    Region,
    RegionMask,
    DataProvider,
    DataProviderTask,
    License,
    UserLicense,
    UserJobActivity,
    JobPermission,
)
from eventkit_cloud.tasks.models import (
    DataProviderTaskRecord,
    ExportRun,
    ExportTaskException,
    ExportTaskRecord,
    FileProducingTaskResult,
    RunZipFile,
)
from eventkit_cloud.tasks.views import generate_zipfile
from eventkit_cloud.user_requests.models import DataProviderRequest, SizeIncreaseRequest
from eventkit_cloud.utils.s3 import get_presigned_url
from eventkit_cloud.tasks.enumerations import TaskStates

try:
    from collections import OrderedDict
# python 2.6
except ImportError:
    from ordereddict import OrderedDict

# Get an instance of a logger
logger = logging.getLogger(__name__)


class ProviderTaskSerializer(serializers.ModelSerializer):
    formats = serializers.SlugRelatedField(
        many=True,
        queryset=ExportFormat.objects.all(),
        slug_field="slug",
        error_messages={"non_field_errors": _("Select an export format.")},
    )
    provider = serializers.CharField()

    class Meta:
        model = DataProviderTask
        fields = ("provider", "formats", "min_zoom", "max_zoom")

    @staticmethod
    def create(validated_data, **kwargs):
        """Creates an export DataProviderTask."""
        formats = validated_data.pop("formats")
        provider_model = DataProvider.objects.get(slug=validated_data.get("provider"))
        provider_task = DataProviderTask.objects.create(provider=provider_model)
        provider_task.formats.add(*formats)
        provider_task.min_zoom = validated_data.pop("min_zoom", None)
        provider_task.max_zoom = validated_data.pop("max_zoom", None)
        provider_task.save()
        return provider_task

    @staticmethod
    def update(instance, validated_data, **kwargs):
        """Not implemented.
        :param **kwargs:
        """
        raise NotImplementedError

    def validate(self, data, **kwargs):
        """
        Validates the data submitted during DataProviderTask creation.

        See api/validators.py for validation code.
        :param **kwargs:
        """
        # selection = validators.validate_licenses(self.context['request'].data, user=self.context['request'].user)
        return data


class FileProducingTaskResultSerializer(serializers.ModelSerializer):
    """Serialize FileProducingTaskResult models."""

    url = serializers.SerializerMethodField()
    size = serializers.SerializerMethodField()
    uid = serializers.UUIDField(read_only=True)

    def __init__(self, *args, **kwargs):
        super(FileProducingTaskResultSerializer, self).__init__(*args, **kwargs)
        if self.context.get("no_license"):
            self.fields.pop("url")

    class Meta:
        model = FileProducingTaskResult
        fields = ("uid", "filename", "size", "url", "deleted")

    def get_url(self, obj):
        request = self.context["request"]
        return request.build_absolute_uri("/download?uid={}".format(obj.uid))

    @staticmethod
    def get_size(obj):
        size = ""
        if obj.size:
            size = "{0:.3f} MB".format(obj.size)
        return size


class ExportTaskExceptionSerializer(serializers.ModelSerializer):
    """Serialize ExportTaskExceptions."""

    exception = serializers.SerializerMethodField()

    class Meta:
        model = ExportTaskException
        fields = ("exception",)

    @staticmethod
    def get_exception(obj):
        # set a default (incase not found)
        exc_info = ["", "Exception info not found or unreadable."]
        try:
            exc_info = pickle.loads(obj.exception.encode()).exc_info
        except Exception as te:
            logger.error(str(te))

        return str(exc_info[1])


class ExportTaskRecordSerializer(serializers.ModelSerializer):
    """Serialize ExportTasks models."""

    result = serializers.SerializerMethodField()
    errors = serializers.SerializerMethodField()
    url = serializers.HyperlinkedIdentityField(view_name="api:tasks-detail", lookup_field="uid")

    class Meta:
        model = ExportTaskRecord
        fields = (
            "uid",
            "url",
            "name",
            "status",
            "progress",
            "estimated_finish",
            "started_at",
            "finished_at",
            "duration",
            "result",
            "errors",
            "display",
        )

    def get_result(self, obj):
        """Serialize the FileProducingTaskResult for this ExportTaskRecord."""
        try:
            result = obj.result
            serializer = FileProducingTaskResultSerializer(result, many=False, context=self.context)
            return serializer.data
        except FileProducingTaskResult.DoesNotExist:
            return None  # no result yet

    def get_errors(self, obj):
        """Serialize the ExportTaskExceptions for this ExportTaskRecord."""
        try:
            errors = obj.exceptions
            serializer = ExportTaskExceptionSerializer(errors, many=True, context=self.context)
            return serializer.data
        except ExportTaskException.DoesNotExist:
            return None


class ExportTaskListSerializer(serializers.BaseSerializer):
    def to_representation(self, obj):
        return obj.uid


class DataProviderTaskRecordSerializer(serializers.ModelSerializer):
    provider = serializers.SerializerMethodField()
    tasks = serializers.SerializerMethodField()
    url = serializers.HyperlinkedIdentityField(view_name="api:provider_tasks-detail", lookup_field="uid")
    preview_url = serializers.SerializerMethodField()
    hidden = serializers.ReadOnlyField(default=False)

    def get_provider(self, obj):
        return DataProviderSerializer(obj.provider, context=self.context).data

    def get_tasks(self, obj):
        request = self.context["request"]
        if request.query_params.get("slim"):
            return ExportTaskListSerializer(obj.tasks, many=True, required=False, context=self.context).data
        else:
            return ExportTaskRecordSerializer(obj.tasks, many=True, required=False, context=self.context).data

    def get_preview_url(self, obj):
        from urllib.parse import urlsplit, ParseResult

        preview = obj.preview
        if preview is not None:
            request = urlsplit(self.context["request"].build_absolute_uri())
            if getattr(settings, "USE_S3", False):
                return get_presigned_url(preview.download_url)
            # Otherwise, grab the hostname from the request and tack on the relative url.
            return ParseResult(
                scheme=request.scheme,
                netloc=request.netloc,
                path=f"{preview.download_url}",
                params="",
                query="",
                fragment="",
            ).geturl()
        else:
            return ""

    class Meta:
        model = DataProviderTaskRecord
        fields = (
            "uid",
            "url",
            "name",
            "provider",
            "started_at",
            "finished_at",
            "duration",
            "tasks",
            "status",
            "display",
            "slug",
            "estimated_size",
            "estimated_duration",
            "preview_url",
            "hidden",
        )


class FilteredDataProviderTaskRecordSerializer(serializers.ModelSerializer):

    hidden = serializers.ReadOnlyField(default=True)
    display = serializers.SerializerMethodField(read_only=True)

    class Meta:
        model = DataProviderTaskRecord
        fields = ("id", "uid", "hidden", "display")
        read_only_fields = ("id", "uid")

    def get_display(self, obj):
        return False


class DataProviderListSerializer(serializers.BaseSerializer):
    def to_representation(self, obj):
        return obj.uid


class ProjectionSerializer(serializers.ModelSerializer):
    """Return a representation of the ExportFormat model."""

    class Meta:
        model = Projection
        fields = ("uid", "srid", "name", "description")


class AuditEventSerializer(serializers.ModelSerializer):
    """Return a representation of the AuditEvent model."""

    class Meta:
        model = AuditEvent
        fields = "__all__"


class SimpleJobSerializer(serializers.Serializer):
    """Return a sub-set of Job model attributes."""

    def update(self, instance, validated_data):
        super(SimpleJobSerializer, self).update(instance, validated_data)

    uid = serializers.SerializerMethodField()
    name = serializers.CharField()
    event = serializers.CharField()
    description = serializers.CharField()
    url = serializers.HyperlinkedIdentityField(view_name="api:jobs-detail", lookup_field="uid")
    extent = serializers.SerializerMethodField()
    original_selection = serializers.SerializerMethodField(read_only=True)
    published = serializers.BooleanField()
    visibility = serializers.CharField()
    featured = serializers.BooleanField()
    formats = serializers.SerializerMethodField()
    permissions = serializers.SerializerMethodField(read_only=True)
    relationship = serializers.SerializerMethodField(read_only=True)
    projections = ProjectionSerializer(many=True)

    @staticmethod
    def get_uid(obj):
        return obj.uid

    @staticmethod
    def get_extent(obj):
        return get_extent_geojson(obj)

    @staticmethod
    def get_original_selection(obj):
        return get_selection_dict(obj)

    @staticmethod
    def get_permissions(obj):
        permissions = JobPermission.jobpermissions(obj)
        permissions["value"] = obj.visibility
        return permissions

    def get_relationship(self, obj):
        request = self.context["request"]
        user = request.user
        return JobPermission.get_user_permissions(user, obj.uid)

    def get_formats(self, obj):
        formats = []
        provider_tasks, filtered_tasks = attribute_class_filter(obj.provider_tasks.all(), self.context["request"].user)
        for provider_task in provider_tasks:
            if hasattr(provider_task, "formats"):
                for format in provider_task.formats.all():
                    if format.slug not in formats:
                        formats.append(format.slug)
        return formats


class LicenseSerializer(serializers.ModelSerializer):
    """Serialize Licenses."""

    class Meta:
        model = License
        fields = ("slug", "name", "text")


class ExportRunSerializer(serializers.ModelSerializer):
    """Serialize ExportRun."""

    url = serializers.HyperlinkedIdentityField(view_name="api:runs-detail", lookup_field="uid")
    job = serializers.SerializerMethodField()  # nest the job details
    provider_task_list_status = serializers.SerializerMethodField()
    provider_tasks = serializers.SerializerMethodField()
    user = serializers.SerializerMethodField()
    zipfile = serializers.SerializerMethodField()
    expiration = serializers.SerializerMethodField()
    created_at = serializers.SerializerMethodField()
    started_at = serializers.SerializerMethodField()
    finished_at = serializers.SerializerMethodField()
    duration = serializers.SerializerMethodField()
    user = serializers.SerializerMethodField()
    status = serializers.SerializerMethodField()
    expiration = serializers.SerializerMethodField()

    class Meta:
        model = ExportRun
        fields = (
            "uid",
            "url",
            "created_at",
            "updated_at",
            "started_at",
            "finished_at",
            "duration",
            "user",
            "status",
            "job",
            "provider_task_list_status",
            "provider_tasks",
            "zipfile",
            "expiration",
            "deleted",
        )
        read_only_fields = ("created_at", "updated_at", "provider_task_list_status")

    @staticmethod
    def get_user(obj):
        if not obj.deleted:
            return obj.user.username

    def get_provider_task_list_status(self, obj):
        request = self.context["request"]
        return get_provider_task_list_status(request.user, obj.provider_tasks.all())

    def get_provider_tasks(self, obj):
        if not obj.deleted:
            request = self.context["request"]
            data = []
            provider_tasks, filtered_provider_tasks = attribute_class_filter(obj.provider_tasks.all(), request.user)
            if provider_tasks.count() > 1:  # The will always be a run task.
                if request.query_params.get("slim"):
                    data = DataProviderListSerializer(provider_tasks, many=True, context=self.context).data
                else:
                    data = DataProviderTaskRecordSerializer(provider_tasks, many=True, context=self.context).data
            if filtered_provider_tasks:
                if request.query_params.get("slim"):
                    data += DataProviderListSerializer(filtered_provider_tasks, many=True, context=self.context).data
                else:
                    data += FilteredDataProviderTaskRecordSerializer(
                        filtered_provider_tasks, many=True, context=self.context
                    ).data
            return data

    def get_zipfile(self, obj):
        request = self.context["request"]
        provider_tasks, filtered_provider_tasks = attribute_class_filter(
            obj.provider_tasks.exclude(slug="run"), request.user
        )

        if filtered_provider_tasks:
            data = None
        else:
<<<<<<< HEAD
            data = {"status": "PENDING"}  # TODO: Import this from task status enumeration
=======
            data = {"status": TaskStates.PENDING.value}
>>>>>>> 552d4214

        run_zip_file = get_run_zip_file(values=provider_tasks).first()
        if run_zip_file:
            data = RunZipFileSerializer(run_zip_file, context=self.context).data

        return data

    def get_created_at(self, obj):
        if not obj.deleted:
            return obj.created_at

    def get_started_at(self, obj):
        if not obj.deleted:
            return obj.started_at

    def get_finished_at(self, obj):
        if not obj.deleted:
            return obj.finished_at

    def get_duration(self, obj):
        if not obj.deleted:
            return obj.duration

    def get_status(self, obj):
        if not obj.deleted:
            return obj.status

    def get_job(self, obj):
        data = SimpleJobSerializer(obj.job, context=self.context).data
        if not obj.deleted:
            return data
        else:
            return {"uid": data["uid"], "name": data["name"]}

    def get_expiration(self, obj):
        if not obj.deleted:
            return obj.expiration


class RunZipFileSerializer(serializers.ModelSerializer):

    data_provider_task_records = serializers.SerializerMethodField()
    message = serializers.SerializerMethodField()
    run = serializers.SerializerMethodField()
    status = serializers.SerializerMethodField()
    url = serializers.SerializerMethodField()

    class Meta:
        model = RunZipFile
        fields = "__all__"

    def get_data_provider_task_records(self, obj):
<<<<<<< HEAD
        request = self.context["request"]
        provider_tasks, filtered_provider_tasks = attribute_class_filter(
            obj.data_provider_task_records.all(), request.user
        )

        return DataProviderListSerializer(provider_tasks, many=True, context=self.context).data

    def get_message(self, obj):
        request = self.context["request"]
        if obj.run:
            run = ExportRun.objects.get(uid=obj.run.uid)
            provider_tasks, filtered_provider_tasks = attribute_class_filter(run.provider_tasks.all(), request.user)
            if run.provider_tasks.filter(name="run"):
                if (
                    TaskStates[run.provider_tasks.get(name="run").tasks.filter(name__icontains="zip")[0].status]
                    in TaskStates.get_finished_states()
                ):
                    return "Completed"
=======
        return DataProviderListSerializer(obj.data_provider_task_records, many=True, context=self.context).data

    def get_message(self, obj):
        if obj.finished_at:
            return "Completed"
>>>>>>> 552d4214
        return obj.message

    def get_run(self, obj):
        if obj.run:
            return obj.run.uid
        return ""

    def get_status(self, obj):
<<<<<<< HEAD
        request = self.context["request"]
        if obj.run:
            run = ExportRun.objects.get(uid=obj.run.uid)
            provider_tasks, filtered_provider_tasks = attribute_class_filter(run.provider_tasks.all(), request.user)
            if run.provider_tasks.filter(name="run"):
                return run.provider_tasks.get(name="run").tasks.filter(name__icontains="zip")[0].status

=======
        if obj.downloadable_file:
            return ExportTaskRecord.objects.get(result=obj.downloadable_file).status
>>>>>>> 552d4214
        return ""

    def get_url(self, obj):
        request = self.context["request"]
<<<<<<< HEAD
        provider_tasks, filtered_provider_tasks = attribute_class_filter(obj.data_provider_task_records, request.user)
        run_zip_file = get_run_zip_file(values=provider_tasks).first()
        if run_zip_file:
            if run_zip_file.downloadable_file:
                return request.build_absolute_uri("/download?uid={}".format(run_zip_file.downloadable_file.uid))

=======
        if obj.downloadable_file:
            return request.build_absolute_uri("/download?uid={}".format(obj.downloadable_file.uid))
>>>>>>> 552d4214
        return ""

    def create(self, validated_data, **kwargs):
        request = self.context["request"]
        data_provider_task_record_uids = request.data.get("data_provider_task_record_uids")
        queryset = get_run_zip_file(field="uid", values=data_provider_task_record_uids)
        # If there are no results, that means there's no zip file and we need to create one.
        if not queryset.exists():
            obj = RunZipFile.objects.create()
            generate_zipfile(data_provider_task_record_uids, obj.uid)
            return obj
        else:
<<<<<<< HEAD
            # TODO: I think this could be done better, perhaps in the validator.
=======
>>>>>>> 552d4214
            raise serializers.ValidationError("Duplicate Zip File already exists.")


class GroupPermissionSerializer(serializers.ModelSerializer):
    class Meta:
        model = GroupPermission
        fields = ("group", "user", "permission")


class JobPermissionSerializer(serializers.ModelSerializer):
    class Meta:
        model = JobPermission
        fields = ("job", "content_type", "object_id", "permission")


class GroupSerializer(serializers.ModelSerializer):
    members = serializers.SerializerMethodField()
    administrators = serializers.SerializerMethodField()
    restricted = serializers.SerializerMethodField()

    class Meta:
        model = Group
        fields = ("id", "name", "members", "administrators", "restricted")

    @staticmethod
    def get_restricted(instance):
        if hasattr(instance, "restricted"):
            return instance.restricted
        return False

    @staticmethod
    def get_group_permissions(instance):
        return GroupPermission.objects.filter(group=instance).prefetch_related("user", "group")

    def get_members(self, instance):
        qs = self.get_group_permissions(instance).filter(permission=GroupPermissionLevel.MEMBER.value)
        return [permission.user.username for permission in qs]

    def get_administrators(self, instance):
        qs = self.get_group_permissions(instance).filter(permission=GroupPermissionLevel.ADMIN.value)
        return [permission.user.username for permission in qs]

    @staticmethod
    def get_identification(instance):
        if hasattr(instance, "oauth"):
            return instance.oauth.identification
        else:
            return None


class GroupUserSerializer(serializers.ModelSerializer):
    members = serializers.SerializerMethodField()

    class Meta:
        model = Group
        fields = ("name", "members")

    def get_members(self, instance):
        request = self.context["request"]
        limit = 1000
        if request.query_params.get("limit"):
            limit = int(request.query_params.get("limit"))
        gp_admins = GroupPermission.objects.filter(group=instance).filter(permission=GroupPermissionLevel.ADMIN.value)[
            :limit
        ]
        admins = [gp.user for gp in gp_admins]
        members = []
        gp_members = (
            GroupPermission.objects.filter(group=instance)
            .filter(permission=GroupPermissionLevel.MEMBER.value)
            .exclude(user__in=admins)[: limit - gp_admins.count()]
        )
        for gp in gp_members:
            if gp.user not in admins:
                members.append(gp.user)

        return [self.user_representation(user, GroupPermissionLevel.ADMIN.value) for user in admins] + [
            self.user_representation(user, GroupPermissionLevel.MEMBER.value) for user in members
        ]

    @staticmethod
    def user_representation(user, permission_lvl):
        return dict(
            username=user.username,
            last_name=user.last_name,
            first_name=user.first_name,
            email=user.email,
            permission=permission_lvl,
        )


class UserSerializer(serializers.ModelSerializer):
    username = serializers.CharField()
    first_name = serializers.CharField()
    last_name = serializers.CharField()
    email = serializers.CharField()

    class Meta:
        model = User
        fields = (
            "username",
            "first_name",
            "last_name",
            "email",
        )
        read_only_fields = (
            "username",
            "first_name",
            "last_name",
            "email",
        )


class UserSerializerFull(serializers.ModelSerializer):
    username = serializers.CharField()
    first_name = serializers.CharField()
    last_name = serializers.CharField()
    email = serializers.CharField()
    last_login = serializers.DateTimeField(read_only=True)
    date_joined = serializers.DateTimeField(read_only=True)
    identification = serializers.SerializerMethodField()
    commonname = serializers.SerializerMethodField()

    class Meta:
        model = User
        fields = (
            "username",
            "first_name",
            "last_name",
            "email",
            "last_login",
            "date_joined",
            "identification",
            "commonname",
        )
        read_only_fields = (
            "username",
            "first_name",
            "last_name",
            "email",
            "last_login",
            "date_joined",
        )

    @staticmethod
    def get_identification(instance):
        if hasattr(instance, "oauth"):
            return instance.oauth.identification
        else:
            return None

    @staticmethod
    def get_commonname(instance):
        if hasattr(instance, "oauth"):
            return instance.oauth.commonname
        else:
            return None


class UserDataSerializer(serializers.Serializer):
    """
        Return a GeoJSON representation of the user data.
    """

    user = serializers.SerializerMethodField()
    accepted_licenses = serializers.SerializerMethodField()
    groups = serializers.SerializerMethodField()
    restricted = serializers.SerializerMethodField()

    class Meta:
        fields = ("user", "accepted_licenses")
        read_only_fields = ("user",)

    def get_accepted_licenses(self, instance):
        licenses = dict()
        request = self.context["request"]
        if request.user != instance:
            return licenses
        user_licenses = UserLicense.objects.filter(user=instance)
        for license in License.objects.all():
            if user_licenses.filter(license=license):
                licenses[license.slug] = True
            else:
                licenses[license.slug] = False
        return licenses

    @staticmethod
    def get_restricted(instance):
        if hasattr(instance, "restricted"):
            return instance.restricted
        return False

    def get_user(self, instance):
        request = self.context["request"]
        if request.user.is_superuser or request.user == instance:
            return UserSerializerFull(instance).data
        return UserSerializer(instance).data

    @staticmethod
    def get_user_accepted_licenses(instance):
        licenses = dict()
        user_licenses = UserLicense.objects.filter(user=instance)
        for license in License.objects.all():
            if user_licenses.filter(license=license):
                licenses[license.slug] = True
            else:
                licenses[license.slug] = False
        return licenses

    @staticmethod
    def get_groups(instance):
        group_ids = [
            perm.group.id for perm in GroupPermission.objects.filter(user=instance).filter(permission="MEMBER")
        ]
        return group_ids

    def update(self, instance, validated_data):
        if self.context.get("request").data.get("accepted_licenses"):
            for slug, selected in self.context.get("request").data.get("accepted_licenses").items():
                user_license = UserLicense.objects.filter(user=instance, license=License.objects.get(slug=slug))
                if user_license and not selected:
                    user_license.delete()
                if not user_license and selected:
                    UserLicense.objects.create(user=instance, license=License.objects.get(slug=slug))
        return instance

    def create(self, validated_data, **kwargs):
        raise NotImplementedError("UserData can only be updated using this interface.")


class RegionMaskSerializer(geo_serializers.GeoFeatureModelSerializer):
    """Return a GeoJSON representation of the region mask."""

    class Meta:
        model = RegionMask
        geo_field = "the_geom"
        fields = ("the_geom",)


class RegionSerializer(geo_serializers.GeoFeatureModelSerializer):
    """Serializer returning GeoJSON representation of Regions."""

    url = serializers.HyperlinkedIdentityField(view_name="api:regions-detail", lookup_field="uid")
    id = serializers.SerializerMethodField()

    class Meta:
        model = Region
        geo_field = "the_geom"
        fields = ("id", "uid", "name", "description", "url", "the_geom")

    @staticmethod
    def get_id(obj):
        return obj.uid


class SimpleRegionSerializer(serializers.ModelSerializer):
    """Serializer for returning Region model data without geometry."""

    url = serializers.HyperlinkedIdentityField(view_name="api:regions-detail", lookup_field="uid")

    class Meta:
        model = Region
        fields = ("uid", "name", "description", "url")


class ExportFormatSerializer(serializers.ModelSerializer):
    """Return a representation of the ExportFormat model."""

    url = serializers.HyperlinkedIdentityField(view_name="api:formats-detail", lookup_field="slug")
    supported_projections = serializers.SerializerMethodField(read_only=True)

    class Meta:
        model = ExportFormat
        fields = ("uid", "url", "slug", "name", "description", "supported_projections")

    @staticmethod
    def get_supported_projections(obj):
        return obj.supported_projections.all().values("uid", "name", "srid", "description")


class FilteredDataProviderSerializer(serializers.ModelSerializer):

    hidden = serializers.ReadOnlyField(default=True)
    display = serializers.SerializerMethodField(read_only=True)

    class Meta:
        model = DataProvider
        fields = ("id", "uid", "hidden", "display")
        read_only_fields = ("id", "uid", "hidden", "display")

    def get_display(self, obj):
        return False


class DataProviderSerializer(serializers.ModelSerializer):
    model_url = serializers.HyperlinkedIdentityField(view_name="api:providers-detail", lookup_field="slug")
    type = serializers.SerializerMethodField(read_only=True)
    supported_formats = serializers.SerializerMethodField(read_only=True)
    thumbnail_url = serializers.SerializerMethodField(read_only=True)
    license = LicenseSerializer(required=False)
    metadata = serializers.SerializerMethodField(read_only=True)
    footprint_url = serializers.SerializerMethodField(read_only=True)
    max_data_size = serializers.SerializerMethodField(read_only=True)
    max_selection = serializers.SerializerMethodField(read_only=True)
    hidden = serializers.ReadOnlyField(default=False)

    class Meta:
        model = DataProvider
        extra_kwargs = {
            "url": {"write_only": True},
            "user": {"write_only": True},
            "config": {"write_only": True},
        }
        read_only_fields = ("uid",)
        exclude = ("thumbnail",)

    @staticmethod
    def create(validated_data, **kwargs):
        # try to get existing export Provider
        url = validated_data.get("url")
        user = validated_data.get("user")
        license_data = validated_data.pop("license", None)
        if license_data:
            License.objects.create(**license_data)

        ep = DataProvider.objects.filter(url=url, user=user).first()
        if not ep:
            ep = DataProvider.objects.create(**validated_data)
        return ep

    @staticmethod
    def get_type(obj):
        return obj.export_provider_type.type_name

    @staticmethod
    def get_supported_formats(obj):
        return obj.export_provider_type.supported_formats.all().values("uid", "name", "slug", "description")

    def get_thumbnail_url(self, obj):
        from urllib.parse import urlsplit, ParseResult

        thumbnail = obj.thumbnail
        if thumbnail is not None:
            request = urlsplit(self.context["request"].build_absolute_uri())
            if getattr(settings, "USE_S3", False):
                return get_presigned_url(thumbnail.download_url)
            # Otherwise, grab the hostname from the request and tack on the relative url.
            return ParseResult(
                scheme=request.scheme,
                netloc=request.netloc,
                path=f"{thumbnail.download_url}",
                params="",
                query="",
                fragment="",
            ).geturl()
        else:
            return ""

    @staticmethod
    def get_metadata(obj):
        return obj.metadata

    @staticmethod
    def get_footprint_url(obj):
        return obj.footprint_url

    def get_max_data_size(self, obj):
        user = None
        request = self.context.get("request")
        if request and hasattr(request, "user"):
            user = request.user
        return obj.get_max_data_size(user)

    def get_max_selection(self, obj):
        user = None
        request = self.context.get("request")
        if request and hasattr(request, "user"):
            user = request.user
        return obj.get_max_selection_size(user)


class ListJobSerializer(serializers.Serializer):
    """
    Return a sub-set of Job model attributes.

    Provides a stripped down set of export attributes.
    Removes the selected Tags from the Job representation.
    Used to display the list of exports in the export browser
    where tag info is not required.
    """

    def update(self, instance, validated_data):
        super(ListJobSerializer, self).update(instance, validated_data)

    uid = serializers.SerializerMethodField()
    url = serializers.HyperlinkedIdentityField(view_name="api:jobs-detail", lookup_field="uid")
    name = serializers.CharField()
    description = serializers.CharField()
    event = serializers.CharField()
    created_at = serializers.DateTimeField(read_only=True)
    owner = serializers.SerializerMethodField(read_only=True)
    extent = serializers.SerializerMethodField()
    original_selection = serializers.SerializerMethodField(read_only=True)
    region = SimpleRegionSerializer(read_only=True)
    published = serializers.BooleanField()
    visibility = serializers.CharField()
    featured = serializers.BooleanField()
    permissions = serializers.SerializerMethodField(read_only=True)
    relationship = serializers.SerializerMethodField(read_only=True)

    @staticmethod
    def get_uid(obj):
        return obj.uid

    @staticmethod
    def get_extent(obj):
        return get_extent_geojson(obj)

    @staticmethod
    def get_original_selection(obj):
        return get_selection_dict(obj)

    @staticmethod
    def get_owner(obj):
        return obj.user.username

    def get_relationship(self, obj):
        request = self.context["request"]
        user = request.user
        return JobPermission.get_user_permissions(user, obj.uid)

    @staticmethod
    def get_permissions(obj):
        permissions = JobPermission.jobpermissions(obj)
        permissions["value"] = obj.visibility
        return permissions


class JobSerializer(serializers.Serializer):
    """
    Return a full representation of an export Job.

    This is the core representation of the API.
    """

    provider_tasks = serializers.SerializerMethodField()
    provider_task_list_status = serializers.SerializerMethodField()
    uid = serializers.UUIDField(read_only=True)
    url = serializers.HyperlinkedIdentityField(view_name="api:jobs-detail", lookup_field="uid")
    name = serializers.CharField(max_length=100,)
    description = serializers.CharField(max_length=255,)
    event = serializers.CharField(max_length=100, allow_blank=True, required=False)
    created_at = serializers.DateTimeField(read_only=True)
    updated_at = serializers.DateTimeField(read_only=True)
    owner = serializers.SerializerMethodField(read_only=True)
    permissions = serializers.SerializerMethodField(read_only=True)
    relationship = serializers.SerializerMethodField(read_only=True)
    exports = serializers.SerializerMethodField()
    preset = serializers.PrimaryKeyRelatedField(queryset=DatamodelPreset.objects.all(), required=False)
    published = serializers.BooleanField(required=False)
    visibility = serializers.CharField(required=False)
    featured = serializers.BooleanField(required=False)
    region = SimpleRegionSerializer(read_only=True)
    extent = serializers.SerializerMethodField(read_only=True)
    original_selection = serializers.SerializerMethodField(read_only=True)
    user = serializers.HiddenField(default=serializers.CurrentUserDefault())
    tags = serializers.SerializerMethodField()
    include_zipfile = serializers.BooleanField(required=False, default=False)

    @staticmethod
    def create(validated_data, **kwargs):
        """Creates an export Job.
        :param **kwargs:
        """
        return Job.objects.create(**validated_data)

    @staticmethod
    def update(instance, validated_data, **kwargs):
        """Not implemented as Jobs are cloned rather than updated.
        :param **kwargs:
        """
        raise NotImplementedError

    def validate(self, data, **kwargs):
        """
        Validates the data submitted during Job creation.

        See api/validators.py for validation code.
        """
        user = data["user"]
        selection = validators.validate_selection(self.context["request"].data, user=user)
        data["the_geom"] = selection
        original_selection = validators.validate_original_selection(self.context["request"].data)
        data["original_selection"] = original_selection
        data.pop("provider_tasks", None)

        return data

    @staticmethod
    def get_extent(obj):
        return get_extent_geojson(obj)

    @staticmethod
    def get_original_selection(obj):
        return get_selection_dict(obj)

    def get_exports(self, obj):
        """Return the export formats selected for this export."""
        exports = []
        provider_tasks, filtered_tasks = attribute_class_filter(obj.provider_tasks.all(), self.context["request"].user)
        for provider_task in provider_tasks:
            serializer = ExportFormatSerializer(
                provider_task.formats, many=True, context={"request": self.context["request"]},
            )
            exports.append({"provider": provider_task.provider.name, "formats": serializer.data})
        for provider_task in filtered_tasks:
            exports.append({"provider": provider_task.uid})
        return exports

    def get_provider_task_list_status(self, obj):
        request = self.context["request"]
        return get_provider_task_list_status(request.user, obj.provider_tasks.all())

    def get_provider_tasks(self, obj):
        """Return the export formats selected for this export."""
        exports = []
        provider_tasks, filtered_tasks = attribute_class_filter(obj.provider_tasks.all(), self.context["request"].user)
        for provider_task in provider_tasks:
            if hasattr(provider_task, "formats"):
                serializer = ExportFormatSerializer(
                    provider_task.formats, many=True, context={"request": self.context["request"]},
                )
                if hasattr(provider_task, "provider"):
                    exports.append({provider_task.provider.name: serializer.data})
        return exports

    def get_providers(self, obj):
        """Return the export formats selected for this export."""
        providers, filtered_providers = attribute_class_filter(obj.providers.all(), self.context["request"].user)
        providers = [provider_format for provider_format in providers]
        provider_serializer = DataProviderSerializer(providers, many=True, context={"request": self.context["request"]})
        filtered_providers = [provider_format for provider_format in filtered_providers]
        filtered_providers_serializer = FilteredDataProviderSerializer(
            filtered_providers, many=True, context={"request": self.context["request"]}
        )
        return provider_serializer.data + filtered_providers_serializer.data

    @staticmethod
    def get_tags(obj):
        """Return the Tags selected for this export."""
        return obj.json_tags

    @staticmethod
    def get_owner(obj):
        """Return the username for the owner of this export."""
        return obj.user.username

    def get_relationship(self, obj):
        request = self.context["request"]
        user = request.user
        return JobPermission.get_user_permissions(user, obj.uid)

    @staticmethod
    def get_permissions(obj):
        permissions = JobPermission.jobpermissions(obj)
        permissions["value"] = obj.visibility
        return permissions


class UserJobActivitySerializer(serializers.ModelSerializer):
    last_export_run = serializers.SerializerMethodField()

    class Meta:
        model = UserJobActivity
        fields = ("last_export_run", "type", "created_at")

    def get_last_export_run(self, obj):
        if obj.job.last_export_run:
            serializer = ExportRunSerializer(obj.job.last_export_run, context={"request": self.context["request"]})
            return serializer.data
        else:
            return None


class GenericNotificationRelatedSerializer(serializers.BaseSerializer):
    def to_representation(self, referenced_object):
        if isinstance(referenced_object, User):
            serializer = UserSerializer(referenced_object)
        elif isinstance(referenced_object, Job):
            serializer = NotificationJobSerializer(referenced_object, context={"request": self.context["request"]})
        elif isinstance(referenced_object, ExportRun):
            serializer = NotificationRunSerializer(referenced_object, context={"request": self.context["request"]})
        elif isinstance(referenced_object, Group):
            serializer = GroupSerializer(referenced_object)
        return serializer.data


class NotificationSerializer(serializers.ModelSerializer):
    actor = serializers.SerializerMethodField()
    target = serializers.SerializerMethodField()
    action_object = serializers.SerializerMethodField()

    class Meta:
        model = Notification
        fields = (
            "unread",
            "deleted",
            "level",
            "verb",
            "description",
            "id",
            "timestamp",
            "recipient_id",
            "actor",
            "target",
            "action_object",
        )

    def get_related_object(self, obj, related_type=None):
        if not related_type:
            return None
        type_id = getattr(obj, "{}_content_type_id".format(related_type))
        if type_id:
            return {
                "type": str(ContentType.objects.get(id=type_id).model),
                "id": getattr(obj, "{0}_object_id".format(related_type)),
                "details": GenericNotificationRelatedSerializer(
                    getattr(obj, related_type), context={"request": self.context["request"]},
                ).data,
            }

    def get_actor(self, obj):
        return self.get_related_object(obj, "actor")

    def get_target(self, obj):
        return self.get_related_object(obj, "target")

    def get_action_object(self, obj):
        return self.get_related_object(obj, "action_object")


class NotificationJobSerializer(serializers.Serializer):
    """Return a slimmed down representation of a Job model."""

    def update(self, instance, validated_data):
        super(NotificationJobSerializer, self).update(instance, validated_data)

    uid = serializers.SerializerMethodField()
    name = serializers.CharField()
    event = serializers.CharField()
    description = serializers.CharField()
    published = serializers.BooleanField()
    visibility = serializers.CharField()
    featured = serializers.BooleanField()

    @staticmethod
    def get_uid(obj):
        return obj.uid


class NotificationRunSerializer(serializers.ModelSerializer):
    """Return a slimmed down representation of a ExportRun model."""

    job = serializers.SerializerMethodField()  # nest the job details
    user = serializers.SerializerMethodField()
    expiration = serializers.SerializerMethodField()
    created_at = serializers.SerializerMethodField()
    started_at = serializers.SerializerMethodField()
    finished_at = serializers.SerializerMethodField()
    duration = serializers.SerializerMethodField()
    status = serializers.SerializerMethodField()
    expiration = serializers.SerializerMethodField()

    class Meta:
        model = ExportRun

        fields = (
            "uid",
            "created_at",
            "updated_at",
            "started_at",
            "finished_at",
            "duration",
            "user",
            "status",
            "job",
            "expiration",
            "deleted",
        )
        read_only_fields = ("created_at", "updated_at")

    @staticmethod
    def get_user(obj):
        if not obj.deleted:
            return obj.user.username

    def get_created_at(self, obj):
        if not obj.deleted:
            return obj.created_at

    def get_started_at(self, obj):
        if not obj.deleted:
            return obj.started_at

    def get_finished_at(self, obj):
        if not obj.deleted:
            return obj.finished_at

    def get_duration(self, obj):
        if not obj.deleted:
            return obj.duration

    def get_status(self, obj):
        if not obj.deleted:
            return obj.status

    def get_job(self, obj):
        data = NotificationJobSerializer(obj.job, context=self.context).data
        if not obj.deleted:
            return data
        else:
            return {"uid": data["uid"], "name": data["name"]}

    def get_expiration(self, obj):
        if not obj.deleted:
            return obj.expiration


class DataProviderRequestSerializer(serializers.ModelSerializer):

    user = serializers.HiddenField(default=serializers.CurrentUserDefault())

    class Meta:
        model = DataProviderRequest
        fields = "__all__"


class SizeIncreaseRequestSerializer(serializers.ModelSerializer):

    extent = serializers.SerializerMethodField(read_only=True)
    user = serializers.HiddenField(default=serializers.CurrentUserDefault())

    class Meta:
        model = SizeIncreaseRequest
        fields = "__all__"

    @staticmethod
    def create(validated_data, **kwargs):
        """Creates an export Job.
        :param **kwargs:
        """
        return SizeIncreaseRequest.objects.create(**validated_data)

    def validate(self, data, **kwargs):
        """
        Validates the data submitted during Job creation.

        See api/validators.py for validation code.
        """
        user = data["user"]
        selection = validators.validate_selection(self.context["request"].data, user=user)
        data["the_geom"] = selection

        return data

    @staticmethod
    def get_extent(obj):
        return get_extent_geojson(obj)


def get_extent_geojson(obj):
    """Return the export extent as a GeoJSON Feature."""
    uid = str(obj.uid)
    if hasattr(obj, "name"):
        name = obj.name
    else:
        name = ""
    geom = obj.the_geom
    geometry = json.loads(GEOSGeometry(geom).geojson)
    feature = OrderedDict()
    feature["type"] = "Feature"
    feature["properties"] = {"uid": uid, "name": name}
    feature["geometry"] = geometry
    return feature


def get_selection_dict(obj):
    """Return the selection as a feature collection dictionary."""
    geom_collection = obj.original_selection
    if not geom_collection:
        return None
    feature_collection = OrderedDict()
    feature_collection["type"] = "FeatureCollection"
    feature_collection["features"] = []
    for geom in geom_collection:
        geojson_geom = json.loads(geom.geojson)
        feature = OrderedDict()
        feature["type"] = "Feature"
        feature["geometry"] = geojson_geom
        feature_collection["features"].append(feature)
    return feature_collection


def get_provider_task_list_status(user, provider_tasks):
    if provider_tasks and isinstance(provider_tasks.first(), DataProviderTaskRecord):
        provider_tasks = provider_tasks.exclude(slug="run")
    provider_tasks, filtered_provider_tasks = attribute_class_filter(provider_tasks, user)
    if not provider_tasks:
        return "EMPTY"
    if not filtered_provider_tasks:
        return "COMPLETE"
    return "PARTIAL"<|MERGE_RESOLUTION|>--- conflicted
+++ resolved
@@ -432,11 +432,7 @@
         if filtered_provider_tasks:
             data = None
         else:
-<<<<<<< HEAD
-            data = {"status": "PENDING"}  # TODO: Import this from task status enumeration
-=======
             data = {"status": TaskStates.PENDING.value}
->>>>>>> 552d4214
 
         run_zip_file = get_run_zip_file(values=provider_tasks).first()
         if run_zip_file:
@@ -489,32 +485,11 @@
         fields = "__all__"
 
     def get_data_provider_task_records(self, obj):
-<<<<<<< HEAD
-        request = self.context["request"]
-        provider_tasks, filtered_provider_tasks = attribute_class_filter(
-            obj.data_provider_task_records.all(), request.user
-        )
-
-        return DataProviderListSerializer(provider_tasks, many=True, context=self.context).data
-
-    def get_message(self, obj):
-        request = self.context["request"]
-        if obj.run:
-            run = ExportRun.objects.get(uid=obj.run.uid)
-            provider_tasks, filtered_provider_tasks = attribute_class_filter(run.provider_tasks.all(), request.user)
-            if run.provider_tasks.filter(name="run"):
-                if (
-                    TaskStates[run.provider_tasks.get(name="run").tasks.filter(name__icontains="zip")[0].status]
-                    in TaskStates.get_finished_states()
-                ):
-                    return "Completed"
-=======
         return DataProviderListSerializer(obj.data_provider_task_records, many=True, context=self.context).data
 
     def get_message(self, obj):
         if obj.finished_at:
             return "Completed"
->>>>>>> 552d4214
         return obj.message
 
     def get_run(self, obj):
@@ -523,33 +498,14 @@
         return ""
 
     def get_status(self, obj):
-<<<<<<< HEAD
-        request = self.context["request"]
-        if obj.run:
-            run = ExportRun.objects.get(uid=obj.run.uid)
-            provider_tasks, filtered_provider_tasks = attribute_class_filter(run.provider_tasks.all(), request.user)
-            if run.provider_tasks.filter(name="run"):
-                return run.provider_tasks.get(name="run").tasks.filter(name__icontains="zip")[0].status
-
-=======
         if obj.downloadable_file:
             return ExportTaskRecord.objects.get(result=obj.downloadable_file).status
->>>>>>> 552d4214
         return ""
 
     def get_url(self, obj):
         request = self.context["request"]
-<<<<<<< HEAD
-        provider_tasks, filtered_provider_tasks = attribute_class_filter(obj.data_provider_task_records, request.user)
-        run_zip_file = get_run_zip_file(values=provider_tasks).first()
-        if run_zip_file:
-            if run_zip_file.downloadable_file:
-                return request.build_absolute_uri("/download?uid={}".format(run_zip_file.downloadable_file.uid))
-
-=======
         if obj.downloadable_file:
             return request.build_absolute_uri("/download?uid={}".format(obj.downloadable_file.uid))
->>>>>>> 552d4214
         return ""
 
     def create(self, validated_data, **kwargs):
@@ -562,10 +518,6 @@
             generate_zipfile(data_provider_task_record_uids, obj.uid)
             return obj
         else:
-<<<<<<< HEAD
-            # TODO: I think this could be done better, perhaps in the validator.
-=======
->>>>>>> 552d4214
             raise serializers.ValidationError("Duplicate Zip File already exists.")
 
 
