--- conflicted
+++ resolved
@@ -11,13 +11,8 @@
 # -*- coding: utf-8 -*-
 import pickle
 from collections import OrderedDict
-<<<<<<< HEAD
-from typing import List, Optional, Union
+from typing import Any, Dict, List, Optional, Union
 from urllib.parse import ParseResult, urlsplit
-=======
-from typing import List, Union, Optional, Any, Dict
-from urllib.parse import urlsplit, ParseResult
->>>>>>> f8f1c3c3
 
 from audit_logging.models import AuditEvent
 from django.conf import settings
@@ -451,9 +446,10 @@
 
     def get_zipfile(self, obj):
         request = self.context["request"]
-        data_provider_task_records, filtered_data_provider_task_records = attribute_class_filter(
-            obj.data_provider_task_records.exclude(slug="run"), request.user
-        )
+        (
+            data_provider_task_records,
+            filtered_data_provider_task_records,
+        ) = attribute_class_filter(obj.data_provider_task_records.exclude(slug="run"), request.user)
 
         if filtered_data_provider_task_records:
             data = None
@@ -961,7 +957,12 @@
         raise Exception("Trying to serialize more than one providers without many=True.")
 
     serialized_data_providers = [
-        {"id": data_provider.id, "uid": data_provider.uid, "hidden": True, "display": False}
+        {
+            "id": data_provider.id,
+            "uid": data_provider.uid,
+            "hidden": True,
+            "display": False,
+        }
         for data_provider in data_providers
     ]
     if not many:
@@ -1408,7 +1409,12 @@
                 many=True,
                 context={"request": self.context["request"]},
             )
-            exports.append({"provider": data_provider_task.provider.name, "formats": serializer.data})
+            exports.append(
+                {
+                    "provider": data_provider_task.provider.name,
+                    "formats": serializer.data,
+                }
+            )
         for data_provider_task in filtered_tasks:
             exports.append({"provider": data_provider_task.uid})
         return exports
