--- conflicted
+++ resolved
@@ -314,11 +314,8 @@
         return obj.user.username
 
     def get_provider_tasks(self, obj):
-<<<<<<< HEAD
         if self.context.get('add_placeholders') and len(obj.provider_tasks.all()) == 0:
             return DefaultDataProviderTaskRecordSerializer(obj.job.provider_tasks, many=True, context=self.context).data
-=======
->>>>>>> 4dddeabd
         return DataProviderTaskRecordSerializer(obj.provider_tasks, many=True, context=self.context).data
 
     def get_zipfile_url(self, obj):
