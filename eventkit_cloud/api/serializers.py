"""
Provides serialization for API responses.

See `DRF serializer documentation  <http://www.django-rest-framework.org/api-guide/serializers/>`_
Used by the View classes api/views.py to serialize API responses as JSON or HTML.
See DEFAULT_RENDERER_CLASSES setting in core.settings.contrib for the enabled renderers.
"""
# -*- coding: utf-8 -*-
import pickle
import json
import logging

from django.conf import settings
from django.contrib.auth.models import User, Group
from django.contrib.contenttypes.models import ContentType
from django.contrib.gis.geos import GEOSGeometry
from django.utils.translation import ugettext as _
from audit_logging.models import AuditEvent
from notifications.models import Notification
from rest_framework import serializers
from rest_framework_gis import serializers as geo_serializers

from . import validators
from eventkit_cloud.api.utils import get_run_zip_file
from eventkit_cloud.core.models import GroupPermission, GroupPermissionLevel, attribute_class_filter
from eventkit_cloud.jobs.models import (
    ExportFormat,
    Projection,
    DatamodelPreset,
    Job,
    Region,
    RegionMask,
    DataProvider,
    DataProviderTask,
    License,
    UserLicense,
    UserJobActivity,
    JobPermission,
)
from eventkit_cloud.tasks.models import (
    DataProviderTaskRecord,
    ExportRun,
    ExportTaskException,
    ExportTaskRecord,
    FileProducingTaskResult,
    RunZipFile,
)
from eventkit_cloud.tasks.views import generate_zipfile
from eventkit_cloud.user_requests.models import DataProviderRequest, SizeIncreaseRequest
from eventkit_cloud.utils.s3 import get_presigned_url
from eventkit_cloud.tasks.enumerations import TaskStates

try:
    from collections import OrderedDict
# python 2.6
except ImportError:
    from ordereddict import OrderedDict

# Get an instance of a logger
logger = logging.getLogger(__name__)


class ProviderTaskSerializer(serializers.ModelSerializer):
    formats = serializers.SlugRelatedField(
        many=True,
        queryset=ExportFormat.objects.all(),
        slug_field="slug",
        error_messages={"non_field_errors": _("Select an export format.")},
    )
    provider = serializers.CharField()

    class Meta:
        model = DataProviderTask
        fields = ("provider", "formats", "min_zoom", "max_zoom")

    @staticmethod
    def create(validated_data, **kwargs):
        """Creates an export DataProviderTask."""
        formats = validated_data.pop("formats")
        provider_slug = validated_data.get("provider")
        try:
            provider_model = DataProvider.objects.get(slug=provider_slug)
        except DataProvider.DoesNotExist:
            raise Exception(f"The DataProvider for {provider_slug} does not exist.")
        provider_task = DataProviderTask.objects.create(provider=provider_model)
        provider_task.formats.add(*formats)
        provider_task.min_zoom = validated_data.pop("min_zoom", None)
        provider_task.max_zoom = validated_data.pop("max_zoom", None)
        provider_task.save()
        return provider_task

    @staticmethod
    def update(instance, validated_data, **kwargs):
        """Not implemented.
        :param **kwargs:
        """
        raise NotImplementedError

    def validate(self, data, **kwargs):
        """
        Validates the data submitted during DataProviderTask creation.

        See api/validators.py for validation code.
        :param **kwargs:
        """
        # selection = validators.validate_licenses(self.context['request'].data, user=self.context['request'].user)
        return data


class FileProducingTaskResultSerializer(serializers.ModelSerializer):
    """Serialize FileProducingTaskResult models."""

    url = serializers.SerializerMethodField()
    size = serializers.SerializerMethodField()
    uid = serializers.UUIDField(read_only=True)

    def __init__(self, *args, **kwargs):
        super(FileProducingTaskResultSerializer, self).__init__(*args, **kwargs)
        if self.context.get("no_license"):
            self.fields.pop("url")

    class Meta:
        model = FileProducingTaskResult
        fields = ("uid", "filename", "size", "url", "deleted")

    def get_url(self, obj):
        request = self.context["request"]
        return request.build_absolute_uri("/download?uid={}".format(obj.uid))

    @staticmethod
    def get_size(obj):
        size = ""
        if obj.size:
            size = "{0:.3f} MB".format(obj.size)
        return size


class ExportTaskExceptionSerializer(serializers.ModelSerializer):
    """Serialize ExportTaskExceptions."""

    exception = serializers.SerializerMethodField()

    class Meta:
        model = ExportTaskException
        fields = ("exception",)

    @staticmethod
    def get_exception(obj):
        # set a default (incase not found)
        exc_info = ["", "Exception info not found or unreadable."]
        try:
            exc_info = pickle.loads(obj.exception.encode()).exc_info
        except Exception as te:
            logger.error(str(te))

        return str(exc_info[1])


class ExportTaskRecordSerializer(serializers.ModelSerializer):
    """Serialize ExportTasks models."""

    result = serializers.SerializerMethodField()
    errors = serializers.SerializerMethodField()
    url = serializers.HyperlinkedIdentityField(view_name="api:tasks-detail", lookup_field="uid")

    class Meta:
        model = ExportTaskRecord
        fields = (
            "uid",
            "url",
            "name",
            "status",
            "progress",
            "estimated_finish",
            "started_at",
            "finished_at",
            "duration",
            "result",
            "errors",
            "display",
        )

    def get_result(self, obj):
        """Serialize the FileProducingTaskResult for this ExportTaskRecord."""
        try:
            result = obj.result
            serializer = FileProducingTaskResultSerializer(result, many=False, context=self.context)
            return serializer.data
        except FileProducingTaskResult.DoesNotExist:
            return None  # no result yet

    def get_errors(self, obj):
        """Serialize the ExportTaskExceptions for this ExportTaskRecord."""
        try:
            errors = obj.exceptions
            serializer = ExportTaskExceptionSerializer(errors, many=True, context=self.context)
            return serializer.data
        except ExportTaskException.DoesNotExist:
            return None


class ExportTaskListSerializer(serializers.BaseSerializer):
    def to_representation(self, obj):
        return obj.uid


class DataProviderTaskRecordSerializer(serializers.ModelSerializer):
    provider = serializers.SerializerMethodField()
    tasks = serializers.SerializerMethodField()
    url = serializers.HyperlinkedIdentityField(view_name="api:provider_tasks-detail", lookup_field="uid")
    preview_url = serializers.SerializerMethodField()
    hidden = serializers.ReadOnlyField(default=False)

    def get_provider(self, obj):
        return DataProviderSerializer(obj.provider, context=self.context).data

    def get_tasks(self, obj):
        request = self.context["request"]
        if request.query_params.get("slim"):
            return ExportTaskListSerializer(obj.tasks, many=True, required=False, context=self.context).data
        else:
            return ExportTaskRecordSerializer(obj.tasks, many=True, required=False, context=self.context).data

    def get_preview_url(self, obj):
        from urllib.parse import urlsplit, ParseResult

        preview = obj.preview
        if preview is not None:
            request = urlsplit(self.context["request"].build_absolute_uri())
            if getattr(settings, "USE_S3", False):
                return get_presigned_url(preview.download_url)
            # Otherwise, grab the hostname from the request and tack on the relative url.
            return ParseResult(
                scheme=request.scheme,
                netloc=request.netloc,
                path=f"{preview.download_url}",
                params="",
                query="",
                fragment="",
            ).geturl()
        else:
            return ""

    class Meta:
        model = DataProviderTaskRecord
        fields = (
            "uid",
            "url",
            "name",
            "provider",
            "started_at",
            "finished_at",
            "duration",
            "tasks",
            "status",
            "display",
            "slug",
            "estimated_size",
            "estimated_duration",
            "preview_url",
            "hidden",
        )


class FilteredDataProviderTaskRecordSerializer(serializers.ModelSerializer):

    hidden = serializers.ReadOnlyField(default=True)
    display = serializers.SerializerMethodField(read_only=True)

    class Meta:
        model = DataProviderTaskRecord
        fields = ("id", "uid", "hidden", "display")
        read_only_fields = ("id", "uid")

    def get_display(self, obj):
        return False


class DataProviderListSerializer(serializers.BaseSerializer):
    def to_representation(self, obj):
        return obj.uid


class ProjectionSerializer(serializers.ModelSerializer):
    """Return a representation of the ExportFormat model."""

    class Meta:
        model = Projection
        fields = ("uid", "srid", "name", "description")


class AuditEventSerializer(serializers.ModelSerializer):
    """Return a representation of the AuditEvent model."""

    class Meta:
        model = AuditEvent
        fields = "__all__"


class SimpleJobSerializer(serializers.Serializer):
    """Return a sub-set of Job model attributes."""

    def update(self, instance, validated_data):
        super(SimpleJobSerializer, self).update(instance, validated_data)

    uid = serializers.SerializerMethodField()
    name = serializers.CharField()
    event = serializers.CharField()
    description = serializers.CharField()
    url = serializers.HyperlinkedIdentityField(view_name="api:jobs-detail", lookup_field="uid")
    extent = serializers.SerializerMethodField()
    original_selection = serializers.SerializerMethodField(read_only=True)
    published = serializers.BooleanField()
    visibility = serializers.CharField()
    featured = serializers.BooleanField()
    formats = serializers.SerializerMethodField()
    permissions = serializers.SerializerMethodField(read_only=True)
    relationship = serializers.SerializerMethodField(read_only=True)
    projections = ProjectionSerializer(many=True)

    @staticmethod
    def get_uid(obj):
        return obj.uid

    @staticmethod
    def get_extent(obj):
        return get_extent_geojson(obj)

    @staticmethod
    def get_original_selection(obj):
        return get_selection_dict(obj)

    @staticmethod
    def get_permissions(obj):
        permissions = JobPermission.jobpermissions(obj)
        permissions["value"] = obj.visibility
        return permissions

    def get_relationship(self, obj):
        request = self.context["request"]
        user = request.user
        return JobPermission.get_user_permissions(user, obj.uid)

    def get_formats(self, obj):
        formats = []
        data_provider_tasks, filtered_data_provider_tasks = attribute_class_filter(
            obj.data_provider_tasks.all(), self.context["request"].user
        )
        for data_provider_task in data_provider_tasks:
            if hasattr(data_provider_task, "formats"):
                for format in data_provider_task.formats.all():
                    if format.slug not in formats:
                        formats.append(format.slug)
        return formats


class LicenseSerializer(serializers.ModelSerializer):
    """Serialize Licenses."""

    class Meta:
        model = License
        fields = ("slug", "name", "text")


class ExportRunSerializer(serializers.ModelSerializer):
    """Serialize ExportRun."""

    url = serializers.HyperlinkedIdentityField(view_name="api:runs-detail", lookup_field="uid")
    job = serializers.SerializerMethodField()  # nest the job details
    provider_task_list_status = serializers.SerializerMethodField()
    provider_tasks = serializers.SerializerMethodField()
    user = serializers.SerializerMethodField()
    zipfile = serializers.SerializerMethodField()
    expiration = serializers.SerializerMethodField()
    created_at = serializers.SerializerMethodField()
    started_at = serializers.SerializerMethodField()
    finished_at = serializers.SerializerMethodField()
    duration = serializers.SerializerMethodField()
    user = serializers.SerializerMethodField()
    status = serializers.SerializerMethodField()
    expiration = serializers.SerializerMethodField()

    class Meta:
        model = ExportRun
        fields = (
            "uid",
            "url",
            "created_at",
            "updated_at",
            "started_at",
            "finished_at",
            "duration",
            "user",
            "status",
            "job",
            "provider_task_list_status",
            "provider_tasks",
            "zipfile",
            "expiration",
            "deleted",
        )
        read_only_fields = ("created_at", "updated_at", "provider_task_list_status")

    @staticmethod
    def get_user(obj):
        if not obj.deleted:
            return obj.user.username

    def get_provider_task_list_status(self, obj):
        request = self.context["request"]
        return get_provider_task_list_status(request.user, obj.data_provider_task_records.all())

    def get_provider_tasks(self, obj):
        if not obj.deleted:
            request = self.context["request"]
            data = []
            data_provider_tasks, filtered_data_provider_tasks = attribute_class_filter(
                obj.data_provider_task_records.all(), request.user
            )
            if data_provider_tasks.count() > 1:  # The will always be a run task.
                if request.query_params.get("slim"):
                    data = DataProviderListSerializer(data_provider_tasks, many=True, context=self.context).data
                else:
                    data = DataProviderTaskRecordSerializer(data_provider_tasks, many=True, context=self.context).data
            if filtered_data_provider_tasks:
                if request.query_params.get("slim"):
                    data += DataProviderListSerializer(
                        filtered_data_provider_tasks, many=True, context=self.context
                    ).data
                else:
                    data += FilteredDataProviderTaskRecordSerializer(
                        filtered_data_provider_tasks, many=True, context=self.context
                    ).data
            return data

    def get_zipfile(self, obj):
        request = self.context["request"]
        data_provider_task_records, filtered_data_provider_task_records = attribute_class_filter(
            obj.data_provider_task_records.exclude(slug="run"), request.user
        )

        if filtered_data_provider_task_records:
            data = None
        else:
            data = {"status": TaskStates.PENDING.value}

        run_zip_file = get_run_zip_file(values=data_provider_task_records).first()
        if run_zip_file:
            data = RunZipFileSerializer(run_zip_file, context=self.context).data

        return data

    def get_created_at(self, obj):
        if not obj.deleted:
            return obj.created_at

    def get_started_at(self, obj):
        if not obj.deleted:
            return obj.started_at

    def get_finished_at(self, obj):
        if not obj.deleted:
            return obj.finished_at

    def get_duration(self, obj):
        if not obj.deleted:
            return obj.duration

    def get_status(self, obj):
        if not obj.deleted:
            return obj.status

    def get_job(self, obj):
        data = SimpleJobSerializer(obj.job, context=self.context).data
        if not obj.deleted:
            return data
        else:
            return {"uid": data["uid"], "name": data["name"]}

    def get_expiration(self, obj):
        if not obj.deleted:
            return obj.expiration


class RunZipFileSerializer(serializers.ModelSerializer):

    data_provider_task_records = serializers.SerializerMethodField()
    message = serializers.SerializerMethodField()
    run = serializers.SerializerMethodField()
    status = serializers.SerializerMethodField()
    url = serializers.SerializerMethodField()

    class Meta:
        model = RunZipFile
        fields = "__all__"

    def get_data_provider_task_records(self, obj):
        return DataProviderListSerializer(obj.data_provider_task_records, many=True, context=self.context).data

    def get_message(self, obj):
        if obj.finished_at:
            return "Completed"
        return obj.message

    def get_run(self, obj):
        if obj.run:
            return obj.run.uid
        return ""

    def get_status(self, obj):
        if obj.downloadable_file:
            return ExportTaskRecord.objects.get(result=obj.downloadable_file).status
        return obj.status

    def get_url(self, obj):
        request = self.context["request"]
        if obj.downloadable_file:
            return request.build_absolute_uri("/download?uid={}".format(obj.downloadable_file.uid))
        return ""

    def create(self, validated_data, **kwargs):
        request = self.context["request"]
        data_provider_task_record_uids = request.data.get("data_provider_task_record_uids")
        queryset = get_run_zip_file(field="uid", values=data_provider_task_record_uids)
        # If there are no results, that means there's no zip file and we need to create one.
        if not queryset.exists():
            obj = RunZipFile.objects.create()
            obj.status = TaskStates.PENDING.value
            data_provider_task_records = DataProviderTaskRecord.objects.filter(uid__in=data_provider_task_record_uids)
            obj.data_provider_task_records.set(data_provider_task_records)
<<<<<<< HEAD
            obj.save()
            generate_zipfile(data_provider_task_record_uids, obj)
=======
            run_zip_task_chain = generate_zipfile(data_provider_task_record_uids, obj)
            run_zip_task_chain.apply_async()
>>>>>>> f425caaf
            return obj
        else:
            raise serializers.ValidationError("Duplicate Zip File already exists.")


class GroupPermissionSerializer(serializers.ModelSerializer):
    class Meta:
        model = GroupPermission
        fields = ("group", "user", "permission")


class JobPermissionSerializer(serializers.ModelSerializer):
    class Meta:
        model = JobPermission
        fields = ("job", "content_type", "object_id", "permission")


class GroupSerializer(serializers.ModelSerializer):
    members = serializers.SerializerMethodField()
    administrators = serializers.SerializerMethodField()
    restricted = serializers.SerializerMethodField()

    class Meta:
        model = Group
        fields = ("id", "name", "members", "administrators", "restricted")

    @staticmethod
    def get_restricted(instance):
        if hasattr(instance, "restricted"):
            return instance.restricted
        return False

    @staticmethod
    def get_group_permissions(instance):
        return GroupPermission.objects.filter(group=instance).prefetch_related("user", "group")

    def get_members(self, instance):
        qs = self.get_group_permissions(instance).filter(permission=GroupPermissionLevel.MEMBER.value)
        return [permission.user.username for permission in qs]

    def get_administrators(self, instance):
        qs = self.get_group_permissions(instance).filter(permission=GroupPermissionLevel.ADMIN.value)
        return [permission.user.username for permission in qs]

    @staticmethod
    def get_identification(instance):
        if hasattr(instance, "oauth"):
            return instance.oauth.identification
        else:
            return None


class GroupUserSerializer(serializers.ModelSerializer):
    members = serializers.SerializerMethodField()

    class Meta:
        model = Group
        fields = ("name", "members")

    def get_members(self, instance):
        request = self.context["request"]
        limit = 1000
        if request.query_params.get("limit"):
            limit = int(request.query_params.get("limit"))
        gp_admins = GroupPermission.objects.filter(group=instance).filter(permission=GroupPermissionLevel.ADMIN.value)[
            :limit
        ]
        admins = [gp.user for gp in gp_admins]
        members = []
        gp_members = (
            GroupPermission.objects.filter(group=instance)
            .filter(permission=GroupPermissionLevel.MEMBER.value)
            .exclude(user__in=admins)[: limit - gp_admins.count()]
        )
        for gp in gp_members:
            if gp.user not in admins:
                members.append(gp.user)

        return [self.user_representation(user, GroupPermissionLevel.ADMIN.value) for user in admins] + [
            self.user_representation(user, GroupPermissionLevel.MEMBER.value) for user in members
        ]

    @staticmethod
    def user_representation(user, permission_lvl):
        return dict(
            username=user.username,
            last_name=user.last_name,
            first_name=user.first_name,
            email=user.email,
            permission=permission_lvl,
        )


class UserSerializer(serializers.ModelSerializer):
    username = serializers.CharField()
    first_name = serializers.CharField()
    last_name = serializers.CharField()
    email = serializers.CharField()

    class Meta:
        model = User
        fields = (
            "username",
            "first_name",
            "last_name",
            "email",
        )
        read_only_fields = (
            "username",
            "first_name",
            "last_name",
            "email",
        )


class UserSerializerFull(serializers.ModelSerializer):
    username = serializers.CharField()
    first_name = serializers.CharField()
    last_name = serializers.CharField()
    email = serializers.CharField()
    last_login = serializers.DateTimeField(read_only=True)
    date_joined = serializers.DateTimeField(read_only=True)
    identification = serializers.SerializerMethodField()
    commonname = serializers.SerializerMethodField()

    class Meta:
        model = User
        fields = (
            "username",
            "first_name",
            "last_name",
            "email",
            "last_login",
            "date_joined",
            "identification",
            "commonname",
        )
        read_only_fields = (
            "username",
            "first_name",
            "last_name",
            "email",
            "last_login",
            "date_joined",
        )

    @staticmethod
    def get_identification(instance):
        if hasattr(instance, "oauth"):
            return instance.oauth.identification
        else:
            return None

    @staticmethod
    def get_commonname(instance):
        if hasattr(instance, "oauth"):
            return instance.oauth.commonname
        else:
            return None


class UserDataSerializer(serializers.Serializer):
    """
        Return a GeoJSON representation of the user data.
    """

    user = serializers.SerializerMethodField()
    accepted_licenses = serializers.SerializerMethodField()
    groups = serializers.SerializerMethodField()
    restricted = serializers.SerializerMethodField()

    class Meta:
        fields = ("user", "accepted_licenses")
        read_only_fields = ("user",)

    def get_accepted_licenses(self, instance):
        licenses = dict()
        request = self.context["request"]
        if request.user != instance:
            return licenses
        user_licenses = UserLicense.objects.filter(user=instance)
        for license in License.objects.all():
            if user_licenses.filter(license=license):
                licenses[license.slug] = True
            else:
                licenses[license.slug] = False
        return licenses

    @staticmethod
    def get_restricted(instance):
        if hasattr(instance, "restricted"):
            return instance.restricted
        return False

    def get_user(self, instance):
        request = self.context["request"]
        if request.user.is_superuser or request.user == instance:
            return UserSerializerFull(instance).data
        return UserSerializer(instance).data

    @staticmethod
    def get_user_accepted_licenses(instance):
        licenses = dict()
        user_licenses = UserLicense.objects.filter(user=instance)
        for license in License.objects.all():
            if user_licenses.filter(license=license):
                licenses[license.slug] = True
            else:
                licenses[license.slug] = False
        return licenses

    @staticmethod
    def get_groups(instance):
        group_ids = [
            perm.group.id for perm in GroupPermission.objects.filter(user=instance).filter(permission="MEMBER")
        ]
        return group_ids

    def update(self, instance, validated_data):
        if self.context.get("request").data.get("accepted_licenses"):
            for slug, selected in self.context.get("request").data.get("accepted_licenses").items():
                user_license = UserLicense.objects.filter(user=instance, license=License.objects.get(slug=slug))
                if user_license and not selected:
                    user_license.delete()
                if not user_license and selected:
                    UserLicense.objects.create(user=instance, license=License.objects.get(slug=slug))
        return instance

    def create(self, validated_data, **kwargs):
        raise NotImplementedError("UserData can only be updated using this interface.")


class RegionMaskSerializer(geo_serializers.GeoFeatureModelSerializer):
    """Return a GeoJSON representation of the region mask."""

    class Meta:
        model = RegionMask
        geo_field = "the_geom"
        fields = ("the_geom",)


class RegionSerializer(geo_serializers.GeoFeatureModelSerializer):
    """Serializer returning GeoJSON representation of Regions."""

    url = serializers.HyperlinkedIdentityField(view_name="api:regions-detail", lookup_field="uid")
    id = serializers.SerializerMethodField()

    class Meta:
        model = Region
        geo_field = "the_geom"
        fields = ("id", "uid", "name", "description", "url", "the_geom")

    @staticmethod
    def get_id(obj):
        return obj.uid


class SimpleRegionSerializer(serializers.ModelSerializer):
    """Serializer for returning Region model data without geometry."""

    url = serializers.HyperlinkedIdentityField(view_name="api:regions-detail", lookup_field="uid")

    class Meta:
        model = Region
        fields = ("uid", "name", "description", "url")


class ExportFormatSerializer(serializers.ModelSerializer):
    """Return a representation of the ExportFormat model."""

    url = serializers.HyperlinkedIdentityField(view_name="api:formats-detail", lookup_field="slug")
    supported_projections = serializers.SerializerMethodField(read_only=True)

    class Meta:
        model = ExportFormat
        fields = ("uid", "url", "slug", "name", "description", "supported_projections")

    @staticmethod
    def get_supported_projections(obj):
        return obj.supported_projections.all().values("uid", "name", "srid", "description")


class FilteredDataProviderSerializer(serializers.ModelSerializer):

    hidden = serializers.ReadOnlyField(default=True)
    display = serializers.SerializerMethodField(read_only=True)

    class Meta:
        model = DataProvider
        fields = ("id", "uid", "hidden", "display")
        read_only_fields = ("id", "uid", "hidden", "display")

    def get_display(self, obj):
        return False


class DataProviderSerializer(serializers.ModelSerializer):
    model_url = serializers.HyperlinkedIdentityField(view_name="api:providers-detail", lookup_field="slug")
    type = serializers.SerializerMethodField(read_only=True)
    supported_formats = serializers.SerializerMethodField(read_only=True)
    thumbnail_url = serializers.SerializerMethodField(read_only=True)
    license = LicenseSerializer(required=False)
    metadata = serializers.SerializerMethodField(read_only=True)
    footprint_url = serializers.SerializerMethodField(read_only=True)
    max_data_size = serializers.SerializerMethodField(read_only=True)
    max_selection = serializers.SerializerMethodField(read_only=True)
    hidden = serializers.ReadOnlyField(default=False)

    class Meta:
        model = DataProvider
        extra_kwargs = {
            "url": {"write_only": True},
            "user": {"write_only": True},
            "config": {"write_only": True},
        }
        read_only_fields = ("uid",)
        exclude = ("thumbnail",)

    @staticmethod
    def create(validated_data, **kwargs):
        # try to get existing export Provider
        url = validated_data.get("url")
        user = validated_data.get("user")
        license_data = validated_data.pop("license", None)
        if license_data:
            License.objects.create(**license_data)

        ep = DataProvider.objects.filter(url=url, user=user).first()
        if not ep:
            ep = DataProvider.objects.create(**validated_data)
        return ep

    @staticmethod
    def get_type(obj):
        return obj.export_provider_type.type_name

    @staticmethod
    def get_supported_formats(obj):
        return obj.export_provider_type.supported_formats.all().values("uid", "name", "slug", "description")

    def get_thumbnail_url(self, obj):
        from urllib.parse import urlsplit, ParseResult

        thumbnail = obj.thumbnail
        if thumbnail is not None:
            request = urlsplit(self.context["request"].build_absolute_uri())
            if getattr(settings, "USE_S3", False):
                return get_presigned_url(thumbnail.download_url)
            # Otherwise, grab the hostname from the request and tack on the relative url.
            return ParseResult(
                scheme=request.scheme,
                netloc=request.netloc,
                path=f"{thumbnail.download_url}",
                params="",
                query="",
                fragment="",
            ).geturl()
        else:
            return ""

    @staticmethod
    def get_metadata(obj):
        return obj.metadata

    @staticmethod
    def get_footprint_url(obj):
        return obj.footprint_url

    def get_max_data_size(self, obj):
        user = None
        request = self.context.get("request")
        if request and hasattr(request, "user"):
            user = request.user
        return obj.get_max_data_size(user)

    def get_max_selection(self, obj):
        user = None
        request = self.context.get("request")
        if request and hasattr(request, "user"):
            user = request.user
        return obj.get_max_selection_size(user)


class ListJobSerializer(serializers.Serializer):
    """
    Return a sub-set of Job model attributes.

    Provides a stripped down set of export attributes.
    Removes the selected Tags from the Job representation.
    Used to display the list of exports in the export browser
    where tag info is not required.
    """

    def update(self, instance, validated_data):
        super(ListJobSerializer, self).update(instance, validated_data)

    uid = serializers.SerializerMethodField()
    url = serializers.HyperlinkedIdentityField(view_name="api:jobs-detail", lookup_field="uid")
    name = serializers.CharField()
    description = serializers.CharField()
    event = serializers.CharField()
    created_at = serializers.DateTimeField(read_only=True)
    owner = serializers.SerializerMethodField(read_only=True)
    extent = serializers.SerializerMethodField()
    original_selection = serializers.SerializerMethodField(read_only=True)
    region = SimpleRegionSerializer(read_only=True)
    published = serializers.BooleanField()
    visibility = serializers.CharField()
    featured = serializers.BooleanField()
    permissions = serializers.SerializerMethodField(read_only=True)
    relationship = serializers.SerializerMethodField(read_only=True)

    @staticmethod
    def get_uid(obj):
        return obj.uid

    @staticmethod
    def get_extent(obj):
        return get_extent_geojson(obj)

    @staticmethod
    def get_original_selection(obj):
        return get_selection_dict(obj)

    @staticmethod
    def get_owner(obj):
        return obj.user.username

    def get_relationship(self, obj):
        request = self.context["request"]
        user = request.user
        return JobPermission.get_user_permissions(user, obj.uid)

    @staticmethod
    def get_permissions(obj):
        permissions = JobPermission.jobpermissions(obj)
        permissions["value"] = obj.visibility
        return permissions


class JobSerializer(serializers.Serializer):
    """
    Return a full representation of an export Job.

    This is the core representation of the API.
    """

    provider_tasks = serializers.SerializerMethodField()
    provider_task_list_status = serializers.SerializerMethodField()
    uid = serializers.UUIDField(read_only=True)
    url = serializers.HyperlinkedIdentityField(view_name="api:jobs-detail", lookup_field="uid")
    name = serializers.CharField(max_length=100,)
    description = serializers.CharField(max_length=255,)
    event = serializers.CharField(max_length=100, allow_blank=True, required=False)
    created_at = serializers.DateTimeField(read_only=True)
    updated_at = serializers.DateTimeField(read_only=True)
    owner = serializers.SerializerMethodField(read_only=True)
    permissions = serializers.SerializerMethodField(read_only=True)
    relationship = serializers.SerializerMethodField(read_only=True)
    exports = serializers.SerializerMethodField()
    preset = serializers.PrimaryKeyRelatedField(queryset=DatamodelPreset.objects.all(), required=False)
    published = serializers.BooleanField(required=False)
    visibility = serializers.CharField(required=False)
    featured = serializers.BooleanField(required=False)
    region = SimpleRegionSerializer(read_only=True)
    extent = serializers.SerializerMethodField(read_only=True)
    original_selection = serializers.SerializerMethodField(read_only=True)
    user = serializers.HiddenField(default=serializers.CurrentUserDefault())
    tags = serializers.SerializerMethodField()
    include_zipfile = serializers.BooleanField(required=False, default=False)

    @staticmethod
    def create(validated_data, **kwargs):
        """Creates an export Job.
        :param **kwargs:
        """
        return Job.objects.create(**validated_data)

    @staticmethod
    def update(instance, validated_data, **kwargs):
        """Not implemented as Jobs are cloned rather than updated.
        :param **kwargs:
        """
        raise NotImplementedError

    def validate(self, data, **kwargs):
        """
        Validates the data submitted during Job creation.

        See api/validators.py for validation code.
        """
        user = data["user"]
        selection = validators.validate_selection(self.context["request"].data, user=user)
        data["the_geom"] = selection
        original_selection = validators.validate_original_selection(self.context["request"].data)
        data["original_selection"] = original_selection
        data.pop("provider_tasks", None)

        return data

    @staticmethod
    def get_extent(obj):
        return get_extent_geojson(obj)

    @staticmethod
    def get_original_selection(obj):
        return get_selection_dict(obj)

    def get_exports(self, obj):
        """Return the export formats selected for this export."""
        exports = []
        data_provider_tasks, filtered_tasks = attribute_class_filter(
            obj.data_provider_tasks.all(), self.context["request"].user
        )
        for data_provider_task in data_provider_tasks:
            serializer = ExportFormatSerializer(
                data_provider_task.formats, many=True, context={"request": self.context["request"]},
            )
            exports.append({"provider": data_provider_task.provider.name, "formats": serializer.data})
        for data_provider_task in filtered_tasks:
            exports.append({"provider": data_provider_task.uid})
        return exports

    def get_provider_task_list_status(self, obj):
        request = self.context["request"]
        return get_provider_task_list_status(request.user, obj.data_provider_tasks.all())

    def get_provider_tasks(self, obj):
        """Return the export formats selected for this export."""
        exports = []
        data_provider_tasks, filtered_data_provider_tasks = attribute_class_filter(
            obj.data_provider_tasks.all(), self.context["request"].user
        )
        for data_provider_task in data_provider_tasks:
            if hasattr(data_provider_task, "formats"):
                serializer = ProviderTaskSerializer(data_provider_task, context={"request": self.context["request"]})
                if hasattr(data_provider_task, "provider"):
                    exports.append(serializer.data)
        return exports

    def get_providers(self, obj):
        """Return the export formats selected for this export."""
        providers, filtered_providers = attribute_class_filter(obj.providers.all(), self.context["request"].user)
        providers = [provider_format for provider_format in providers]
        provider_serializer = DataProviderSerializer(providers, many=True, context={"request": self.context["request"]})
        filtered_providers = [provider_format for provider_format in filtered_providers]
        filtered_providers_serializer = FilteredDataProviderSerializer(
            filtered_providers, many=True, context={"request": self.context["request"]}
        )
        return provider_serializer.data + filtered_providers_serializer.data

    @staticmethod
    def get_tags(obj):
        """Return the Tags selected for this export."""
        return obj.json_tags

    @staticmethod
    def get_owner(obj):
        """Return the username for the owner of this export."""
        return obj.user.username

    def get_relationship(self, obj):
        request = self.context["request"]
        user = request.user
        return JobPermission.get_user_permissions(user, obj.uid)

    @staticmethod
    def get_permissions(obj):
        permissions = JobPermission.jobpermissions(obj)
        permissions["value"] = obj.visibility
        return permissions


class UserJobActivitySerializer(serializers.ModelSerializer):
    last_export_run = serializers.SerializerMethodField()

    class Meta:
        model = UserJobActivity
        fields = ("last_export_run", "type", "created_at")

    def get_last_export_run(self, obj):
        if obj.job.last_export_run:
            serializer = ExportRunSerializer(obj.job.last_export_run, context={"request": self.context["request"]})
            return serializer.data
        else:
            return None


class GenericNotificationRelatedSerializer(serializers.BaseSerializer):
    def to_representation(self, referenced_object):
        if isinstance(referenced_object, User):
            serializer = UserSerializer(referenced_object)
        elif isinstance(referenced_object, Job):
            serializer = NotificationJobSerializer(referenced_object, context={"request": self.context["request"]})
        elif isinstance(referenced_object, ExportRun):
            serializer = NotificationRunSerializer(referenced_object, context={"request": self.context["request"]})
        elif isinstance(referenced_object, Group):
            serializer = GroupSerializer(referenced_object)
        return serializer.data


class NotificationSerializer(serializers.ModelSerializer):
    actor = serializers.SerializerMethodField()
    target = serializers.SerializerMethodField()
    action_object = serializers.SerializerMethodField()

    class Meta:
        model = Notification
        fields = (
            "unread",
            "deleted",
            "level",
            "verb",
            "description",
            "id",
            "timestamp",
            "recipient_id",
            "actor",
            "target",
            "action_object",
        )

    def get_related_object(self, obj, related_type=None):
        if not related_type:
            return None
        type_id = getattr(obj, "{}_content_type_id".format(related_type))
        if type_id:
            return {
                "type": str(ContentType.objects.get(id=type_id).model),
                "id": getattr(obj, "{0}_object_id".format(related_type)),
                "details": GenericNotificationRelatedSerializer(
                    getattr(obj, related_type), context={"request": self.context["request"]},
                ).data,
            }

    def get_actor(self, obj):
        return self.get_related_object(obj, "actor")

    def get_target(self, obj):
        return self.get_related_object(obj, "target")

    def get_action_object(self, obj):
        return self.get_related_object(obj, "action_object")


class NotificationJobSerializer(serializers.Serializer):
    """Return a slimmed down representation of a Job model."""

    def update(self, instance, validated_data):
        super(NotificationJobSerializer, self).update(instance, validated_data)

    uid = serializers.SerializerMethodField()
    name = serializers.CharField()
    event = serializers.CharField()
    description = serializers.CharField()
    published = serializers.BooleanField()
    visibility = serializers.CharField()
    featured = serializers.BooleanField()

    @staticmethod
    def get_uid(obj):
        return obj.uid


class NotificationRunSerializer(serializers.ModelSerializer):
    """Return a slimmed down representation of a ExportRun model."""

    job = serializers.SerializerMethodField()  # nest the job details
    user = serializers.SerializerMethodField()
    expiration = serializers.SerializerMethodField()
    created_at = serializers.SerializerMethodField()
    started_at = serializers.SerializerMethodField()
    finished_at = serializers.SerializerMethodField()
    duration = serializers.SerializerMethodField()
    status = serializers.SerializerMethodField()
    expiration = serializers.SerializerMethodField()

    class Meta:
        model = ExportRun

        fields = (
            "uid",
            "created_at",
            "updated_at",
            "started_at",
            "finished_at",
            "duration",
            "user",
            "status",
            "job",
            "expiration",
            "deleted",
        )
        read_only_fields = ("created_at", "updated_at")

    @staticmethod
    def get_user(obj):
        if not obj.deleted:
            return obj.user.username

    def get_created_at(self, obj):
        if not obj.deleted:
            return obj.created_at

    def get_started_at(self, obj):
        if not obj.deleted:
            return obj.started_at

    def get_finished_at(self, obj):
        if not obj.deleted:
            return obj.finished_at

    def get_duration(self, obj):
        if not obj.deleted:
            return obj.duration

    def get_status(self, obj):
        if not obj.deleted:
            return obj.status

    def get_job(self, obj):
        data = NotificationJobSerializer(obj.job, context=self.context).data
        if not obj.deleted:
            return data
        else:
            return {"uid": data["uid"], "name": data["name"]}

    def get_expiration(self, obj):
        if not obj.deleted:
            return obj.expiration


class DataProviderRequestSerializer(serializers.ModelSerializer):

    user = serializers.HiddenField(default=serializers.CurrentUserDefault())

    class Meta:
        model = DataProviderRequest
        fields = "__all__"


class SizeIncreaseRequestSerializer(serializers.ModelSerializer):

    extent = serializers.SerializerMethodField(read_only=True)
    user = serializers.HiddenField(default=serializers.CurrentUserDefault())

    class Meta:
        model = SizeIncreaseRequest
        fields = "__all__"

    @staticmethod
    def create(validated_data, **kwargs):
        """Creates an export Job.
        :param **kwargs:
        """
        return SizeIncreaseRequest.objects.create(**validated_data)

    def validate(self, data, **kwargs):
        """
        Validates the data submitted during Job creation.

        See api/validators.py for validation code.
        """
        user = data["user"]
        selection = validators.validate_selection(self.context["request"].data, user=user)
        data["the_geom"] = selection

        return data

    @staticmethod
    def get_extent(obj):
        return get_extent_geojson(obj)


def get_extent_geojson(obj):
    """Return the export extent as a GeoJSON Feature."""
    uid = str(obj.uid)
    if hasattr(obj, "name"):
        name = obj.name
    else:
        name = ""
    geom = obj.the_geom
    geometry = json.loads(GEOSGeometry(geom).geojson)
    feature = OrderedDict()
    feature["type"] = "Feature"
    feature["properties"] = {"uid": uid, "name": name}
    feature["geometry"] = geometry
    return feature


def get_selection_dict(obj):
    """Return the selection as a feature collection dictionary."""
    geom_collection = obj.original_selection
    if not geom_collection:
        return None
    feature_collection = OrderedDict()
    feature_collection["type"] = "FeatureCollection"
    feature_collection["features"] = []
    for geom in geom_collection:
        geojson_geom = json.loads(geom.geojson)
        feature = OrderedDict()
        feature["type"] = "Feature"
        feature["geometry"] = geojson_geom
        feature_collection["features"].append(feature)
    return feature_collection


def get_provider_task_list_status(user, data_provider_task_records):
    if data_provider_task_records and isinstance(data_provider_task_records.first(), DataProviderTaskRecord):
        data_provider_task_records = data_provider_task_records.exclude(slug="run")
    data_provider_task_records, filtered_provider_tasks = attribute_class_filter(data_provider_task_records, user)
    if not data_provider_task_records:
        return "EMPTY"
    if not filtered_provider_tasks:
        return "COMPLETE"
    return "PARTIAL"<|MERGE_RESOLUTION|>--- conflicted
+++ resolved
@@ -50,11 +50,7 @@
 from eventkit_cloud.utils.s3 import get_presigned_url
 from eventkit_cloud.tasks.enumerations import TaskStates
 
-try:
-    from collections import OrderedDict
-# python 2.6
-except ImportError:
-    from ordereddict import OrderedDict
+from collections import OrderedDict
 
 # Get an instance of a logger
 logger = logging.getLogger(__name__)
@@ -528,13 +524,8 @@
             obj.status = TaskStates.PENDING.value
             data_provider_task_records = DataProviderTaskRecord.objects.filter(uid__in=data_provider_task_record_uids)
             obj.data_provider_task_records.set(data_provider_task_records)
-<<<<<<< HEAD
-            obj.save()
-            generate_zipfile(data_provider_task_record_uids, obj)
-=======
             run_zip_task_chain = generate_zipfile(data_provider_task_record_uids, obj)
             run_zip_task_chain.apply_async()
->>>>>>> f425caaf
             return obj
         else:
             raise serializers.ValidationError("Duplicate Zip File already exists.")
