import logging

<<<<<<< HEAD
from django.conf import settings
from django.db.models import Count

from functools import reduce
=======
>>>>>>> 1fb1c842
import rest_framework.status
from rest_framework.exceptions import ValidationError
from rest_framework.response import Response
from rest_framework.views import exception_handler

from eventkit_cloud.tasks.models import RunZipFile

logger = logging.getLogger(__name__)


def eventkit_exception_handler(exc, context):
    """
    Example Response
    {
        "errors": [
            {
                "status": "422",
                "title": "Invalid Attribute",
                "detail": "First name must contain at least three characters.",
                "type": "ValidationError"
            }
        ]
    }
    """
    # Call REST framework's default exception handler first,
    # to get the standard error response. Parse the response accordingly.
    response = exception_handler(exc, context)
    if response:

        error = response.data
        status = response.status_code
        error_class = exc.__class__.__name__

        if hasattr(exc, "detail"):
            detail = exc.detail
        else:
            detail = error

        # If get_codes returns a dict, grab the values and turn them into a string for the title.
        if hasattr(exc, "get_codes"):
            code = exc.get_codes()
            title = ""
            if isinstance(code, dict):
                for key, value in code.items():
                    title += stringify(value)
            else:
                title = code
        else:
            title = error_class

        error_response = {"status": status, "title": stringify(title), "detail": str(detail), "type": error_class}
        if isinstance(error, dict) and error.get("id") and error.get("message"):
            # if both id and message are present we can assume that this error was generated from validators.py
            # and use them as the title and detail
            error_response["title"] = stringify(error.get("id"))
            error_response["detail"] = stringify(error.get("message"))

        elif isinstance(exc, ValidationError):
            # if the error is a ValidationError type and not from validators.py we need to get rid of the wonky format.
            # Error might looks like this: {'name': [u'Ensure this field has no more than 100 characters.']}
            # it should look like this: 'name: Ensure this field has no more than 100 characters.'
            detail = ""
            if isinstance(error, dict):
                if error.get("provider_tasks"):
                    # provider tasks errors have some extra nesting that needs to be handled
                    detail = parse_provider_tasks(error)
                else:
                    for key, value in error.items():
                        detail += "{0}: {1}\n".format(key, stringify(value))
                detail = detail.rstrip("\n")
            else:
                detail = stringify(error)

            error_response["detail"] = detail

        error_response["title"] = error_response["title"].title().replace("_", " ")
        response.data = {"errors": [error_response]}
    # exception_handler doesn't handle generic exceptions, so we need to handle that here.
    else:
        response_status = rest_framework.status.HTTP_500_INTERNAL_SERVER_ERROR
        response = Response(
            {"errors": {"status": response_status, "title": str(exc.__class__.__name__), "detail": str(exc)}},
            status=response_status,
        )
    return response


def parse_provider_tasks(error):
    """
    Parse out provider tasks depending on what kind of object it is and isolate the message about a specific form
    field if necessary.
    :param error:
    :return:
    """
    if error.get("provider_tasks"):
        if isinstance(error.get("provider_tasks")[0], dict):
            return stringify(list(error.get("provider_tasks")[0].values())[0])
        else:
            return error.get("provider_tasks")[0]
    else:
        return error.get("provider_tasks")


def stringify(item):
    """
    Take an array and makes it a string (or just returns string).
    :param item:
    :return:
    """
    if hasattr(item, "__iter__") and len(item) > 1:
        logger.error("Exceptions should have a title and description per message not multiple.")
        logger.error("Exception: {0}".format(str(item)))
    if isinstance(item, dict):
        return "{0}: {1}".get(next(iter(item.items())))
    elif isinstance(item, list):
        return "{0}".format(item[0])
    elif isinstance(item, str):
        return item
    elif item is None:
        return ""
    else:
        raise Exception("Stringify doesn't support items of type {0}".format(type(item)))


def get_run_zip_file(field=None, values=[]):
    """
    :param field: The field you want to filter on.
    :param values: The values you want to filter for.
    :return: A queryset with the selected run_zip_file.
    """
    initial_qs = RunZipFile.objects.annotate(cnt=Count("data_provider_task_records")).filter(cnt=len(values))

    if field:
        field = f"__{field}"
    else:
        field = ""

    queryset = reduce(lambda qs, value: qs.filter(**{f"data_provider_task_records{field}": value}), values, initial_qs)

    return queryset.select_related("downloadable_file")<|MERGE_RESOLUTION|>--- conflicted
+++ resolved
@@ -1,12 +1,8 @@
 import logging
 
-<<<<<<< HEAD
-from django.conf import settings
 from django.db.models import Count
 
 from functools import reduce
-=======
->>>>>>> 1fb1c842
 import rest_framework.status
 from rest_framework.exceptions import ValidationError
 from rest_framework.response import Response
