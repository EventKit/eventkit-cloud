--- conflicted
+++ resolved
@@ -2,15 +2,7 @@
 
 from django.core.management import BaseCommand
 
-<<<<<<< HEAD
-from eventkit_cloud.jobs.tests.integration_test_jobs import (
-    TestJob,
-    delete_providers,
-    load_providers,
-)
-=======
 from eventkit_cloud.jobs.tests.integration_test_jobs import TestJob, delete_providers, load_providers
->>>>>>> 3a9a4fbf
 
 
 class Command(BaseCommand):
