--- conflicted
+++ resolved
@@ -6,8 +6,4 @@
     verbose_name = "Eventkit-Cloud Jobs"
 
     def ready(self):
-<<<<<<< HEAD
-        from eventkit_cloud.jobs.signals import job_post_save  # NOQA
-=======
-        from eventkit_cloud.jobs.signals import job_post_save, user_post_save  # NOQA
->>>>>>> 3a9a4fbf
+        from eventkit_cloud.jobs.signals import job_post_save, user_post_save  # NOQA