# -*- coding: utf-8 -*-
import json
import logging
import os
import requests
import shutil
import sqlite3
from time import sleep

from ...tasks.models import ExportTask, ExportProviderTask
from ...tasks.export_tasks import TaskStates
from ..models import ExportProvider, ExportProviderType, Job

from django.conf import settings
from django.core.urlresolvers import reverse
from django.db import IntegrityError
from django.test import TestCase
from django.utils import timezone

logger = logging.getLogger(__name__)


class TestJob(TestCase):
    """
    Test cases for Job model
    """

    def setUp(self):
        username = 'admin'
        password = '@dm1n'
        self.base_url = os.getenv('BASE_URL', 'http://{0}'.format(getattr(settings,"SITE_NAME", "cloud.eventkit.dev")))
        self.login_url = self.base_url + '/en/login'
        self.create_export_url = self.base_url + '/en/exports/create'
        self.jobs_url = self.base_url + reverse('api:jobs-list')
        self.runs_url = self.base_url + reverse('api:runs-list')
        self.rerun_url = self.base_url + '/api/rerun'
        self.download_dir = os.path.join(os.getenv('EXPORT_STAGING_ROOT', '.'), "test")
        if not os.path.exists(self.download_dir):
            os.makedirs(self.download_dir, mode=0660)
        self.client = requests.session()
        self.client.get(self.login_url)
        self.csrftoken = self.client.cookies['csrftoken']

        login_data = dict(username=username, password=password, csrfmiddlewaretoken=self.csrftoken, next='/')
        self.client.post(self.login_url, data=login_data, headers=dict(Referer=self.login_url),
                         auth=(username, password))
        self.client.get(self.base_url)
        self.client.get(self.create_export_url)
        self.csrftoken = self.client.cookies['csrftoken']
        self.bbox = ["-0.077419", "50.778155", "-0.037251", "50.818517"]

    def tearDown(self):
        if os.path.exists(self.download_dir):
            shutil.rmtree(self.download_dir)

    def test_osm_geopackage(self):
        """
        This test is to ensure that an OSM file by itself only exporting GeoPackage returns data.
        :return:
        """
        job_data = {"csrfmiddlewaretoken": self.csrftoken, "name": "TestGPKG", "description": "Test Description",
                    "event": "TestProject", "xmin": self.bbox[0], "ymin": self.bbox[1], "xmax": self.bbox[2],
                    "ymax": self.bbox[3], "tags": [],
                    "provider_tasks": [{"provider": "OpenStreetMap Data (Generic)", "formats": ["gpkg"]}]}
        self.assertTrue(self.run_job(job_data))

    def test_cancel_job(self):

        #update provider to ensure it runs long enough to cancel...
        export_provider = ExportProvider.objects.get(slug="eventkit-integration-test-wms")
        original_level_to = export_provider.level_to
        export_provider.level_to = 19
        export_provider.save()

        job_data = {"csrfmiddlewaretoken": self.csrftoken, "name": "eventkit-integration-test-wms", "description": "Test Description",
                    "event": "TestProject", "xmin": self.bbox[0], "ymin": self.bbox[1], "xmax": self.bbox[2],
                    "ymax": self.bbox[3], "tags": [],
                    "provider_tasks": [{"provider": "eventkit-integration-test-wms", "formats": ["gpkg"]}]}

        job_json = self.run_job(job_data, wait_for_run=False)

        run_json = self.wait_for_task_pickup(job_uid=job_json.get('uid'))

        export_provider_task = ExportProviderTask.objects.get(uid=run_json.get('provider_tasks')[0].get('uid'))

        self.client.get(self.create_export_url) 
        self.csrftoken = self.client.cookies['csrftoken']

        provider_url = self.base_url + reverse('api:provider_tasks-list') + '/{0}'.format(export_provider_task.uid)
        response = self.client.patch(provider_url,
                                    headers={'X-CSRFToken': self.csrftoken,
                                             'referer': self.create_export_url})
        self.assertEqual(200, response.status_code)
        self.assertEqual({'success': True}, json.loads(response.content))
        self.orm_job = Job.objects.get(uid=job_json.get('uid'))
        self.orm_run = self.orm_job.runs.last()

        pt = ExportProviderTask.objects.get(uid=export_provider_task.uid)

<<<<<<< HEAD
        self.assertTrue(all(_.status == TaskStates.CANCELLED.value for _ in pt.tasks.all()))
        self.assertEqual(pt.status, TaskStates.CANCELLED.value)
=======
        self.assertTrue(all(_.status == 'CANCELED' for _ in pt.tasks.all()))
        self.assertEqual(pt.status, 'CANCELED')
>>>>>>> 357b201d

        self.wait_for_run(self.orm_job.uid)
        self.orm_run = self.orm_job.runs.last()
        self.assertEqual(self.orm_run.status, TaskStates.CANCELLED.value)

        # update provider to original setting.
        export_provider = ExportProvider.objects.get(slug="eventkit-integration-test-wms")
        export_provider.level_to = original_level_to
        export_provider.save()

    def test_osm_geopackage_thematic(self):
        """
        This test is to ensure that an OSM job will export a thematic GeoPackage.
        :returns:
        """
        job_data = {"csrfmiddlewaretoken": self.csrftoken, "name": "TestThematicGPKG",
                    "description": "Test Description",
                    "event": "TestProject", "xmin": self.bbox[0], "ymin": self.bbox[1], "xmax": self.bbox[2],
                    "ymax": self.bbox[3], "tags": [],
                    "provider_tasks": [{"provider": "OpenStreetMap Data (Generic)", "formats": ["gpkg"]}]}
        self.assertTrue(self.run_job(job_data))

    def test_osm_sqlite(self):
        """
        This test is to ensure that an OSM will export a sqlite file.
        :return:
        """
        job_data = {"csrfmiddlewaretoken": self.csrftoken, "name": "TestSQLITE", "description": "Test Description",
                    "event": "TestProject", "xmin": self.bbox[0], "ymin": self.bbox[1], "xmax": self.bbox[2],
                    "ymax": self.bbox[3], "tags": [],
                    "provider_tasks": [{"provider": "OpenStreetMap Data (Generic)", "formats": ["sqlite"]}]}
        self.assertTrue(self.run_job(job_data))

    def test_osm_sqlite_thematic(self):
        """
        This test is to ensure that an OSM job will export a thematic sqlite file.
        :returns:
        """
        job_data = {"csrfmiddlewaretoken": self.csrftoken, "name": "TestThematicSQLITE",
                    "description": "Test Description",
                    "event": "TestProject", "xmin": self.bbox[0], "ymin": self.bbox[1], "xmax": self.bbox[2],
                    "ymax": self.bbox[3], "tags": [],
                    "provider_tasks": [{"provider": "OpenStreetMap Data", "formats": ["sqlite"]}]}
        self.assertTrue(self.run_job(job_data))

    def test_osm_shp(self):
        """
        This test is to ensure that an OSM job will export a shp.
        :returns:
        """
        job_data = {"csrfmiddlewaretoken": self.csrftoken, "name": "TestSHP", "description": "Test Description",
                    "event": "TestProject", "xmin": self.bbox[0], "ymin": self.bbox[1], "xmax": self.bbox[2],
                    "ymax": self.bbox[3], "tags": [],
                    "provider_tasks": [{"provider": "OpenStreetMap Data (Generic)", "formats": ["shp"]}]}
        self.assertTrue(self.run_job(job_data))

    def test_osm_shp_thematic(self):
        """
        This test is to ensure that an OSM job will export a thematic shp.
        :returns:
        """
        job_data = {"csrfmiddlewaretoken": self.csrftoken, "name": "TestThematicSHP", "description": "Test Description",
                    "event": "TestProject", "xmin": self.bbox[0], "ymin": self.bbox[1], "xmax": self.bbox[2],
                    "ymax": self.bbox[3], "tags": [],
                    "provider_tasks": [{"provider": "OpenStreetMap Data", "formats": ["shp"]}]}
        self.assertTrue(self.run_job(job_data))

    def test_osm_kml(self):
        """
        This test is to ensure that an OSM job will export a kml file.
        :returns:
        """
        job_data = {"csrfmiddlewaretoken": self.csrftoken, "name": "TestKML", "description": "Test Description",
                    "event": "TestProject", "xmin": self.bbox[0], "ymin": self.bbox[1], "xmax": self.bbox[2],
                    "ymax": self.bbox[3], "tags": [],
                    "provider_tasks": [{"provider": "OpenStreetMap Data (Generic)", "formats": ["kml"]}]}
        self.assertTrue(self.run_job(job_data))

    def test_osm_kml_thematic(self):
        """
        This test is to ensure that an OSM job will export a kml file.
        :returns:
        """
        job_data = {"csrfmiddlewaretoken": self.csrftoken, "name": "TestThematicKML", "description": "Test Description",
                    "event": "TestProject", "xmin": self.bbox[0], "ymin": self.bbox[1], "xmax": self.bbox[2],
                    "ymax": self.bbox[3], "tags": [],
                    "provider_tasks": [{"provider": "OpenStreetMap Data", "formats": ["kml"]}]}
        self.assertTrue(self.run_job(job_data))

    def test_wms_gpkg(self):
        """
        This test is to ensure that an WMS job will export a gpkg file.
        :returns:
        """
        job_data = {"csrfmiddlewaretoken": self.csrftoken, "name": "TestGPKG-WMS", "description": "Test Description",
                    "event": "TestProject", "xmin": self.bbox[0], "ymin": self.bbox[1], "xmax": self.bbox[2],
                    "ymax": self.bbox[3], "tags": [],
                    "provider_tasks": [{"provider": "eventkit-integration-test-wms", "formats": ["gpkg"]}]}
        self.assertTrue(self.run_job(job_data))

    def test_wmts_gpkg(self):
        """
        This test is to ensure that an WMTS job will export a gpkg file.
        :returns:
        """
        job_data = {"csrfmiddlewaretoken": self.csrftoken, "name": "TestGPKG-WMTS", "description": "Test Description",
                    "event": "TestProject", "xmin": self.bbox[0], "ymin": self.bbox[1], "xmax": self.bbox[2],
                    "ymax": self.bbox[3], "tags": [],
                    "provider_tasks": [{"provider": "eventkit-integration-test-wmts", "formats": ["gpkg"]}]}
        self.assertTrue(self.run_job(job_data))

    def test_arcgis_gpkg(self):
        """
        This test is to ensure that an ArcGIS job will export a gpkg file.
        :returns:
        """
        job_data = {"csrfmiddlewaretoken": self.csrftoken, "name": "TestGPKG-Arc-Raster",
                    "description": "Test Description",
                    "event": "TestProject", "xmin": self.bbox[0], "ymin": self.bbox[1], "xmax": self.bbox[2],
                    "ymax": self.bbox[3], "tags": [],
                    "provider_tasks": [{"provider": "eventkit-integration-test-arc-raster", "formats": ["gpkg"]}]}
        self.assertTrue(self.run_job(job_data))

    def test_wfs_gpkg(self):
        """
        This test is to ensure that an WFS job will export a gpkg file.
        :returns:
        """
        job_data = {"csrfmiddlewaretoken": self.csrftoken, "name": "TestGPKG-WFS", "description": "Test Description",
                    "event": "TestProject", "xmin": self.bbox[0], "ymin": self.bbox[1], "xmax": self.bbox[2],
                    "ymax": self.bbox[3], "tags": [],
                    "provider_tasks": [{"provider": "eventkit-integration-test-wfs", "formats": ["gpkg"]}]}
        self.assertTrue(self.run_job(job_data))

    def test_wfs_shp(self):
        """
        This test is to ensure that an WFS job will export a shp file.
        :returns:
        """
        job_data = {"csrfmiddlewaretoken": self.csrftoken, "name": "TestSHP-WFS", "description": "Test Description",
                    "event": "TestProject", "xmin": self.bbox[0], "ymin": self.bbox[1], "xmax": self.bbox[2],
                    "ymax": self.bbox[3], "tags": [],
                    "provider_tasks": [{"provider": "eventkit-integration-test-wfs", "formats": ["shp"]}]}
        self.assertTrue(self.run_job(job_data))

    def test_wfs_sqlite(self):
        """
        This test is to ensure that an WFS job will export a sqlite file.
        :returns:
        """
        job_data = {"csrfmiddlewaretoken": self.csrftoken, "name": "TestSQLITE-WFS", "description": "Test Description",
                    "event": "TestProject", "xmin": self.bbox[0], "ymin": self.bbox[1], "xmax": self.bbox[2],
                    "ymax": self.bbox[3], "tags": [],
                    "provider_tasks": [{"provider": "eventkit-integration-test-wfs", "formats": ["sqlite"]}]}
        self.assertTrue(self.run_job(job_data))

    def test_wfs_kml(self):
        """
        This test is to ensure that an WFS job will export a gpkg file.
        :returns:
        """
        job_data = {"csrfmiddlewaretoken": self.csrftoken, "name": "TestKML-WFS", "description": "Test Description",
                    "event": "TestProject", "xmin": self.bbox[0], "ymin": self.bbox[1], "xmax": self.bbox[2],
                    "ymax": self.bbox[3], "tags": [],
                    "provider_tasks": [{"provider": "eventkit-integration-test-wfs", "formats": ["kml"]}]}
        self.assertTrue(self.run_job(job_data))

    def test_arcgis_feature_service(self):
        """
        This test is to ensure that an ArcGIS Feature Service job will export a gpkg file.
        :returns:
        """
        job_data = {"csrfmiddlewaretoken": self.csrftoken, "name": "TestGPKG-Arcfs", "description": "Test Description",
                    "event": "TestProject", "xmin": self.bbox[0], "ymin": self.bbox[1], "xmax": self.bbox[2],
                    "ymax": self.bbox[3], "tags": [],
                    "provider_tasks": [{"provider": "eventkit-integration-test-arc-fs", "formats": ["gpkg"]}]}
        self.assertTrue(self.run_job(job_data))

    def test_all(self):
        """
        This test ensures that if all formats and all providers are selected that the test will finish.
        :return:
        """
        job_data = {"csrfmiddlewaretoken": self.csrftoken, "name": "test", "description": "test",
                    "event": "test", "xmin": self.bbox[0], "ymin": self.bbox[1], "xmax": self.bbox[2],
                    "ymax": self.bbox[3],
                    "tags": [], "provider_tasks": [{"provider": "eventkit-integration-test-wms",
                                                    "formats": ["shp", "gpkg", "kml", "sqlite"]},
                                                   {"provider": "OpenStreetMap Data (Generic)",
                                                    "formats": ["shp", "gpkg", "kml", "sqlite"]},
                                                   {"provider": "OpenStreetMap Data",
                                                    "formats": ["shp", "gpkg", "kml", "sqlite"]},
                                                   {"provider": "eventkit-integration-test-wmts",
                                                    "formats": ["shp", "gpkg", "kml", "sqlite"]},
                                                   {"provider": "eventkit-integration-test-arc-raster",
                                                    "formats": ["shp", "gpkg", "kml", "sqlite"]},
                                                   {"provider": "eventkit-integration-test-wfs",
                                                    "formats": ["shp", "gpkg", "kml", "sqlite"]},
                                                   {"provider": "eventkit-integration-test-arc-fs",
                                                    "formats": ["shp", "gpkg", "kml", "sqlite"]}]}
        self.assertTrue(self.run_job(job_data))

    def test_rerun_all(self):
        """
        This test ensures that if all formats and all providers are selected
        that the test will finish then successfully rerun.
        :return:
        """
        job_data = {"csrfmiddlewaretoken": self.csrftoken, "name": "test", "description": "test",
                    "event": "test", "xmin": self.bbox[0], "ymin": self.bbox[1], "xmax": self.bbox[2],
                    "ymax": self.bbox[3],
                    "tags": [], "provider_tasks": [{"provider": "eventkit-integration-test-wms",
                                                    "formats": ["shp", "gpkg", "kml", "sqlite"]},
                                                   {"provider": "OpenStreetMap Data (Generic)",
                                                    "formats": ["shp", "gpkg", "kml", "sqlite"]},
                                                   {"provider": "OpenStreetMap Data",
                                                    "formats": ["shp", "gpkg", "kml", "sqlite"]},
                                                   {"provider": "eventkit-integration-test-wmts",
                                                    "formats": ["shp", "gpkg", "kml", "sqlite"]},
                                                   {"provider": "eventkit-integration-test-arc-raster",
                                                    "formats": ["shp", "gpkg", "kml", "sqlite"]},
                                                   {"provider": "eventkit-integration-test-wfs",
                                                    "formats": ["shp", "gpkg", "kml", "sqlite"]},
                                                   {"provider": "eventkit-integration-test-arc-fs",
                                                    "formats": ["shp", "gpkg", "kml", "sqlite"]}]}
        response = self.client.post(self.jobs_url,
                                    json=job_data,
                                    headers={'X-CSRFToken': self.csrftoken,
                                             'Referer': self.create_export_url})
        self.assertEquals(response.status_code, 202)
        job = response.json()

        run = self.wait_for_run(job.get('uid'))
        self.assertTrue(run.get('status') == "COMPLETED")
        for provider_task in run.get('provider_tasks'):
            geopackage_url = self.get_gpkg_url(run, provider_task.get("name"))
            if not geopackage_url:
                continue
            geopackage_file = self.download_file(geopackage_url)
            self.assertTrue(os.path.isfile(geopackage_file))
            self.assertTrue(check_content_exists(geopackage_file))
            os.remove(geopackage_file)

        rerun_response = self.client.get(self.rerun_url,
                                         params={'job_uid': job.get('uid')},
                                         headers={'X-CSRFToken': self.csrftoken,
                                                  'Referer': self.create_export_url})

        self.assertEquals(rerun_response.status_code, 202)
        rerun = self.wait_for_run(job.get('uid'))
        self.assertTrue(rerun.get('status') == "COMPLETED")
        for provider_task in rerun.get('provider_tasks'):
            geopackage_url = self.get_gpkg_url(rerun, provider_task.get("name"))
            if not geopackage_url:
                continue
            geopackage_file = self.download_file(geopackage_url)
            self.assertTrue(os.path.isfile(geopackage_file))
            self.assertTrue(check_content_exists(geopackage_file))
            os.remove(geopackage_file)

        delete_response = self.client.delete(self.jobs_url + '/' + job.get('uid'),
                                             headers={'X-CSRFToken': self.csrftoken, 'Referer': self.create_export_url})
        self.assertTrue(delete_response)

    def run_job(self, data, wait_for_run=True):
        # include zipfile
        data['include_zipfile'] = True

        response = self.client.post(self.jobs_url,
                                    json=data,
                                    headers={'X-CSRFToken': self.csrftoken,
                                             'Referer': self.create_export_url})

        self.assertEquals(response.status_code, 202)
        job = response.json()

        if not wait_for_run:
             return job

        run = self.wait_for_run(job.get('uid'))
        self.orm_job = orm_job = Job.objects.get(uid=job.get('uid'))
        self.orm_run = orm_run = orm_job.runs.last()
        date = timezone.now().strftime('%Y%m%d')
        test_zip_url = '%s%s%s/%s' % (
            self.base_url,
            settings.EXPORT_MEDIA_ROOT,
            run.get('uid'),
            '%s-%s-%s-%s.zip' % (
                orm_run.job.name,
                orm_run.job.event,
                'eventkit',
                date
            ))
        self.assertEquals(test_zip_url, run['zipfile_url'])

        assert '.zip' in orm_run.zipfile_url

        self.assertTrue(run.get('status') == "COMPLETED")
        for provider_task in run.get('provider_tasks'):
            geopackage_url = self.get_gpkg_url(run, provider_task.get("name"))
            if not geopackage_url:
                continue
            geopackage_file = self.download_file(geopackage_url)
            self.assertTrue(os.path.isfile(geopackage_file))
            self.assertTrue(check_content_exists(geopackage_file))
            os.remove(geopackage_file)
        delete_response = self.client.delete(self.jobs_url + '/' + job.get('uid'),
                                             headers={'X-CSRFToken': self.csrftoken, 'Referer': self.create_export_url})
        self.assertTrue(delete_response)
        return True

    def wait_for_task_pickup(self, job_uid):
        picked_up = False
        response = None
        while not picked_up:
            sleep(1)
            response = self.client.get(
                self.runs_url,
                params={"job_uid": job_uid},
                headers={'X-CSRFToken': self.csrftoken}).json()
            if response[0].get('provider_tasks'):
                picked_up = True
        return response[0]

    def wait_for_run(self, job_uid):
        finished = False
        response = None
        while not finished:
            sleep(1)
            response = self.client.get(
                self.runs_url,
                params={"job_uid": job_uid},
                headers={'X-CSRFToken': self.csrftoken
                         }).json()
            status = response[0].get('status')
            if status in [TaskStates.COMPLETED.value, TaskStates.INCOMPLETE.value, TaskStates.CANCELLED.value]:
                finished = True
        return response[0]

    def download_file(self, url, download_dir=None):
        download_dir = download_dir or self.download_dir
        file_location = os.path.join(download_dir, os.path.basename(url))
        r = requests.get(url, stream=True)
        if r.status_code == 200:
            with open(file_location, 'wb') as f:
                for chunk in r:
                    f.write(chunk)
            return file_location
        else:
            print("Failed to download GPKG, STATUS_CODE: {0}".format(r.status_code))
        return None

    @staticmethod
    def get_gpkg_url(run, provider_task_name):
        for provider_task in run.get("provider_tasks"):
            if provider_task.get('name') == provider_task_name:
                for task in provider_task.get('tasks'):
                    if task.get('name') == "Geopackage":
                        return task.get('result').get("url")
        return None


def get_table_count(gpkg, table):
    conn = sqlite3.connect(gpkg)
    cur = conn.cursor()
    if is_alnum(table):
        cur.execute("SELECT COUNT(*) FROM '{0}';".format(table))
        result = cur.fetchone()
        conn.close()
        return result[0]
    conn.close()
    return False


def get_table_names(gpkg):
    conn = sqlite3.connect(gpkg)
    cur = conn.cursor()
    result = cur.execute("SELECT table_name FROM gpkg_contents;")
    table_names = [table for (table,) in result]
    conn.close()
    return table_names


def check_content_exists(gpkg):
    """
    :param gpkg: A geopackage file with data.
    :return: True if there is a single raster tile or feature is found.
    """
    for table in get_table_names(gpkg):
        if get_table_count(gpkg, table) > 0:
            return True
    print("Failed to find any data in {0}".format(gpkg))
    return False


def is_alnum(data):
    """
    Used to ensure that only 'safe' data can be used to query or create data.
    >>> is_alnum("test")
    True
    >>> is_alnum("test_2")
    True
    >>> is_alnum(";")
    False
    >>> is_alnum("test 4")
    False
    @param: String of data to be tested.
    @return: if data is only alphanumeric or '_' chars.
    """
    import re
    if re.match(r'[\w:]+$', data):
        return True
    return False


def get_providers_list():
    return [{
        "model": "jobs.exportprovider",
        "pk": 2,
        "fields": {
            "created_at": "2016-10-06T17:44:54.837Z",
            "updated_at": "2016-10-06T17:44:54.837Z",
            "uid": "8977892f-e057-4723-8fe5-7a9b0080bc66",
            "name": "eventkit-integration-test-wms",
            "slug": "eventkit-integration-test-wms",
            "url": "http://basemap.nationalmap.gov/arcgis/services/USGSImageryOnly/MapServer/WmsServer?",
            "layer": "0",
            "export_provider_type": ExportProviderType.objects.using('default').get(type_name='wms'),
            "level_from": 0,
            "level_to": 2,
            "config": ""
        }
    }, {
        "model": "jobs.exportprovider",
        "pk": 3,
        "fields": {
            "created_at": "2016-10-06T17:45:46.213Z",
            "updated_at": "2016-10-06T17:45:46.213Z",
            "uid": "5e3d76cb-09aa-42ac-96f3-2663e06ac81a",
            "name": "eventkit-integration-test-wmts",
            "slug": "eventkit-integration-test-wmts",
            "url": "https://basemap.nationalmap.gov/arcgis/rest/services/USGSShadedReliefOnly/MapServer/WMTS?SERVICE=WMTS&REQUEST=GetTile&VERSION=1.0.0&LAYER=USGSShadedReliefOnly&TILEMATRIXSET=WEBMERCATOR&TILEMATRIX=%(z)s&TILEROW=%(y)s&TILECOL=%(x)s&FORMAT=image%%2Fpng",
            "layer": "imagery",
            "export_provider_type": ExportProviderType.objects.using('default').get(type_name='wmts'),
            "level_from": 0,
            "level_to": 2,
            "config": "layers:\r\n - name: imagery\r\n   title: imagery\r\n   sources: [cache]\r\n\r\n"
                      "sources:\r\n"
                      "  imagery_wmts:\r\n"
                      "    type: tile\r\n"
                      "    grid: webmercator\r\n"
                      "    url: https://basemap.nationalmap.gov/arcgis/rest/services/USGSShadedReliefOnly/MapServer/WMTS?SERVICE=WMTS&REQUEST=GetTile&VERSION=1.0.0&LAYER=USGSShadedReliefOnly&TILEMATRIXSET=WEBMERCATOR&TILEMATRIX=%(z)s&TILEROW=%(y)s&TILECOL=%(x)s&FORMAT=image%%2Fpng\r\n\r\n"
                      "grids:\r\n  webmercator:\r\n    srs: EPSG:3857\r\n    tile_size: [256, 256]\r\n    origin: nw"
        }
    }, {
        "model": "jobs.exportprovider",
        "pk": 4,
        "fields": {
            "created_at": "2016-10-06T19:17:28.770Z",
            "updated_at": "2016-10-06T19:17:28.770Z",
            "uid": "3c497618-5a50-4c93-a310-e439a99549ce",
            "name": "eventkit-integration-test-arc-raster",
            "slug": "eventkit-integration-test-arc-raster",
            "url": "http://server.arcgisonline.com/arcgis/rest/services/ESRI_Imagery_World_2D/MapServer",
            "layer": "imagery",
            "export_provider_type": ExportProviderType.objects.using('default').get(type_name='arcgis-raster'),
            "level_from": 0,
            "level_to": 2,
            "config": "layer:\r\n  - name: imagery\r\n    title: imagery\r\n    sources: [cache]\r\n\r\n"
                      "sources:\r\n"
                      "  imagery_arcgis-raster:\r\n"
                      "    type: arcgis\r\n"
                      "    grid: webmercator\r\n"
                      "    req:\r\n"
                      "      url: http://server.arcgisonline.com/arcgis/rest/services/ESRI_Imagery_World_2D/MapServer\r\n"
                      "      layers: \r\n"
                      "        show: 0\r\n\r\n"
                      "grids:\r\n  webmercator:\r\n    srs: EPSG:3857\r\n    tile_size: [256, 256]\r\n    origin: nw"
        }
    }, {
        "model": "jobs.exportprovider",
        "pk": 5,
        "fields": {
            "created_at": "2016-10-13T17:23:26.890Z",
            "updated_at": "2016-10-13T17:23:26.890Z",
            "uid": "b47ecf0c-98bd-4b5c-89d1-856fd8c402a3",
            "name": "eventkit-integration-test-wfs",
            "slug": "eventkit-integration-test-wfs",
            "url": "http://geonode.state.gov/geoserver/wfs?SERVICE=WFS&VERSION=1.0.0&REQUEST=GetFeature&TYPENAME=geonode:EurasiaOceania_LSIB_Polygons_Simplified_2015&SRSNAME=EPSG:4326",
            "layer": "geonode:EurasiaOceania_LSIB_Polygons_Simplified_2015",
            "export_provider_type": ExportProviderType.objects.using('default').get(type_name='wfs'),
            "level_from": 0,
            "level_to": 2,
            "config": ""
        }
    }, {
        "model": "jobs.exportprovider",
        "pk": 2,
        "fields": {
            "created_at": "2016-10-21T14:30:27.066Z",
            "updated_at": "2016-10-21T14:30:27.066Z",
            "uid": "7da498df-7702-4988-bad5-3a8db20e01b8",
            "name": "eventkit-integration-test-arc-fs",
            "slug": "eventkit-integration-test-arc-fs",
            "url": "http://services1.arcgis.com/0IrmI40n5ZYxTUrV/ArcGIS/rest/services/ONS_Boundaries_02/FeatureServer/0/query?where=objectid%3Dobjectid&outfields=*&f=json",
            "layer": "0",
            "export_provider_type": ExportProviderType.objects.using('default').get(type_name='arcgis-feature'),
            "level_from": 0,
            "level_to": 10,
            "config": ""
        }
    }]


def load_providers():
    export_providers = get_providers_list()
    for export_provider in export_providers:
        try:
            provider = ExportProvider.objects.using('default').create(
                name=export_provider.get('fields').get('name'),
                slug=export_provider.get('fields').get('slug'), url=export_provider.get('fields').get('url'),
                layer=export_provider.get('fields').get('layer'),
                export_provider_type=export_provider.get('fields').get('export_provider_type'),
                level_from=export_provider.get('fields').get('level_from'),
                level_to=export_provider.get('fields').get('level_to'),
                config=export_provider.get('fields').get('config'))
            provider.save(using='default')
        except IntegrityError:
            continue


def delete_providers():
    export_providers = get_providers_list()
    for export_provider in export_providers:
        provider = ExportProvider.objects.using('default').get(
            name=export_provider.get('fields').get('name')
        )
        provider.delete(using='default')<|MERGE_RESOLUTION|>--- conflicted
+++ resolved
@@ -97,13 +97,8 @@
 
         pt = ExportProviderTask.objects.get(uid=export_provider_task.uid)
 
-<<<<<<< HEAD
         self.assertTrue(all(_.status == TaskStates.CANCELLED.value for _ in pt.tasks.all()))
         self.assertEqual(pt.status, TaskStates.CANCELLED.value)
-=======
-        self.assertTrue(all(_.status == 'CANCELED' for _ in pt.tasks.all()))
-        self.assertEqual(pt.status, 'CANCELED')
->>>>>>> 357b201d
 
         self.wait_for_run(self.orm_job.uid)
         self.orm_run = self.orm_job.runs.last()
