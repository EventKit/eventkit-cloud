--- conflicted
+++ resolved
@@ -63,11 +63,7 @@
         """
         job_data = {"csrfmiddlewaretoken": self.csrftoken, "name": "TestThematicGPKG", "description": "Test Description",
                     "event": "TestProject", "xmin": self.bbox[0], "ymin": self.bbox[1], "xmax": self.bbox[2], "ymax": self.bbox[3], "tags": [],
-<<<<<<< HEAD
                     "provider_tasks": [{"provider": "OpenStreetMap Data (Thematic)", "formats": ["gpkg"]}]}
-=======
-                    "provider_tasks": [{"provider": "OpenStreetMap Data", "formats": ["thematic-gpkg"]}], }
->>>>>>> 3f10dca2
         self.assertTrue(self.run_job(job_data))
 
     def test_osm_sqlite(self):
