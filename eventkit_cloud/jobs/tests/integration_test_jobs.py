# -*- coding: utf-8 -*-
import json
import logging
import os
import requests
import shutil
from time import sleep
from datetime import timedelta, datetime

from ...tasks.models import DataProviderTaskRecord
from ...tasks.export_tasks import TaskStates
from ...tasks.task_runners import normalize_name
from ...core.helpers import download_file
from ..models import DataProvider, DataProviderType, Job
from ...utils.geopackage import check_content_exists, check_zoom_levels

from django.conf import settings
from django.core.urlresolvers import reverse
from django.test import TestCase
from django.utils import timezone


logger = logging.getLogger(__name__)


# Default length of time to let a single test case run.
DEFAULT_TIMEOUT = 120


class TestJob(TestCase):
    """
    Test cases for Job model
    """

    def setUp(self):
        username = 'admin'
        password = '@dm1n'
        self.base_url = os.getenv('BASE_URL', 'http://{0}'.format(getattr(settings, "SITE_NAME", "cloud.eventkit.test")))
        self.login_url = self.base_url + '/api/login/'
        self.create_export_url = self.base_url + '/status/create'
        self.jobs_url = self.base_url + reverse('api:jobs-list')
        self.runs_url = self.base_url + reverse('api:runs-list')
        self.download_dir = os.path.join(os.getenv('EXPORT_STAGING_ROOT', '.'), "test")
        if not os.path.exists(self.download_dir):
            os.makedirs(self.download_dir, mode=0o660)
        self.client = requests.session()
        self.client.get(self.login_url)
        self.csrftoken = self.client.cookies['csrftoken']

        login_data = dict(username=username, password=password, csrfmiddlewaretoken=self.csrftoken, next='/exports', submit='Log in')
        self.client.post(self.login_url, data=login_data, headers=dict(Referer=self.login_url),
                         auth=(username, password))
        self.client.get(self.base_url)
        self.client.get(self.create_export_url)
        self.csrftoken = self.client.cookies['csrftoken']
        self.selection = {"type": "FeatureCollection", "features": [{"type": "Feature", "properties": {},
                                                              "geometry": {"type": "Polygon", "coordinates": [
                                                                  [[31.128165, 29.971509], [31.128521, 29.971509],
                                                                   [31.128521, 29.971804], [31.128165, 29.971804],
                                                                   [31.128165, 29.971509]]]}}]}

    def tearDown(self):
        if os.path.exists(self.download_dir):
            shutil.rmtree(self.download_dir)

    def test_cancel_job(self):
        # update provider to ensure it runs long enough to cancel...
        export_provider = DataProvider.objects.get(slug="eventkit-integration-test-wms")
        original_level_to = export_provider.level_to
        export_provider.level_to = 19
        export_provider.save()

        job_data = {"csrfmiddlewaretoken": self.csrftoken, "name": "eventkit-integration-test-wms",
                    "description": "Test Description", "event": "TestProject", "selection": self.selection, "tags": [],
                    "provider_tasks": [{"provider": "eventkit-integration-test-wms", "formats": ["gpkg"]}]}

        job_json = self.run_job(job_data, wait_for_run=False)

        run_json = self.wait_for_task_pickup(job_uid=job_json.get('uid'))

        export_provider_task = DataProviderTaskRecord.objects.get(uid=run_json.get('provider_tasks')[0].get('uid'))

        self.client.get(self.create_export_url)
        self.csrftoken = self.client.cookies['csrftoken']

        provider_url = self.base_url + reverse('api:provider_tasks-list') + '/{0}'.format(export_provider_task.uid)
        response = self.client.patch(provider_url,
                                    headers={'X-CSRFToken': self.csrftoken,
                                             'referer': self.create_export_url})
        self.assertEqual(200, response.status_code)
        self.assertEqual({'success': True}, response.json())
        self.orm_job = Job.objects.get(uid=job_json.get('uid'))
        self.orm_run = self.orm_job.runs.last()

        pt = DataProviderTaskRecord.objects.get(uid=export_provider_task.uid)

        self.assertEqual(pt.status, TaskStates.CANCELED.value)

        self.wait_for_run(self.orm_job.uid)
        self.orm_run = self.orm_job.runs.last()
        self.orm_run.refresh_from_db()
        self.assertIn(self.orm_run.status, [TaskStates.CANCELED.value, TaskStates.INCOMPLETE.value])

        # update provider to original setting.
        export_provider = DataProvider.objects.get(slug="eventkit-integration-test-wms")
        export_provider.level_to = original_level_to
        export_provider.save()

        delete_response = self.client.delete(self.jobs_url + '/' + job_json.get('uid'),
                                             headers={'X-CSRFToken': self.csrftoken, 'Referer': self.create_export_url})
        self.assertTrue(delete_response)

    def test_osm_geopackage(self):
        """
        This test is to ensure that an OSM job will export a GeoPackage.
        :returns:
        """
        job_data = {"csrfmiddlewaretoken": self.csrftoken, "name": "TestThematicGPKG",
                    "description": "Test Description",
                    "event": "TestProject", "selection": self.selection, "tags": [],
                    "provider_tasks": [{"provider": "OpenStreetMap Data (Themes)", "formats": ["gpkg"]}]}
        self.assertTrue(self.run_job(job_data))

    def test_osm_sqlite(self):
        """
        This test is to ensure that an OSM will export a sqlite file.
        :return:
        """
        job_data = {"csrfmiddlewaretoken": self.csrftoken, "name": "TestSQLITE", "description": "Test Description",
                    "event": "TestProject", "selection": self.selection, "tags": [],
                    "provider_tasks": [{"provider": "OpenStreetMap Data (Generic)", "formats": ["sqlite"]}]}
        self.assertTrue(self.run_job(job_data))

    def test_osm_sqlite(self):
        """
        This test is to ensure that an OSM job will export a sqlite file.
        :returns:
        """
        job_data = {"csrfmiddlewaretoken": self.csrftoken, "name": "TestThematicSQLITE",
                    "description": "Test Description",
                    "event": "TestProject", "selection": self.selection, "tags": [],
                    "provider_tasks": [{"provider": "OpenStreetMap Data (Themes)", "formats": ["sqlite"]}]}
        self.assertTrue(self.run_job(job_data, run_timeout=90))

    def test_osm_shp(self):
        """
        This test is to ensure that an OSM job will export a shp.
        :returns:
        """
        job_data = {"csrfmiddlewaretoken": self.csrftoken, "name": "TestSHP", "description": "Test Description",
                    "event": "TestProject", "selection": self.selection, "tags": [],
                    "provider_tasks": [{"provider": "OpenStreetMap Data (Generic)", "formats": ["shp"]}]}
        self.assertTrue(self.run_job(job_data))

    def test_osm_shp(self):
        """
        This test is to ensure that an OSM job will export a shp.
        :returns:
        """
        job_data = {"csrfmiddlewaretoken": self.csrftoken, "name": "TestThematicSHP", "description": "Test Description",
                    "event": "TestProject", "selection": self.selection, "tags": [],
                    "provider_tasks": [{"provider": "OpenStreetMap Data (Themes)", "formats": ["shp"]}]}
        self.assertTrue(self.run_job(job_data))

    def test_osm_kml(self):
        """
        This test is to ensure that an OSM job will export a kml file.
        :returns:
        """
        job_data = {"csrfmiddlewaretoken": self.csrftoken, "name": "TestKML", "description": "Test Description",
                    "event": "TestProject", "selection": self.selection, "tags": [],
                    "provider_tasks": [{"provider": "OpenStreetMap Data (Generic)", "formats": ["kml"]}]}
        self.assertTrue(self.run_job(job_data))


    def test_osm_kml(self):
        """
        This test is to ensure that an OSM job will export a kml file.
        :returns:
        """
        job_data = {"csrfmiddlewaretoken": self.csrftoken, "name": "TestThematicKML", "description": "Test Description",
                    "event": "TestProject", "selection": self.selection, "tags": [],
                    "provider_tasks": [{"provider": "OpenStreetMap Data (Themes)", "formats": ["kml"]}]}
        self.assertTrue(self.run_job(job_data))


    def test_wms_gpkg(self):
        """
        This test is to ensure that an WMS job will export a gpkg file.
        :returns:
        """
        job_data = {"csrfmiddlewaretoken": self.csrftoken, "name": "TestGPKG-WMS", "description": "Test Description",
                    "event": "TestProject", "selection": self.selection, "tags": [],
                    "provider_tasks": [{"provider": "eventkit-integration-test-wms", "formats": ["gpkg"]}]}
        self.assertTrue(self.run_job(job_data))

    def test_wmts_gpkg(self):
        """
        This test is to ensure that an WMTS job will export a gpkg file.
        :returns:
        """
        job_data = {"csrfmiddlewaretoken": self.csrftoken, "name": "TestGPKG-WMTS", "description": "Test Description",
                    "event": "TestProject", "selection": self.selection, "tags": [],
                    "provider_tasks": [{"provider": "eventkit-integration-test-wmts", "formats": ["gpkg"]}]}
        self.assertTrue(self.run_job(job_data))

    def test_arcgis_gpkg(self):
        """
        This test is to ensure that an ArcGIS job will export a gpkg file.
        :returns:
        """
        job_data = {"csrfmiddlewaretoken": self.csrftoken, "name": "TestGPKG-Arc-Raster",
                    "description": "Test Description",
                    "event": "TestProject", "selection": self.selection, "tags": [],
                    "provider_tasks": [{"provider": "eventkit-integration-test-arc-raster", "formats": ["gpkg"]}]}
        self.assertTrue(self.run_job(job_data))

    def test_wfs_gpkg(self):
        """
        This test is to ensure that an WFS job will export a gpkg file.
        :returns:
        """
        job_data = {"csrfmiddlewaretoken": self.csrftoken, "name": "TestGPKG-WFS", "description": "Test Description",
                    "event": "TestProject", "selection": self.selection, "tags": [],
                    "provider_tasks": [{"provider": "eventkit-integration-test-wfs", "formats": ["gpkg"]}]}
        self.assertTrue(self.run_job(job_data))

    def test_wfs_shp(self):
        """
        This test is to ensure that an WFS job will export a shp file.
        :returns:
        """
        job_data = {"csrfmiddlewaretoken": self.csrftoken, "name": "TestSHP-WFS", "description": "Test Description",
                    "event": "TestProject", "selection": self.selection, "tags": [],
                    "provider_tasks": [{"provider": "eventkit-integration-test-wfs", "formats": ["shp"]}]}
        self.assertTrue(self.run_job(job_data, run_timeout=90))

    def test_wfs_sqlite(self):
        """
        This test is to ensure that an WFS job will export a sqlite file.
        :returns:
        """
        job_data = {"csrfmiddlewaretoken": self.csrftoken, "name": "TestSQLITE-WFS", "description": "Test Description",
                    "event": "TestProject", "selection": self.selection, "tags": [],
                    "provider_tasks": [{"provider": "eventkit-integration-test-wfs", "formats": ["sqlite"]}]}
        self.assertTrue(self.run_job(job_data))

    def test_wfs_kml(self):
        """
        This test is to ensure that an WFS job will export a kml file.
        :returns:
        """
        job_data = {"csrfmiddlewaretoken": self.csrftoken, "name": "TestKML-WFS", "description": "Test Description",
                    "event": "TestProject", "selection": self.selection, "tags": [],
                    "provider_tasks": [{"provider": "eventkit-integration-test-wfs", "formats": ["kml"]}]}
        self.assertTrue(self.run_job(job_data))

    def test_wcs_gpkg(self):
        """
        This test is to ensure that a WCS job will export a gpkg file.
        :returns:
        """
        job_data = {"csrfmiddlewaretoken": self.csrftoken, "name": "TestGPKG-WCS",
                    "description": "Test Description",
                    "event": "TestProject", "selection": self.selection, "tags": [],
                    "provider_tasks": [{"provider": "eventkit-integration-test-wcs", "formats": ["gpkg"]}]}
        self.assertTrue(self.run_job(job_data))

    # def test_arcgis_feature_service(self):
    #     """
    #     This test is to ensure that an ArcGIS Feature Service job will export a gpkg file.
    #     :returns:
    #     """
    #     job_data = {"csrfmiddlewaretoken": self.csrftoken, "name": "TestGPKG-Arcfs", "description": "Test Description",
    #                 "event": "TestProject", "selection": self.selection, "tags": [],
    #                 "provider_tasks": [{"provider": "eventkit-integration-test-arc-fs", "formats": ["gpkg"]}]}
    #     self.assertTrue(self.run_job(job_data))

    def test_all(self):
        """
        This test ensures that if all formats and all providers are selected that the test will finish.
        :return:
        """
        job_data = {"csrfmiddlewaretoken": self.csrftoken, "name": "test", "description": "test",
                    "event": "test", "selection": self.selection,
                    "tags": [], "provider_tasks": [{"provider": "eventkit-integration-test-wms",
                                                    "formats": ["shp", "gpkg", "kml", "sqlite"]},
                                                   {"provider": "OpenStreetMap Data (Generic)",
                                                    "formats": ["shp", "gpkg", "kml", "sqlite"]},
                                                   {"provider": "OpenStreetMap Data (Themes)",
                                                    "formats": ["shp", "gpkg", "kml", "sqlite"]},
                                                   {"provider": "eventkit-integration-test-wmts",
                                                    "formats": ["shp", "gpkg", "kml", "sqlite"]},
                                                   {"provider": "eventkit-integration-test-arc-raster",
                                                    "formats": ["shp", "gpkg", "kml", "sqlite"]},
                                                   {"provider": "eventkit-integration-test-wfs",
                                                    "formats": ["shp", "gpkg", "kml", "sqlite"]},
                                                   {"provider": "eventkit-integration-test-wcs",
                                                    "formats": ["gpkg"]},
                                                   # {"provider": "eventkit-integration-test-arc-fs",
                                                   #  "formats": ["shp", "gpkg", "kml", "sqlite"]}
                                                   ]}
        self.assertTrue(self.run_job(job_data, run_timeout=300))

    def test_loaded(self):
        """

        :return: This test will run all currently loaded providers.
        """
        provider_tasks = []
        for data_provider in get_all_providers():
            provider_tasks += [{"provider": data_provider,
                            "formats": ["gpkg"]}]
        job_data = {"csrfmiddlewaretoken": self.csrftoken, "name": "Pyramids of Queens",
                    "description": "An Integration Test ", "event": "Integration Tests",
                    "include_zipfile": True,
                    "provider_tasks": provider_tasks,
                    "selection": self.selection,
                    "tags": []}
        self.assertTrue(self.run_job(job_data, run_timeout=300))

    def test_rerun_all(self):
        """
        This test ensures that if all formats and all providers are selected
        that the test will finish then successfully rerun.
        :return:
        """
        job_data = {"csrfmiddlewaretoken": self.csrftoken, "name": "test", "description": "test",
                    "event": "test", "selection": self.selection,
                    "tags": [], "provider_tasks": [{"provider": "eventkit-integration-test-wms",
                                                    "formats": ["shp", "gpkg", "kml", "sqlite"]},
                                                   {"provider": "OpenStreetMap Data (Generic)",
                                                    "formats": ["shp", "gpkg", "kml", "sqlite"]},
                                                   {"provider": "OpenStreetMap Data (Themes)",
                                                    "formats": ["shp", "gpkg", "kml", "sqlite"]},
                                                   {"provider": "eventkit-integration-test-wmts",
                                                    "formats": ["shp", "gpkg", "kml", "sqlite"]},
                                                   {"provider": "eventkit-integration-test-arc-raster",
                                                    "formats": ["shp", "gpkg", "kml", "sqlite"]},
                                                   {"provider": "eventkit-integration-test-wfs",
                                                    "formats": ["shp", "gpkg", "kml", "sqlite"]},
                                                   {"provider": "eventkit-integration-test-wcs",
                                                    "formats": ["gpkg"]},
                                                   # {"provider": "eventkit-integration-test-arc-fs",
                                                   #  "formats": ["shp", "gpkg", "kml", "sqlite"]}
                                                   ]}
        response = self.client.post(self.jobs_url,
                                    json=job_data,
                                    headers={'X-CSRFToken': self.csrftoken,
                                             'Referer': self.create_export_url})
        self.assertEqual(response.status_code, 202)
        job = response.json()

        run = self.wait_for_run(job.get('uid'), run_timeout=300)
        self.assertTrue(run.get('status') == "COMPLETED")
        for provider_task in run.get('provider_tasks'):
            geopackage_url = self.get_gpkg_url(run, provider_task.get("name"))
            if not geopackage_url:
                continue
            geopackage_file = self.download_file(geopackage_url)
            self.assertTrue(os.path.isfile(geopackage_file))
            self.assertTrue(check_content_exists(geopackage_file))
            os.remove(geopackage_file)

        rerun_response = self.client.get('{0}/{1}/run'.format(self.jobs_url, job.get('uid')),
                                         headers={'X-CSRFToken': self.csrftoken,
                                                  'Referer': self.create_export_url})

        self.assertEqual(rerun_response.status_code, 202)
        rerun = self.wait_for_run(job.get('uid'), run_timeout=300)
        self.assertTrue(rerun.get('status') == "COMPLETED")
        for provider_task in rerun.get('provider_tasks'):
            geopackage_url = self.get_gpkg_url(rerun, provider_task.get("name"))
            if not geopackage_url:
                continue
            geopackage_file = self.download_file(geopackage_url)
            self.assertTrue(os.path.isfile(geopackage_file))
            self.assertTrue(check_content_exists(geopackage_file))
            os.remove(geopackage_file)

        delete_response = self.client.delete(self.jobs_url + '/' + job.get('uid'),
                                             headers={'X-CSRFToken': self.csrftoken, 'Referer': self.create_export_url})
        self.assertTrue(delete_response)

    def run_job(self, data, wait_for_run=True, run_timeout=DEFAULT_TIMEOUT):
        # include zipfile
        data['include_zipfile'] = True

        response = self.client.post(self.jobs_url,
                                    json=data,
                                    headers={'X-CSRFToken': self.csrftoken,
                                             'Referer': self.create_export_url})
<<<<<<< HEAD
        self.assertEqual(response.status_code, 202)
=======
        if response.status_code != 202:
            logger.error(response.content)
        self.assertEquals(response.status_code, 202)
>>>>>>> 7f86d00c
        job = response.json()

        if not wait_for_run:
            return job

        run = self.wait_for_run(job.get('uid'), run_timeout=run_timeout)
        self.orm_job = orm_job = Job.objects.get(uid=job.get('uid'))
        self.orm_run = orm_run = orm_job.runs.last()
        date = timezone.now().strftime('%Y%m%d')

<<<<<<< HEAD
        test_zip_url = '%s%s%s/%s' % (
            self.base_url,
            settings.EXPORT_MEDIA_ROOT,
            run.get('uid'),
            '%s-%s-%s-%s.zip' % (
                normalize_name(orm_run.job.name),
                normalize_name(orm_run.job.event),
                'eventkit',
                date
            ))

        if not getattr(settings, "USE_S3", False):
            self.assertEqual(test_zip_url, run['zipfile_url'])
=======
        # This can be added back during filename refactoring. 
        # test_zip_url = '%s%s%s/%s' % (
        #     self.base_url,
        #     settings.EXPORT_MEDIA_ROOT,
        #     run.get('uid'),
        #     '%s-%s-%s-%s.zip' % (
        #         normalize_name(orm_run.job.name),
        #         normalize_name(orm_run.job.event),
        #         'eventkit',
        #         date
        #     ))
        #
        # if not getattr(settings, "USE_S3", False):
        #     self.assertEquals(test_zip_url, run['zipfile_url'])
>>>>>>> 7f86d00c

        assert '.zip' in orm_run.zipfile_url

        self.assertTrue(run.get('status') == "COMPLETED")
        for provider_task in run.get('provider_tasks'):
            geopackage_url = self.get_gpkg_url(run, provider_task.get("name"))
            if not geopackage_url:
                continue
            geopackage_file = self.download_file(geopackage_url)
            self.assertTrue(os.path.isfile(geopackage_file))
            self.assertTrue(check_content_exists(geopackage_file))
            self.assertTrue(check_zoom_levels(geopackage_file))
            os.remove(geopackage_file)
        delete_response = self.client.delete(self.jobs_url + '/' + job.get('uid'),
                                             headers={'X-CSRFToken': self.csrftoken, 'Referer': self.create_export_url})
        self.assertTrue(delete_response)
        for provider_task in run.get('provider_tasks'):
            geopackage_url = self.get_gpkg_url(run, provider_task.get("name"))
            if not geopackage_url:
                continue
            geopackage_file = self.download_file(geopackage_url)
            self.assertNotTrue(os.path.isfile(geopackage_file))
            if os.path.isfile(geopackage_file):
                os.remove(geopackage_file)
        return True

    def wait_for_task_pickup(self, job_uid):
        picked_up = False
        response = None
        while not picked_up:
            sleep(1)
            response = self.client.get(
                self.runs_url,
                params={"job_uid": job_uid},
                headers={'X-CSRFToken': self.csrftoken}).json()
            if response[0].get('provider_tasks'):
                picked_up = True
        return response[0]

    def wait_for_run(self, job_uid, run_timeout=DEFAULT_TIMEOUT):
        finished = False
        response = None
        first_check = datetime.now()
        last_check = datetime.now()
        while not finished:
            sleep(1)
            response = self.client.get(
                self.runs_url,
                params={"job_uid": job_uid},
                headers={'X-CSRFToken': self.csrftoken
                         }).json()
            status = response[0].get('status')
            if status in [TaskStates.COMPLETED.value, TaskStates.INCOMPLETE.value, TaskStates.CANCELED.value]:
                finished = True
            last_check = datetime.now()
            for run_details in response:
                for provider_task in run_details['provider_tasks']:
                    for task in provider_task['tasks']:
                        if task['status'] == 'FAILED':
                            errors_as_list = [
                                '{}: {}'.format(k, v) for error_dict in task['errors'] for k, v in list(error_dict.items())
                            ]
                            errors_text = ', '.join(errors_as_list)
                            msg = 'Task "{}" failed: {}'.format(task['name'], errors_text)
                            raise Exception(msg)
            if last_check - first_check > timedelta(seconds=run_timeout):
                raise Exception('Run timeout ({}s) exceeded'.format(run_timeout))

        return response[0]

    @staticmethod
    def get_gpkg_url(run, provider_task_name):
        for provider_task in run.get("provider_tasks"):
            if provider_task.get('name') == provider_task_name:
                for task in provider_task.get('tasks'):
                    if task.get('name') == "Geopackage":
                        return task.get('result').get("url")
        return None


def get_providers_list():
    return [{
        "created_at": "2016-10-06T17:44:54.837Z",
        "updated_at": "2016-10-06T17:44:54.837Z",
        "name": "eventkit-integration-test-wms",
        "slug": "eventkit-integration-test-wms",
        "url": "http://basemap.nationalmap.gov/arcgis/services/USGSImageryOnly/MapServer/WmsServer?",
        "layer": "0",
        "export_provider_type": DataProviderType.objects.using('default').get(type_name='wms'),
        "level_from": 0,
        "level_to": 2,
        "config": ""

    }, {
        "created_at": "2016-10-06T17:45:46.213Z",
        "updated_at": "2016-10-06T17:45:46.213Z",
        "name": "eventkit-integration-test-wmts",
        "slug": "eventkit-integration-test-wmts",
        "url": "https://basemap.nationalmap.gov/arcgis/rest/services/USGSShadedReliefOnly/MapServer/WMTS?SERVICE=WMTS&REQUEST=GetTile&VERSION=1.0.0&LAYER=USGSShadedReliefOnly&TILEMATRIXSET=WEBMERCATOR&TILEMATRIX=%(z)s&TILEROW=%(y)s&TILECOL=%(x)s&FORMAT=image%%2Fpng",
        "layer": "imagery",
        "export_provider_type": DataProviderType.objects.using('default').get(type_name='wmts'),
        "level_from": 0,
        "level_to": 2,
        "config": "layers:\r\n - name: imagery\r\n   title: imagery\r\n   sources: [cache]\r\n\r\n"
                  "sources:\r\n"
                  "  imagery_wmts:\r\n"
                  "    type: tile\r\n"
                  "    grid: webmercator\r\n"
                  "    url: https://basemap.nationalmap.gov/arcgis/rest/services/USGSShadedReliefOnly/MapServer/WMTS?SERVICE=WMTS&REQUEST=GetTile&VERSION=1.0.0&LAYER=USGSShadedReliefOnly&TILEMATRIXSET=WEBMERCATOR&TILEMATRIX=%(z)s&TILEROW=%(y)s&TILECOL=%(x)s&FORMAT=image%%2Fpng\r\n\r\n"
                  "grids:\r\n  webmercator:\r\n    srs: EPSG:3857\r\n    tile_size: [256, 256]\r\n    origin: nw"

    }, {
        "created_at": "2016-10-06T19:17:28.770Z",
        "updated_at": "2016-10-06T19:17:28.770Z",
        "name": "eventkit-integration-test-arc-raster",
        "slug": "eventkit-integration-test-arc-raster",
        "url": "http://server.arcgisonline.com/arcgis/rest/services/ESRI_Imagery_World_2D/MapServer",
        "layer": "imagery",
        "export_provider_type": DataProviderType.objects.using('default').get(type_name='arcgis-raster'),
        "level_from": 0,
        "level_to": 2,
        "config": "layer:\r\n  - name: imagery\r\n    title: imagery\r\n    sources: [cache]\r\n\r\n"
                  "sources:\r\n"
                  "  imagery_arcgis-raster:\r\n"
                  "    type: arcgis\r\n"
                  "    grid: webmercator\r\n"
                  "    req:\r\n"
                  "      url: http://server.arcgisonline.com/arcgis/rest/services/ESRI_Imagery_World_2D/MapServer\r\n"
                  "      layers: \r\n"
                  "        show: 0\r\n\r\n"
                  "grids:\r\n  webmercator:\r\n    srs: EPSG:3857\r\n    tile_size: [256, 256]\r\n    origin: nw"

    }, {
        "created_at": "2016-10-13T17:23:26.890Z",
        "updated_at": "2016-10-13T17:23:26.890Z",
        "name": "eventkit-integration-test-wfs",
        "slug": "eventkit-integration-test-wfs",
        "url": "http://geonode.state.gov/geoserver/wfs?SERVICE=WFS&VERSION=1.0.0&REQUEST=GetFeature&TYPENAME=geonode:Eurasia_Oceania_LSIB7a_gen_polygons&SRSNAME=EPSG:4326",
        "layer": "geonode:Eurasia_Oceania_LSIB7a_gen_polygons",
        "export_provider_type": DataProviderType.objects.using('default').get(type_name='wfs'),
        "level_from": 0,
        "level_to": 2,
        "config": ""

    }, {
        "created_at": "2016-10-13T17:23:26.890Z",
        "updated_at": "2016-10-13T17:23:26.890Z",
        "name": "eventkit-integration-test-wcs",
        "slug": "eventkit-integration-test-wcs",
        "url": "http://demo.pixia.com/wcsserver/?",
        "layer": "3",
        "export_provider_type": DataProviderType.objects.using('default').get(type_name='wcs'),
        "level_from": 0,
        "level_to": 2,
        "config": ""

    }
    #     , {
    #     "created_at": "2016-10-21T14:30:27.066Z",
    #     "updated_at": "2016-10-21T14:30:27.066Z",
    #     "name": "eventkit-integration-test-arc-fs",
    #     "slug": "eventkit-integration-test-arc-fs",
    #     "url": "http://services1.arcgis.com/0IrmI40n5ZYxTUrV/ArcGIS/rest/services/ONS_Boundaries_02/FeatureServer/0/query?where=objectid%3Dobjectid&outfields=*&f=json",
    #     "layer": "0",
    #     "export_provider_type": DataProviderType.objects.using('default').get(type_name='arcgis-feature'),
    #     "level_from": 0,
    #     "level_to": 2,
    #     "config": ""
    # }
    ]


def load_providers():
    export_providers = get_providers_list()
    providers = [DataProvider(**export_provider) for export_provider in export_providers]
    DataProvider.objects.bulk_create(providers)


def delete_providers():
    export_providers = get_providers_list()
    for export_provider in export_providers:
        provider = DataProvider.objects.using('default').filter(
            name=export_provider.get('name')
        ).first()
        if provider:
            provider.delete(using='default')


def get_all_providers():
    return [provider.name for provider in DataProvider.objects.all()]<|MERGE_RESOLUTION|>--- conflicted
+++ resolved
@@ -390,13 +390,10 @@
                                     json=data,
                                     headers={'X-CSRFToken': self.csrftoken,
                                              'Referer': self.create_export_url})
-<<<<<<< HEAD
+
+        if response.status_code != 202:
+            logger.error(response.content.decode('utf-8'))
         self.assertEqual(response.status_code, 202)
-=======
-        if response.status_code != 202:
-            logger.error(response.content)
-        self.assertEquals(response.status_code, 202)
->>>>>>> 7f86d00c
         job = response.json()
 
         if not wait_for_run:
@@ -407,21 +404,6 @@
         self.orm_run = orm_run = orm_job.runs.last()
         date = timezone.now().strftime('%Y%m%d')
 
-<<<<<<< HEAD
-        test_zip_url = '%s%s%s/%s' % (
-            self.base_url,
-            settings.EXPORT_MEDIA_ROOT,
-            run.get('uid'),
-            '%s-%s-%s-%s.zip' % (
-                normalize_name(orm_run.job.name),
-                normalize_name(orm_run.job.event),
-                'eventkit',
-                date
-            ))
-
-        if not getattr(settings, "USE_S3", False):
-            self.assertEqual(test_zip_url, run['zipfile_url'])
-=======
         # This can be added back during filename refactoring. 
         # test_zip_url = '%s%s%s/%s' % (
         #     self.base_url,
@@ -436,7 +418,6 @@
         #
         # if not getattr(settings, "USE_S3", False):
         #     self.assertEquals(test_zip_url, run['zipfile_url'])
->>>>>>> 7f86d00c
 
         assert '.zip' in orm_run.zipfile_url
 
