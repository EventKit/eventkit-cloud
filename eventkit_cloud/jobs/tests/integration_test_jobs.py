# -*- coding: utf-8 -*-
import logging
import requests
from django.test import TestCase
from time import sleep
import os
import shutil
import sqlite3
from ..models import ExportProvider, ExportProviderType
from django.db import IntegrityError

logger = logging.getLogger(__name__)


class TestJob(TestCase):
    """
    Test cases for Job model
    """

    def setUp(self):
        username = 'admin'
        password = '@dm1n'
        self.base_url = os.getenv('BASE_URL', 'http://cloud.eventkit.dev')
        self.login_url = self.base_url + '/en/login'
        self.create_export_url = self.base_url + '/en/exports/create'
        self.jobs_url = self.base_url + '/api/jobs'
        self.runs_url = self.base_url + '/api/runs'
        self.rerun_url = self.base_url + '/api/rerun'
        self.download_dir = os.path.join(os.getenv('EXPORT_STAGING_ROOT', '.'), "test")
        if not os.path.exists(self.download_dir):
            os.makedirs(self.download_dir, mode=0660)
        self.client = requests.session()
        self.client.get(self.login_url)
        self.csrftoken = self.client.cookies['csrftoken']

        login_data = dict(username=username, password=password, csrfmiddlewaretoken=self.csrftoken, next='/')
        self.client.post(self.login_url, data=login_data, headers=dict(Referer=self.login_url),
                         auth=(username, password))
        self.client.get(self.base_url)
        self.client.get(self.create_export_url)
        self.csrftoken = self.client.cookies['csrftoken']
        self.bbox = ["-0.077419", "50.778155", "-0.037251", "50.818517"]


    def tearDown(self):
        if os.path.exists(self.download_dir):
            shutil.rmtree(self.download_dir)

    def test_osm_geopackage(self):
        """
        This test is to ensure that an OSM file by itself only exporting GeoPackage returns data.
        :return:
        """
        job_data = {"csrfmiddlewaretoken": self.csrftoken, "name": "TestGPKG", "description": "Test Description",
                    "event": "TestProject", "xmin": self.bbox[0], "ymin": self.bbox[1], "xmax": self.bbox[2], "ymax": self.bbox[3], "tags": [],
                    "provider_tasks": [{"provider": "OpenStreetMap Data", "formats": ["gpkg"]}]}
        self.assertTrue(self.run_job(job_data))

    def test_osm_geopackage_thematic(self):
        """
        This test is to ensure that an OSM job will export a thematic GeoPackage.
        :returns:
        """
        job_data = {"csrfmiddlewaretoken": self.csrftoken, "name": "TestThematicGPKG", "description": "Test Description",
                    "event": "TestProject", "xmin": self.bbox[0], "ymin": self.bbox[1], "xmax": self.bbox[2], "ymax": self.bbox[3], "tags": [],
                    "provider_tasks": [{"provider": "OpenStreetMap Data", "formats": ["thematic-gpkg"]}]}
        self.assertTrue(self.run_job(job_data))

    def test_osm_sqlite(self):
        """
        This test is to ensure that an OSM will export a sqlite file.
        :return:
        """
        job_data = {"csrfmiddlewaretoken": self.csrftoken, "name": "TestSQLITE", "description": "Test Description",
                    "event": "TestProject", "xmin": self.bbox[0], "ymin": self.bbox[1], "xmax": self.bbox[2], "ymax": self.bbox[3], "tags": [],
                    "provider_tasks": [{"provider": "OpenStreetMap Data", "formats": ["sqlite"]}]}
        self.assertTrue(self.run_job(job_data))

    def test_osm_sqlite_thematic(self):
        """
        This test is to ensure that an OSM job will export a thematic sqlite file.
        :returns:
        """
        job_data = {"csrfmiddlewaretoken": self.csrftoken, "name": "TestThematicSQLITE", "description": "Test Description",
                    "event": "TestProject", "xmin": self.bbox[0], "ymin": self.bbox[1], "xmax": self.bbox[2], "ymax": self.bbox[3], "tags": [],
                    "provider_tasks": [{"provider": "OpenStreetMap Data", "formats": ["thematic-sqlite"]}]}
        self.assertTrue(self.run_job(job_data))

    def test_osm_shp(self):
        """
        This test is to ensure that an OSM job will export a shp.
        :returns:
        """
        job_data = {"csrfmiddlewaretoken": self.csrftoken, "name": "TestSHP", "description": "Test Description",
                    "event": "TestProject", "xmin": self.bbox[0], "ymin": self.bbox[1], "xmax": self.bbox[2], "ymax": self.bbox[3], "tags": [],
                    "provider_tasks": [{"provider": "OpenStreetMap Data", "formats": ["shp"]}]}
        self.assertTrue(self.run_job(job_data))

    def test_osm_shp_thematic(self):
        """
        This test is to ensure that an OSM job will export a thematic shp.
        :returns:
        """
        job_data = {"csrfmiddlewaretoken": self.csrftoken, "name": "TestThematicSHP", "description": "Test Description",
                    "event": "TestProject", "xmin": self.bbox[0], "ymin": self.bbox[1], "xmax": self.bbox[2], "ymax": self.bbox[3], "tags": [],
                    "provider_tasks": [{"provider": "OpenStreetMap Data", "formats": ["thematic-shp"]}]}
        self.assertTrue(self.run_job(job_data))

    def test_osm_kml(self):
        """
        This test is to ensure that an OSM job will export a kml file.
        :returns:
        """
        job_data = {"csrfmiddlewaretoken": self.csrftoken, "name": "TestKML", "description": "Test Description",
                    "event": "TestProject", "xmin": self.bbox[0], "ymin": self.bbox[1], "xmax": self.bbox[2], "ymax": self.bbox[3], "tags": [],
                    "provider_tasks": [{"provider": "OpenStreetMap Data", "formats": ["kml"]}]}
        self.assertTrue(self.run_job(job_data))

    def test_wms_gpkg(self):
        """
        This test is to ensure that an WMS job will export a gpkg file.
        :returns:
        """
        job_data = {"csrfmiddlewaretoken": self.csrftoken, "name": "TestGPKG-WMS", "description": "Test Description",
                    "event": "TestProject", "xmin": self.bbox[0], "ymin": self.bbox[1], "xmax": self.bbox[2], "ymax": self.bbox[3], "tags": [],
                    "provider_tasks": [{"provider": "eventkit-integration-test-wms", "formats": ["gpkg"]}]}
        self.assertTrue(self.run_job(job_data))

    def test_wmts_gpkg(self):
        """
        This test is to ensure that an WMTS job will export a gpkg file.
        :returns:
        """
        job_data = {"csrfmiddlewaretoken": self.csrftoken, "name": "TestGPKG-WMTS", "description": "Test Description",
                    "event": "TestProject", "xmin": self.bbox[0], "ymin": self.bbox[1], "xmax": self.bbox[2], "ymax": self.bbox[3], "tags": [],
                    "provider_tasks": [{"provider": "eventkit-integration-test-wmts", "formats": ["gpkg"]}]}
        self.assertTrue(self.run_job(job_data))

    def test_arcgis_gpkg(self):
        """
        This test is to ensure that an ArcGIS job will export a gpkg file.
        :returns:
        """
        job_data = {"csrfmiddlewaretoken": self.csrftoken, "name": "TestGPKG-Arc-Raster", "description": "Test Description",
                    "event": "TestProject", "xmin": self.bbox[0], "ymin": self.bbox[1], "xmax": self.bbox[2], "ymax": self.bbox[3], "tags": [],
                    "provider_tasks": [{"provider": "eventkit-integration-test-arc-raster", "formats": ["gpkg"]}]}
        self.assertTrue(self.run_job(job_data))

    def test_wfs_gpkg(self):
        """
        This test is to ensure that an WFS job will export a gpkg file.
        :returns:
        """
        job_data = {"csrfmiddlewaretoken": self.csrftoken, "name": "TestGPKG-WFS", "description": "Test Description",
                    "event": "TestProject", "xmin": self.bbox[0], "ymin": self.bbox[1], "xmax": self.bbox[2], "ymax": self.bbox[3], "tags": [],
                    "provider_tasks": [{"provider": "eventkit-integration-test-wfs", "formats": ["gpkg"]}]}
        self.assertTrue(self.run_job(job_data))

    def test_wfs_shp(self):
        """
        This test is to ensure that an WFS job will export a shp file.
        :returns:
        """
        job_data = {"csrfmiddlewaretoken": self.csrftoken, "name": "TestSHP-WFS", "description": "Test Description",
                    "event": "TestProject", "xmin": self.bbox[0], "ymin": self.bbox[1], "xmax": self.bbox[2], "ymax": self.bbox[3], "tags": [],
                    "provider_tasks": [{"provider": "eventkit-integration-test-wfs", "formats": ["shp"]}]}
        self.assertTrue(self.run_job(job_data))

    def test_wfs_sqlite(self):
        """
        This test is to ensure that an WFS job will export a sqlite file.
        :returns:
        """
        job_data = {"csrfmiddlewaretoken": self.csrftoken, "name": "TestSQLITE-WFS", "description": "Test Description",
                    "event": "TestProject", "xmin": self.bbox[0], "ymin": self.bbox[1], "xmax": self.bbox[2], "ymax": self.bbox[3], "tags": [],
                    "provider_tasks": [{"provider": "eventkit-integration-test-wfs", "formats": ["sqlite"]}]}
        self.assertTrue(self.run_job(job_data))

    def test_wfs_kml(self):
        """
        This test is to ensure that an WFS job will export a gpkg file.
        :returns:
        """
        job_data = {"csrfmiddlewaretoken": self.csrftoken, "name": "TestKML-WFS", "description": "Test Description",
                    "event": "TestProject", "xmin": self.bbox[0], "ymin": self.bbox[1], "xmax": self.bbox[2], "ymax": self.bbox[3], "tags": [],
                    "provider_tasks": [{"provider": "eventkit-integration-test-wfs", "formats": ["kml"]}]}
        self.assertTrue(self.run_job(job_data))

    def test_arcgis_feature_service(self):
        """
        This test is to ensure that an ArcGIS Feature Service job will export a gpkg file.
        :returns:
        """
        job_data = {"csrfmiddlewaretoken": self.csrftoken, "name": "TestGPKG-Arcfs", "description": "Test Description",
<<<<<<< HEAD
                    "event": "TestProject", "xmin": self.bbox[0], "ymin": self.bbox[1], "xmax": self.bbox[2], "ymax": self.bbox[3], "tags": [],
=======
                    "event": "TestProject", "xmin": '-3.0', "ymin": '50.0', "xmax": '0.34', "ymax": '54.05', "tags": [],
>>>>>>> 61e6d984
                    "provider_tasks": [{"provider": "eventkit-integration-test-arc-fs", "formats": ["gpkg"]}]}
        self.assertTrue(self.run_job(job_data))

    def test_all(self):
        """
        This test ensures that if all formats and all providers are selected that the test will finish.
        :return:
        """
        job_data = {"csrfmiddlewaretoken": self.csrftoken, "name": "test", "description": "test",
                    "event": "test", "xmin": self.bbox[0], "ymin": self.bbox[1], "xmax": self.bbox[2], "ymax": self.bbox[3],
                    "tags": [], "provider_tasks": [{"provider": "eventkit-integration-test-wms",
                                                                         "formats": ["shp", "thematic-shp", "gpkg",
                                                                                     "thematic-gpkg", "kml", "sqlite",
                                                                                     "thematic-sqlite"]},
                                                                        {"provider": "OpenStreetMap Data",
                                                                         "formats": ["shp", "thematic-shp", "gpkg",
                                                                                     "thematic-gpkg", "kml", "sqlite",
                                                                                     "thematic-sqlite"]},
                                                                        {"provider": "eventkit-integration-test-wmts",
                                                                         "formats": ["shp", "thematic-shp", "gpkg",
                                                                                     "thematic-gpkg", "kml", "sqlite",
                                                                                     "thematic-sqlite"]},
                                                                        {"provider": "eventkit-integration-test-arc-raster",
                                                                         "formats": ["shp", "thematic-shp", "gpkg",
                                                                                     "thematic-gpkg", "kml", "sqlite",
                                                                                     "thematic-sqlite"]},
                                                                        {"provider": "eventkit-integration-test-wfs",
<<<<<<< HEAD
                                                                         "formats": ["shp", "thematic-shp", "gpkg",
                                                                                     "thematic-gpkg", "kml", "sqlite",
                                                                                     "thematic-sqlite"]},
                                                                        {"provider": "eventkit-integration-test-arc-fs",
=======
>>>>>>> 61e6d984
                                                                         "formats": ["shp", "thematic-shp", "gpkg",
                                                                                     "thematic-gpkg", "kml", "sqlite",
                                                                                     "thematic-sqlite"]}]}
        self.assertTrue(self.run_job(job_data))

    def test_rerun_all(self):
        """
        This test ensures that if all formats and all providers are selected that the test will finish then successfully rerun.
        :return:
        """
        job_data = {"csrfmiddlewaretoken": self.csrftoken, "name": "test", "description": "test",
                    "event": "test", "xmin": self.bbox[0], "ymin": self.bbox[1], "xmax": self.bbox[2], "ymax": self.bbox[3],
                    "tags": [], "provider_tasks": [{"provider": "eventkit-integration-test-wms",
                                                                         "formats": ["shp", "thematic-shp", "gpkg",
                                                                                     "thematic-gpkg", "kml", "sqlite",
                                                                                     "thematic-sqlite"]},
                                                                        {"provider": "OpenStreetMap Data",
                                                                         "formats": ["shp", "thematic-shp", "gpkg",
                                                                                     "thematic-gpkg", "kml", "sqlite",
                                                                                     "thematic-sqlite"]},
                                                                        {"provider": "eventkit-integration-test-wmts",
                                                                         "formats": ["shp", "thematic-shp", "gpkg",
                                                                                     "thematic-gpkg", "kml", "sqlite",
                                                                                     "thematic-sqlite"]},
                                                                        {"provider": "eventkit-integration-test-arc-raster",
                                                                         "formats": ["shp", "thematic-shp", "gpkg",
                                                                                     "thematic-gpkg", "kml", "sqlite",
                                                                                     "thematic-sqlite"]},
                                                                        {"provider": "eventkit-integration-test-wfs",
<<<<<<< HEAD
                                                                         "formats": ["shp", "thematic-shp", "gpkg",
                                                                                     "thematic-gpkg", "kml", "sqlite",
                                                                                     "thematic-sqlite"]},
                                                                        {"provider": "eventkit-integration-test-arc-fs",
=======
>>>>>>> 61e6d984
                                                                         "formats": ["shp", "thematic-shp", "gpkg",
                                                                                     "thematic-gpkg", "kml", "sqlite",
                                                                                     "thematic-sqlite"]}]}
        response = self.client.post(self.jobs_url,
                                    json=job_data,
                                    headers={'X-CSRFToken': self.csrftoken,
                                             'Referer': self.create_export_url})
        self.assertEquals(response.status_code, 202)
        job = response.json()
        run = self.wait_for_run(job.get('uid'))
        self.assertTrue(run.get('status') == "COMPLETED")
        for provider_task in run.get('provider_tasks'):
            geopackage_url = self.get_gpkg_url(run, provider_task.get("name"))
            if not geopackage_url:
                continue
            geopackage_file = self.download_file(geopackage_url)
            self.assertTrue(os.path.isfile(geopackage_file))
            self.assertTrue(check_content_exists(geopackage_file))
            os.remove(geopackage_file)

        rerun_response = self.client.get(self.rerun_url,
                                          params={'job_uid':job.get('uid')},
                                          headers={'X-CSRFToken': self.csrftoken,
                                                   'Referer': self.create_export_url})

        self.assertEquals(rerun_response.status_code, 202)
        rerun_job = rerun_response.json()
        rerun = self.wait_for_run(job.get('uid'))
        self.assertTrue(rerun.get('status') == "COMPLETED")
        for provider_task in rerun.get('provider_tasks'):
            geopackage_url = self.get_gpkg_url(rerun, provider_task.get("name"))
            if not geopackage_url:
                continue
            geopackage_file = self.download_file(geopackage_url)
            self.assertTrue(os.path.isfile(geopackage_file))
            self.assertTrue(check_content_exists(geopackage_file))
            os.remove(geopackage_file)

        delete_response = self.client.delete(self.jobs_url + '/' + job.get('uid'),
                                             headers={'X-CSRFToken': self.csrftoken, 'Referer': self.create_export_url})
        self.assertTrue(delete_response)

    def run_job(self, data):

        response = self.client.post(self.jobs_url,
                                    json=data,
                                    headers={'X-CSRFToken': self.csrftoken,
                                             'Referer': self.create_export_url})
        self.assertEquals(response.status_code, 202)
        job = response.json()
        run = self.wait_for_run(job.get('uid'))
        self.assertTrue(run.get('status') == "COMPLETED")
        for provider_task in run.get('provider_tasks'):
            geopackage_url = self.get_gpkg_url(run, provider_task.get("name"))
            if not geopackage_url:
                continue
            geopackage_file = self.download_file(geopackage_url)
            self.assertTrue(os.path.isfile(geopackage_file))
            self.assertTrue(check_content_exists(geopackage_file))
            os.remove(geopackage_file)
        delete_response = self.client.delete(self.jobs_url + '/' + job.get('uid'),
                                             headers={'X-CSRFToken': self.csrftoken, 'Referer': self.create_export_url})
        self.assertTrue(delete_response)
        return True

    def wait_for_run(self, job_uid):
        finished = False
        response = None
        while not finished:
            sleep(5)
            response = self.client.get(self.runs_url,
                                       params={"job_uid": job_uid},
                                       headers={'X-CSRFToken': self.csrftoken}).json()
            status = response[0].get('status')
            if status == "COMPLETED" or status == "INCOMPLETE":
                finished = True
        return response[0]

    def download_file(self, url, download_dir=None):
        download_dir = download_dir or self.download_dir
        file_location = os.path.join(download_dir, os.path.basename(url))
        r = requests.get(url, stream=True)
        if r.status_code == 200:
            with open(file_location, 'wb') as f:
                for chunk in r:
                    f.write(chunk)
            return file_location
        return None

    def get_gpkg_url(self, run, provider_task_name):
        for provider_task in run.get("provider_tasks"):
            if provider_task.get('name') == provider_task_name:
                for task in provider_task.get('tasks'):
                    if task.get('name') == "Geopackage":
                        return task.get('result').get("url")
        return None


def get_table_count(gpkg, table):
    conn = sqlite3.connect(gpkg)
    cur = conn.cursor()
    if is_alnum(table):
        cur.execute("SELECT COUNT(*) FROM '{0}';".format(table))
        result = cur.fetchone()
        conn.close()
        return result[0]
    conn.close()
    return False


def get_table_names(gpkg):
    conn = sqlite3.connect(gpkg)
    cur = conn.cursor()
    result = cur.execute("SELECT TABLE_NAME FROM gpkg_contents;")
    table_names = [table for (table,) in result]
    conn.close()
    return table_names


def check_content_exists(gpkg):
    """
    :param gpkg: A geopackage file with data.
    :return: True if there is a single raster tile or feature is found.
    """
    for table in get_table_names(gpkg):
        if get_table_count(gpkg, table) > 0:
            return True
    print("Failed to find any data in {0}".format(gpkg))
    return False


def is_alnum(data):
    """
    Used to ensure that only 'safe' data can be used to query or create data.
    >>> is_alnum("test")
    True
    >>> is_alnum("test_2")
    True
    >>> is_alnum(";")
    False
    >>> is_alnum("test 4")
    False
    @param: String of data to be tested.
    @return: if data is only alphanumeric or '_' chars.
    """
    import re
    if re.match(r'[\w:]+$', data):
        return True
    return False


def get_providers_list():
    return [{
        "model" : "jobs.exportprovider",
        "pk" : 2,
        "fields" : {
            "created_at" : "2016-10-06T17:44:54.837Z",
            "updated_at" : "2016-10-06T17:44:54.837Z",
            "uid" : "8977892f-e057-4723-8fe5-7a9b0080bc66",
            "name" : "eventkit-integration-test-wms",
            "slug" : "eventkit-integration-test-wms",
            "url" : "http://basemap.nationalmap.gov/arcgis/services/USGSImageryOnly/MapServer/WmsServer?",
            "layer" : "0",
            "export_provider_type" : ExportProviderType.objects.using('default').get(type_name='wms'),
            "level_from" : 0,
            "level_to" : 2,
            "config" : ""
        }
    }, {
        "model" : "jobs.exportprovider",
        "pk" : 3,
        "fields" : {
            "created_at" : "2016-10-06T17:45:46.213Z",
            "updated_at" : "2016-10-06T17:45:46.213Z",
            "uid" : "5e3d76cb-09aa-42ac-96f3-2663e06ac81a",
            "name" : "eventkit-integration-test-wmts",
            "slug" : "eventkit-integration-test-wmts",
            "url" : "http://a.tile.openstreetmap.fr/hot/",
            "layer" : "imagery",
            "export_provider_type" : ExportProviderType.objects.using('default').get(type_name='wmts'),
            "level_from" : 0,
            "level_to" : 2,
            "config" : "layers:\r\n - name: imagery\r\n   title: imagery\r\n   sources: [cache]\r\n\r\nsources:\r\n  imagery_wmts:\r\n    type: tile\r\n    grid: webmercator\r\n    url: http://a.tile.openstreetmap.fr/hot/%(z)s/%(x)s/%(y)s.png\r\n\r\ngrids:\r\n  webmercator:\r\n    srs: EPSG:3857\r\n    tile_size: [256, 256]\r\n    origin: nw"
        }
    }, {
        "model" : "jobs.exportprovider",
        "pk" : 4,
        "fields" : {
            "created_at" : "2016-10-06T19:17:28.770Z",
            "updated_at" : "2016-10-06T19:17:28.770Z",
            "uid" : "3c497618-5a50-4c93-a310-e439a99549ce",
            "name" : "eventkit-integration-test-arc-raster",
            "slug" : "eventkit-integration-test-arc-raster",
            "url" : "http://server.arcgisonline.com/arcgis/rest/services/ESRI_Imagery_World_2D/MapServer",
            "layer" : "imagery",
            "export_provider_type" : ExportProviderType.objects.using('default').get(type_name='arcgis-raster'),
            "level_from" : 0,
            "level_to" : 2,
            "config" : "layer:\r\n  - name: imagery\r\n    title: imagery\r\n    sources: [cache]\r\n\r\nsources:\r\n  imagery_arcgis-raster:\r\n    type: arcgis\r\n    grid: webmercator\r\n    req:\r\n      url: http://server.arcgisonline.com/arcgis/rest/services/ESRI_Imagery_World_2D/MapServer\r\n      layers: \r\n        show: 0\r\n\r\ngrids:\r\n  webmercator:\r\n    srs: EPSG:3857\r\n    tile_size: [256, 256]\r\n    origin: nw"
        }
    }, {
        "model" : "jobs.exportprovider",
        "pk" : 5,
        "fields" : {
            "created_at" : "2016-10-13T17:23:26.890Z",
            "updated_at" : "2016-10-13T17:23:26.890Z",
            "uid" : "b47ecf0c-98bd-4b5c-89d1-856fd8c402a3",
            "name" : "eventkit-integration-test-wfs",
            "slug" : "eventkit-integration-test-wfs",
<<<<<<< HEAD
            "url" : "http://geonode.state.gov/geoserver/wfs?SERVICE=WFS&VERSION=1.0.0&REQUEST=GetFeature&TYPENAME=geonode:EurasiaOceania_LSIB_Polygons_Simplified_2015&SRSNAME=EPSG:4326",
            "layer" : "geonode:EurasiaOceania_LSIB_Polygons_Simplified_2015",
=======
            "url" : "http://geonode.state.gov/geoserver/wfs?request=GetCapabilities&SERVICE=WFS&VERSION=1.0.0&REQUEST=GetFeature&TYPENAME=geonode:Global_LSIB_Lines_Simplified_2015Jan23_USG&SRSNAME=EPSG:4326",
            "layer" : "geonode:Global_LSIB_Lines_Simplified_2015Jan23_USG",
>>>>>>> 61e6d984
            "export_provider_type" : ExportProviderType.objects.using('default').get(type_name='wfs'),
            "level_from" : 0,
            "level_to" : 2,
            "config" : ""
        }
    }, {
        "model" : "jobs.exportprovider",
        "pk" : 2,
        "fields" : {
            "created_at" : "2016-10-21T14:30:27.066Z",
            "updated_at" : "2016-10-21T14:30:27.066Z",
            "uid" : "7da498df-7702-4988-bad5-3a8db20e01b8",
            "name" : "eventkit-integration-test-arc-fs",
            "slug" : "eventkit-integration-test-arc-fs",
            "url" : "http://services1.arcgis.com/0IrmI40n5ZYxTUrV/ArcGIS/rest/services/ONS_Boundaries_02/FeatureServer/0/query?where=objectid%3Dobjectid&outfields=*&f=json",
            "layer" : "0",
            "export_provider_type" : ExportProviderType.objects.using('default').get(type_name='arcgis-feature'),
            "level_from" : 0,
            "level_to" : 10,
            "config" : ""
        }
    }]


def load_providers():
    export_providers = get_providers_list()
    for export_provider in export_providers:
        try:
            provider = ExportProvider.objects.using('default').create(
                                      name=export_provider.get('fields').get('name'),
                                      slug=export_provider.get('fields').get('slug'),
                                      url=export_provider.get('fields').get('url'),
                                      layer=export_provider.get('fields').get('layer'),
                                      export_provider_type=export_provider.get('fields').get('export_provider_type'),
                                      level_from=export_provider.get('fields').get('level_from'),
                                      level_to=export_provider.get('fields').get('level_to'),
                                      config=export_provider.get('fields').get('config'))
            provider.save(using='default')
        except IntegrityError:
            continue


def delete_providers():
    export_providers = get_providers_list()
    for export_provider in export_providers:
            provider = ExportProvider.objects.using('default').get(name=export_provider.get('fields').get('name'))
            provider.delete(using='default')<|MERGE_RESOLUTION|>--- conflicted
+++ resolved
@@ -192,11 +192,7 @@
         :returns:
         """
         job_data = {"csrfmiddlewaretoken": self.csrftoken, "name": "TestGPKG-Arcfs", "description": "Test Description",
-<<<<<<< HEAD
-                    "event": "TestProject", "xmin": self.bbox[0], "ymin": self.bbox[1], "xmax": self.bbox[2], "ymax": self.bbox[3], "tags": [],
-=======
-                    "event": "TestProject", "xmin": '-3.0', "ymin": '50.0', "xmax": '0.34', "ymax": '54.05', "tags": [],
->>>>>>> 61e6d984
+                    "event": "TestProject", "xmin": self.bbox[0], "ymin": self.bbox[1], "xmax": self.bbox[2], "ymax": self.bbox[3], "tags": [],
                     "provider_tasks": [{"provider": "eventkit-integration-test-arc-fs", "formats": ["gpkg"]}]}
         self.assertTrue(self.run_job(job_data))
 
@@ -224,13 +220,10 @@
                                                                                      "thematic-gpkg", "kml", "sqlite",
                                                                                      "thematic-sqlite"]},
                                                                         {"provider": "eventkit-integration-test-wfs",
-<<<<<<< HEAD
                                                                          "formats": ["shp", "thematic-shp", "gpkg",
                                                                                      "thematic-gpkg", "kml", "sqlite",
                                                                                      "thematic-sqlite"]},
                                                                         {"provider": "eventkit-integration-test-arc-fs",
-=======
->>>>>>> 61e6d984
                                                                          "formats": ["shp", "thematic-shp", "gpkg",
                                                                                      "thematic-gpkg", "kml", "sqlite",
                                                                                      "thematic-sqlite"]}]}
@@ -260,13 +253,10 @@
                                                                                      "thematic-gpkg", "kml", "sqlite",
                                                                                      "thematic-sqlite"]},
                                                                         {"provider": "eventkit-integration-test-wfs",
-<<<<<<< HEAD
                                                                          "formats": ["shp", "thematic-shp", "gpkg",
                                                                                      "thematic-gpkg", "kml", "sqlite",
                                                                                      "thematic-sqlite"]},
                                                                         {"provider": "eventkit-integration-test-arc-fs",
-=======
->>>>>>> 61e6d984
                                                                          "formats": ["shp", "thematic-shp", "gpkg",
                                                                                      "thematic-gpkg", "kml", "sqlite",
                                                                                      "thematic-sqlite"]}]}
@@ -476,13 +466,8 @@
             "uid" : "b47ecf0c-98bd-4b5c-89d1-856fd8c402a3",
             "name" : "eventkit-integration-test-wfs",
             "slug" : "eventkit-integration-test-wfs",
-<<<<<<< HEAD
             "url" : "http://geonode.state.gov/geoserver/wfs?SERVICE=WFS&VERSION=1.0.0&REQUEST=GetFeature&TYPENAME=geonode:EurasiaOceania_LSIB_Polygons_Simplified_2015&SRSNAME=EPSG:4326",
             "layer" : "geonode:EurasiaOceania_LSIB_Polygons_Simplified_2015",
-=======
-            "url" : "http://geonode.state.gov/geoserver/wfs?request=GetCapabilities&SERVICE=WFS&VERSION=1.0.0&REQUEST=GetFeature&TYPENAME=geonode:Global_LSIB_Lines_Simplified_2015Jan23_USG&SRSNAME=EPSG:4326",
-            "layer" : "geonode:Global_LSIB_Lines_Simplified_2015Jan23_USG",
->>>>>>> 61e6d984
             "export_provider_type" : ExportProviderType.objects.using('default').get(type_name='wfs'),
             "level_from" : 0,
             "level_to" : 2,
