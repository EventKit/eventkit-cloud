# -*- coding: utf-8 -*-
import logging
import os
import shutil
from time import sleep
from typing import Union

from django.conf import settings
from django.test import TestCase
from django.urls import reverse
from django.utils import timezone

from eventkit_cloud.jobs.models import DataProvider, DataProviderType
from eventkit_cloud.tasks.enumerations import TaskState
from eventkit_cloud.utils.client import EventKitClient
from eventkit_cloud.utils.geopackage import check_content_exists, check_zoom_levels

logger = logging.getLogger(__name__)

# Default length of time to let a single test case run.
DEFAULT_TIMEOUT = 600


# TODO: Add arcgis-feature-service back when that is working correctly.
# These test are designed to test a couple critical features such as the ability to run all of the various
# provider types.  Run one provider for raster, osm, and elevation and convert it successfully.  Cancel runs.
# Download data. Ensure there is data in downloaded file.
# The various tests are commented out because running all of them takes a long time and the tests are fairly
# redundant.  They are left here to provide a quick utility for a dev to test when adding a feature or debugging.


class TestJob(TestCase):
    """
    Test cases for Job model
    """

    def setUp(self):
        certificate = os.getenv("EVENTKIT_CERT")
        if not certificate:
            user = os.getenv("EVENTKIT_USER", "admin")
            password = os.getenv("EVENTKIT_PASS", "@dm1n")
        verify = getattr(settings, "SSL_VERIFICATION", True)
        self.base_url = os.getenv(
<<<<<<< HEAD
            "BASE_URL",
            "http://{0}".format(getattr(settings, "SITE_NAME", "cloud.eventkit.test")),
=======
            "BASE_URL", "http://{0}".format(getattr(settings, "SITE_NAME", "host.docker.internal"))
>>>>>>> b359f787
        )
        self.login_url = self.base_url + "/api/login/"
        self.create_export_url = self.base_url + "/status/create"
        self.jobs_url = self.base_url + reverse("api:jobs-list")
        self.runs_url = self.base_url + reverse("api:runs-list")
        self.download_dir = os.path.join(getattr(settings, "EXPORT_STAGING_ROOT"), "test")
        if not os.path.exists(self.download_dir):
            os.makedirs(self.download_dir)
        self.client: EventKitClient = self.get_client(
            self.base_url,
            user=user,
            password=password,
            certificate=certificate,
            verify=verify,
        )
        self.selection = {
            "type": "FeatureCollection",
            "features": [
                {
                    "type": "Feature",
                    "bbox": [-71.04186, 42.34308, -71.0281, 42.35088],
                    "geometry": {
                        "type": "Polygon",
                        "coordinates": [
                            [
                                [-71.04859415183688, 42.34438197542646],
                                [-71.03884066043621, 42.34438197542646],
                                [-71.03884066043621, 42.35148251665268],
                                [-71.04859415183688, 42.35148251665268],
                                [-71.04859415183688, 42.34438197542646],
                            ]
                        ],
                    },
                }
            ],
        }

    def tearDown(self):
        if os.path.exists(self.download_dir):
            shutil.rmtree(self.download_dir)

    def get_client(
        self,
        url: str,
        user: str = None,
        password: str = None,
        certificate: str = None,
        verify: Union[str, bool] = True,
    ) -> EventKitClient:
        tries = 3
        client = None
        while tries:
            try:
                client = EventKitClient(
                    url.rstrip("/"),
                    username=user,
                    password=password,
                    certificate=certificate,
                    verify=verify,
                )
                break
            except Exception as e:
                tries -= 1
                logger.info("Failed to login.")
                logger.info(e)
                logger.info("{} attempts remaining.".format(tries))
                sleep(1)
        if not client:
            raise Exception(f"Could not login to the url: {url} using username:{user} or certificate:{certificate}")
        return client

    # TODO: add test_cancel_mapproxy_job
    def test_cancel_osm_run(self):
        test_service_slug = "osm"

        # update provider to ensure it runs long enough to cancel...
        # The code here is to temporarily increase the zoom level it is commented out to be implemented in
        # test_cancel_mapproxy_job when that is added.
        increased_zoom_level = 19
        # export_provider = DataProvider.objects.get(slug=test_service_slug)
        # original_level_to = export_provider.level_to
        # increased_zoom_level = 19
        # export_provider.level_to = increased_zoom_level
        # export_provider.save()

        job_data = {
            "name": "osm",
            "description": "Test Description",
            "project": "TestProject",
            "selection": self.selection,
            "tags": [],
            "provider_tasks": [
                {
                    "provider": test_service_slug,
                    "formats": ["gpkg"],
                    "max_zoom": increased_zoom_level,
                }
            ],
        }

        run = self.run_job(job_data, wait_for_run=False)

        run = self.client.wait_for_task_pickup(job_uid=run["job"]["uid"])

        export_provider_task = run["provider_tasks"][0]
        self.client.cancel_provider(export_provider_task["uid"])

        export_provider_task = self.client.get_provider_task(uid=export_provider_task["uid"])
        self.assertEqual(export_provider_task["status"], TaskState.CANCELED.value)

        run = self.client.wait_for_run(run["uid"])
        self.assertIn(run["status"], [TaskState.CANCELED.value, TaskState.INCOMPLETE.value])

        # The code here is to temporarily increase the zoom level it is commented out to be implemented in
        # test_cancel_mapproxy_job when that is added.
        # update provider to original setting.
        # export_provider = DataProvider.objects.get(slug=test_service_slug)
        # export_provider.level_to = original_level_to
        # export_provider.save()

    # def test_osm_geopackage(self):
    #     """
    #     This test is to ensure that an OSM job will export a GeoPackage.
    #     :returns:
    #     """
    #     job_data = {"name": "TestThematicGPKG", "include_zipfile": True,
    #                 "description": "Test Description",
    #                 "project": "TestProject", "selection": self.selection, "tags": [],
    #                 "provider_tasks": [{"provider": "osm", "formats": ["gpkg"]}]}
    #     self.assertTrue(self.run_job(job_data))

    # def test_osm_sqlite(self):
    #     """
    #     This test is to ensure that an OSM job will export a sqlite file.
    #     :returns:
    #     """
    #     job_data = {"name": "TestThematicSQLITE", "include_zipfile": True,
    #                 "description": "Test Description",
    #                 "project": "TestProject", "selection": self.selection, "tags": [],
    #                 "provider_tasks": [{"provider": "osm", "formats": ["sqlite"]}]}
    #     self.assertTrue(self.run_job(job_data, run_timeout=DEFAULT_TIMEOUT))

    # def test_osm_shp(self):
    #     """
    #     This test is to ensure that an OSM job will export a shp.
    #     :returns:
    #     """
    #     job_data = {"name": "TestSHP", "description": "Test Description", "include_zipfile": True,
    #                 "project": "TestProject", "selection": self.selection, "tags": [],
    #                 "provider_tasks": [{"provider": "osm", "formats": ["shp"]}]}
    #     self.assertTrue(self.run_job(job_data))

    def test_osm_kml(self):
        """
        This test is to ensure that an OSM job will export a kml file.
        :returns:
        """
        job_data = {
            "name": "TestKML",
            "description": "Test Description",
            "include_zipfile": True,
            "project": "TestProject",
            "selection": self.selection,
            "tags": [],
            "provider_tasks": [{"provider": "osm", "formats": ["kml"]}],
        }
        self.assertTrue(self.run_job(job_data))

    # def test_wms_gpkg(self):
    #     """
    #     This test is to ensure that an WMS job will export a gpkg file.
    #     :returns:
    #     """
    #     job_data = {"name": "TestGPKG-WMS", "description": "Test Description", "include_zipfile": True,
    #                 "project": "TestProject", "selection": self.selection, "tags": [],
    #                 "provider_tasks": [{"provider": "eventkit-integration-test-wms", "formats": ["gpkg"]}]}
    #     self.assertTrue(self.run_job(job_data))

    # def test_wmts_gpkg(self):
    #     """
    #     This test is to ensure that an WMTS job will export a gpkg file.
    #     :returns:
    #     """
    #     job_data = {"name": "TestGPKG-WMTS", "description": "Test Description", "include_zipfile": True,
    #                 "project": "TestProject", "selection": self.selection, "tags": [],
    #                 "provider_tasks": [{"provider": "eventkit-integration-test-wmts", "formats": ["gpkg"]}]}
    #     self.assertTrue(self.run_job(job_data))

    def test_wmts_gtiff(self):
        """
        This test is to ensure that an WMTS job will export a gpkg file.
        :returns:
        """
        job_data = {
            "name": "Test-gtiff-WMTS",
            "description": "Test Description",
            "include_zipfile": True,
            "project": "TestProject",
            "selection": self.selection,
            "tags": [],
            "provider_tasks": [{"provider": "eventkit-integration-test-wmts", "formats": ["gtiff"]}],
        }
        self.assertTrue(self.run_job(job_data))

    # def test_arcgis_gpkg(self):
    #     """
    #     This test is to ensure that an ArcGIS job will export a gpkg file.
    #     :returns:
    #     """
    #     job_data = {"name": "TestGPKG-Arc-Raster",
    #                 "description": "Test Description",
    #                 "project": "TestProject", "selection": self.selection, "tags": [], "include_zipfile": True,
    #                 "provider_tasks": [{"provider": "eventkit-integration-test-arc-raster", "formats": ["gpkg"]}]}
    #     self.assertTrue(self.run_job(job_data))

    # def test_wfs_gpkg(self):
    #     """
    #     This test is to ensure that an WFS job will export a gpkg file.
    #     :returns:
    #     """
    #     job_data = {"name": "TestGPKG-WFS", "description": "Test Description",
    #                 "project": "TestProject", "selection": self.selection, "tags": [], "include_zipfile": True,
    #                 "provider_tasks": [{"provider": "eventkit-integration-test-wfs", "formats": ["gpkg"]}]}
    #     self.assertTrue(self.run_job(job_data))

    # def test_wfs_shp(self):
    #     """
    #     This test is to ensure that an WFS job will export a shp file.
    #     :returns:
    #     """
    #     job_data = {"name": "TestSHP-WFS", "description": "Test Description", "include_zipfile": True,
    #                 "project": "TestProject", "selection": self.selection, "tags": [],
    #                 "provider_tasks": [{"provider": "eventkit-integration-test-wfs", "formats": ["shp"]}]}
    #     self.assertTrue(self.run_job(job_data, run_timeout=DEFAULT_TIMEOUT))

    # def test_wfs_sqlite(self):
    #     """
    #     This test is to ensure that an WFS job will export a sqlite file.
    #     :returns:
    #     """
    #     job_data = {"name": "TestSQLITE-WFS", "description": "Test Description", "include_zipfile": True,
    #                 "project": "TestProject", "selection": self.selection, "tags": [],
    #                 "provider_tasks": [{"provider": "eventkit-integration-test-wfs", "formats": ["sqlite"]}]}
    #     self.assertTrue(self.run_job(job_data))

    # def test_wfs_kml(self):
    #     """
    #     This test is to ensure that an WFS job will export a kml file.
    #     :returns:
    #     """
    #     job_data = {"name": "TestKML-WFS", "description": "Test Description", "include_zipfile": True,
    #                 "project": "TestProject", "selection": self.selection, "tags": [],
    #                 "provider_tasks": [{"provider": "eventkit-integration-test-wfs", "formats": ["kml"]}]}
    #     self.assertTrue(self.run_job(job_data))

    def test_wcs_hfa(self):
        """
        This test is to ensure that a WCS job will export a gpkg file.
        :returns:
        """
        job_data = {
            "name": "TestGPKG-WCS",
            "description": "Test Description",
            "include_zipfile": True,
            "project": "TestProject",
            "selection": self.selection,
            "tags": [],
            "provider_tasks": [{"provider": "eventkit-integration-test-wcs", "formats": ["hfa"]}],
        }
        self.assertTrue(self.run_job(job_data))

    # def test_arcgis_feature_service(self):
    #     """
    #     This test is to ensure that an ArcGIS Feature Service job will export a gpkg file.
    #     :returns:
    #     """
    #     job_data = {"name": "TestGPKG-Arcfs", "description": "Test Description",
    #                 "project": "TestProject", "selection": self.selection, "tags": [],
    #                 "provider_tasks": [{"provider": "eventkit-integration-test-arc-fs", "formats": ["gpkg"]}]}
    #     self.assertTrue(self.run_job(job_data))

    def test_loaded(self):
        """

        :return: This test will run all currently loaded providers.
        """
        provider_tasks = []
        for data_provider in self.get_all_displayed_provider_slugs():
            provider_tasks += [{"provider": data_provider, "formats": ["gpkg"]}]
        job_data = {
            "name": "Integration Tests - Test Loaded",
            "description": "An Integration Test ",
            "project": "Integration Tests",
            "include_zipfile": True,
            "provider_tasks": provider_tasks,
            "selection": self.selection,
            "tags": [],
        }
        self.assertTrue(self.run_job(job_data, run_timeout=1800))  # This needs more time to complete

    def test_all(self):
        """
        This test ensures that if all formats and all providers are selected
        that the test will finish then successfully rerun.
        :return:
        """
        job_data = {
            "name": "Integration Test - Test All Test Fixtures",
            "description": "test",
            "include_zipfile": True,
            "project": "eventkit-integration-test",
            "selection": self.selection,
            "tags": [],
            "provider_tasks": [
                {
                    "provider": "eventkit-integration-test-wms",
                    "formats": ["gpkg", "gtiff"],
                },
                # {"provider": "osm-generic",
                #  "formats": ["shp", "gpkg", "kml", "sqlite"]},
                {"provider": "osm", "formats": ["shp", "gpkg", "kml", "sqlite"]},
                {
                    "provider": "eventkit-integration-test-wmts",
                    "formats": ["gpkg", "gtiff"],
                },
                {
                    "provider": "eventkit-integration-test-arc-raster",
                    "formats": ["gpkg", "gtiff"],
                },
                # Commented out because the service is down.
                # {"provider": "eventkit-integration-test-wfs",
                #  "formats": ["shp", "gpkg", "kml"]},
                {
                    "provider": "eventkit-integration-test-wcs",
                    "formats": ["gtiff", "hfa"],
                }
                # {"provider": "eventkit-integration-test-arc-fs",
                #  "formats": ["shp", "gpkg", "kml", "sqlite"]}
            ],
        }
        # This is to test creating an initial job.
        run = self.run_job(job_data, keep_job=True, run_timeout=1800)  # This needs more time to complete
        # This is to test rerunning that job.
        self.run_job(job_uid=run["job"]["uid"], run_timeout=1800)  # This needs more time to complete

    def run_job(
        self,
        data=None,
        wait_for_run=True,
        run_timeout=DEFAULT_TIMEOUT,
        job_uid=None,
        keep_job=False,
    ):

        if job_uid:
            run = self.client.rerun_job(job_uid=job_uid)
        else:
            job = self.client.create_job(**data)
            run = self.client.get_runs(params={"job_uid": job["uid"]})[0]
            job_uid = job["uid"]

        if not wait_for_run:
            return run

        run = self.client.wait_for_run(run["uid"], run_timeout=run_timeout)
        timezone.now().strftime("%Y%m%d")

        # Get the filename for the zip, to ensure that it exists.
        for provider_task in run["provider_tasks"]:
            if provider_task["name"] == "run":
                run_provider_task = provider_task

        for task in run_provider_task["tasks"]:
            if "zip" in task["name"].lower():
                zip_result = task["result"]

        assert ".zip" in zip_result["filename"]

        self.assertTrue(run["status"] == "COMPLETED")
        # TODO: Debug download and check files in ci pipeline.
        # for provider_task in run["provider_tasks"]:
        #     check_zoom = True if provider_task.get("provider", {}).get("data_type") == "raster" else False
        #     for task in provider_task["tasks"]:
        #         if "geopackage" in task["name"].lower() or "gpkg" in task["name"].lower():
        #             self.check_geopackage(task["result"]["uid"], check_zoom=check_zoom)
        if not keep_job:
            self.client.delete_job(job_uid=job_uid)
        return run

    def check_geopackage(self, result_uid, check_zoom=False):
        file_path = os.path.join(self.download_dir, f"{result_uid}.gpkg")
        geopackage_file = self.client.download_file(result_uid, file_path)
        self.assertTrue(os.path.isfile(geopackage_file))
        self.assertTrue(check_content_exists(geopackage_file))
        if check_zoom:
            self.assertTrue(check_zoom_levels(geopackage_file))
        os.remove(geopackage_file)

    def get_all_displayed_provider_slugs(self):
        provider_slugs = []
        for provider in self.client.get_providers():
            if provider["display"]:
                provider_slugs.append(provider["slug"])
        return provider_slugs


def get_providers_list():
    return [
        {
            "created_at": "2016-10-06T17:44:54.837Z",
            "updated_at": "2016-10-06T17:44:54.837Z",
            "name": "eventkit-integration-test-wms",
            "slug": "eventkit-integration-test-wms",
            "url": "https://basemap.nationalmap.gov:443/arcgis/services/USGSImageryOnly/MapServer/WmsServer",
            "layer": "default",
            "export_provider_type": DataProviderType.objects.using("default").get(type_name="wms"),
            "level_from": 10,
            "level_to": 10,
            "max_selection": "2000.000",
            "config": "layers:\r\n - name: default\r\n   title: imagery\r\n   sources: [default]\r\n\r\n"
            "sources:\r\n"
            "  default:\r\n"
            "    type: wms\r\n"
            "    grid: default\r\n"
            "    req:\r\n"
            "      url: https://basemap.nationalmap.gov/arcgis/services/USGSImageryOnly/MapServer/WMSServer\r\n"
            "      layers: 0\r\n"
            "grids:\r\n"
            "  default:\r\n"
            "    srs: EPSG:4326\r\n"
            "    tile_size: [256, 256]\r\n"
            "    origin: nw\r\n"
            "    res: [0.7031249999999999, 0.35156249999999994, 0.17578124999999997, 0.08789062499999999,\r\n"
            "      0.04394531249999999, 0.021972656249999997, 0.010986328124999998, 0.005493164062499999,\r\n"
            "      0.0027465820312499996, 0.0013732910156249998, 0.0006866455078124999, 0.00034332275390624995,\r\n"
            "      0.00017166137695312497, 8.583068847656249e-05, 4.291534423828124e-05, 2.145767211914062e-05,\r\n"
            "      1.072883605957031e-05, 5.364418029785155e-06, 2.6822090148925777e-06, 1.3411045074462889e-06,\r\n"
            "      6.705522537231444e-07]",
        },
        {
            "created_at": "2016-10-06T17:45:46.213Z",
            "updated_at": "2016-10-06T17:45:46.213Z",
            "name": "eventkit-integration-test-wmts",
            "slug": "eventkit-integration-test-wmts",
            "url": "https://basemap.nationalmap.gov/arcgis/rest/services/USGSImageryOnly/MapServer/WMTS/tile/1.0.0/"
            "USGSImageryOnly/default/default028mm/%(z)s/%(y)s/%(x)s",
            "layer": "default",
            "export_provider_type": DataProviderType.objects.using("default").get(type_name="wmts"),
            "level_from": 10,
            "level_to": 10,
            "config": "layers:\r\n - name: default\r\n   title: imagery\r\n   sources: [default]\r\n\r\n"
            "sources:\r\n"
            "  default:\r\n"
            "    type: tile\r\n"
            "    url: https://basemap.nationalmap.gov/arcgis/rest/services/USGSImageryOnly/MapServer/WMTS/tile/1.0.0/"
            "USGSImageryOnly/default/default028mm/%(z)s/%(y)s/%(x)s\r\n"
            "    grid: default\r\n\r\n"
            "grids:\r\n  default:\r\n    srs: EPSG:4326\r\n    tile_size: [256, 256]\r\n    origin: nw\r\n"
            "    res: [0.7031249999999999, 0.35156249999999994, 0.17578124999999997, 0.08789062499999999,\r\n"
            "      0.04394531249999999, 0.021972656249999997, 0.010986328124999998, 0.005493164062499999,\r\n"
            "      0.0027465820312499996, 0.0013732910156249998, 0.0006866455078124999, 0.00034332275390624995,\r\n"
            "      0.00017166137695312497, 8.583068847656249e-05, 4.291534423828124e-05, 2.145767211914062e-05,\r\n"
            "      1.072883605957031e-05, 5.364418029785155e-06, 2.6822090148925777e-06, 1.3411045074462889e-06,\r\n"
            "      6.705522537231444e-07]",
        },
        {
            "created_at": "2016-10-06T19:17:28.770Z",
            "updated_at": "2016-10-06T19:17:28.770Z",
            "name": "eventkit-integration-test-arc-raster",
            "slug": "eventkit-integration-test-arc-raster",
            "url": "https://basemap.nationalmap.gov/arcgis/rest/services/USGSImageryOnly/MapServer",
            "layer": "default",
            "export_provider_type": DataProviderType.objects.using("default").get(type_name="arcgis-raster"),
            "level_from": 10,
            "level_to": 10,
            "config": "layers:\r\n  - name: default\r\n    title: default\r\n    sources: [default]\r\n\r\n"
            "sources:\r\n"
            "  default:\r\n"
            "    type: arcgis\r\n"
            "    grid: default\r\n"
            "    req:\r\n"
            "      url: https://basemap.nationalmap.gov/arcgis/rest/services/USGSImageryOnly/MapServer\r\n"
            "      layers: \r\n"
            "        show: 0\r\n\r\n"
            "grids:\r\n  default:\r\n    srs: EPSG:4326\r\n    tile_size: [256, 256]\r\n    origin: nw\r\n"
            "    res: [0.7031249999999999, 0.35156249999999994, 0.17578124999999997, 0.08789062499999999,\r\n"
            "      0.04394531249999999, 0.021972656249999997, 0.010986328124999998, 0.005493164062499999,\r\n"
            "      0.0027465820312499996, 0.0013732910156249998, 0.0006866455078124999, 0.00034332275390624995,\r\n"
            "      0.00017166137695312497, 8.583068847656249e-05, 4.291534423828124e-05, 2.145767211914062e-05,\r\n"
            "      1.072883605957031e-05, 5.364418029785155e-06, 2.6822090148925777e-06, 1.3411045074462889e-06,\r\n"
            "      6.705522537231444e-07]\r\n  webmercator:\r\n    srs: EPSG:3857\r\n    tile_size: [256, 256]\r\n"
            "    origin: nw",
        },
        {
            "created_at": "2016-10-13T17:23:26.890Z",
            "updated_at": "2016-10-13T17:23:26.890Z",
            "name": "eventkit-integration-test-wfs",
            "slug": "eventkit-integration-test-wfs",
            "url": "https://cartowfs.nationalmap.gov/arcgis/services/structures/MapServer/WFSServer?SERVICE=WFS&"
            "VERSION=1.0.0&REQUEST=GetFeature&TYPENAME=structures:USGS_TNM_Structures&SRSNAME=EPSG:4326",
            "layer": "structures:USGS_TNM_Structures",
            "export_provider_type": DataProviderType.objects.using("default").get(type_name="wfs"),
            "level_from": 0,
            "level_to": 8,
            "config": "",
        },
        {
            "created_at": "2016-10-13T17:23:26.890Z",
            "updated_at": "2016-10-13T17:23:26.890Z",
            "name": "eventkit-integration-test-wcs",
            "slug": "eventkit-integration-test-wcs",
            "url": "https://elevation.nationalmap.gov/arcgis/services/3DEPElevation/ImageServer/WCSServer",
            "layer": "DEP3Elevation",
            "export_provider_type": DataProviderType.objects.using("default").get(type_name="wcs"),
            "level_from": 10,
            "level_to": 10,
            "config": 'service:\r\n  scale: "15"\r\n  coverages: "DEP3Elevation"\r\nparams:\r\n  TRANSPARENT: '
            "true\r\n  FORMAT: geotiff\r\n  VERSION: '1.0.0'\r\n  CRS: 'EPSG:4326'\r\n  "
            "REQUEST: 'GetCoverage'",
        }
        #     , {
        #     "created_at": "2016-10-21T14:30:27.066Z",
        #     "updated_at": "2016-10-21T14:30:27.066Z",
        #     "name": "eventkit-integration-test-arc-fs",
        #     "slug": "eventkit-integration-test-arc-fs",
        #     "url": "https://cartowfs.nationalmap.gov/arcgis/services/structures/MapServer",
        #     "layer": "2",
        #     "export_provider_type": DataProviderType.objects.using('default').get(type_name='arcgis-feature'),
        #     "level_from": 0,
        #     "level_to": 2,
        #     "config": ""
        # }
    ]


def load_providers():
    export_providers = get_providers_list()
    providers = [DataProvider(**export_provider) for export_provider in export_providers]
    DataProvider.objects.bulk_create(providers)


def delete_providers():
    export_providers = get_providers_list()
    for export_provider in export_providers:
        provider = DataProvider.objects.using("default").filter(slug=export_provider.get("slug")).first()
        if provider:
            provider.delete(using="default")<|MERGE_RESOLUTION|>--- conflicted
+++ resolved
@@ -41,12 +41,7 @@
             password = os.getenv("EVENTKIT_PASS", "@dm1n")
         verify = getattr(settings, "SSL_VERIFICATION", True)
         self.base_url = os.getenv(
-<<<<<<< HEAD
-            "BASE_URL",
-            "http://{0}".format(getattr(settings, "SITE_NAME", "cloud.eventkit.test")),
-=======
             "BASE_URL", "http://{0}".format(getattr(settings, "SITE_NAME", "host.docker.internal"))
->>>>>>> b359f787
         )
         self.login_url = self.base_url + "/api/login/"
         self.create_export_url = self.base_url + "/status/create"
