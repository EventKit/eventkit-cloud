# -*- coding: utf-8 -*-
import logging
import os
from unittest.mock import call, patch

from django.contrib.auth.models import Group, User
from django.contrib.contenttypes.models import ContentType
from django.contrib.gis.db.models.functions import Area, Intersection
from django.contrib.gis.gdal import DataSource
from django.contrib.gis.geos import GEOSGeometry, MultiPolygon, Polygon
from django.test import TestCase

from eventkit_cloud.jobs.enumerations import GeospatialDataType, StyleType
from eventkit_cloud.jobs.models import (
    DatamodelPreset,
    DataProvider,
    DataProviderTask,
    DataProviderType,
    ExportFormat,
    ExportProfile,
    Job,
    JobPermission,
    JobPermissionLevel,
    Region,
    StyleFile,
)

logger = logging.getLogger(__name__)


class TestJob(TestCase):
    """
    Test cases for Job model
    """

    fixtures = ("osm_provider.json", "datamodel_presets.json")

    def setUp(self):
        self.path = os.path.dirname(os.path.realpath(__file__))
        self.formats = ExportFormat.objects.all()  # pre-loaded by 'insert_export_formats' migration
        self.group, created = Group.objects.get_or_create(name="TestDefaultExportExtentGroup")
        with patch("eventkit_cloud.jobs.signals.Group") as mock_group:
            mock_group.objects.get.return_value = self.group
            self.user = User.objects.create(username="demo", email="demo@demo.com", password="demo")
        bbox = Polygon.from_bbox((-7.96, 22.6, -8.14, 27.12))
        the_geom = GEOSGeometry(bbox, srid=4326)
        export_provider = DataProvider.objects.get(slug="osm-generic")
        provider_task = DataProviderTask.objects.create(provider=export_provider)
        self.tags = [
            {"key": "building", "value": "yes"},
            {"key": "place", "value": "city"},
            {"key": "highway", "value": "service"},
            {"key": "aeroway", "value": "helipad"},
        ]

        self.job = Job(
            name="TestJob",
            description="Test description",
            event="Nepal activation",
            user=self.user,
            the_geom=the_geom,
            json_tags=self.tags,
        )
        self.job.save()
        self.uid = self.job.uid
        # add the formats to the job
        provider_task.formats.add(*self.formats)
        provider_task.min_zoom = 3
        provider_task.max_zoom = 6
        provider_task.save()
        self.job.data_provider_tasks.add(provider_task)
        self.job.save()

    def test_job_creation(self):
        saved_job = Job.objects.all()[0]
        self.assertEqual(self.job, saved_job)
        self.assertEqual(self.uid, saved_job.uid)
        self.assertIsNotNone(saved_job.created_at)
        self.assertIsNotNone(saved_job.updated_at)
        saved_provider_tasks = saved_job.data_provider_tasks.first()
        self.assertIsNotNone(saved_provider_tasks.formats.all())
        self.assertCountEqual(saved_provider_tasks.formats.all(), self.formats)
        self.assertEqual(saved_provider_tasks.min_zoom, 3)
        self.assertEqual(saved_provider_tasks.max_zoom, 6)
        self.assertEqual("Test description", saved_job.description)
        self.assertEqual(4, len(saved_job.json_tags))
        self.assertEqual(False, saved_job.include_zipfile)  # default

    def test_job_creation_with_config(self):
        saved_job = Job.objects.all()[0]
        self.assertEqual(self.job, saved_job)
        self.assertEqual(self.uid, saved_job.uid)
        self.assertIsNotNone(saved_job.created_at)
        self.assertIsNotNone(saved_job.updated_at)
        saved_provider_tasks = saved_job.data_provider_tasks.first()
        self.assertIsNotNone(saved_provider_tasks.formats.all())
        self.assertCountEqual(saved_provider_tasks.formats.all(), self.formats)
        # attach a configuration to a job
        hdm_preset = DatamodelPreset.objects.get(name="hdm")
        saved_job.preset = hdm_preset
        self.assertEqual(hdm_preset.json_tags, saved_job.preset.json_tags)

    def test_spatial_fields(self):
        bbox = Polygon.from_bbox((-7.96, 22.6, -8.14, 27.12))  # in africa
        the_geom = MultiPolygon(GEOSGeometry(bbox, srid=4326), srid=4326)
        the_geog = MultiPolygon(GEOSGeometry(bbox), srid=4326)
        the_geom_webmercator = the_geom.transform(ct=3857, clone=True)
        job = Job.objects.all()[0]
        self.assertIsNotNone(job)
        geom = job.the_geom
        geog = job.the_geog
        geom_web = job.the_geom_webmercator
        self.assertEqual(the_geom, geom)
        self.assertEqual(the_geog, geog)
        self.assertEqual(the_geom_webmercator, geom_web)

    def test_fields(self):
        job = Job.objects.all()[0]
        self.assertEqual("TestJob", job.name)
        self.assertEqual("Test description", job.description)
        self.assertEqual("Nepal activation", job.event)
        self.assertEqual(self.user, job.user)

    def test_str(self):
        job = Job.objects.all()[0]
        self.assertEqual(str(job), "TestJob")

    def test_job_region(self):
        bbox = Polygon.from_bbox((-7.96, 22.6, -8.14, 27.12))  # africa
        region = Region.objects.filter(the_geom__contains=bbox)[0]
        self.assertIsNotNone(region)
        self.assertEqual("Africa", region.name)
        self.job.region = region
        self.job.save()
        saved_job = Job.objects.all()[0]
        self.assertEqual(saved_job.region, region)

    def test_overpass_extents(self):
        job = Job.objects.all()[0]
        extents = job.overpass_extents
        self.assertIsNotNone(extents)
        self.assertEqual(4, len(extents.split(",")))

    def test_extents(self):
        job = Job.objects.all()[0]
        extents = job.extents
        self.assertIsNotNone(extents)
        self.assertEqual(4, len(extents))

    def test_categorised_tags(self):
        tags = DatamodelPreset.objects.get(name="hdm").json_tags
        self.assertEqual(259, len(tags))

        # save all the tags from the preset
        job = Job.objects.first()
        job.json_tags = tags
        categories = job.categorised_tags

        self.assertIsNotNone(categories)
        self.assertEqual(29, len(categories["points"]))
        self.assertEqual(16, len(categories["lines"]))
        self.assertEqual(26, len(categories["polygons"]))

    def test_tags(self):
        tags = DatamodelPreset.objects.get(name="hdm").json_tags
        self.assertIsNotNone(tags)
        self.assertEqual(259, len(tags))
        # save all the tags from the preset
        self.job.json_tags = tags
        self.job.save()
        self.assertEqual(259, len(self.job.json_tags))


class TestExportFormat(TestCase):
    def test_str(self):
        kml = ExportFormat.objects.get(slug="kml")
        self.assertEqual(str(kml), "KML Format")

    def test_get_or_create(self):
        export_format1, created = ExportFormat.get_or_create(**{"name": "test", "slug": "test", "description": "test"})
        self.assertTrue(created)
        export_format2, created = ExportFormat.get_or_create(**{"name": "test", "slug": "test", "description": "test"})
        self.assertFalse(created)
        self.assertEqual(export_format1, export_format2)


class TestRegion(TestCase):
    def test_load_region(self):
        ds = DataSource(os.path.dirname(os.path.realpath(__file__)) + "/../migrations/africa.geojson")
        layer = ds[0]
        geom = layer.get_geoms(geos=True)[0]
        the_geom = GEOSGeometry(geom.wkt, srid=4326)
        the_geog = GEOSGeometry(geom.wkt)
        the_geom_webmercator = the_geom.transform(ct=3857, clone=True)
        region = Region.objects.create(
            name="Africa",
            description="African export region",
            the_geom=the_geom,
            the_geog=the_geog,
            the_geom_webmercator=the_geom_webmercator,
        )
        saved_region = Region.objects.get(uid=region.uid)
        self.assertEqual(region, saved_region)

    def test_africa_region(self):
        africa = Region.objects.get(name="Africa")
        self.assertIsNotNone(africa)
        self.assertEqual("Africa", africa.name)
        self.assertIsNotNone(africa.the_geom)

    def test_bbox_intersects_region(self):
        bbox = Polygon.from_bbox((-3.9, 16.6, 7.0, 27.6))
        self.assertIsNotNone(bbox)
        africa = Region.objects.get(name="Africa")
        self.assertIsNotNone(africa)
        self.assertTrue(africa.the_geom.intersects(bbox))

    def test_get_region_for_bbox(self):
        bbox = Polygon.from_bbox((-3.9, 16.6, 7.0, 27.6))
        regions = Region.objects.all()
        found = []
        for region in regions:
            if region.the_geom.intersects(bbox):
                found.append(region)
                break
        self.assertTrue(len(found) == 1)
        self.assertEqual("Africa", found[0].name)


class TestJobRegionIntersection(TestCase):
    def setUp(self):
        self.formats = ExportFormat.objects.all()  # pre-loaded by 'insert_export_formats' migration
        self.group, created = Group.objects.get_or_create(name="TestDefaultExportExtentGroup")
        with patch("eventkit_cloud.jobs.signals.Group") as mock_group:
            mock_group.objects.get.return_value = self.group
            self.user = User.objects.create(username="demo", email="demo@demo.com", password="demo")
        bbox = Polygon.from_bbox((36.90, 13.54, 48.52, 20.24))  # overlaps africa / central asia
        the_geom = GEOSGeometry(bbox, srid=4326)
        self.job = Job.objects.create(name="TestJob", description="Test description", user=self.user, the_geom=the_geom)
        self.uid = self.job.uid
        # add the formats to the job
        self.job.formats = self.formats
        self.job.save()

    def test_job_region_intersection(self):
        job = Job.objects.all()[0]
        # use the_geog
        regions = (
            Region.objects.filter(the_geog__intersects=job.the_geog)
            .annotate(intersection=Area(Intersection("the_geog", job.the_geog)))
            .order_by("-intersection")
        )
        self.assertEqual(2, len(regions))
        asia = regions[0]
        africa = regions[1]
        self.assertIsNotNone(asia)
        self.assertIsNotNone(africa)
        self.assertEqual("Central Asia/Middle East", asia.name)
        self.assertEqual("Africa", africa.name)
        self.assertTrue(asia.intersection > africa.intersection)

    def test_job_outside_region(self):
        job = Job.objects.all()[0]
        bbox = Polygon.from_bbox((2.74, 47.66, 21.61, 60.24))  # outside any region
        the_geom = MultiPolygon(GEOSGeometry(bbox, srid=4326))
        job.the_geom = the_geom
        job.save()
        regions = Region.objects.filter(the_geom__intersects=job.the_geom)
        self.assertEqual(0, len(regions))


class TestTag(TestCase):
    fixtures = ("datamodel_presets.json",)

    def setUp(self):
        self.formats = ExportFormat.objects.all()  # pre-loaded by 'insert_export_formats' migration
        self.group, created = Group.objects.get_or_create(name="TestDefaultExportExtentGroup")
        with patch("eventkit_cloud.jobs.signals.Group") as mock_group:
            mock_group.objects.get.return_value = self.group
            self.user = User.objects.create(username="demo", email="demo@demo.com", password="demo")
        bbox = Polygon.from_bbox((-7.96, 22.6, -8.14, 27.12))
        the_geom = GEOSGeometry(bbox, srid=4326)
        tags = DatamodelPreset.objects.get(name="hdm").json_tags
        self.job = Job.objects.create(
            name="TestJob", description="Test description", user=self.user, the_geom=the_geom, json_tags=tags
        )
        self.uid = self.job.uid
        # add the formats to the job
        self.job.formats = self.formats
        self.job.save()
        self.path = os.path.dirname(os.path.realpath(__file__))

    def test_create_tags(self):
        tags = [
            {"key": "aeroway", "value": "aerodrome", "geom": ["node", "area"]},
        ]
        self.job.json_tags = tags
        self.job.save()

        self.assertEqual(self.job.json_tags[0]["key"], "aeroway")
        geom_types = self.job.json_tags[0]["geom"]
        self.assertEqual(1, len(self.job.json_tags))
        self.assertEqual(["node", "area"], geom_types)

    def test_save_tags_from_preset(self):
        tags = DatamodelPreset.objects.get(name="hdm").json_tags
        self.assertIsNotNone(tags)
        self.assertEqual(259, len(tags))
        self.job.json_tags = tags
        self.job.save()

        self.assertEqual(259, len(self.job.json_tags))

    def test_get_categorised_tags(self):
        tags = DatamodelPreset.objects.get(name="hdm").json_tags
        self.assertIsNotNone(tags)
        self.assertEqual(259, len(tags))
        self.job.json_tags = tags
        self.job.save()
        self.assertEqual(259, len(self.job.json_tags))


class TestExportProfile(TestCase):
    def setUp(self):
        self.group, created = Group.objects.get_or_create(name="TestDefaultExportExtentGroup")

    def test_export_profile(self):
        profile = ExportProfile.objects.create(name="DefaultExportProfile", max_extent=2500000, group=self.group)
        self.assertEqual(self.group.export_profile, profile)
        self.assertEqual("DefaultExportProfile", profile.name)
        self.assertEqual(2500000, profile.max_extent)


class TestJobPermission(TestCase):
    def setUp(self):
        self.user1 = User.objects.create_user(username="demo1", email="demo@demo.com", password="demo")
        self.user2 = User.objects.create_user(username="demo2", email="demo@demo.com", password="demo")
        self.user3 = User.objects.create_user(username="demo3", email="demo@demo.com", password="demo")
        extents = (-3.9, 16.1, 7.0, 27.6)
        bbox = Polygon.from_bbox(extents)
        the_geom = GEOSGeometry(bbox, srid=4326)
        data_provider_type = DataProviderType.objects.create(type_name="test")
        self.data_provider = DataProvider.objects.create(
            name="test1", slug="test1", export_provider_type=data_provider_type
        )
        self.data_providers = DataProvider.objects.all()
        self.job = Job.objects.create(
            name="test1", description="Test description", the_geom=the_geom, user=self.user1, json_tags={}
        )

    def test_get_orderable_queryset_for_job(self):
        JobPermission.objects.create(
            job=self.job,
            content_type=ContentType.objects.get_for_model(User),
            object_id=self.user2.id,
            permission=JobPermissionLevel.READ.value,
        )
        JobPermission.objects.create(
            job=self.job,
            content_type=ContentType.objects.get_for_model(User),
            object_id=self.user3.id,
            permission=JobPermissionLevel.ADMIN.value,
        )

        users = JobPermission.get_orderable_queryset_for_job(job=self.job, model=User)
        users.order_by("username")
        self.assertEqual([users[0], users[1], users[2]], [self.user1, self.user2, self.user3])
        users = users.order_by("shared")
        self.assertEqual([users[1], users[2], users[0]], [self.user2, self.user3, self.user1])
        users.order_by("admin_shared")
        self.assertEqual([users[2], users[1], users[0]], [self.user3, self.user2, self.user1])


class TestDataProvider(TestCase):
    """
    Test cases for DataProvider model
    """

    fixtures = ("osm_provider.json", "datamodel_presets.json")

    def setUp(self):
        self.data_provider = DataProvider.objects.get(slug="osm-generic")

    @patch("eventkit_cloud.jobs.signals.make_dirs")
    @patch("eventkit_cloud.jobs.signals.save_thumbnail")
    def test_snapshot_signal(self, mock_save_thumbnail, makedirs):
        """Test that triggering a save on a provider with a preview_url will attach a MapImageSnapshot."""
        mock_save_thumbnail.return_value = "/var/lib/downloads/images/test_thumb.jpg"
        # An instance of MapImageSnapshot
        stat = os.stat

        # We don't want to interfere with any other os.stat functions
        # This is a simple way of doing that without setting up a property mock.
        class StatMock:
            def __init__(self):
                self.st_size = 64

            def __getattr__(self, item):
                if item.lower() != "st_size":
                    return getattr(stat, item)
                return self.st_size

        with patch("os.stat") as mock_stat:
            mock_stat.return_value = StatMock()
            self.data_provider.preview_url = "http://url.com"
            self.data_provider.save()
            makedirs.assert_called()

    @patch("eventkit_cloud.core.models.cache")
    def test_cached_model_on_save(self, mocked_cache):
        """Test that triggers a save on a provider and updates the database cache with a generic key name"""
        self.data_provider.save()

        cache_calls = [
            call(f"DataProvider-slug-{self.data_provider.slug}", self.data_provider, timeout=86400),
            call(f"DataProvider-uid-{self.data_provider.uid}", self.data_provider, timeout=86400),
        ]

        mocked_cache.set.assert_has_calls(cache_calls, any_order=True)

    @patch("eventkit_cloud.jobs.models.cache")
    def test_deleted_mapproxy_cache_on_save(self, mocked_cache):
        """Test that triggers a save on a provider and clears the associated mapproxy cache"""
        self.data_provider.save()

        cache_call = [call(f"base-config-{self.data_provider.slug}")]
        mocked_cache.delete.assert_has_calls(cache_call)

    @patch("eventkit_cloud.utils.mapproxy.get_mapproxy_metadata_url")
    def test_metadata(self, mock_get_mapproxy_metadata_url):
        example_url = "http://test.test"
        expected_url = "http://ek.test/metadata/"
        expected_metadata = {"url": expected_url, "type": "arcgis"}
        mock_get_mapproxy_metadata_url.return_value = expected_url
        self.data_provider.config = {"sources": {"info": {"type": "arcgis", "req": {"url": example_url}}}}
        self.assertEqual(expected_metadata, self.data_provider.metadata)

    @patch("eventkit_cloud.utils.mapproxy.get_mapproxy_footprint_url")
    def test_footprint_url(self, mock_get_mapproxy_footprint_url):
        example_url = "http://test.test"
        expected_url = "http://ek.test/footprint/"
        mock_get_mapproxy_footprint_url.return_value = expected_url
        self.data_provider.config = {"sources": {"footprint": {"req": {"url": example_url}}}}
        self.assertEqual(expected_url, self.data_provider.footprint_url)

    def test_layers(self):
        # Test single layer vector source
        expected_layer = "test"
        expected_layers = {expected_layer: {"name": expected_layer, "url": self.data_provider.url}}
        self.data_provider.layer = expected_layer
        self.data_provider.type = GeospatialDataType.VECTOR.value
        self.data_provider.config = None
        self.assertEqual(self.data_provider.layers, expected_layers)

        # Test that layer names are better than integers
        expected_layer = "slug"
        expected_layers = {expected_layer: {"name": expected_layer, "url": self.data_provider.url}}
        self.data_provider.layer = "1"
        self.data_provider.slug = expected_layer
        self.data_provider.type = GeospatialDataType.VECTOR.value
        self.data_provider.config = None
        self.assertEqual(self.data_provider.layers, expected_layers)

        # Test OSM configuration
        layers = ["layer1", "layer2"]
        example_layers = {layer: "data" for layer in layers}
        expected_layers = {"layer1": "data", "layer2": "data"}
        self.data_provider.type = GeospatialDataType.VECTOR.value
        self.data_provider.config = example_layers
        self.assertEqual(self.data_provider.layers, expected_layers)

        # Test multilayer feature service
        layers = ["layer1", "layer2"]
        example_layers = {"vector_layers": [{"name": layer} for layer in layers]}
        expected_layers = {"layer1": {"name": "layer1"}, "layer2": {"name": "layer2"}}

        self.data_provider.export_provider_type.type_name = "wfs"
        self.data_provider.type = GeospatialDataType.VECTOR.value
        self.data_provider.config = example_layers
        self.assertEqual(self.data_provider.layers, expected_layers)

    def test_get_use_bbox_no_export_type(self):
        self.data_provider.type = GeospatialDataType.VECTOR.value
        self.data_provider.export_provider_type = None
        self.assertEqual(self.data_provider.get_use_bbox(), False)

    def test_get_use_bbox(self):
        self.data_provider.type = GeospatialDataType.VECTOR.value
        prov_type = DataProviderType()
        prov_type.use_bbox = True
        self.data_provider.export_provider_type = prov_type
        self.assertEqual(self.data_provider.get_use_bbox(), True)


class TestStyleFile(TestCase):
    """
    Test cases for StyleFile model
    """

    fixtures = ("osm_provider.json",)

    def setUp(self):
        self.file_name = "test.aprx"
        self.directory = "test"
        self.data_provider = DataProvider.objects.first()

    def test_create_style_file(self):
<<<<<<< HEAD
        file_mock = MagicMock(spec=File)
        file_mock.name = "test1.sld"
        style_model = StyleFile.objects.create(file=file_mock, directory=self.directory, provider=self.data_provider)
        try:
            self.assertEqual(file_mock.name, style_model.file.name)
            self.assertEqual(self.directory, style_model.directory)
            self.assertEqual(self.data_provider, style_model.provider)
        finally:
            style_model.file.delete()
            style_model.delete()

    def test_data_provider_relation(self):
        file_mock = MagicMock(spec=File)
        file_mock.name = "test2.sld"
        style_model = StyleFile.objects.create(
            file=file_mock, directory=self.directory, provider=self.data_provider, style_type=StyleType.ARCGIS.value
        )
        style = self.data_provider.style.get(style_type=StyleType.ARCGIS.value)
        try:
            self.assertEqual(style, style_model)
        finally:
            style_model.file.delete()
            style_model.delete()
=======
        style_model = StyleFile(file=self.file_name, directory=self.directory, provider=self.data_provider)
        style_model.save(write_file=False)
        self.assertEqual(self.file_name, style_model.filename)
        self.assertEqual(self.directory, style_model.directory)
        self.assertEqual(self.data_provider, style_model.provider)

    def test_data_provider_relation(self):
        style_file = StyleFile(
            file=self.file_name,
            directory=self.directory,
            provider=self.data_provider,
            style_type=StyleType.ARCGIS.value,
        )
        style_file.save(write_file=False)
        style = self.data_provider.styles.get(style_type=StyleType.ARCGIS.value)
        self.assertEqual(style, style_file)
>>>>>>> 5f084802
<|MERGE_RESOLUTION|>--- conflicted
+++ resolved
@@ -505,31 +505,6 @@
         self.data_provider = DataProvider.objects.first()
 
     def test_create_style_file(self):
-<<<<<<< HEAD
-        file_mock = MagicMock(spec=File)
-        file_mock.name = "test1.sld"
-        style_model = StyleFile.objects.create(file=file_mock, directory=self.directory, provider=self.data_provider)
-        try:
-            self.assertEqual(file_mock.name, style_model.file.name)
-            self.assertEqual(self.directory, style_model.directory)
-            self.assertEqual(self.data_provider, style_model.provider)
-        finally:
-            style_model.file.delete()
-            style_model.delete()
-
-    def test_data_provider_relation(self):
-        file_mock = MagicMock(spec=File)
-        file_mock.name = "test2.sld"
-        style_model = StyleFile.objects.create(
-            file=file_mock, directory=self.directory, provider=self.data_provider, style_type=StyleType.ARCGIS.value
-        )
-        style = self.data_provider.style.get(style_type=StyleType.ARCGIS.value)
-        try:
-            self.assertEqual(style, style_model)
-        finally:
-            style_model.file.delete()
-            style_model.delete()
-=======
         style_model = StyleFile(file=self.file_name, directory=self.directory, provider=self.data_provider)
         style_model.save(write_file=False)
         self.assertEqual(self.file_name, style_model.filename)
@@ -545,5 +520,4 @@
         )
         style_file.save(write_file=False)
         style = self.data_provider.styles.get(style_type=StyleType.ARCGIS.value)
-        self.assertEqual(style, style_file)
->>>>>>> 5f084802
+        self.assertEqual(style, style_file)