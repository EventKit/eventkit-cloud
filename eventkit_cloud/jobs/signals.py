import logging
import os

from django.conf import settings
from django.contrib.auth.models import Group, User
from django.contrib.auth.signals import user_logged_in
from django.core.cache import cache
from django.db.models.signals import post_save, pre_delete, pre_save
from django.dispatch.dispatcher import receiver

from eventkit_cloud.jobs.helpers import (
    get_provider_image_dir,
    get_provider_thumbnail_name,
)
from eventkit_cloud.jobs.models import (
    DataProvider,
    Job,
    JobPermission,
    JobPermissionLevel,
    MapImageSnapshot,
    Region,
    RegionalPolicy,
)
<<<<<<< HEAD
from eventkit_cloud.jobs.helpers import get_provider_image_dir, get_provider_thumbnail_name
from eventkit_cloud.utils.helpers import clear_mapproxy_config_cache
=======
from eventkit_cloud.tasks.helpers import make_dirs, make_file_downloadable
from eventkit_cloud.utils.helpers import clear_mapproxy_config_cache
from eventkit_cloud.utils.image_snapshot import save_thumbnail
>>>>>>> 0b9bf091
from eventkit_cloud.utils.mapproxy import get_mapproxy_config_template
from eventkit_cloud.utils.image_snapshot import make_thumbnail_downloadable, save_thumbnail
from eventkit_cloud.tasks.export_tasks import make_dirs
from eventkit_cloud.utils.s3 import delete_from_s3

logger = logging.getLogger(__name__)


@receiver(post_save, sender=User)
def user_post_save(sender, instance, created, **kwargs):
    """
    This method is executed whenever a User object is created.

    Adds the new user to DefaultExportExtentGroup.
    """
    if created:
        instance.groups.add(Group.objects.get(name="DefaultExportExtentGroup"))


@receiver(post_save, sender=Job)
def job_post_save(sender, instance, created, **kwargs):
    """
    This method is executed whenever a Job  object is created.

    If created is true, assign the user as an ADMIN for this job
    """

    if created:
        jp = JobPermission.objects.create(
            job=instance,
            content_object=instance.user,
            permission=JobPermissionLevel.ADMIN.value,
        )
        jp.save()


@receiver(pre_delete, sender=MapImageSnapshot)
def mapimagesnapshot_delete(sender, instance, *args, **kwargs):
    """
    Delete associated file when deleting a MapImageSnapshot.
    """
    if getattr(settings, "USE_S3", False):
        delete_from_s3(download_url=instance.download_url)
    url_parts = instance.download_url.split("/")
    full_file_download_path = "/".join([settings.IMAGES_DOWNLOAD_ROOT.rstrip("/"), url_parts[-2], url_parts[-1]])
    try:
        os.remove(full_file_download_path)
        logger.info("The file {0} was deleted.".format(full_file_download_path))
    except OSError:
        logger.warn("The file {0} was already removed or does not exist.".format(full_file_download_path))


@receiver(pre_save, sender=DataProvider)
def provider_pre_save(sender, instance, **kwargs):
    """
    This method is executed whenever a DataProvider is created or updated.
    """
    if instance.preview_url:
        try:
            # First check to see if this DataProvider should update the thumbnail
            # This should only be needed if it is a new entry, or the preview_url has changed,
            is_thumbnail_fresh = True
            try:
                provider = sender.objects.get(uid=instance.uid)
            except sender.DoesNotExist:
                is_thumbnail_fresh = False
            else:
                # The last preview url doesn't match the current or we still don't have a thumbnail.
                if instance.preview_url != provider.preview_url or instance.thumbnail is None:
                    is_thumbnail_fresh = False

            if not is_thumbnail_fresh:
                provider_image_dir = get_provider_image_dir(instance.uid)
                make_dirs(provider_image_dir)
                # Return a file system path to the image.
                filepath = save_thumbnail(
                    instance.preview_url,
<<<<<<< HEAD
                    os.path.join(provider_image_dir, get_provider_thumbnail_name(instance.slug)),
=======
                    os.path.join(provider_image_dir, f"{get_provider_thumbnail_name(instance.slug)}.jpg"),
>>>>>>> 0b9bf091
                )

                # TODO: This is redundant to code in export_tasks.py after __call__
                filename, download_url = make_file_downloadable(filepath, skip_copy=False)
                stat = os.stat(filepath)
                size = stat.st_size / 1024 / 1024.00

                if instance.thumbnail:
                    prev_thumb = instance.thumbnail
                    instance.thumbnail = None
                    prev_thumb.delete()
                instance.thumbnail = MapImageSnapshot.objects.create(
                    filename=filename, size=size, download_url=download_url
                )
        except Exception as e:
            # Catch exceptions broadly and log them, we do not want to prevent saving provider's if
            # a thumbnail creation error occurs.
            logger.error(f"Could not save thumbnail for DataProvider: {instance.slug}")
            logger.exception(e)


@receiver(post_save, sender=Region)
def region_post_save(sender, instance, **kwargs):
    clear_mapproxy_config_cache()


@receiver(post_save, sender=RegionalPolicy)
def regional_policy_post_save(sender, instance, **kwargs):
    clear_mapproxy_config_cache()


@receiver(user_logged_in)
def clear_user_mapproxy_config(sender, user, request, **kwargs):
    if not settings.REGIONAL_JUSTIFICATION_TIMEOUT_DAYS:
        for provider in DataProvider.objects.all():
            cache.delete(get_mapproxy_config_template(provider.slug, user=user))<|MERGE_RESOLUTION|>--- conflicted
+++ resolved
@@ -8,10 +8,7 @@
 from django.db.models.signals import post_save, pre_delete, pre_save
 from django.dispatch.dispatcher import receiver
 
-from eventkit_cloud.jobs.helpers import (
-    get_provider_image_dir,
-    get_provider_thumbnail_name,
-)
+from eventkit_cloud.jobs.helpers import get_provider_image_dir, get_provider_thumbnail_name
 from eventkit_cloud.jobs.models import (
     DataProvider,
     Job,
@@ -21,17 +18,11 @@
     Region,
     RegionalPolicy,
 )
-<<<<<<< HEAD
-from eventkit_cloud.jobs.helpers import get_provider_image_dir, get_provider_thumbnail_name
-from eventkit_cloud.utils.helpers import clear_mapproxy_config_cache
-=======
-from eventkit_cloud.tasks.helpers import make_dirs, make_file_downloadable
+from eventkit_cloud.tasks.export_tasks import make_dirs
+from eventkit_cloud.tasks.helpers import make_file_downloadable
 from eventkit_cloud.utils.helpers import clear_mapproxy_config_cache
 from eventkit_cloud.utils.image_snapshot import save_thumbnail
->>>>>>> 0b9bf091
 from eventkit_cloud.utils.mapproxy import get_mapproxy_config_template
-from eventkit_cloud.utils.image_snapshot import make_thumbnail_downloadable, save_thumbnail
-from eventkit_cloud.tasks.export_tasks import make_dirs
 from eventkit_cloud.utils.s3 import delete_from_s3
 
 logger = logging.getLogger(__name__)
@@ -106,11 +97,7 @@
                 # Return a file system path to the image.
                 filepath = save_thumbnail(
                     instance.preview_url,
-<<<<<<< HEAD
-                    os.path.join(provider_image_dir, get_provider_thumbnail_name(instance.slug)),
-=======
                     os.path.join(provider_image_dir, f"{get_provider_thumbnail_name(instance.slug)}.jpg"),
->>>>>>> 0b9bf091
                 )
 
                 # TODO: This is redundant to code in export_tasks.py after __call__
