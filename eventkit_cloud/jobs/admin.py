import json
import logging
import os

from django import forms
from django.contrib import admin, messages
from django.contrib.gis.admin import OSMGeoAdmin
from django.shortcuts import render
from django.urls import re_path
from django.utils.html import format_html
from django_celery_beat.models import CrontabSchedule, IntervalSchedule

from eventkit_cloud.jobs.forms import RegionalPolicyForm, RegionForm
from eventkit_cloud.jobs.models import (
    DatamodelPreset,
    DataProvider,
    DataProviderStatus,
    DataProviderTask,
    DataProviderType,
    ExportFormat,
    Job,
    JobPermission,
    License,
    Projection,
    Region,
    RegionalJustification,
    RegionalPolicy,
    clean_config,
    clean_config_as_str,
)

logger = logging.getLogger(__name__)

admin.site.register(ExportFormat)
admin.site.register(Projection)
admin.site.register(DataProviderType)
admin.site.register(DatamodelPreset)
admin.site.register(License)
admin.site.register(DataProviderTask)


class JobAdmin(OSMGeoAdmin):
    """
    Admin model for editing Jobs in the admin interface.
    """

    search_fields = ["uid", "name", "user__username", "region__name"]
    list_display = ["uid", "name", "user", "region"]
    readonly_fields = ["user", "name", "description", "event"]
    exclude = [
        "the_geom",
        "the_geom_webmercator",
        "original_selection",
        "the_geog",
        "data_provider_tasks",
        "json_tags",
        "preset",
    ]
    actions = ["select_exports"]

    update_template = "admin/update_regions.html"
    update_complete_template = "admin/update_complete.html"

    def select_exports(self, request):
        """
        Select exports to update.
        """
        selected = ",".join(request.POST.getlist(admin.ACTION_CHECKBOX_NAME))  # type: ignore
        regions = Region.objects.all()

        # noinspection PyProtectedMember
        return render(
            request,
            self.update_template,
            {"regions": regions, "selected": selected, "opts": self.model._meta},
        )

    # TODO: https://github.com/typeddjango/django-stubs/issues/151
    select_exports.short_description = "Assign a region to the selected exports"  # type: ignore

    def update_exports(self, request):
        """
        Update selected exports.
        """
        selected = request.POST.get("selected", "")
        num_selected = len(selected.split(","))
        region_uid = request.POST.get("region", "")
        region = Region.objects.get(uid=region_uid)
        for selected_id in selected.split(","):
            export = Job.objects.get(id=selected_id)
            export.region = region
            export.save()

        messages.success(request, "{0} exports updated.".format(num_selected))
        # noinspection PyProtectedMember
        return render(
            request,
            self.update_complete_template,
            {
                "num_selected": len(selected.split(",")),
                "region": region.name,
                "opts": self.model._meta,
            },
        )

    def get_urls(self):
        urls = super(JobAdmin, self).get_urls()
        update_urls = [
            re_path(r"^select/$", self.admin_site.admin_view(self.select_exports)),
            re_path(
                r"^update/$",
                self.admin_site.admin_view(self.update_exports),
                name="update_regions",
            ),
        ]
        return update_urls + urls


class ExportConfigAdmin(admin.ModelAdmin):
    """
    Admin model for editing export configurations in the admin interface.
    """

    search_fields = ["uid", "name", "user__username"]
    list_display = ["uid", "name", "user", "config_type", "published", "created_at"]


class DataProviderForm(forms.ModelForm):
    """
    Admin form for editing export providers in the admin interface.
    """

    class Meta:
        model = DataProvider
        fields = [
            "name",
            "slug",
            "label",
            "url",
            "preview_url",
            "service_copyright",
            "service_description",
            "data_type",
            "layer",
            "export_provider_type",
            "max_selection",
            "level_from",
            "level_to",
            "config",
            "user",
            "license",
            "zip",
            "display",
            "attribute_class",
            "the_geom",
        ]

    def clean_config(self):
        config = self.cleaned_data.get("config")

        service_type = self.cleaned_data.get("export_provider_type").type_name

        if service_type in ["wms", "wmts", "tms", "arcgis-raster"]:
<<<<<<< HEAD
            from eventkit_cloud.utils.mapproxy import (
                ConfigurationError,
                MapproxyGeopackage,
            )
=======
            from eventkit_cloud.utils.mapproxy import ConfigurationError, MapproxyGeopackage
>>>>>>> 3a9a4fbf

            service = MapproxyGeopackage(
                layer=self.cleaned_data.get("layer"),
                service_type=self.cleaned_data.get("export_provider_type"),
                config=config,
            )
            try:
                service.get_check_config()
            except ConfigurationError as e:
                raise forms.ValidationError(str(e))

        elif service_type in ["osm", "osm-generic"]:
            if not config:
                raise forms.ValidationError("Configuration is required for OSM data providers")
            from eventkit_cloud.feature_selection.feature_selection import (
                FeatureSelection,
            )

            feature_selection = FeatureSelection(clean_config_as_str(config))
            if feature_selection.errors:
                raise forms.ValidationError("Invalid configuration: {0}".format(feature_selection.errors))
        elif service_type in ["ogcapi-process"]:
            if not config:
                raise forms.ValidationError("Configuration is required for OGC API Process")
            cleaned_config = clean_config(config)
            assert isinstance(cleaned_config, dict)
            ogcapi_process = cleaned_config.get("ogcapi_process")
            if not ogcapi_process:
                raise forms.ValidationError("OGC API Process requires an ogcapi_process key with valid configuration")
            area = ogcapi_process.get("area")
            if not area:
                raise forms.ValidationError("OGC API Process requires an area key with a name and a type.")
            if not area.get("name"):
                raise forms.ValidationError("OGC API Process requires the name of the field to submit the area.")
            if area.get("type") not in ["geojson", "bbox", "wkt"]:
                raise forms.ValidationError("OGC API Process requires an area type of geojson, bbox, or wkt.")
            if not ogcapi_process.get("id"):
                raise forms.ValidationError("OGC API Process requires a process id.")

        return config


def make_display(modeladmin, request, queryset):
    queryset.update(display=True)


def make_hidden(modeladmin, request, queryset):
    queryset.update(display=False)


class DataProviderAdmin(admin.ModelAdmin):
    """
    Admin model for editing export providers in the admin interface.
    """

    form = DataProviderForm
    list_display = [
        "name",
        "slug",
        "label",
        "export_provider_type",
        "attribute_class",
        "license",
        "display",
    ]
    search_fields = [
        "name",
        "slug",
        "data_type",
        "display",
        "attribute_class__name",
        "export_provider_type__type_name",
        "license__name",
    ]
    actions = [make_display, make_hidden]


# The reason for these empty classes is to remove IntervalSchedule and CrontabSchedule from the admin page. The easiest
# way to do this is to unregister them using admin.site.unregister, but that also means that you can't use the plus
# button to add new ones on lists displayed on admin pages of other models (in this case, PeriodicTask). Having the
# model be registered but hidden prevents that option from being removed.
class IntervalScheduleAdmin(admin.ModelAdmin):
    def get_model_perms(self, request):
        return {}


class CrontabScheduleAdmin(admin.ModelAdmin):
    def get_model_perms(self, request):
        return {}


admin.site.unregister(IntervalSchedule)
admin.site.unregister(CrontabSchedule)


class DataProviderStatusAdmin(admin.ModelAdmin):
    """
    Status information for Data Providers
    """

    def color_status(self, obj):
        if obj.status == "SUCCESS":
            return format_html(
                '<div style="width:100%%; height:100%%; background-color:rgba(0, 255, 0, 0.3);">%s</div>' % obj.status
            )
        elif obj.status.startswith("WARN"):
            return format_html(
                '<div style="width:100%%; height:100%%; background-color:rgba(255, 255, 0, 0.3);">%s</div>' % obj.status
            )
        return format_html(
            '<div style="width:100%%; height:100%%; background-color:rgba(255, 0, 0, 0.3);">%s</div>' % obj.status
        )

    # TODO: https://github.com/typeddjango/django-stubs/issues/151
    color_status.short_description = "status"  # type: ignore

    model = DataProviderStatus
    readonly_fields = (
        "status",
        "status_type",
        "message",
        "last_check_time",
        "related_provider",
    )
    list_display = (
        "color_status",
        "status_type",
        "message",
        "last_check_time",
        "related_provider",
    )
    list_filter = ("related_provider", "status", "status_type", "last_check_time")

    def has_add_permission(self, request, obj=None):
        return False


def get_example_from_file(file_path: str):
    with open(os.path.join(os.path.dirname(__file__), file_path)) as json_file:
        return json.dumps(json.load(json_file))


class RegionAdmin(admin.ModelAdmin):
    model = Region
    list_display = ("uid", "name")
    form = RegionForm


class RegionalPolicyAdmin(admin.ModelAdmin):
    model = RegionalPolicy
    form = RegionalPolicyForm
    list_display = ("uid", "name", "region")

    fieldsets = (
        (None, {"fields": ["name", "region", "providers"]}),
        (
            None,
            {
                "fields": [
                    "policies",
                    "policy_title_text",
                    "policy_header_text",
                    "policy_footer_text",
                    "policy_cancel_text",
                    "policy_cancel_button_text",
                ],
                "description": "The policy field expects a JSON structure with a list of policy objects. "
                "Each policy object must contain a title and a description. See the example below."
                f"<br /> <br /> {get_example_from_file('examples/policies_example.json')}",
            },
        ),
        (
            None,
            {
                "fields": ["justification_options"],
                "description": "The justification options field expects a JSON structure with a "
                "list of option objects. Each option object must have an integer id, string name "
                "and boolean display. Options may also have suboptions. "
                "Suboptions can be of type text or dropdown.  See the example below."
                f"<br /> <br /> {get_example_from_file('examples/justification_options_example.json')}",
            },
        ),
    )


class RegionalJustificationAdmin(admin.ModelAdmin):
    model = RegionalJustification
    list_display = (
        "uid",
        "justification_id",
        "justification_name",
        "regional_policy",
        "user",
    )

    def get_readonly_fields(self, request, obj=None):
        if obj:
            return [field.name for field in obj._meta.get_fields()]
        return self.readonly_fields

    def has_change_permission(self, request, obj=None):
        return False

    def has_delete_permission(self, request, obj=None):
        return False


# register the new admin models
admin.site.register(IntervalSchedule, IntervalScheduleAdmin)
admin.site.register(CrontabSchedule, CrontabScheduleAdmin)
admin.site.register(Job, JobAdmin)
admin.site.register(DataProvider, DataProviderAdmin)
admin.site.register(DataProviderStatus, DataProviderStatusAdmin)
admin.site.register(Region, RegionAdmin)
admin.site.register(RegionalPolicy, RegionalPolicyAdmin)
admin.site.register(RegionalJustification, RegionalJustificationAdmin)
admin.site.register(JobPermission)<|MERGE_RESOLUTION|>--- conflicted
+++ resolved
@@ -161,14 +161,7 @@
         service_type = self.cleaned_data.get("export_provider_type").type_name
 
         if service_type in ["wms", "wmts", "tms", "arcgis-raster"]:
-<<<<<<< HEAD
-            from eventkit_cloud.utils.mapproxy import (
-                ConfigurationError,
-                MapproxyGeopackage,
-            )
-=======
             from eventkit_cloud.utils.mapproxy import ConfigurationError, MapproxyGeopackage
->>>>>>> 3a9a4fbf
 
             service = MapproxyGeopackage(
                 layer=self.cleaned_data.get("layer"),
@@ -183,9 +176,7 @@
         elif service_type in ["osm", "osm-generic"]:
             if not config:
                 raise forms.ValidationError("Configuration is required for OSM data providers")
-            from eventkit_cloud.feature_selection.feature_selection import (
-                FeatureSelection,
-            )
+            from eventkit_cloud.feature_selection.feature_selection import FeatureSelection
 
             feature_selection = FeatureSelection(clean_config_as_str(config))
             if feature_selection.errors:
