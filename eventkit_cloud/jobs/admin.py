from django.contrib import admin
from django import forms
from django.template import RequestContext
from django.conf.urls import url
from django.contrib import messages
from django.shortcuts import render_to_response
from django.contrib.gis.admin import OSMGeoAdmin
from django.contrib.gis.geos import GEOSGeometry

<<<<<<< HEAD
from .models import ExportFormat, ExportProfile, Job, Region, DataProvider, DataProviderType, \
    DataProviderTask, DatamodelPreset, License, UserLicense

admin.site.register(ExportFormat)
admin.site.register(DataProvider)
=======
from .models import ExportFormat, ExportProfile, Job, Region, ExportProvider, ExportProviderType, \
    ProviderTask, DatamodelPreset, License, UserLicense
import logging

logger = logging.getLogger(__name__)

admin.site.register(ExportFormat)
>>>>>>> 550ec319
admin.site.register(ExportProfile)
admin.site.register(DataProviderType)
admin.site.register(DataProviderTask)
admin.site.register(DatamodelPreset)
admin.site.register(License)
admin.site.register(UserLicense)

class HOTRegionGeoAdmin(OSMGeoAdmin):
    """
    Admin model to allow Region editing in admin interface.

    Uses OSM for base layer in map in admin.
    """
    model = Region
    exclude = ['the_geom', 'the_geog']

    def save_model(self, request, obj, form, change):  # pragma no cover
        geom_merc = obj.the_geom_webmercator
        obj.the_geom = geom_merc.transform(ct=4326, clone=True)
        obj.the_geog = GEOSGeometry(obj.the_geom.wkt)
        obj.save()


class JobAdmin(OSMGeoAdmin):
    """
    Admin model for editing Jobs in the admin interface.
    """
    search_fields = ['uid', 'name', 'user__username', 'region__name']
    list_display = ['uid', 'name', 'user', 'region']
    exclude = ['the_geom', 'the_geog']
    actions = ['select_exports']

    update_template = 'admin/update_regions.html'
    update_complete_template = 'admin/update_complete.html'

    def select_exports(self, request):
        """
        Select exports to update.
        """
        selected = ','.join(request.POST.getlist(admin.ACTION_CHECKBOX_NAME))
        regions = Region.objects.all()

        # noinspection PyProtectedMember
        return render_to_response(self.update_template, {
            'regions': regions,
            'selected': selected,
            'opts': self.model._meta,
        }, context_instance=RequestContext(request))

    select_exports.short_description = "Assign a region to the selected exports"

    def update_exports(self, request):
        """
        Update selected exports.
        """
        selected = request.POST.get('selected', '')
        num_selected = len(selected.split(','))
        region_uid = request.POST.get('region', '')
        region = Region.objects.get(uid=region_uid)
        for selected_id in selected.split(','):
            export = Job.objects.get(id=selected_id)
            export.region = region
            export.save()

        messages.success(request, '{0} exports updated.'.format(num_selected))
        # noinspection PyProtectedMember
        return render_to_response(self.update_complete_template, {
            'num_selected': len(selected.split(',')),
            'region': region.name,
            'opts': self.model._meta,
        }, context_instance=RequestContext(request))

    def get_urls(self):
        urls = super(JobAdmin, self).get_urls()
        update_urls = [
            url(r'^select/$', self.admin_site.admin_view(self.select_exports)),
            url(r'^update/$', self.admin_site.admin_view(self.update_exports),
                name="update_regions"),
                         ]
        return update_urls + urls


class ExportConfigAdmin(admin.ModelAdmin):
    """
    Admin model for editing export configurations in the admin interface.
    """
    search_fields = ['uid', 'name', 'user__username']
    list_display = ['uid', 'name', 'user', 'config_type', 'published', 'created_at']


class ExportProviderForm(forms.ModelForm):
    """
    Admin form for editing export providers in the admin interface.
    """
    class Meta:
        model = ExportProvider
        fields = ['name',
                  'slug',
                  'url',
                  'preview_url',
                  'service_copyright',
                  'service_description',
                  'layer',
                  'export_provider_type',
                  'level_from',
                  'level_to',
                  'config',
                  'user',
                  'license',
                  'zip',
                  'display',
                  ]

    def clean_config(self):
        config = self.cleaned_data.get('config')
        if config == "":
            return self.cleaned_data

        service_type = self.cleaned_data.get('export_provider_type').type_name

        if service_type in ['wms', 'wmts']:
            from ..utils.external_service import ExternalRasterServiceToGeopackage, \
                                                 ConfigurationError, SeedConfigurationError
            service = ExternalRasterServiceToGeopackage(layer=self.cleaned_data.get('layer'), service_type=self.cleaned_data.get('export_provider_type'), config=config)
            try:
                conf_dict, seed_configuration, mapproxy_configuration = service.get_check_config()
            except (ConfigurationError, SeedConfigurationError) as e:
                raise forms.ValidationError(e.message)

        elif service_type in ['osm', 'osm-generic']:
            from ..feature_selection.feature_selection import FeatureSelection
            try:
                f = FeatureSelection.example(config)
            except AssertionError:
                raise forms.ValidationError("Invalid configuration")

        return config


class ExportProviderAdmin(admin.ModelAdmin):
    """
    Admin model for editing export providers in the admin interface.
    """
    form = ExportProviderForm
    list_display = ['name', 'slug', 'export_provider_type', 'user', 'license', 'display']


# register the new admin models
admin.site.register(Region, HOTRegionGeoAdmin)
admin.site.register(Job, JobAdmin)
admin.site.register(ExportProvider, ExportProviderAdmin)<|MERGE_RESOLUTION|>--- conflicted
+++ resolved
@@ -6,28 +6,22 @@
 from django.shortcuts import render_to_response
 from django.contrib.gis.admin import OSMGeoAdmin
 from django.contrib.gis.geos import GEOSGeometry
+import logging
 
-<<<<<<< HEAD
 from .models import ExportFormat, ExportProfile, Job, Region, DataProvider, DataProviderType, \
     DataProviderTask, DatamodelPreset, License, UserLicense
 
-admin.site.register(ExportFormat)
-admin.site.register(DataProvider)
-=======
-from .models import ExportFormat, ExportProfile, Job, Region, ExportProvider, ExportProviderType, \
-    ProviderTask, DatamodelPreset, License, UserLicense
-import logging
 
 logger = logging.getLogger(__name__)
 
 admin.site.register(ExportFormat)
->>>>>>> 550ec319
 admin.site.register(ExportProfile)
 admin.site.register(DataProviderType)
 admin.site.register(DataProviderTask)
 admin.site.register(DatamodelPreset)
 admin.site.register(License)
 admin.site.register(UserLicense)
+
 
 class HOTRegionGeoAdmin(OSMGeoAdmin):
     """
@@ -112,12 +106,12 @@
     list_display = ['uid', 'name', 'user', 'config_type', 'published', 'created_at']
 
 
-class ExportProviderForm(forms.ModelForm):
+class DataProviderForm(forms.ModelForm):
     """
     Admin form for editing export providers in the admin interface.
     """
     class Meta:
-        model = ExportProvider
+        model = DataProvider
         fields = ['name',
                   'slug',
                   'url',
@@ -161,15 +155,15 @@
         return config
 
 
-class ExportProviderAdmin(admin.ModelAdmin):
+class DataProviderAdmin(admin.ModelAdmin):
     """
     Admin model for editing export providers in the admin interface.
     """
-    form = ExportProviderForm
+    form = DataProviderForm
     list_display = ['name', 'slug', 'export_provider_type', 'user', 'license', 'display']
 
 
 # register the new admin models
 admin.site.register(Region, HOTRegionGeoAdmin)
 admin.site.register(Job, JobAdmin)
-admin.site.register(ExportProvider, ExportProviderAdmin)+admin.site.register(DataProvider, DataProviderAdmin)