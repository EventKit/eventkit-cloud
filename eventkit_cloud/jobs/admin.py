from django.contrib import admin
from django import forms
from django.template import RequestContext
from django.utils.html import format_html
from django.conf.urls import url
from django.contrib import messages
from django.shortcuts import render_to_response
from django.contrib.gis.admin import OSMGeoAdmin
from django_celery_beat.models import IntervalSchedule, CrontabSchedule
import logging

from .models import ExportFormat, ExportProfile, Job, Region, DataProvider, DataProviderType, \
    DataProviderTask, DatamodelPreset, License, UserLicense, DataProviderStatus


logger = logging.getLogger(__name__)

admin.site.register(ExportFormat)
admin.site.register(DataProviderType)
admin.site.register(DatamodelPreset)
admin.site.register(License)


class JobAdmin(OSMGeoAdmin):
    """
    Admin model for editing Jobs in the admin interface.
    """
    search_fields = ['uid', 'name', 'user__username', 'region__name']
    list_display = ['uid', 'name', 'user', 'region']
    readonly_fields = ['user', 'name', 'description', 'event']
    exclude = ['the_geom', 'the_geom_webmercator', 'original_selection', 'the_geog', 'provider_tasks', 'json_tags', 'preset']
    actions = ['select_exports']

    update_template = 'admin/update_regions.html'
    update_complete_template = 'admin/update_complete.html'

    def select_exports(self, request):
        """
        Select exports to update.
        """
        selected = ','.join(request.POST.getlist(admin.ACTION_CHECKBOX_NAME))
        regions = Region.objects.all()

        # noinspection PyProtectedMember
        return render_to_response(self.update_template, {
            'regions': regions,
            'selected': selected,
            'opts': self.model._meta,
        }, context_instance=RequestContext(request))

    select_exports.short_description = "Assign a region to the selected exports"

    def update_exports(self, request):
        """
        Update selected exports.
        """
        selected = request.POST.get('selected', '')
        num_selected = len(selected.split(','))
        region_uid = request.POST.get('region', '')
        region = Region.objects.get(uid=region_uid)
        for selected_id in selected.split(','):
            export = Job.objects.get(id=selected_id)
            export.region = region
            export.save()

        messages.success(request, '{0} exports updated.'.format(num_selected))
        # noinspection PyProtectedMember
        return render_to_response(self.update_complete_template, {
            'num_selected': len(selected.split(',')),
            'region': region.name,
            'opts': self.model._meta,
        }, context_instance=RequestContext(request))

    def get_urls(self):
        urls = super(JobAdmin, self).get_urls()
        update_urls = [
            url(r'^select/$', self.admin_site.admin_view(self.select_exports)),
            url(r'^update/$', self.admin_site.admin_view(self.update_exports),
                name="update_regions"),
                         ]
        return update_urls + urls


class ExportConfigAdmin(admin.ModelAdmin):
    """
    Admin model for editing export configurations in the admin interface.
    """
    search_fields = ['uid', 'name', 'user__username']
    list_display = ['uid', 'name', 'user', 'config_type', 'published', 'created_at']


class DataProviderForm(forms.ModelForm):
    """
    Admin form for editing export providers in the admin interface.
    """
    class Meta:
        model = DataProvider
        fields = ['name',
                  'slug',
                  'url',
                  'preview_url',
                  'service_copyright',
                  'service_description',
                  'layer',
                  'export_provider_type',
                  'level_from',
                  'level_to',
                  'config',
                  'user',
                  'license',
                  'zip',
                  'display',
                  ]

    def clean_config(self):
        config = self.cleaned_data.get('config')

        service_type = self.cleaned_data.get('export_provider_type').type_name

        if service_type in ['wms', 'wmts']:
            if not config:
                return
            from ..utils.external_service import ExternalRasterServiceToGeopackage, \
                                                 ConfigurationError
            service = ExternalRasterServiceToGeopackage(layer=self.cleaned_data.get('layer'), service_type=self.cleaned_data.get('export_provider_type'), config=config)
            try:
                conf_dict, seed_configuration, mapproxy_configuration = service.get_check_config()
            except ConfigurationError as e:
                raise forms.ValidationError(e.message)

        elif service_type in ['osm', 'osm-generic']:
            if not config:
                raise forms.ValidationError("Configuration is required for OSM data providers")
            from ..feature_selection.feature_selection import FeatureSelection
            try:
                FeatureSelection.example(config)
            except AssertionError:
                raise forms.ValidationError("Invalid configuration")

        return config


class DataProviderAdmin(admin.ModelAdmin):
    """
    Admin model for editing export providers in the admin interface.
    """
    form = DataProviderForm
    list_display = ['name', 'slug', 'export_provider_type', 'user', 'license', 'display']


<<<<<<< HEAD
# The reason for these empty classes is to remove IntervalSchedule and CrontabSchedule from the admin page. The easiest
# way to do this is to unregister them using admin.site.unregister, but that also means that you can't use the plus
# button to add new ones on lists displayed on admin pages of other models (in this case, PeriodicTask). Having the
# model be registered but hidden prevents that option from being removed.
class IntervalScheduleAdmin(admin.ModelAdmin):
    def get_model_perms(self, request):
        return {}


class CrontabScheduleAdmin(admin.ModelAdmin):
    def get_model_perms(self, request):
        return {}


admin.site.unregister(IntervalSchedule)
admin.site.unregister(CrontabSchedule)
=======
class DataProviderStatusAdmin(admin.ModelAdmin):
    """
    Status information for Data Providers
    """

    def color_status(self, obj):
        if obj.status == 'SUCCESS':
            return format_html('<div style="width:100%%; height:100%%; background-color:rgba(0, 255, 0, 0.3);">%s</div>' % obj.status)
        elif obj.status.startswith('WARN'):
            return format_html('<div style="width:100%%; height:100%%; background-color:rgba(255, 255, 0, 0.3);">%s</div>' % obj.status)
        return format_html('<div style="width:100%%; height:100%%; background-color:rgba(255, 0, 0, 0.3);">%s</div>' % obj.status)
    color_status.short_description = 'status'

    model = DataProviderStatus
    readonly_fields = ('status', 'status_type', 'message', 'last_check_time', 'related_provider')
    list_display = ('color_status', 'status_type', 'message', 'last_check_time', 'related_provider')
    list_filter = ('related_provider', 'status', 'status_type', 'last_check_time')

    def has_add_permission(self, request, obj=None):
        return False


>>>>>>> 92790d3c
# register the new admin models
admin.site.register(IntervalSchedule, IntervalScheduleAdmin)
admin.site.register(CrontabSchedule, CrontabScheduleAdmin)
admin.site.register(Job, JobAdmin)
admin.site.register(DataProvider, DataProviderAdmin)
admin.site.register(DataProviderStatus, DataProviderStatusAdmin)<|MERGE_RESOLUTION|>--- conflicted
+++ resolved
@@ -148,7 +148,7 @@
     list_display = ['name', 'slug', 'export_provider_type', 'user', 'license', 'display']
 
 
-<<<<<<< HEAD
+
 # The reason for these empty classes is to remove IntervalSchedule and CrontabSchedule from the admin page. The easiest
 # way to do this is to unregister them using admin.site.unregister, but that also means that you can't use the plus
 # button to add new ones on lists displayed on admin pages of other models (in this case, PeriodicTask). Having the
@@ -165,7 +165,8 @@
 
 admin.site.unregister(IntervalSchedule)
 admin.site.unregister(CrontabSchedule)
-=======
+
+
 class DataProviderStatusAdmin(admin.ModelAdmin):
     """
     Status information for Data Providers
@@ -187,8 +188,6 @@
     def has_add_permission(self, request, obj=None):
         return False
 
-
->>>>>>> 92790d3c
 # register the new admin models
 admin.site.register(IntervalSchedule, IntervalScheduleAdmin)
 admin.site.register(CrontabSchedule, CrontabScheduleAdmin)
