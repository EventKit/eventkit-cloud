--- conflicted
+++ resolved
@@ -1,13 +1,5 @@
 # -*- coding: utf-8 -*-
-<<<<<<< HEAD
 
-
-from eventkit_cloud.tasks.debug_tasks import *  # NOQA
-from eventkit_cloud.tasks.export_tasks import *  # NOQA
-from eventkit_cloud.tasks.scheduled_tasks import *  # NOQA
-from eventkit_cloud.tasks.util_tasks import *  # NOQA
-=======
->>>>>>> 12beb628
 from django.core.cache import cache
 from django.apps import apps as django_apps
 
