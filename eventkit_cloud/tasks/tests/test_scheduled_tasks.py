# -*- coding: utf-8 -*-
import copy
import logging
import uuid
from collections import OrderedDict
from unittest.mock import Mock, call, patch

from django.conf import settings
from django.contrib.auth.models import Group, User
from django.contrib.gis.geos import GEOSGeometry, Polygon
from django.template.loader import get_template
from django.test import TestCase
from django.test.utils import override_settings
from django.utils import timezone
from notifications.models import Notification

from eventkit_cloud.jobs.models import DataProvider, DataProviderStatus, Job
from eventkit_cloud.tasks.enumerations import TaskState
from eventkit_cloud.tasks.helpers import list_to_dict
<<<<<<< HEAD
from eventkit_cloud.tasks.models import (
    DataProviderTaskRecord,
    ExportRun,
    ExportTaskRecord,
)
=======
from eventkit_cloud.tasks.models import DataProviderTaskRecord, ExportRun, ExportTaskRecord
>>>>>>> 3a9a4fbf
from eventkit_cloud.tasks.scheduled_tasks import (
    check_provider_availability_task,
    clean_up_queues_task,
    clean_up_stuck_tasks,
    expire_runs_task,
    get_celery_task_details,
    get_celery_tasks_scale_by_run,
    get_celery_tasks_scale_by_task,
    order_celery_tasks,
    scale_by_runs,
    scale_by_tasks,
    scale_celery_task,
    scale_default_tasks,
    send_warning_email,
)
from eventkit_cloud.utils.services.check_result import CheckResult

logger = logging.getLogger(__name__)


class TestExpireRunsTask(TestCase):
    def setUp(self):
        group, created = Group.objects.get_or_create(name="TestDefaultExportExtentGroup")
        with patch("eventkit_cloud.jobs.signals.Group") as mock_group:
            mock_group.objects.get.return_value = group
            self.user = User.objects.create(username="test", email="test@test.com", password="test")
        bbox = Polygon.from_bbox((-10.85, 6.25, -10.62, 6.40))
        the_geom = GEOSGeometry(bbox, srid=4326)
        created_at = timezone.now() - timezone.timedelta(days=7)
        Job.objects.create(
            name="TestJob",
            created_at=created_at,
            published=False,
            description="Test description",
            user=self.user,
            the_geom=the_geom,
        )

    @patch("eventkit_cloud.tasks.scheduled_tasks.send_warning_email")
    def test_expire_runs(self, send_email):
        job = Job.objects.all()[0]
        now_time = timezone.now()
        ExportRun.objects.create(job=job, user=job.user, expiration=now_time + timezone.timedelta(days=8))
        ExportRun.objects.create(job=job, user=job.user, expiration=now_time + timezone.timedelta(days=6))
        ExportRun.objects.create(job=job, user=job.user, expiration=now_time + timezone.timedelta(days=1))
        ExportRun.objects.create(job=job, user=job.user, expiration=now_time - timezone.timedelta(hours=5))
        with patch("eventkit_cloud.tasks.scheduled_tasks.timezone.now") as mock_time:
            mock_time.return_value = now_time

            self.assertEqual("Expire Runs", expire_runs_task.name)
            expire_runs_task.run()
            site_url = getattr(settings, "SITE_URL", "cloud.eventkit.test")
            expected_url = "{0}/status/{1}".format(site_url.rstrip("/"), job.uid)
            send_email.assert_any_call(
                date=now_time + timezone.timedelta(days=1),
                url=expected_url,
                addr=job.user.email,
                job_name=job.name,
            )
            send_email.assert_any_call(
                date=now_time + timezone.timedelta(days=6),
                url=expected_url,
                addr=job.user.email,
                job_name=job.name,
            )
            self.assertEqual(3, ExportRun.objects.filter(deleted=False).count())
            self.assertEqual(1, ExportRun.objects.filter(deleted=True).count())
            self.assertEqual(2, Notification.objects.all().count())


class TestCleanUpStuckTasks(TestCase):
    def setUp(self):
        group, created = Group.objects.get_or_create(name="TestDefaultExportExtentGroup")
        with patch("eventkit_cloud.jobs.signals.Group") as mock_group:
            mock_group.objects.get.return_value = group
            self.user = User.objects.create(username="test", email="test@test.com", password="test")
        bbox = Polygon.from_bbox((-10.85, 6.25, -10.62, 6.40))
        the_geom = GEOSGeometry(bbox, srid=4326)
        created_at = timezone.now() - timezone.timedelta(days=7)
        Job.objects.create(
            name="TestJob",
            created_at=created_at,
            published=False,
            description="Test description",
            user=self.user,
            the_geom=the_geom,
        )

    @patch("eventkit_cloud.tasks.scheduled_tasks.ExportTaskRecord")
    @patch("eventkit_cloud.tasks.scheduled_tasks.get_scale_client")
    @patch("eventkit_cloud.tasks.scheduled_tasks.kill_workers")
    @override_settings(TASK_TIMEOUT=30)
    def test_clean_up_stuck_tasks(self, kill_workers_mock, get_scale_client_mock, mock_etr):
        mock_scale_client = Mock()
        get_scale_client_mock.return_value = mock_scale_client, "app_name"
        job = Job.objects.all()[0]

        run_uid = str(uuid.uuid4())
        run2_uid = str(uuid.uuid4())
        run = ExportRun.objects.create(job=job, user=job.user, uid=run_uid)
        run2 = ExportRun.objects.create(job=job, user=job.user, uid=run2_uid)
        export_provider_task = DataProviderTaskRecord.objects.create(run=run)
        export_provider_task2 = DataProviderTaskRecord.objects.create(run=run2)

        [uid1, uid2, uid3] = [str(uuid.uuid4()), str(uuid.uuid4()), str(uuid.uuid4())]
        etr1 = ExportTaskRecord.objects.create(export_provider_task=export_provider_task, name="etr1", uid=uid1)
        etr2 = ExportTaskRecord.objects.create(export_provider_task=export_provider_task, name="etr2", uid=uid2)
        etr3 = ExportTaskRecord.objects.create(export_provider_task=export_provider_task2, name="etr3", uid=uid3)
        mock_etr.objects.prefetch_related().select_related().filter.return_value = [
            etr1,
            etr2,
            etr3,
        ]

        clean_up_stuck_tasks.run()
        self.assertEqual(etr1.status, TaskState.CANCELED.value)
        self.assertEqual(etr2.status, TaskState.CANCELED.value)
        self.assertEqual(etr3.status, TaskState.CANCELED.value)
        self.assertEqual(export_provider_task.status, TaskState.PENDING.value)
        self.assertEqual(run.status, TaskState.SUBMITTED.value)
        # kill the run(s) that the stuck tasks were part of
        kill_workers_mock.assert_called_once_with([run_uid, run_uid, run2_uid], mock_scale_client)


@override_settings(PCF_SCALING=False)
class TestScaleCeleryTask(TestCase):
    def setUp(self):
        group, created = Group.objects.get_or_create(name="TestDefaultExportExtentGroup")
        with patch("eventkit_cloud.jobs.signals.Group") as mock_group:
            mock_group.objects.get.return_value = group
            self.user = User.objects.create(username="test", email="test@test.com", password="test")
        bbox = Polygon.from_bbox((-10.85, 6.25, -10.62, 6.40))
        the_geom = GEOSGeometry(bbox, srid=4326)
        created_at = timezone.now() - timezone.timedelta(days=7)
        Job.objects.create(
            name="TestJob",
            created_at=created_at,
            published=False,
            description="Test description",
            user=self.user,
            the_geom=the_geom,
        )

    @patch("eventkit_cloud.tasks.scheduled_tasks.scale_by_tasks")
    @patch("eventkit_cloud.tasks.scheduled_tasks.scale_by_runs")
    def test_scale_celery_task(self, mock_scale_by_runs, mock_scale_by_tasks):
        with self.settings(CELERY_SCALE_BY_RUN=True):
            scale_celery_task(16000)
            mock_scale_by_runs.assert_called_once_with(16000)

        with self.settings(CELERY_SCALE_BY_RUN=False):
            scale_celery_task(16000)
            celery_tasks = get_celery_tasks_scale_by_task()
            mock_scale_by_tasks.assert_called_once_with(celery_tasks, 16000)

    @patch("eventkit_cloud.tasks.scheduled_tasks.scale_default_tasks")
    @patch("eventkit_cloud.tasks.scheduled_tasks.pick_up_run_task")
    @patch("eventkit_cloud.tasks.scheduled_tasks.run_task_command")
    @patch("eventkit_cloud.tasks.scheduled_tasks.get_celery_task_details")
    @patch("eventkit_cloud.tasks.scheduled_tasks.get_scale_client")
    def test_scale_by_runs(
        self,
        mock_get_scale_client,
        mock_get_celery_task_details,
        mock_run_task_command,
        mock_pickup,
        mock_scale_default_tasks,
    ):
        mock_scale_client = Mock()
        mock_get_scale_client.return_value = mock_scale_client, "app_name"
        example_memory_used = 2048
        mock_scale_client.get_running_tasks_memory.return_value = example_memory_used
        mock_scale_client.get_running_tasks.return_value = {
            "resources": [],
            "pagination": {"total_results": 0},
        }
        example_memory_used = 2048
        example_disk_used = 3072
        celery_task_details = {
            "task_counts": {"celery": 1},
            "memory": example_memory_used,
            "disk": example_disk_used,
        }
        mock_get_celery_task_details.return_value = celery_task_details

        # Test zero runs.
        scale_by_runs(12000)
        mock_get_scale_client.assert_called_once()
        mock_run_task_command.assert_not_called()

        job = Job.objects.all()[0]
        run = ExportRun.objects.create(
            job=job,
            user=job.user,
            expiration=timezone.now() + timezone.timedelta(days=8),
            status="SUBMITTED",
        )

        # If running_tasks_memory > max_tasks_memory do not scale.
        scale_by_runs(8000)
        mock_run_task_command.assert_not_called()

        # Assert that a task was run.
        scale_by_runs(12000)

        expected_user_details = {
            "user_id": self.user.id,
            "username": self.user.username,
            "superuser": self.user.is_superuser,
            "staff": self.user.is_staff,
            "email": self.user.email,
            "fullname": self.user.get_full_name(),
            "ip": None,
        }

        mock_pickup.s.assert_called_once_with(
            run_uid=str(run.uid), session_token=None, user_details=expected_user_details
        )
        mock_pickup.s().apply_async.assert_called_once_with(queue=str(run.uid), routing_key=str(run.uid))
        mock_run_task_command.assert_called_once()

    @patch("eventkit_cloud.tasks.scheduled_tasks.get_all_rabbitmq_objects")
    @patch("eventkit_cloud.tasks.scheduled_tasks.run_task_command")
    @patch("eventkit_cloud.tasks.scheduled_tasks.get_scale_client")
    def test_scale_default_tasks(
        self,
        mock_get_scale_client,
        mock_run_task_command,
        mock_get_all_rabbitmq_objects,
    ):
        mock_scale_client = Mock()
        mock_get_scale_client.return_value = mock_scale_client, "test_app"
        celery_tasks = get_celery_tasks_scale_by_run()
        celery_run_task = copy.deepcopy(celery_tasks["celery"])

        # Test too many tasks already running.
        mock_scale_client.get_running_tasks_memory.return_value = 2048
        mock_scale_client.get_running_tasks.return_value = {"pagination": {"total_results": 3}}
        mock_get_all_rabbitmq_objects.return_value = {"celery": {"messages": 1}}
        scale_default_tasks(mock_scale_client, "test_app", celery_tasks)
        mock_run_task_command.assert_not_called()

        # Test no messages in queue.
        mock_get_all_rabbitmq_objects.return_value = {"celery": {"messages": 0}}
        mock_scale_client.get_running_tasks.return_value = {"pagination": {"total_results": 1}}
        scale_default_tasks(mock_scale_client, "test_app", celery_tasks)
        mock_run_task_command.assert_not_called()

        # Test scaling up with a message, assuming we're under the running task limit.
        mock_get_all_rabbitmq_objects.return_value = {"celery": {"messages": 1}}
        mock_scale_client.get_running_tasks.return_value = {"pagination": {"total_results": 1}}
        scale_default_tasks(mock_scale_client, "test_app", celery_tasks)
        mock_run_task_command.assert_called_with(mock_scale_client, "test_app", "celery", celery_run_task)

    @patch("eventkit_cloud.tasks.scheduled_tasks.get_all_rabbitmq_objects")
    @patch("eventkit_cloud.tasks.scheduled_tasks.order_celery_tasks")
    @patch("eventkit_cloud.tasks.scheduled_tasks.get_celery_task_details")
    @patch("eventkit_cloud.tasks.scheduled_tasks.get_scale_client")
    def test_scale_by_tasks(
        self,
        mock_get_scale_client,
        mock_get_celery_task_details,
        mock_order_celery_tasks,
        mock_get_all_rabbitmq_objects,
    ):
        mock_scale_client = Mock()
        mock_get_scale_client.return_value = mock_scale_client, "app_name"

        # Run until queues are empty.
        example_memory_used = 2048
        example_disk_used = 3072
        mock_scale_client.get_running_tasks_memory.return_value = example_memory_used
        mock_scale_client.get_running_tasks.return_value = {"pagination": {"total_results": 1}}
        example_queues = [{"name": "celery", "messages": 2}]
        empty_queues = [{"name": "celery", "messages": 0}]
        mock_get_all_rabbitmq_objects.side_effect = [example_queues, empty_queues]
        celery_task_details = {
            "task_counts": {"celery": 1},
            "memory": example_memory_used,
            "disk": example_disk_used,
        }
        mock_get_celery_task_details.return_value = celery_task_details
        ordered_celery_tasks = OrderedDict(
            {
                "queue1": {
                    "command": "celery -A eventkit_cloud worker --loglevel=$LOG_LEVEL -n worker@%h -Q queue1 ",
                    "disk": 2048,
                    "memory": 2048,
                },
                "celery": {
                    "command": "celery -A eventkit_cloud worker --loglevel=$LOG_LEVEL -n celery@%h -Q celery ",
                    "disk": 2048,
                    "memory": 3072,
                    "limit": 2,
                },
            }
        )
        mock_get_scale_client.return_value = mock_scale_client, "app_name"

        mock_order_celery_tasks.return_value = ordered_celery_tasks
        celery_tasks = get_celery_tasks_scale_by_task()
        scale_by_tasks(celery_tasks, 8000)
        mock_scale_client.run_task.assert_called_once()
        mock_scale_client.reset_mock()
        mock_get_all_rabbitmq_objects.side_effect = None

        # Run until memory is exhausted.
        mock_get_all_rabbitmq_objects.return_value = example_queues
        over_memory = 9000
        mock_scale_client.get_running_tasks_memory.return_value = over_memory
        scale_by_tasks(celery_tasks, 8000)
        mock_scale_client.run_task.assert_called_once()
        mock_scale_client.reset_mock()

        # Don't run if not enough memory.
        mock_get_all_rabbitmq_objects.return_value = example_queues
        mock_get_celery_task_details.return_value = celery_task_details
        scale_by_tasks(celery_tasks, 1000)
        mock_scale_client.run_task.assert_not_called()
        mock_scale_client.reset_mock()

        # # Don't run if task limit is reached.
        mock_scale_client.get_running_tasks.return_value = {"pagination": {"total_results": 3}}
        scale_by_tasks(celery_tasks, 8000)
        mock_scale_client.run_task.assert_not_called()
        mock_scale_client.reset_mock()

    @patch("eventkit_cloud.tasks.scheduled_tasks.ScaleClient")
    def test_get_celery_task_details(self, mock_scale_client):
        # Figure out how to test the two differnt environment variable options
        example_app_name = "example_app_name"
        celery_tasks = ["celery", "group.priority"]
        pcf_task_resources = [{"name": "celery", "memory_in_mb": 2048, "disk_in_mb": 3072}]
        mock_scale_client.get_running_tasks.return_value = {
            "pagination": {"total_results": 1},
            "resources": pcf_task_resources,
        }
        expected_value = {
            "task_counts": {"celery": 1, "group.priority": 0},
            "memory": 2048,
            "disk": 3072,
        }

        returned_value = get_celery_task_details(mock_scale_client, example_app_name, celery_tasks)
        self.assertEquals(expected_value, returned_value)

    def test_order_celery_tasks(self):
        celery_tasks = {"celery": {}, "group.priority": {}}
        task_counts = {"celery": 1, "group.priority": 0}
        expected_ordered_tasks = OrderedDict({"group.priority": {}, "celery": {}})
        returned_ordered_tasks = order_celery_tasks(celery_tasks, task_counts)
        self.assertEquals(expected_ordered_tasks, returned_ordered_tasks)

    def test_list_to_dict(self):
        example_list = [{"name": "a", "prop": 1}, {"name": "b", "prop": 2}]
        expected_value = {"a": {"name": "a", "prop": 1}, "b": {"name": "b", "prop": 2}}
        returned_value = list_to_dict(example_list, "name")
        self.assertEquals(expected_value, returned_value)


class TestCheckProviderAvailabilityTask(TestCase):
    def test_check_provider_availability(self):
        perform_provider_check_mock = Mock()

        perform_provider_check_mock.return_value = CheckResult.SUCCESS.value
        DataProvider.check_status = perform_provider_check_mock
        first_provider = DataProvider.objects.create(slug="first_provider", name="first_provider")
        DataProvider.objects.create(slug="second_provider", name="second_provider")
        DataProviderStatus.objects.create(related_provider=first_provider)

        check_provider_availability_task()

        perform_provider_check_mock.assert_has_calls([call(), call()])
        statuses = DataProviderStatus.objects.filter(related_provider=first_provider)
        self.assertEqual(len(statuses), 2)
        most_recent_first_provider_status = statuses.last()
        self.assertEqual(
            most_recent_first_provider_status.status,
            CheckResult.SUCCESS.value["status"],
        )
        self.assertEqual(
            most_recent_first_provider_status.status_type,
            CheckResult.SUCCESS.value["type"],
        )
        self.assertEqual(
            most_recent_first_provider_status.message,
            CheckResult.SUCCESS.value["message"],
        )


class TestEmailNotifications(TestCase):
    @patch("eventkit_cloud.tasks.scheduled_tasks.EmailMultiAlternatives")
    def test_send_warning_email(self, alternatives):
        now = timezone.now()
        site_url = getattr(settings, "SITE_URL", "http://cloud.eventkit.test")
        url = "{0}/status/1234".format(site_url.rstrip("/"))
        addr = "test@test.com"
        job_name = "job"

        ctx = {"url": url, "date": str(now), "job_name": job_name}

        with self.settings(DEFAULT_FROM_EMAIL="example@eventkit.test"):
            text = get_template("email/expiration_warning.txt").render(ctx)
            html = get_template("email/expiration_warning.html").render(ctx)
            self.assertIsNotNone(html)
            self.assertIsNotNone(text)
            send_warning_email(date=now, url=url, addr=addr, job_name=job_name)
            alternatives.assert_called_once_with(
                "Your EventKit DataPack is set to expire.",
                text,
                to=[addr],
                from_email="example@eventkit.test",
            )
            alternatives().send.assert_called_once()


class TestCleanUpRabbit(TestCase):
    @patch("eventkit_cloud.tasks.scheduled_tasks.delete_rabbit_objects")
    def test_clean_up_queues_task(self, mock_delete_rabbit_objects):
        example_api_url = "https://test/api"
        with self.settings(BROKER_API_URL=example_api_url):
            clean_up_queues_task()
            mock_delete_rabbit_objects.assert_called_once_with(example_api_url, rabbit_classes=["queues", "exchanges"])<|MERGE_RESOLUTION|>--- conflicted
+++ resolved
@@ -17,15 +17,7 @@
 from eventkit_cloud.jobs.models import DataProvider, DataProviderStatus, Job
 from eventkit_cloud.tasks.enumerations import TaskState
 from eventkit_cloud.tasks.helpers import list_to_dict
-<<<<<<< HEAD
-from eventkit_cloud.tasks.models import (
-    DataProviderTaskRecord,
-    ExportRun,
-    ExportTaskRecord,
-)
-=======
 from eventkit_cloud.tasks.models import DataProviderTaskRecord, ExportRun, ExportTaskRecord
->>>>>>> 3a9a4fbf
 from eventkit_cloud.tasks.scheduled_tasks import (
     check_provider_availability_task,
     clean_up_queues_task,
