--- conflicted
+++ resolved
@@ -159,19 +159,12 @@
         mock_export_task.objects.get_or_create.return_value = (expected_result, True)
 
         task_result = create_export_task_record(
-<<<<<<< HEAD
-            task_name=task_name,
-            export_provider_task=export_provider_task_name,
-            worker=worker,
-            display=True,
-=======
             task_name=task_name, export_provider_task=export_provider_task_name, worker=worker, display=True
         )
         self.assertEqual(task_result, expected_result)
         mock_export_task.objects.get_or_create.assert_called_with(
             export_provider_task="ExportProviderTaskName",
             defaults={"status": "PENDING", "name": "TaskName", "worker": "Worker", "display": True},
->>>>>>> ab3603d6
         )
         self.assertEqual(task_result, expected_result)
         mock_export_task.objects.get_or_create.assert_called_with(
