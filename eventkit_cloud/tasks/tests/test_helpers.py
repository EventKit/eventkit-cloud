# -*- coding: utf-8 -*-

import json
import logging
import requests_mock
import signal

from django.test import TestCase
from django.conf import settings
from django.utils import timezone
from mock import patch, call, Mock, MagicMock, ANY
import os
import signal
from eventkit_cloud.tasks.helpers import get_style_files, get_file_paths, get_last_update, get_metadata_url, \
    get_osm_last_update, cd, get_arcgis_metadata, get_metadata, get_message_count, \
    get_all_rabbitmq_objects, delete_rabbit_objects, get_download_filename
from eventkit_cloud.tasks.enumerations import TaskStates

from eventkit_cloud.tasks.helpers import progressive_kill
from unittest import skip

logger = logging.getLogger(__name__)


class TestHelpers(TestCase):
    """
    Test Task Helpers
    """

    def test_cd(self):
        current_path = os.getcwd()
        parent_path = os.path.dirname(current_path)
        with cd(parent_path):
            self.assertEqual(parent_path, os.getcwd())
        self.assertEqual(current_path, os.getcwd())

    @patch('eventkit_cloud.tasks.helpers.time.sleep')
    @patch('eventkit_cloud.tasks.helpers.os')
    def test_progressive_kill(self, mock_os, mock_sleep):
        pid = 1
        # Test no PID.
        mock_os.kill.side_effect = [OSError()]
        progressive_kill(pid)
        mock_os.reset_mock

        # Test kill with SIGTERM
        mock_os.kill.side_effect = [None, OSError()]
        progressive_kill(pid)
        mock_os.kill.has_calls([call(pid, signal.SIGTERM)])
        mock_os.reset_mock

        # Test kill with SIGKILL
        mock_os.kill.side_effect = [None, None]
        progressive_kill(pid)
        mock_os.kill.has_calls([call(pid, signal.SIGTERM), call(pid, signal.SIGTERM)])
        mock_os.reset_mock

    def test_get_style_files(self):
        for file in get_style_files():
            self.assertTrue(os.path.isfile(file))

    def test_get_file_paths(self):
        self.assertTrue(os.path.abspath(__file__) in get_file_paths(os.path.dirname(__file__)))

    @patch('eventkit_cloud.tasks.helpers.get_osm_last_update')
    def test_get_last_update(self, mock_get_osm_last_update):
        test_url = "https://test"
        test_type = "osm"
        test_slug = "slug"
        get_last_update(test_url, test_type, cert_var=test_slug)
        mock_get_osm_last_update.assert_called_once_with(test_url, cert_var=test_slug)

    @patch('eventkit_cloud.tasks.helpers.auth_requests')
    def test_get_osm_last_update(self, mock_auth_requests):
        test_url = "https://test/interpreter"
        test_slug = "slug"
        expected_url = "https://test/timestamp"
        expected_time = "2017-12-29T13:09:59Z"

        mock_auth_requests.get.return_value.content.decode.return_value = expected_time
        returned_time = get_osm_last_update(test_url, cert_var=test_slug)
        mock_auth_requests.get.assert_called_once_with(expected_url, cert_var=test_slug)
        self.assertEqual(expected_time, returned_time)

        mock_auth_requests.get.side_effect = Exception("FAIL")
        returned_time = get_osm_last_update(test_url, cert_var=test_slug)
        self.assertIsNone(returned_time)

    def test_get_metadata_url(self):
        test_url = "https://test"

        expected_value = "https://test?request=GetCapabilities"
        returned_value = get_metadata_url(test_url, 'wcs')
        self.assertEqual(expected_value, returned_value)

        returned_value = get_metadata_url(test_url, 'arcgis-raster')
        self.assertEqual(test_url, returned_value)

    @patch('eventkit_cloud.tasks.helpers.get_cached_model')
    def test_get_download_filename(self, mock_get_cached_model):
        name = "test_datapack"
        ext = ".gpkg"
        descriptors = ["test-descriptor"]
        data_provider_slug = "osm"
        label = "testlabel"

        expected_descriptors_string = "-".join(filter(None, descriptors))

        mocked_data_provider = MagicMock()
        mocked_data_provider.label = "testlabel"
        mock_get_cached_model.return_value = mocked_data_provider

        expected_value = f"{name}-{expected_descriptors_string}-{label}{ext}"
        returned_value = get_download_filename(
            name=name,
            ext=ext,
            additional_descriptors=descriptors,
            data_provider_slug=data_provider_slug
        )

        self.assertEqual(expected_value, returned_value)

    @patch('eventkit_cloud.tasks.helpers.get_download_filename')
    @patch('os.path.isfile')
    @patch('eventkit_cloud.tasks.helpers.create_license_file')
    @patch('eventkit_cloud.tasks.helpers.get_metadata_url')
    @patch('eventkit_cloud.tasks.helpers.get_last_update')
    @patch('eventkit_cloud.tasks.helpers.DataProvider')
    @patch('eventkit_cloud.tasks.helpers.DataProviderTaskRecord')
    def test_get_metadata(self, mock_DataProviderTaskRecord, mock_DataProvider, mock_get_last_update,
                          mock_get_metadata_url, mock_create_license_file, mock_isfile, mock_get_download_filename):
        run_uid = '1234'
        stage_dir = os.path.join(settings.EXPORT_STAGING_ROOT, str(run_uid))

        mock_create_license_file.return_value = expected_license_file = "/license.txt"
        mock_isfile.return_value = True
        mock_get_metadata_url.return_value = expected_metadata_url = "https://some.url/metadata"
        # Fill out the behavior for mocked ExportRun by adding a provider task with
        # subtasks for each file in all_file_list

        mock_get_last_update.return_value = expected_last_update = "2018-10-29T04:35:02Z\n"
        mocked_provider_subtasks = []
        sample_file = 'F1.gpkg'
        for fname in [sample_file]:
            mps = MagicMock()
            mps.result.filename = fname
            mps.name = "something EPSG:4326"
            mps.status = TaskStates.COMPLETED.value
            mocked_provider_subtasks.append(mps)

        mocked_provider_task = MagicMock()
        mocked_provider_task.name = expected_provider_task_name = "example_name"
        mocked_provider_task.status = TaskStates.COMPLETED.value
        mocked_provider_task.provider.slug = expected_provider_slug = 'example_slug'
        mocked_provider_task.tasks.filter.return_value = mocked_provider_subtasks
        mocked_provider_task.uid = expected_provider_task_uid = '5678'
<<<<<<< HEAD

        mocked_queryset = MagicMock()
        mocked_queryset.return_value = [mocked_provider_task]
        mocked_queryset.first.return_value = mocked_provider_task
        mocked_queryset.__iter__.return_value = [mocked_provider_task]
        mock_DataProviderTaskRecord.objects.filter.return_value = mocked_queryset
=======
        mock_DataProviderTaskRecord.objects.select_related().prefetch_related().get.return_value = mocked_provider_task
>>>>>>> 80117b18

        mocked_data_provider = MagicMock()
        mocked_data_provider.slug = expected_provider_slug
        mocked_data_provider.export_provider_type.type_name = 'osm'
        mocked_data_provider.service_copyright = expected_copyright = "mocked_copyright"
        mocked_data_provider.config = F"cert_var: {expected_provider_slug}"

        mocked_data_provider.service_description = expected_data_provider_desc = 'example_description'
        mock_DataProvider.objects.get.return_value = mocked_data_provider


        mocked_run = MagicMock()
        mocked_run.uid = run_uid
        mocked_run.job.uid = expected_job_uid = '7890'
        mocked_run.job.include_zipfile = True
        mocked_run.job.name = expected_job_name = 'mocked_job_name'
        mocked_run.job.bounds_geojson = expected_aoi = 'mocked_job_aoi'
        mocked_run.job.extents = expected_extents = [-1, -1, 0, 0]
        mocked_run.job.event = expected_project_name = 'mocked_project_name'
        mocked_run.job.description = expected_job_desc = 'mocked_job_desc'
        mocked_run.job.projections.all.return_value = [Mock(srid=4326)]

        mocked_run.provider_tasks.all.return_value = [mocked_provider_task]
        mocked_provider_task.run = mocked_run

        expected_date = timezone.now().strftime("%Y%m%d")
        split_file = os.path.splitext(sample_file)

        expected_download_filename = "{}-{}-{}{}".format(split_file[0],
                                                        expected_provider_slug,
                                                        expected_date,
                                                        split_file[1]
                                                        )
        mock_get_download_filename.return_value = expected_download_filename

        expected_metadata = {
            "aoi": expected_aoi,
            "bbox": expected_extents,
            "data_sources": {
                "example_slug": {
                    "copyright": expected_copyright,
                    "description": expected_data_provider_desc,
                    "files": [{"file_path": "data/{}/{}-{}-{}{}".format(expected_provider_slug, split_file[0],
                                                                        expected_provider_slug, expected_date,
                                                                        split_file[1]),
                               "file_ext": split_file[1],
                               "full_file_path": os.path.join(stage_dir, expected_provider_slug,
                                                              sample_file),
                               "projection": '4326'
                               }],
                    "last_update": expected_last_update,
                    "metadata": expected_metadata_url,
                    "name": expected_provider_task_name,
                    "slug": expected_provider_slug,
                    "type": "osm",
                    "uid": expected_provider_task_uid
                }
            },
            "date": expected_date,
            "description": expected_job_desc,
            "has_elevation": False,
            "has_raster": False,
            "include_files": [
                os.path.join(stage_dir, expected_provider_slug, 'preview.jpg'),
                os.path.join(stage_dir, expected_provider_slug, sample_file),
                expected_license_file,
            ],
            "name": expected_job_name,
            "project": expected_project_name,
            "projections": [4326],
            "run_uid": run_uid,
            "url": "{}/status/{}".format(getattr(settings, 'SITE_URL'), expected_job_uid)
        }
        returned_metadata = get_metadata([mocked_provider_task.uid])
        self.maxDiff = None
        self.assertEqual(expected_metadata, returned_metadata)

    def test_get_arcgis_metadata(self):
        example_metadata = {
            'stuff': 'test',
            'include_files': 'files',
            'data_sources': {
                'osm': {
                    'files': [
                        {
                            'data': 'here',
                            'full_file_path': 'here'
                        }
                    ]
                }
            }
        }
        expected_metadata = {
            'stuff': 'test',
            'data_sources': {
                'osm':  {
                    'files': [
                        {
                            'data': 'here',
                        }
                    ]
                }
            }
        }
        self.assertEqual(expected_metadata, get_arcgis_metadata(example_metadata))

    @requests_mock.Mocker()
    def test_get_all_rabbitmq_objects(self, requests_mocker):
        example_api = "http://example/api/"
        queues = "queues"
        expected_queues = [{"name": "queue1"}, {"name": "queue2"}]
        res1 = {"page_count": 2, "page": 1, "items": [{"name": "queue1"}]}
        res2 = {"page_count": 2, "page": 2, "items": [{"name": "queue2"}]}

        requests_mocker.get(example_api + queues + "?page=1&page_size=100&pagination=true", text=json.dumps(res1))
        requests_mocker.get(example_api + queues + "?page=2&page_size=100&pagination=true", text=json.dumps(res2))
        result = get_all_rabbitmq_objects(example_api, queues)
        self.assertEqual(result, expected_queues)

        with self.assertRaises(Exception):
            requests_mocker.get(example_api + queues + "?page=1&page_size=100&pagination=true", text="ERROR")
            get_all_rabbitmq_objects(example_api, "WRONG")

    @patch('eventkit_cloud.tasks.helpers.get_all_rabbitmq_objects')
    def test_delete_rabbit_objects(self, mock_get_all_rabbitmq_objects):
        example_api = "https://example/api"
        example_vhost = "abcd_vhost"
        example_queues = [{"name": "queue1", "consumers": 0, "messages": 0, "vhost": example_vhost},
                          {"name": "queue2", "consumers": 1, "messages": 1, "vhost": example_vhost}]
        example_exchanges = [{"name": "exchange1", "vhost": example_vhost},
                             {"name": "exchange2", "vhost": example_vhost}]

        return_values = {'queues': example_queues, 'exchanges': example_exchanges}

        mock_get_all_rabbitmq_objects.side_effect = lambda api, rabbit_class: return_values[rabbit_class]

        # Deletes only the empty queue
        with requests_mock.Mocker() as requests_mocker:
            requests_mocker.delete(f"{example_api}/queues/{example_vhost}/{example_queues[0]['name']}")
            delete_rabbit_objects(example_api)
            mock_get_all_rabbitmq_objects.assert_called_once_with(example_api, 'queues')
            self.assertEquals(requests_mocker.call_count, 1)
            mock_get_all_rabbitmq_objects.reset_mock()

        # Deletes only the empty queue and exchanges
        with requests_mock.Mocker() as requests_mocker:
            requests_mocker.delete(f"{example_api}/queues/{example_vhost}/{example_queues[0]['name']}")
            requests_mocker.delete(f"{example_api}/exchanges/{example_vhost}/{example_exchanges[0]['name']}")
            requests_mocker.delete(f"{example_api}/exchanges/{example_vhost}/{example_exchanges[1]['name']}")
            delete_rabbit_objects(example_api, rabbit_classes=['queues', 'exchanges'])
            mock_get_all_rabbitmq_objects.assert_has_calls([call(example_api, 'queues'), call(example_api, 'exchanges')])
            self.assertEquals(requests_mocker.call_count, 3)
            mock_get_all_rabbitmq_objects.reset_mock()

        # Deletes all queues
        with requests_mock.Mocker() as requests_mocker:
            requests_mocker.delete(f"{example_api}/queues/{example_vhost}/{example_queues[0]['name']}")
            requests_mocker.delete(f"{example_api}/queues/{example_vhost}/{example_queues[1]['name']}")
            delete_rabbit_objects(example_api, force=True)
            mock_get_all_rabbitmq_objects.assert_called_once_with(example_api, 'queues')
            self.assertEquals(requests_mocker.call_count, 2)
            mock_get_all_rabbitmq_objects.reset_mock()


    @patch('eventkit_cloud.tasks.helpers.get_all_rabbitmq_objects')
    def test_get_message_count(self, mock_get_all_rabbitmq_objects):
        queue = "queue2"
        expected_queues = [{"name": "queue1"}, {"name": "queue2", "messages": "5"}]
        expected_messages = "5"
        mock_get_all_rabbitmq_objects.return_value = expected_queues
        messages = get_message_count(queue)
        self.assertEqual(messages, expected_messages)<|MERGE_RESOLUTION|>--- conflicted
+++ resolved
@@ -154,16 +154,12 @@
         mocked_provider_task.provider.slug = expected_provider_slug = 'example_slug'
         mocked_provider_task.tasks.filter.return_value = mocked_provider_subtasks
         mocked_provider_task.uid = expected_provider_task_uid = '5678'
-<<<<<<< HEAD
 
         mocked_queryset = MagicMock()
         mocked_queryset.return_value = [mocked_provider_task]
         mocked_queryset.first.return_value = mocked_provider_task
         mocked_queryset.__iter__.return_value = [mocked_provider_task]
-        mock_DataProviderTaskRecord.objects.filter.return_value = mocked_queryset
-=======
-        mock_DataProviderTaskRecord.objects.select_related().prefetch_related().get.return_value = mocked_provider_task
->>>>>>> 80117b18
+        mock_DataProviderTaskRecord.objects.select_related().prefetch_related().filter.return_value = mocked_queryset
 
         mocked_data_provider = MagicMock()
         mocked_data_provider.slug = expected_provider_slug
