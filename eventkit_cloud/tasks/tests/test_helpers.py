# -*- coding: utf-8 -*-
from __future__ import absolute_import

import logging
import signal

from django.test import TestCase
from mock import patch, call
<<<<<<< HEAD
import os
import signal
from eventkit_cloud.tasks.helpers import get_style_files, get_file_paths, get_last_update, get_metadata_url, \
    get_osm_last_update

=======
>>>>>>> 76f8e47d

from eventkit_cloud.tasks.helpers import progressive_kill

logger = logging.getLogger(__name__)


class TestHelpers(TestCase):
    """
    Test Task Helpers
    """
    @patch('eventkit_cloud.tasks.helpers.sleep')
    @patch('eventkit_cloud.tasks.helpers.os')
    def test_progessive_kill(self, mock_os, mock_sleep):
        pid = 1
        # Test no PID.
        mock_os.kill.side_effect = [OSError()]
        progressive_kill(pid)
        mock_os.reset_mock

        # Test kill with SIGTERM
        mock_os.kill.side_effect = [None, OSError()]
        progressive_kill(pid)
        mock_os.kill.has_calls([call(pid, signal.SIGTERM)])
        mock_os.reset_mock

        # Test kill with SIGKILL
        mock_os.kill.side_effect = [None, None]
        progressive_kill(pid)
        mock_os.kill.has_calls([call(pid, signal.SIGTERM), call(pid, signal.SIGTERM)])
        mock_os.reset_mock

    def test_get_style_files(self):
        for file in get_style_files():
            self.assertTrue(os.path.isfile(file))

    def test_get_file_paths(self):
        self.assertTrue(os.path.abspath(__file__) in get_file_paths(os.path.dirname(__file__)))


    @patch('eventkit_cloud.tasks.helpers.get_osm_last_update')
    def test_get_last_update(self, mock_get_osm_last_update):
        test_url = "https://test"
        test_type = "osm"
        test_slug = "slug"
        get_last_update(test_url, test_type, slug=test_slug)
        mock_get_osm_last_update.assert_called_once_with(test_url, slug=test_slug)

    @patch('eventkit_cloud.tasks.helpers.auth_requests')
    def test_get_osm_last_update(self, mock_auth_requests):
        test_url = "https://test/interpreter"
        test_slug = "slug"
        expected_url = "https://test/timestamp"
        expected_time = "2017-12-29T13:09:59Z"

        mock_auth_requests.get.return_value.content = expected_time
        returned_time = get_osm_last_update(test_url, slug=test_slug)
        mock_auth_requests.get.assert_called_once_with(expected_url, slug=test_slug)
        self.assertEqual(expected_time, returned_time)

        mock_auth_requests.get.side_effect = Exception("FAIL")
        returned_time = get_osm_last_update(test_url, slug=test_slug)
        self.assertIsNone(returned_time)

    def test_get_metadata_url(self):
        test_url = "https://test"

        expected_value = "https://test?request=GetCapabilities"
        returned_value = get_metadata_url(test_url, 'wcs')
        self.assertEqual(expected_value, returned_value)

        returned_value = get_metadata_url(test_url, 'arcgis-raster')
        self.assertEqual(test_url, returned_value)<|MERGE_RESOLUTION|>--- conflicted
+++ resolved
@@ -6,14 +6,10 @@
 
 from django.test import TestCase
 from mock import patch, call
-<<<<<<< HEAD
 import os
 import signal
 from eventkit_cloud.tasks.helpers import get_style_files, get_file_paths, get_last_update, get_metadata_url, \
     get_osm_last_update
-
-=======
->>>>>>> 76f8e47d
 
 from eventkit_cloud.tasks.helpers import progressive_kill
 
