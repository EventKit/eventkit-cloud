# -*- coding: utf-8 -*-
from __future__ import absolute_import
import logging
import uuid
import os

from django.contrib.auth.models import Group, User
from django.contrib.gis.geos import GEOSGeometry, Polygon
from django.test import TestCase
from mock import patch, Mock, call

from ...jobs.models import ExportFormat, Job, ProviderTask, ExportProvider
from ..models import ExportRun, ExportTask, ExportTaskResult, ExportProviderTask

logger = logging.getLogger(__name__)


class TestExportRun(TestCase):
    """
    Test cases for ExportRun model
    """

    fixtures = ('insert_provider_types.json', 'osm_provider.json',)

    def setUp(self, ):
        formats = ExportFormat.objects.all()
        Group.objects.create(name='TestDefaultExportExtentGroup')
        user = User.objects.create(username='demo', email='demo@demo.com', password='demo')
        bbox = Polygon.from_bbox((-7.96, 22.6, -8.14, 27.12))
        the_geom = GEOSGeometry(bbox, srid=4326)
        provider_task = ProviderTask.objects.create(provider=ExportProvider.objects.get(slug='osm-generic'))
        # add the formats to the provider task
        provider_task.formats.add(*formats)
        job = Job.objects.create(name='TestJob', description='Test description', user=user, the_geom=the_geom)
        job.provider_tasks.add(provider_task)

    def test_export_run(self, ):
        job = Job.objects.all()[0]
        run = ExportRun.objects.create(job=job, status='SUBMITTED')
        saved_run = ExportRun.objects.get(uid=str(run.uid))
        self.assertIsNotNone(saved_run)
        self.assertEqual(run, saved_run)
<<<<<<< HEAD
        self.assertIsNone(run.notified)
        self.assertIsNotNone(run.expiration)
        self.assertEquals('', saved_run.zipfile_url)
=======
        self.assertIsNone(saved_run.zipfile_url)
>>>>>>> ef54fcf9

    def test_get_tasks_for_run(self, ):
        job = Job.objects.all()[0]
        run = ExportRun.objects.create(job=job)
        saved_run = ExportRun.objects.get(uid=str(run.uid))
        self.assertEqual(run, saved_run)
        task_uid = str(uuid.uuid4())  # from celery
        export_provider_task = ExportProviderTask.objects.create(run=run)
        ExportTask.objects.create(export_provider_task=export_provider_task, uid=task_uid)
        saved_task = ExportTask.objects.get(uid=task_uid)
        self.assertIsNotNone(saved_task)
        tasks = run.provider_tasks.all()[0].tasks.all()
        self.assertEqual(tasks[0], saved_task)

    def test_get_runs_for_job(self, ):
        job = Job.objects.all()[0]
        for x in range(5):
            run = ExportRun.objects.create(job=job)
            task_uid = str(uuid.uuid4())  # from celery
            export_provider_task = ExportProviderTask.objects.create(run=run)
            ExportTask.objects.create(export_provider_task=export_provider_task, uid=task_uid)
        runs = job.runs.all()
        tasks = runs[0].provider_tasks.all()[0].tasks.all()
        self.assertEquals(5, len(runs))
        self.assertEquals(1, len(tasks))

    def test_delete_export_run(self, ):
        job = Job.objects.all()[0]
        run = ExportRun.objects.create(job=job)
        task_uid = str(uuid.uuid4())  # from celery
        export_provider_task = ExportProviderTask.objects.create(run=run)
        ExportTask.objects.create(export_provider_task=export_provider_task, uid=task_uid)
        runs = job.runs.all()
        self.assertEquals(1, runs.count())
        run.delete()


class TestExportTask(TestCase):
    """
    Test cases for ExportTask model
    """

    def setUp(self, ):
        formats = ExportFormat.objects.all()
        Group.objects.create(name='TestDefaultExportExtentGroup')
        user = User.objects.create(username='demo', email='demo@demo.com', password='demo')
        bbox = Polygon.from_bbox((-7.96, 22.6, -8.14, 27.12))
        the_geom = GEOSGeometry(bbox, srid=4326)
        Job.objects.create(name='TestJob', description='Test description', user=user, the_geom=the_geom)
        self.job = Job.objects.all()[0]
        # add the formats to the job
        self.job.formats = formats
        self.job.save()
        self.run = ExportRun.objects.create(job=self.job)
        saved_run = ExportRun.objects.get(uid=str(self.run.uid))
        self.assertEqual(self.run, saved_run)
        self.task_uid = uuid.uuid4()
        export_provider_task = ExportProviderTask.objects.create(run=self.run)
        self.task = ExportTask.objects.create(export_provider_task=export_provider_task, uid=self.task_uid)
        self.assertEqual(self.task_uid, self.task.uid)
        saved_task = ExportTask.objects.get(uid=self.task_uid)
        self.assertEqual(saved_task, self.task)

    def test_export_task_result(self, ):
        """
        Test ExportTaskResult.
        """
        task = ExportTask.objects.get(uid=self.task_uid)
        self.assertEqual(task, self.task)
        self.assertFalse(hasattr(task, 'result'))
        result = ExportTaskResult.objects.create(task=task,
                                                 download_url='http://testserver/media/{0}/file.txt'.format(self.run.uid))
        self.assertIsNotNone(result)
        self.assertTrue(hasattr(task, 'result'))
        self.assertEquals('http://testserver/media/{0}/file.txt'.format(self.run.uid), result.download_url)
        saved_result = task.result
        self.assertIsNotNone(saved_result)
        self.assertEqual(result, saved_result)

    @patch('eventkit_cloud.tasks.models.delete_from_s3')
    def test_exportrun_delete_exports(self, delete_from_s3):
        job = Job.objects.all()[0]
        run = ExportRun.objects.create(job=job)
        run_uid = run.uid
        task_uid = str(uuid.uuid4())  # from celery
        export_provider_task = ExportProviderTask.objects.create(run=run)
        ExportTask.objects.create(export_provider_task=export_provider_task, uid=task_uid)
        with self.settings(USE_S3=True):
            run.delete()
            delete_from_s3.assert_called_once_with(run_uid=str(run_uid))

    @patch('eventkit_cloud.tasks.models.ExportProvider')
    @patch('os.remove')
    @patch('eventkit_cloud.tasks.models.delete_from_s3')
    def test_exporttaskresult_delete_exports(self, delete_from_s3, remove, export_provider):

        #setup
        download_dir = "/test_download_dir"
        file_name = "file.txt"
        full_download_path = os.path.join(download_dir, str(self.run.uid), file_name)
        download_url = 'http://testserver/media/{0}/{1}'.format(str(self.run.uid), file_name)
        task = ExportTask.objects.get(uid=self.task_uid)
        self.assertEqual(task, self.task)
        self.assertFalse(hasattr(task, 'result'))
        result = ExportTaskResult.objects.create(task=task,
                                                 download_url=download_url)
        self.assertIsNotNone(result)
        self.assertTrue(hasattr(task, 'result'))
        self.assertEquals(download_url, result.download_url)
        saved_result = task.result
        self.assertIsNotNone(saved_result)
        self.assertEqual(result, saved_result)

        #Test
        with self.settings(USE_S3=True, EXPORT_DOWNLOAD_ROOT=download_dir):
            result.delete()
        delete_from_s3.assert_called_once_with(download_url=download_url)
        remove.assert_called_once_with(full_download_path)<|MERGE_RESOLUTION|>--- conflicted
+++ resolved
@@ -40,13 +40,9 @@
         saved_run = ExportRun.objects.get(uid=str(run.uid))
         self.assertIsNotNone(saved_run)
         self.assertEqual(run, saved_run)
-<<<<<<< HEAD
         self.assertIsNone(run.notified)
         self.assertIsNotNone(run.expiration)
-        self.assertEquals('', saved_run.zipfile_url)
-=======
         self.assertIsNone(saved_run.zipfile_url)
->>>>>>> ef54fcf9
 
     def test_get_tasks_for_run(self, ):
         job = Job.objects.all()[0]
