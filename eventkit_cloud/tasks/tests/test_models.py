--- conflicted
+++ resolved
@@ -13,7 +13,6 @@
 from django.utils import timezone
 from mock import MagicMock, Mock, patch
 
-<<<<<<< HEAD
 from eventkit_cloud.jobs.admin import get_example_from_file
 from eventkit_cloud.jobs.models import (
     DatamodelPreset,
@@ -25,9 +24,6 @@
     RegionalPolicy,
     RegionalJustification
 )
-=======
-from eventkit_cloud.jobs.models import DatamodelPreset, DataProviderTask, DataProvider, ExportFormat, Job
->>>>>>> ceebf93a
 from eventkit_cloud.tasks.enumerations import TaskStates
 from eventkit_cloud.tasks.models import (
     DataProviderTaskRecord,
@@ -37,11 +33,7 @@
     ExportTaskException,
     FileProducingTaskResult,
     RunZipFile,
-<<<<<<< HEAD
     UserDownload
-=======
-    UserDownload,
->>>>>>> ceebf93a
 )
 
 logger = logging.getLogger(__name__)
@@ -256,30 +248,7 @@
         saved_task = ExportTaskRecord.objects.get(uid=self.task_uid)
         self.assertEqual(saved_task, self.task)
 
-<<<<<<< HEAD
-    @patch('eventkit_cloud.tasks.signals.delete_from_s3')
-=======
-    @patch("eventkit_cloud.tasks.signals.exporttaskresult_delete_exports")
-    def test_export_task_result(self, mock_etr_delete_exports):
-        """
-        Test FileProducingTaskResult.
-        """
-        task = ExportTaskRecord.objects.get(uid=self.task_uid)
-        self.assertEqual(task, self.task)
-
-        self.assertIsNone(task.result)
-        result = FileProducingTaskResult.objects.create(
-            download_url="http://testserver/media/{0}/file.txt".format(self.run.uid)
-        )
-        task.result = result
-        self.assertEqual("http://testserver/media/{0}/file.txt".format(self.run.uid), task.result.download_url)
-        task.result.soft_delete()
-        task.result.refresh_from_db()
-        self.assertTrue(task.result.deleted)
-        mock_etr_delete_exports.assert_called_once()
-
     @patch("eventkit_cloud.tasks.signals.delete_from_s3")
->>>>>>> ceebf93a
     def test_exportrun_delete_exports(self, delete_from_s3):
         job = Job.objects.first()
         run = ExportRun.objects.create(job=job, user=job.user)
@@ -420,7 +389,6 @@
         )
         self.assertEqual("", export_provider_task.slug)
 
-<<<<<<< HEAD
 
 class TestFileProducingTaskResult(TestCase):
     """
@@ -582,9 +550,6 @@
             self.assertFalse(user_can_download)
 
     @patch('eventkit_cloud.tasks.models.DataProviderTaskRecord.tasks')
-=======
-    @patch("eventkit_cloud.tasks.models.DataProviderTaskRecord.tasks")
->>>>>>> ceebf93a
     def test_clone(self, export_task_records_mock):
         job = Job.objects.first()
         run = ExportRun.objects.create(job=job, user=job.user)
