--- conflicted
+++ resolved
@@ -38,15 +38,9 @@
         create_run(job_uid=self.job.uid)
 
     @patch('eventkit_cloud.tasks.task_runners.chain')
-<<<<<<< HEAD
     def test_run_osm_task(self, mock_chain):
         shp_task = ExportFormat.objects.get(slug='shp')
-=======
-    @patch('eventkit_cloud.tasks.export_tasks.shp_export_task')
-    def test_run_osm_task(self, mock_shp, mock_chain):
-        shp_task = ExportFormat.objects.get(slug='shp')
-        celery_uid = str(uuid.uuid4())
->>>>>>> fdd15654
+
         provider = ExportProvider.objects.get(slug='osm')
         provider_task = ProviderTask.objects.create(provider=provider)
         self.job.provider_tasks.add(provider_task)
@@ -54,10 +48,7 @@
         # celery chain mock
         self.job.provider_tasks.first().formats.add(shp_task)
         runner = ExportOSMTaskRunner()
-<<<<<<< HEAD
 
-=======
->>>>>>> fdd15654
         # Even though code using pipes seems to be supported here it is throwing an error.
         try:
             runner.run_task(provider_task_uid=provider_task.uid, run=self.job.runs.first(),
@@ -68,12 +59,8 @@
         self.assertIsNotNone(run)
         tasks = run.provider_tasks.first().tasks.all()
         self.assertIsNotNone(tasks)
-<<<<<<< HEAD
         self.assertEquals(len(tasks), 2)
-=======
-        self.assertEquals(len(tasks), 1)
-        self.assertIsNone(tasks[0].result)  # no result yet..
->>>>>>> fdd15654
+
 
     @patch('eventkit_cloud.tasks.task_runners.chain')
     @patch('eventkit_cloud.tasks.export_tasks.shp_export_task')
@@ -102,35 +89,26 @@
 
     @patch('eventkit_cloud.tasks.task_runners.ExportTask')
     def test_create_export_task_record(self, mock_export_task):
-<<<<<<< HEAD
         from ..export_tasks import TaskStates
 
-=======
->>>>>>> fdd15654
         task_name = "TaskName"
         export_provider_task_name = "ExportProviderTaskName"
         worker = "Worker"
 
         expected_result = MagicMock(display=False)
         mock_export_task.objects.create.return_value = expected_result
-<<<<<<< HEAD
         task_result = create_export_task_record(task_name=task_name, export_provider_task=export_provider_task_name,
                                          worker=worker, display=False)
-=======
 
-        task_result = create_export_task_record(task_name=task_name, export_provider_task=export_provider_task_name,
-                                         worker=worker, display=None)
->>>>>>> fdd15654
         self.assertEquals(task_result, expected_result)
         mock_export_task.objects.create.assert_called_with(export_provider_task=export_provider_task_name,
                                             status=TaskStates.PENDING.value,
                                             name=task_name, worker=worker, display=False)
 
-<<<<<<< HEAD
+
         expected_result = MagicMock(display=True)
         mock_export_task.objects.create.return_value = expected_result
-=======
->>>>>>> fdd15654
+
         task_result = create_export_task_record(task_name=task_name, export_provider_task=export_provider_task_name,
                                          worker=worker, display=True)
         self.assertEquals(task_result, expected_result)
