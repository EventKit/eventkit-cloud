# -*- coding: utf-8 -*-
# test cases for Export Tasks
import pickle
import logging
import os
import sys
import uuid

import celery
from billiard.einfo import ExceptionInfo
from django.conf import settings
from django.contrib.auth.models import Group, User
from django.contrib.gis.geos import GEOSGeometry, Polygon
from django.test import TestCase, TransactionTestCase
from django.utils import timezone
<<<<<<< HEAD
from mock import Mock, PropertyMock, patch, MagicMock, ANY
=======
from mock import Mock, PropertyMock, patch, MagicMock, call
>>>>>>> 1ef40f14

from eventkit_cloud.celery import TaskPriority, app
from eventkit_cloud.jobs.models import DatamodelPreset, Job
from eventkit_cloud.tasks.export_tasks import (
    LockingTask, export_task_error_handler, finalize_run_task,
    kml_export_task, external_raster_service_export_task, geopackage_export_task,
    shp_export_task, arcgis_feature_service_export_task, update_progress,
    zip_files, pick_up_run_task, cancel_export_provider_task, kill_task, bounds_export_task, parse_result, finalize_export_provider_task,
    FormatTask, wait_for_providers_task, create_zip_task, default_format_time
)
from eventkit_cloud.tasks import TaskStates
from eventkit_cloud.tasks.models import (
    ExportRun,
    ExportTaskRecord,
    FileProducingTaskResult,
    DataProviderTaskRecord
)

logger = logging.getLogger(__name__)


class TestLockingTask(TestCase):

    def test_locking_task(self):
        task_id = '0123'
        retries = False
        task_name = 'lock_test_task'
        expected_lock_key = 'TaskLock_{0}_{1}_{2}'.format(task_name, task_id, retries)
        expected_result = "result"

        # Create a test task...
        @app.task(base=LockingTask)
        def lock_test_task():
            return expected_result

        # ...mock the cache...
        mock_cache = MagicMock()
        mock_cache.add.side_effect = ["A Lock", None, None, None, None]

        # ...create two separate test tasks...
        lock_task = lock_task2 = lock_test_task
        lock_task.cache = lock_task2.cache = mock_cache

        # ..create a mock request...
        mock_request = Mock(task_name=task_name, id=task_id, retries=False)
        mock_request_stack = Mock()
        mock_request_stack.top = mock_request
        mock_push_request = Mock()

        # ...with duplicate requests...
        lock_task.request_stack = lock_task2.request_stack = mock_request_stack
        lock_task.push_request = lock_task2.push_request = mock_push_request

        # ...call first task ensure it returns...
        result = lock_task.__call__()
        self.assertEqual(result, expected_result)
        mock_cache.add.assert_called_with(expected_lock_key, task_id, lock_task.lock_expiration)

        # ...call a second task with duplicate id, ensure nothing returns.
        result = lock_task2.__call__()
        self.assertIsNone(result)
        mock_cache.add.assert_called_with(expected_lock_key, task_id, lock_task.lock_expiration)


class ExportTaskBase(TransactionTestCase):
    fixtures = ('datamodel_presets.json',)

    def setUp(self,):
        self.path = os.path.dirname(os.path.realpath(__file__))
        self.group, created = Group.objects.get_or_create(name="TestDefault")
        with patch('eventkit_cloud.jobs.signals.Group') as mock_group:
            mock_group.objects.get.return_value = self.group
            self.user = User.objects.create(
                username='demo',
                email='demo@demo.com',
                password='demo'
            )
        bbox = Polygon.from_bbox((-10.85, 6.25, -10.62, 6.40))
        tags = DatamodelPreset.objects.get(name='hdm').json_tags
        self.assertEqual(259, len(tags))
        the_geom = GEOSGeometry(bbox, srid=4326)
        self.job = Job.objects.create(
            name='TestJob',
            description='Test description',
            user=self.user,
            the_geom=the_geom,
            json_tags=tags
        )
        self.job.feature_save = True
        self.job.feature_pub = True
        self.job.save()
        self.run = ExportRun.objects.create(job=self.job, user=self.user)


class TestExportTasks(ExportTaskBase):
    @patch('celery.app.task.Task.request')
    @patch('eventkit_cloud.tasks.export_tasks.OGR')
    def test_run_shp_export_task(self, mock_ogr, mock_request):
        celery_uid = str(uuid.uuid4())
        type(mock_request).id = PropertyMock(return_value=celery_uid)
        ogr_mock = mock_ogr.return_value
        job_name = self.job.name.lower()
        ogr_mock.convert.return_value = '/path/to/' + job_name + '.shp'
        stage_dir = settings.EXPORT_STAGING_ROOT + str(self.run.uid)
        export_provider_task = DataProviderTaskRecord.objects.create(run=self.run, name='Shapefile Export',
                                                                     status=TaskStates.PENDING.value)
        saved_export_task = ExportTaskRecord.objects.create(export_provider_task=export_provider_task,
                                                            status=TaskStates.PENDING.value,
                                                            name=shp_export_task.name)
        shp_export_task.update_task_state(task_status=TaskStates.RUNNING.value, task_uid=str(saved_export_task.uid))
        result = shp_export_task.run(task_uid=str(saved_export_task.uid), stage_dir=stage_dir, job_name=job_name)
        ogr_mock.convert.assert_called_once()
        self.assertEqual('/path/to/' + job_name + '.shp', result['result'])
        # test tasks update_task_state method
        run_task = ExportTaskRecord.objects.get(celery_uid=celery_uid)
        self.assertIsNotNone(run_task)
        self.assertEqual(TaskStates.RUNNING.value, run_task.status)

    @patch('celery.app.task.Task.request')
    @patch('eventkit_cloud.tasks.export_tasks.OGR')
    def test_run_kml_export_task(self, mock_ogr, mock_request):
        celery_uid = str(uuid.uuid4())
        type(mock_request).id = PropertyMock(return_value=celery_uid)
        ogr_mock = mock_ogr.return_value
        job_name = self.job.name.lower()
        expected_output_path = os.path.join(os.path.join(settings.EXPORT_STAGING_ROOT.rstrip('\/'), str(self.run.uid)),
                                            '{}.kmz'.format(job_name))
        ogr_mock.convert.return_value = expected_output_path
        stage_dir = settings.EXPORT_STAGING_ROOT + str(self.run.uid) + '/'
        export_provider_task = DataProviderTaskRecord.objects.create(run=self.run, name='GPKGToKml',
                                                                     status=TaskStates.PENDING.value)
        saved_export_task = ExportTaskRecord.objects.create(export_provider_task=export_provider_task,
                                                            status=TaskStates.PENDING.value,
                                                            name=kml_export_task.name)
        kml_export_task.update_task_state(task_status=TaskStates.RUNNING.value, task_uid=str(saved_export_task.uid))
        result = kml_export_task.run(task_uid=str(saved_export_task.uid), stage_dir=stage_dir, job_name=job_name)
        ogr_mock.convert.assert_called_once()
        self.assertEqual(expected_output_path, result['result'])
        # test the tasks update_task_state method
        run_task = ExportTaskRecord.objects.get(celery_uid=celery_uid)
        self.assertIsNotNone(run_task)
        self.assertEqual(TaskStates.RUNNING.value, run_task.status)

    @patch('eventkit_cloud.tasks.export_tasks.add_metadata_task')
    @patch('eventkit_cloud.utils.gdalutils.convert')
    @patch('eventkit_cloud.utils.gdalutils.clip_dataset')
    @patch('celery.app.task.Task.request')
    def test_run_gpkg_export_task(self, mock_request, mock_clip, mock_convert, mock_add_metadata_task):
        celery_uid = str(uuid.uuid4())
        type(mock_request).id = PropertyMock(return_value=celery_uid)
        job_name = self.job.name.lower()
        expected_output_path = os.path.join(os.path.join(settings.EXPORT_STAGING_ROOT.rstrip('\/'), str(self.run.uid)),
                                            '{}.gpkg'.format(job_name))
        expected_provider_slug = "slug"
        mock_convert.return_value = expected_output_path

        previous_task_result = {'result': expected_output_path}
        stage_dir = settings.EXPORT_STAGING_ROOT + str(self.run.uid) + '/'
        export_provider_task = DataProviderTaskRecord.objects.create(run=self.run,
                                                                     status=TaskStates.PENDING.value,
                                                                     slug=expected_provider_slug)
        saved_export_task = ExportTaskRecord.objects.create(export_provider_task=export_provider_task,
                                                            status=TaskStates.PENDING.value,
                                                            name=geopackage_export_task.name)
        geopackage_export_task.update_task_state(task_status=TaskStates.RUNNING.value,
                                                 task_uid=str(saved_export_task.uid))
        result = geopackage_export_task.run(run_uid=self.run.uid, result=previous_task_result, task_uid=str(saved_export_task.uid),
                                            stage_dir=stage_dir, job_name=job_name)
        mock_add_metadata_task.assert_called_once_with(result=result, job_uid=self.run.job.uid, provider_slug=expected_provider_slug)
        mock_clip.assert_not_called()
        mock_convert.assert_called_once_with(dataset=expected_output_path, fmt='gpkg',
                                             task_uid=str(saved_export_task.uid))
        mock_convert.reset_mock()
        self.assertEqual(expected_output_path, result['result'])
        # test the tasks update_task_state method
        run_task = ExportTaskRecord.objects.get(celery_uid=celery_uid)
        self.assertIsNotNone(run_task)
        self.assertEqual(TaskStates.RUNNING.value, run_task.status)

        mock_clip.return_value = expected_output_path
        expected_geojson = "test.geojson"
        previous_task_result = {'result': expected_output_path, "selection": expected_geojson}
        result = geopackage_export_task.run(run_uid=self.run.uid, result=previous_task_result,
                                            task_uid=str(saved_export_task.uid), stage_dir=stage_dir, job_name=job_name)
        mock_clip.assert_called_once_with(boundary=expected_geojson, in_dataset=expected_output_path,
                                          fmt=None)
        mock_convert.assert_called_once_with(dataset=expected_output_path, fmt='gpkg',
                                             task_uid=str(saved_export_task.uid))
        self.assertEqual(expected_output_path, result['result'])
        self.assertEqual(expected_output_path, result['geopackage'])

    @patch('celery.app.task.Task.request')
    @patch('eventkit_cloud.tasks.export_tasks.OGR')
    def test_run_arcgis_feature_service_export_task(self, mock_ogr, mock_request):
        celery_uid = str(uuid.uuid4())
        type(mock_request).id = PropertyMock(return_value=celery_uid)
        ogr_mock = mock_ogr.return_value
        job_name = self.job.name.lower()
        service_url = "http://example.test/arcgis/layer/FeatureService"
        expected_output_path = os.path.join(os.path.join(settings.EXPORT_STAGING_ROOT.rstrip('\/'), str(self.run.uid)),
                                            '{}.gpkg'.format(job_name))
        ogr_mock.convert.return_value = expected_output_path
        stage_dir = settings.EXPORT_STAGING_ROOT + str(self.run.uid) + '/'
        export_provider_task = DataProviderTaskRecord.objects.create(run=self.run,
                                                                     status=TaskStates.PENDING.value)
        saved_export_task = ExportTaskRecord.objects.create(export_provider_task=export_provider_task,
                                                            status=TaskStates.PENDING.value,
                                                            name=arcgis_feature_service_export_task.name)
        arcgis_feature_service_export_task.update_task_state(task_status=TaskStates.RUNNING.value,
                                                             task_uid=str(saved_export_task.uid))
        result = arcgis_feature_service_export_task.run(task_uid=str(saved_export_task.uid), stage_dir=stage_dir,
                                                        job_name=job_name, service_url=service_url)
        ogr_mock.convert.assert_called_once()
        self.assertEqual(expected_output_path, result['result'])
        # test the tasks update_task_state method
        run_task = ExportTaskRecord.objects.get(celery_uid=celery_uid)
        self.assertIsNotNone(run_task)
        self.assertEqual(TaskStates.RUNNING.value, run_task.status)

    @patch('eventkit_cloud.tasks.export_tasks.add_metadata_task')
    @patch('celery.app.task.Task.request')
    @patch('eventkit_cloud.utils.mapproxy.MapproxyGeopackage')
    def test_run_external_raster_service_export_task(self, mock_service, mock_request, mock_add_metadata_task):
        celery_uid = str(uuid.uuid4())
        expected_provider_slug = "slug"
        type(mock_request).id = PropertyMock(return_value=celery_uid)
        service_to_gpkg = mock_service.return_value
        job_name = self.job.name.lower()
        expected_output_path = os.path.join(os.path.join(settings.EXPORT_STAGING_ROOT.rstrip('\/'), str(self.run.uid)),
                                            '{}.gpkg'.format(job_name))
        service_to_gpkg.convert.return_value = expected_output_path
        stage_dir = settings.EXPORT_STAGING_ROOT + str(self.run.uid) + '/'
        export_provider_task = DataProviderTaskRecord.objects.create(run=self.run,
                                                                     status=TaskStates.PENDING.value,
                                                                     slug=expected_provider_slug)
        saved_export_task = ExportTaskRecord.objects.create(export_provider_task=export_provider_task,
                                                            status=TaskStates.PENDING.value,
                                                            name=external_raster_service_export_task.name)
        external_raster_service_export_task.update_task_state(task_status=TaskStates.RUNNING.value,
                                                             task_uid=str(saved_export_task.uid))
        result = external_raster_service_export_task.run(run_uid=self.run.uid, task_uid=str(saved_export_task.uid), stage_dir=stage_dir,
                                                         job_name=job_name)
        service_to_gpkg.convert.assert_called_once()
        mock_add_metadata_task.assert_called_once_with(result=result, job_uid=self.run.job.uid, provider_slug=expected_provider_slug)
        self.assertEqual(expected_output_path, result['result'])
        # test the tasks update_task_state method
        run_task = ExportTaskRecord.objects.get(celery_uid=celery_uid)
        self.assertIsNotNone(run_task)
        self.assertEqual(TaskStates.RUNNING.value, run_task.status)
        service_to_gpkg.convert.side_effect = Exception("Task Failed")
        with self.assertRaises(Exception):
            external_raster_service_export_task.run(run_uid=self.run.uid, task_uid=str(saved_export_task.uid), stage_dir=stage_dir,
                                                    job_name=job_name)

    def test_task_on_failure(self,):
        celery_uid = str(uuid.uuid4())
        # assume task is running
        export_provider_task = DataProviderTaskRecord.objects.create(run=self.run, name='Shapefile Export')
        test_export_task_record = ExportTaskRecord.objects.create(export_provider_task=export_provider_task,
                                                                  celery_uid=celery_uid,
                                                                  status=TaskStates.RUNNING.value,
                                                                  name=shp_export_task.name)
        try:
            raise ValueError('some unexpected error')
        except ValueError as e:
            exc = e
            exc_info = sys.exc_info()
        einfo = ExceptionInfo(exc_info=exc_info)
        shp_export_task.task_failure(exc, task_id=test_export_task_record.uid, einfo=einfo,
                                     args={}, kwargs={'run_uid': str(self.run.uid)})
        task = ExportTaskRecord.objects.get(celery_uid=celery_uid)
        self.assertIsNotNone(task)
        exception = task.exceptions.all()[0]
        exc_info = pickle.loads(exception.exception.encode()).exc_info
        error_type, msg, tb = exc_info[0], exc_info[1], exc_info[2]
        self.assertEqual(error_type, ValueError)
        self.assertEqual('some unexpected error', str(msg))

    @patch('shutil.copy')
    @patch('os.remove')
    @patch('eventkit_cloud.tasks.export_tasks.ZipFile')
    @patch('os.walk')
    @patch('os.path.getsize')
    @patch('eventkit_cloud.tasks.export_tasks.s3.upload_to_s3')
    def test_zipfile_task(self, s3, os_path_getsize, mock_os_walk, mock_zipfile, remove, copy):
        os_path_getsize.return_value = 20

        class MockZipFile:
            def __init__(self):
                self.files = {}

            def __iter__(self):
                return iter(self.files)

            def write(self, filename, **kw):
                arcname = kw.get('arcname', filename)
                self.files[arcname] = filename

            def __exit__(self, *args, **kw):
                pass

            def __enter__(self, *args, **kw):
                return self

        expected_archived_files = {'data/osm/file1-osm-{0}.txt'.format(default_format_time(timezone.now())): 'osm/file1.txt',
                                   'data/osm/file2-osm-{0}.txt'.format(default_format_time(timezone.now())): 'osm/file2.txt'}
        run_uid = str(self.run.uid)
        self.run.job.include_zipfile = True
        self.run.job.event = 'test'
        self.run.job.save()
        zipfile = MockZipFile()
        mock_zipfile.return_value = zipfile
        stage_dir = settings.EXPORT_STAGING_ROOT
        provider_slug = 'osm'
        zipfile_path = os.path.join(stage_dir,'{0}'.format(run_uid), provider_slug, 'test.gpkg')
        include_files = ['{0}/file1.txt'.format(provider_slug), '{0}/file2.txt'.format(provider_slug)]
        mock_os_walk.return_value = [(
            os.path.join(stage_dir, run_uid, provider_slug),
            None,
            ['test.gpkg', 'test.om5', 'test.osm']  # om5 and osm should get filtered out
        )]
        date = timezone.now().strftime('%Y%m%d')
        zipfile_name = os.path.join('/downloads', '{0}'.format(run_uid), 'testjob-test-eventkit-{0}.zip'.format(date))
        s3.return_value = "www.s3.eventkit-cloud/{}".format(zipfile_name)
        result = zip_files(include_files=include_files, file_path=zipfile_path )
        self.assertEqual(zipfile.files, expected_archived_files)
        self.assertEqual(result, zipfile_path)

    @patch('celery.app.task.Task.request')
    @patch('eventkit_cloud.tasks.export_tasks.geopackage')
    def test_run_bounds_export_task(self, mock_geopackage, mock_request):
        celery_uid = str(uuid.uuid4())
        type(mock_request).id = PropertyMock(return_value=celery_uid)
        job_name = self.job.name.lower()
        provider_slug = "provider_slug"
        stage_dir = settings.EXPORT_STAGING_ROOT + str(self.run.uid) + '/'
        mock_geopackage.add_geojson_to_geopackage.return_value = os.path.join(settings.EXPORT_STAGING_ROOT.rstrip('\/'),
                                                                              str(self.run.uid),
                                                                              '{}_bounds.gpkg'.format(provider_slug))
        expected_output_path = os.path.join(settings.EXPORT_STAGING_ROOT.rstrip('\/'), str(self.run.uid),
                                            '{}_bounds.gpkg'.format(provider_slug))
        export_provider_task = DataProviderTaskRecord.objects.create(run=self.run)
        saved_export_task = ExportTaskRecord.objects.create(export_provider_task=export_provider_task,
                                                            status=TaskStates.PENDING.value,
                                                            name=bounds_export_task.name)
        bounds_export_task.update_task_state(task_status=TaskStates.RUNNING.value, task_uid=str(saved_export_task.uid))
        result = bounds_export_task.run(run_uid=self.run.uid, task_uid=str(saved_export_task.uid), stage_dir=stage_dir,
                                        provider_slug=job_name)
        self.assertEqual(expected_output_path, result['result'])
        # test the tasks update_task_state method
        run_task = ExportTaskRecord.objects.get(celery_uid=celery_uid)
        self.assertIsNotNone(run_task)
        self.assertEqual(TaskStates.RUNNING.value, run_task.status)

    @patch('eventkit_cloud.tasks.task_factory.TaskFactory')
    @patch('eventkit_cloud.tasks.export_tasks.socket')
    def test_pickup_run_task(self, socket, task_factory):
        run_uid = self.run.uid
        socket.gethostname.return_value = "test"
        self.assertEqual('Pickup Run', pick_up_run_task.name)
        pick_up_run_task.run(run_uid=run_uid, user_details={'username': 'test_pickup_run_task'})
        task_factory.assert_called_once()
        expected_user_details = {'username': 'test_pickup_run_task'}
        task_factory.return_value.parse_tasks.assert_called_once_with(
            run_uid=run_uid, user_details=expected_user_details, worker="test"
        )

    @patch('eventkit_cloud.tasks.export_tasks.logger')
    @patch('shutil.rmtree')
    @patch('os.path.isdir')
    def test_finalize_run_task_after_return(self, isdir, rmtree, logger):
        celery_uid = str(uuid.uuid4())
        run_uid = self.run.uid
        stage_dir = os.path.join(settings.EXPORT_STAGING_ROOT, str(self.run.uid))
        isdir.return_value = True
        export_provider_task = DataProviderTaskRecord.objects.create(run=self.run, name='Shapefile Export')
        ExportTaskRecord.objects.create(export_provider_task=export_provider_task, celery_uid=celery_uid,
                                        status='SUCCESS', name='Default Shapefile Export')
        finalize_run_task.after_return('status', {'stage_dir': stage_dir}, run_uid, (), {}, 'Exception Info')
        isdir.assert_called_with(stage_dir)
        rmtree.assert_called_with(stage_dir)

        celery_uid = str(uuid.uuid4())
        export_provider_task = DataProviderTaskRecord.objects.create(run=self.run, name='Shapefile Export')
        ExportTaskRecord.objects.create(export_provider_task=export_provider_task, celery_uid=celery_uid,
                                        status='SUCCESS', name='Default Shapefile Export')
        rmtree.side_effect = IOError()
        finalize_run_task.after_return('status', {'stage_dir': stage_dir}, run_uid, (), {}, 'Exception Info')

        rmtree.assert_called_with(stage_dir)
        self.assertRaises(IOError, rmtree)
        logger.error.assert_called_once()

    @patch('eventkit_cloud.tasks.export_tasks.EmailMultiAlternatives')
    def test_finalize_run_task(self, email):
        celery_uid = str(uuid.uuid4())
        run_uid = self.run.uid
        stage_dir = settings.EXPORT_STAGING_ROOT + str(self.run.uid)
        export_provider_task = DataProviderTaskRecord.objects.create(status=TaskStates.SUCCESS.value, run=self.run, name='Shapefile Export')
        ExportTaskRecord.objects.create(export_provider_task=export_provider_task, celery_uid=celery_uid,
                                        status=TaskStates.SUCCESS.value, name='Default Shapefile Export')
        self.assertEqual('Finalize Run Task', finalize_run_task.name)
        finalize_run_task.run(run_uid=run_uid, stage_dir=stage_dir)
        email().send.assert_called_once()

    @patch('eventkit_cloud.tasks.export_tasks.EmailMultiAlternatives')
    @patch('shutil.rmtree')
    @patch('os.path.isdir')
    def test_export_task_error_handler(self, isdir, rmtree, email):
        celery_uid = str(uuid.uuid4())
        task_id = str(uuid.uuid4())
        run_uid = self.run.uid
        stage_dir = settings.EXPORT_STAGING_ROOT + str(self.run.uid)
        export_provider_task = DataProviderTaskRecord.objects.create(run=self.run, name='Shapefile Export')
        ExportTaskRecord.objects.create(export_provider_task=export_provider_task, uid=task_id,
                                        celery_uid=celery_uid, status=TaskStates.FAILED.value,
                                        name='Default Shapefile Export')
        self.assertEqual('Export Task Error Handler', export_task_error_handler.name)
        export_task_error_handler.run(run_uid=run_uid, task_id=task_id, stage_dir=stage_dir)
        isdir.assert_any_call(stage_dir)
        rmtree.assert_called_once_with(stage_dir)
        email().send.assert_called_once()

    @patch('eventkit_cloud.tasks.set_cache_value')
    @patch('django.db.connection.close')
    @patch('eventkit_cloud.tasks.models.ExportTaskRecord')
    def test_update_progress(self, export_task, mock_close, mock_set_cache_value):
        export_provider_task = DataProviderTaskRecord.objects.create(
            run=self.run,
            name='test_provider_task'
        )
        saved_export_task_uid = ExportTaskRecord.objects.create(
            export_provider_task=export_provider_task,
            status=TaskStates.PENDING.value,
            name="test_task"
        ).uid
        estimated = timezone.now()
        update_progress(saved_export_task_uid, progress=50, estimated_finish=estimated)
        mock_close.assert_called_once()
        mock_set_cache_value.assert_has_calls([call(uid=saved_export_task_uid, attribute='progress', model_name='ExportTaskRecord', value=50),
                                              call(uid=saved_export_task_uid, attribute='estimated_finish',
                                                   model_name='ExportTaskRecord', value=estimated)])

    @patch('eventkit_cloud.tasks.export_tasks.kill_task')
    def test_cancel_task(self, mock_kill_task):
        worker_name = "test_worker"
        task_pid = 55
        celery_uid = uuid.uuid4()
        with patch('eventkit_cloud.jobs.signals.Group') as mock_group:
            mock_group.objects.get.return_value = self.group
            user = User.objects.create(username="test_user", password="test_password", email="test@email.com")
        export_provider_task = DataProviderTaskRecord.objects.create(
            run=self.run,
            name='test_provider_task',
            status=TaskStates.PENDING.value
        )
        export_task = ExportTaskRecord.objects.create(
            export_provider_task=export_provider_task,
            status=TaskStates.PENDING.value,
            name="test_task",
            celery_uid=celery_uid,
            pid=task_pid,
            worker=worker_name
        )

        self.assertEqual('Cancel Export Provider Task', cancel_export_provider_task.name)
        cancel_export_provider_task.run(data_provider_task_uid=export_provider_task.uid,
                                        canceling_username=user.username)
        mock_kill_task.apply_async.assert_called_once_with(kwargs={"task_pid": task_pid, "celery_uid": celery_uid},
                                                           queue="{0}.cancel".format(worker_name),
                                                           priority=TaskPriority.CANCEL.value,
                                                           routing_key="{0}.cancel".format(worker_name))
        export_task = ExportTaskRecord.objects.get(uid=export_task.uid)
        export_provider_task = DataProviderTaskRecord.objects.get(uid=export_provider_task.uid)
        self.assertEqual(export_task.status, TaskStates.CANCELED.value)
        self.assertEqual(export_provider_task.status, TaskStates.CANCELED.value)

    def test_parse_result(self):
        result = parse_result(None, None)
        self.assertIsNone(result)

        task_result = [{"test": True}]
        expected_result = True
        returned_result = parse_result(task_result, "test")
        self.assertEqual(expected_result, returned_result)

        task_result = {"test": True}
        expected_result = True
        returned_result = parse_result(task_result, "test")
        self.assertEqual(expected_result, returned_result)

    def test_finalize_export_provider_task(self):
        worker_name = "test_worker"
        task_pid = 55
        filename = 'test.gpkg'
        celery_uid = uuid.uuid4()
        run_uid = self.run.uid
        self.job.include_zipfile = True
        self.job.save()
        export_provider_task = DataProviderTaskRecord.objects.create(
            run=self.run,
            name='test_provider_task',
            status=TaskStates.COMPLETED.value,
            slug='test_provider_task_slug'
        )
        result = FileProducingTaskResult.objects.create(filename=filename, size=10)
        task = ExportTaskRecord.objects.create(
            export_provider_task=export_provider_task,
            status=TaskStates.COMPLETED.value,
            name="test_task",
            celery_uid=celery_uid,
            pid=task_pid,
            worker=worker_name,
            result=result,
        )

        download_root = settings.EXPORT_DOWNLOAD_ROOT.rstrip('\/')
        run_dir = os.path.join(download_root, str(run_uid))
        finalize_export_provider_task.run(result={'status': TaskStates.SUCCESS.value}, run_uid=self.run.uid,
                                          data_provider_task_uid=export_provider_task.uid,
                                          run_dir=run_dir, status=TaskStates.COMPLETED.value)
        export_provider_task.refresh_from_db()
        self.assertEqual(export_provider_task.status, TaskStates.COMPLETED.value)

    @patch('eventkit_cloud.tasks.export_tasks.progressive_kill')
    @patch('eventkit_cloud.tasks.export_tasks.AsyncResult')
    def test_kill_task(self, async_result, mock_progressive_kill):
        # Ensure that kill isn't called with default.
        task_pid = -1
        celery_uid = uuid.uuid4()
        self.assertEqual('Kill Task', kill_task.name)
        kill_task.run(task_pid=task_pid, celery_uid=celery_uid)
        mock_progressive_kill.assert_not_called()

        # Ensure that kill is not called with an invalid state
        task_pid = 55
        async_result.return_value = Mock(state=celery.states.FAILURE)
        self.assertEqual('Kill Task', kill_task.name)
        kill_task.run(task_pid=task_pid, celery_uid=celery_uid)
        mock_progressive_kill.assert_not_called()

        # Ensure that kill is called with a valid pid
        task_pid = 55
        async_result.return_value = Mock(state=celery.states.STARTED)
        self.assertEqual('Kill Task', kill_task.name)
        kill_task.run(task_pid=task_pid, celery_uid=celery_uid)
        mock_progressive_kill.assert_called_once_with(task_pid)

    @patch('eventkit_cloud.tasks.models.ExportRun')
    def test_wait_for_providers_task(self, mock_export_run):
        mock_run_uid = str(uuid.uuid4())

        mock_provider_task = Mock(status=TaskStates.SUCCESS.value)
        mock_export_run.objects.filter().first.return_value = Mock()
        mock_export_run.objects.filter().first().provider_tasks.filter.return_value = [mock_provider_task]

        callback_task = MagicMock()
        apply_args = {"arg1": "example_value"}

        wait_for_providers_task(run_uid=mock_run_uid, callback_task=callback_task, apply_args=apply_args)
        callback_task.apply_async.assert_called_once_with(**apply_args)

        callback_task.reset_mock()

        mock_provider_task = Mock(status=TaskStates.RUNNING.value)
        mock_export_run.objects.filter().first.return_value = Mock()
        mock_export_run.objects.filter().first().provider_tasks.filter.return_value = [mock_provider_task]

        wait_for_providers_task(run_uid=mock_run_uid, callback_task=callback_task, apply_args=apply_args)
        callback_task.apply_async.assert_not_called()

        with self.assertRaises(Exception):
            mock_export_run.reset_mock()
            mock_export_run.objects.filter().first().__nonzero__.return_value = False
            wait_for_providers_task(run_uid=mock_run_uid, callback_task=callback_task, apply_args=apply_args)

    @patch('eventkit_cloud.tasks.export_tasks.get_arcgis_metadata')
    @patch('eventkit_cloud.tasks.helpers.get_metadata')
    @patch('eventkit_cloud.tasks.export_tasks.zip_files')
    @patch('eventkit_cloud.tasks.export_tasks.get_human_readable_metadata_document')
    @patch('eventkit_cloud.tasks.export_tasks.get_style_files')
    @patch('eventkit_cloud.tasks.export_tasks.json')
    @patch('builtins.open')
    @patch('eventkit_cloud.tasks.export_tasks.generate_qgs_style')
    @patch('os.path.join', side_effect=lambda *args: args[-1])
    @patch('eventkit_cloud.tasks.models.DataProviderTaskRecord')
    def test_create_zip_task(self, mock_DataProviderTaskRecord, join, mock_generate_qgs_style, mock_open,
                             mock_json, mock_get_style_files, mock_get_human_readable_metadata_document,
                             mock_zip_files, mock_get_metadata, mock_get_arcgis_metadata):
        mock_get_style_files.return_value = style_files = ['/styles.png']
        mock_get_human_readable_metadata_document.return_value = human_metadata_doc = "/human_metadata.txt"
        mock_generate_qgs_style.return_value = qgis_file = "/style.qgs"

        metadata = {
            "aoi": "AOI",
            "bbox": [-1,-1,1,1], "data_sources": {
            "osm": {"copyright": None,
                    "description": "OpenStreetMap vector data provided in a custom thematic schema. \r\n\t\r\n\tData is grouped into separate tables (e.g. water, roads...).",
                    "file_path": "data/osm/test-osm-20181101.gpkg", "file_type": ".gpkg",
                    "full_file_path": "/var/lib/eventkit/exports_stage/7fadf34e-58f9-4bb8-ab57-adc1015c4269/osm/test.gpkg",
                    "last_update": "2018-10-29T04:35:02Z\n",
                    "metadata": "https://overpass-server.com/overpass/interpreter",
                    "name": "OpenStreetMap Data (Themes)", "slug": "osm", "type": "osm",
                    "uid": "0d08ddf6-35c1-464f-b271-75f6911c3f78"}}, "date": "20181101", "description": "Test",
            "has_elevation": False, "has_raster": True, "include_files": [
                human_metadata_doc, qgis_file,
            "/var/lib/eventkit/exports_stage/7fadf34e-58f9-4bb8-ab57-adc1015c4269/osm/test.gpkg",
            "/var/lib/eventkit/exports_stage/7fadf34e-58f9-4bb8-ab57-adc1015c4269/osm/osm_selection.geojson"],
            "name": "test", "project": "Test", "run_uid": "7fadf34e-58f9-4bb8-ab57-adc1015c4269",
            "url": "http://cloud.eventkit.test/status/2010025c-6d61-4a0b-8d5d-ff9c657259eb"}
        provider_task_uid = "0d08ddf6-35c1-464f-b271-75f6911c3f78"
        mock_get_metadata.return_value = metadata
        expected_zip = "{0}.zip".format(metadata['name'])
        mock_zip_files.return_value = expected_zip
        returned_zip = create_zip_task.run(data_provider_task_uid=provider_task_uid)
        mock_generate_qgs_style.assert_called_once_with(metadata)
        mock_open.assert_called_once()
        mock_zip_files.assert_called_once_with(file_path=expected_zip,
                                               include_files=set(metadata['include_files']),
                                               static_files=style_files,
                                               )
        mock_json.dump.assert_called_once()
        mock_get_arcgis_metadata.assert_called_once_with(metadata)
        self.assertEqual(returned_zip, {'result': expected_zip})


    def test_zip_file_task_invalid_params(self):

        with self.assertRaises(Exception):
            include_files = []
            file_path = '/test/path.zip'
            res = zip_files(include_files, file_path=file_path)
            self.assertIsNone(res)

        with self.assertRaises(Exception):
            include_files = ['test1', 'test2']
            file_path = ''
            res = zip_files(include_files, file_path=file_path)
            self.assertIsNone(res)


class TestFormatTasks(ExportTaskBase):

    def test_ensure_display(self):
        self.assertTrue(FormatTask.display)<|MERGE_RESOLUTION|>--- conflicted
+++ resolved
@@ -13,11 +13,8 @@
 from django.contrib.gis.geos import GEOSGeometry, Polygon
 from django.test import TestCase, TransactionTestCase
 from django.utils import timezone
-<<<<<<< HEAD
-from mock import Mock, PropertyMock, patch, MagicMock, ANY
-=======
-from mock import Mock, PropertyMock, patch, MagicMock, call
->>>>>>> 1ef40f14
+from mock import Mock, PropertyMock, patch, MagicMock, call, ANY
+
 
 from eventkit_cloud.celery import TaskPriority, app
 from eventkit_cloud.jobs.models import DatamodelPreset, Job
