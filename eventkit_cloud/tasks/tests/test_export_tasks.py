--- conflicted
+++ resolved
@@ -823,22 +823,14 @@
             boundary=example_geojson,
         )
         self.assertEqual(returned_result, expected_result)
-
+    
     @patch("eventkit_cloud.tasks.export_tasks.geopackage")
     @patch("eventkit_cloud.tasks.export_tasks.download_concurrently")
-<<<<<<< HEAD
-    @patch("eventkit_cloud.tasks.export_tasks.download_feature_data")
+    @patch("eventkit_cloud.tasks.helpers.download_feature_data")
     @patch("eventkit_cloud.tasks.export_tasks.gdalutils.convert")
     @patch("celery.app.task.Task.request")
     def test_run_arcgis_feature_service_export_task(
         self, mock_request, mock_convert, mock_download_feature_data, mock_download_concurrently, mock_geopackage
-=======
-    @patch("eventkit_cloud.tasks.helpers.download_data")
-    @patch("eventkit_cloud.tasks.export_tasks.gdalutils.convert")
-    @patch("celery.app.task.Task.request")
-    def test_run_arcgis_feature_service_export_task(
-        self, mock_request, mock_convert, mock_download_data, mock_download_concurrently,
->>>>>>> 8c083ea7
     ):
         celery_uid = str(uuid.uuid4())
         type(mock_request).id = PropertyMock(return_value=celery_uid)
@@ -868,7 +860,7 @@
             "outfields=*&f=json&geometry=2.0%2C%202.0%2C%203.0%2C%203.0"
         )
         mock_convert.return_value = expected_output_path
-        mock_download_feature_data.return_value = expected_esrijson
+        mock_download_feature_data.side_effect = expected_esrijson
 
         previous_task_result = {"source": expected_input_url}
         stage_dir = settings.EXPORT_STAGING_ROOT + str(self.run.uid) + "/"
@@ -885,6 +877,8 @@
         arcgis_feature_service_export_task.update_task_state(
             task_status=TaskState.RUNNING.value, task_uid=str(saved_export_task.uid)
         )
+        mock_geopackage.check_content_exists.return_value = True
+
         # test without trailing slash
         result_a = arcgis_feature_service_export_task.run(
             run_uid=self.run.uid,
@@ -897,13 +891,8 @@
             bbox=bbox,
         )
 
-<<<<<<< HEAD
-        mock_download_feature_data.assert_called_once_with(
-            str(saved_export_task.uid), expected_input_url, expected_esrijson, None
-=======
-        mock_download_data.assert_called_with(
+        mock_download_feature_data.assert_called_with(
             str(saved_export_task.uid), expected_input_url, ANY, None, task_points=100
->>>>>>> 8c083ea7
         )
 
         mock_convert.assert_called_once_with(
@@ -919,6 +908,7 @@
 
         self.assertEqual(expected_output_path, result_a["result"])
         self.assertEqual(expected_output_path, result_a["source"])
+        mock_download_feature_data.reset_mock(return_value=True, side_effect=True)
 
         # test with trailing slash
         result_b = arcgis_feature_service_export_task.run(
@@ -1035,16 +1025,10 @@
             projection=projection,
             service_url=url_1,
             bbox=bbox,
-<<<<<<< HEAD
-            config='cert_info: "test1"',
-        )
-        mock_download_feature_data.assert_called_once_with(str(saved_export_task.uid), expected_input_url, ANY, "test1")
-=======
-        )
-        mock_download_data.assert_called_with(
+        )
+        mock_download_feature_data.assert_called_with(
             str(saved_export_task.uid), expected_input_url, "dir/chunk3.json", None, task_points=100
         )
->>>>>>> 8c083ea7
 
     @patch("celery.app.task.Task.request")
     @patch("eventkit_cloud.utils.mapproxy.MapproxyGeopackage")
