--- conflicted
+++ resolved
@@ -12,11 +12,7 @@
 from django.contrib.auth.models import Group, User
 from django.contrib.gis.geos import GEOSGeometry, Polygon
 from django.test import TestCase
-<<<<<<< HEAD
-from django.utils import timezone
-=======
 from django.utils import timezone as real_timezone
->>>>>>> 05716135
 
 from celery.datastructures import ExceptionInfo
 
