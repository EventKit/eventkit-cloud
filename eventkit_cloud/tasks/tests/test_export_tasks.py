--- conflicted
+++ resolved
@@ -46,17 +46,12 @@
         )
         bbox = Polygon.from_bbox((-10.85, 6.25, -10.62, 6.40))
         the_geom = GEOSGeometry(bbox, srid=4326)
-<<<<<<< HEAD
         self.job = Job.objects.create(
             name='TestJob',
             description='Test description',
             user=self.user,
             the_geom=the_geom
         )
-=======
-        self.job = Job.objects.create(name='TestJob', description='Test description', user=self.user,
-                                      the_geom=the_geom)
->>>>>>> 72752879
         self.job.feature_save = True
         self.job.feature_pub = True
         self.job.save()
@@ -473,7 +468,6 @@
         self.assertEquals('INCOMPLETE', run.status)
 
     def test_progress_tracker(self):
-<<<<<<< HEAD
         export_provider_task = ExportProviderTask.objects.create(
             run=self.run,
             name='test_provider_task'
@@ -483,11 +477,6 @@
             status='PENDING',
             name="test_task"
         ).uid
-=======
-        export_provider_task = ExportProviderTask.objects.create(run=self.run, name='test_provider_task')
-        saved_export_task_uid = ExportTask.objects.create(export_provider_task=export_provider_task, status='PENDING',
-                                                          name="test_task").uid
->>>>>>> 72752879
         progress_tracker = get_progress_tracker(task_uid=saved_export_task_uid)
         estimated = timezone.now()
         progress_tracker(progress=50, estimated_finish=estimated)
