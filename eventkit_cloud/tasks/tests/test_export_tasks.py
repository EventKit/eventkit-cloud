# -*- coding: utf-8 -*-
# test cases for Export Tasks
import cPickle
import datetime
import logging
import os
import signal
import sys
import uuid

from django.conf import settings
from django.contrib.auth.models import Group, User
from django.contrib.gis.geos import GEOSGeometry, Polygon
from django.test import TestCase
from django.utils import timezone
from django.utils import timezone as real_timezone
from mock import call, Mock, PropertyMock, patch, MagicMock

from billiard.einfo import ExceptionInfo
from celery import chain
import celery
from eventkit_cloud.jobs.models import DatamodelPreset
from eventkit_cloud.tasks.export_tasks import include_zipfile, prepare_for_export_zip_task, example_finalize_run_hook_task
from eventkit_cloud.tasks.models import (
    ExportRun,
    ExportTask,
    FileProducingTaskResult,
    ExportProviderTask
)

from ...celery import TaskPriority, app
from ...jobs.models import Job
from ...ui.helpers import get_style_files
from ..export_tasks import (
    LockingTask, export_task_error_handler, finalize_run_task,
    kml_export_task, external_raster_service_export_task, geopackage_export_task,
    shp_export_task, arcgis_feature_service_export_task, update_progress,
    zip_file_task, pick_up_run_task, cancel_export_provider_task, kill_task, TaskStates, zip_export_provider,
<<<<<<< HEAD
    parse_result, finalize_export_provider_task, osm_create_styles_task,
    FormatTask, wait_for_providers_task
=======
    parse_result, finalize_export_provider_task, clean_up_failure_task, osm_create_styles_task,
    FormatTask
>>>>>>> fdd15654
)


logger = logging.getLogger(__name__)


class TestLockingTask(TestCase):

    def test_locking_task(self):
        task_id = '0123'
        retries = False
        task_name = 'lock_test_task'
        expected_lock_key = 'TaskLock_{0}_{1}_{2}'.format(task_name, task_id, retries)
        expected_result = "result"

        # Create a test task...
        @app.task(base=LockingTask)
        def lock_test_task():
            return expected_result

        # ...mock the cache...
        mock_cache = MagicMock()
        mock_cache.add.side_effect = ["A Lock", None, None, None, None]

        # ...create two separate test tasks...
        lock_task = lock_task2 = lock_test_task
        lock_task.cache = lock_task2.cache = mock_cache

        # ..create a mock request...
        mock_request = Mock(task_name=task_name, id=task_id, retries=False)
        mock_request_stack = Mock()
        mock_request_stack.top = mock_request
        mock_push_request = Mock()

        # ...with duplicate requests...
        lock_task.request_stack = lock_task2.request_stack = mock_request_stack
        lock_task.push_request = lock_task2.push_request = mock_push_request

        # ...call first task ensure it returns...
        result = lock_task.__call__()
        self.assertEqual(result, expected_result)
        mock_cache.add.assert_called_with(expected_lock_key, True, lock_task.lock_expiration)

        # ...call a second task with duplicate id, ensure nothing returns.
        result = lock_task2.__call__()
        self.assertIsNone(result)
        mock_cache.add.assert_called_with(expected_lock_key, True, lock_task.lock_expiration)


class ExportTaskBase(TestCase):
    fixtures = ('datamodel_presets.json',)

    def setUp(self,):
        self.path = os.path.dirname(os.path.realpath(__file__))
        Group.objects.create(name='TestDefaultExportExtentGroup')
        self.user = User.objects.create(
            username='demo',
            email='demo@demo.com',
            password='demo'
        )
        bbox = Polygon.from_bbox((-10.85, 6.25, -10.62, 6.40))
        tags = DatamodelPreset.objects.get(name='hdm').json_tags
        self.assertEquals(259, len(tags))
        the_geom = GEOSGeometry(bbox, srid=4326)
        self.job = Job.objects.create(
            name='TestJob',
            description='Test description',
            user=self.user,
            the_geom=the_geom,
            json_tags=tags
        )
        self.job.feature_save = True
        self.job.feature_pub = True
        self.job.save()
        self.run = ExportRun.objects.create(job=self.job, user=self.user)


class TestExportTasks(ExportTaskBase):
    @patch('celery.app.task.Task.request')
    @patch('eventkit_cloud.utils.shp.GPKGToShp')
    def test_run_shp_export_task(self, mock, mock_request):
        celery_uid = str(uuid.uuid4())
        type(mock_request).id = PropertyMock(return_value=celery_uid)
        gpkg_to_shp = mock.return_value
        job_name = self.job.name.lower()
        gpkg_to_shp.convert.return_value = '/path/to/' + job_name + '.shp'
        stage_dir = settings.EXPORT_STAGING_ROOT + str(self.run.uid)
        export_provider_task = ExportProviderTask.objects.create(run=self.run, name='Shapefile Export',
                                                                 status=TaskStates.PENDING.value)
        saved_export_task = ExportTask.objects.create(export_provider_task=export_provider_task,
                                                      status=TaskStates.PENDING.value,
                                                      name=shp_export_task.name)
        result = shp_export_task.run(task_uid=str(saved_export_task.uid), stage_dir=stage_dir, job_name=job_name)
        gpkg_to_shp.convert.assert_called_once()
        self.assertEquals('/path/to/' + job_name + '.shp', result['result'])
        # test tasks update_task_state method
        run_task = ExportTask.objects.get(celery_uid=celery_uid)
        self.assertIsNotNone(run_task)
        self.assertEquals(TaskStates.RUNNING.value, run_task.status)

    @patch('celery.app.task.Task.request')
    @patch('eventkit_cloud.utils.kml.GPKGToKml')
    def test_run_kml_export_task(self, mock_kml, mock_request):
        celery_uid = str(uuid.uuid4())
        type(mock_request).id = PropertyMock(return_value=celery_uid)
        gpkg_to_kml = mock_kml.return_value
        job_name = self.job.name.lower()
        expected_output_path = os.path.join(os.path.join(settings.EXPORT_STAGING_ROOT.rstrip('\/'), str(self.run.uid)),
                                            '{}.kmz'.format(job_name))
        gpkg_to_kml.convert.return_value = expected_output_path
        stage_dir = settings.EXPORT_STAGING_ROOT + str(self.run.uid) + '/'
        export_provider_task = ExportProviderTask.objects.create(run=self.run, name='GPKGToKml',
                                                                 status=TaskStates.PENDING.value)
        saved_export_task = ExportTask.objects.create(export_provider_task=export_provider_task,
                                                      status=TaskStates.PENDING.value,
                                                      name=kml_export_task.name)
        result = kml_export_task.run(task_uid=str(saved_export_task.uid), stage_dir=stage_dir, job_name=job_name)
        gpkg_to_kml.convert.assert_called_once()
        self.assertEquals(expected_output_path, result['result'])
        # test the tasks update_task_state method
        run_task = ExportTask.objects.get(celery_uid=celery_uid)
        self.assertIsNotNone(run_task)
        self.assertEquals(TaskStates.RUNNING.value, run_task.status)

<<<<<<< HEAD
=======

>>>>>>> fdd15654
    @patch('eventkit_cloud.utils.gdalutils.convert')
    @patch('eventkit_cloud.utils.gdalutils.clip_dataset')
    @patch('celery.app.task.Task.request')
    def test_run_gpkg_export_task(self, mock_request, mock_clip, mock_convert):
        celery_uid = str(uuid.uuid4())
        type(mock_request).id = PropertyMock(return_value=celery_uid)
        job_name = self.job.name.lower()
        expected_output_path = os.path.join(os.path.join(settings.EXPORT_STAGING_ROOT.rstrip('\/'), str(self.run.uid)),
                                            '{}.gpkg'.format(job_name))
        mock_convert.return_value = expected_output_path

        previous_task_result = {'result': expected_output_path}
        stage_dir = settings.EXPORT_STAGING_ROOT + str(self.run.uid) + '/'
        export_provider_task = ExportProviderTask.objects.create(run=self.run,
                                                                 status=TaskStates.PENDING.value)
        saved_export_task = ExportTask.objects.create(export_provider_task=export_provider_task,
                                                      status=TaskStates.PENDING.value,
                                                      name=geopackage_export_task.name)
        result = geopackage_export_task.run(result=previous_task_result, task_uid=str(saved_export_task.uid),
                                            stage_dir=stage_dir, job_name=job_name)
        mock_clip.assert_not_called()
        mock_convert.assert_called_once_with(dataset=expected_output_path, fmt='gpkg',
                                             task_uid=str(saved_export_task.uid))
        mock_convert.reset_mock()
        self.assertEquals(expected_output_path, result['result'])
        # test the tasks update_task_state method
        run_task = ExportTask.objects.get(celery_uid=celery_uid)
        self.assertIsNotNone(run_task)
        self.assertEquals(TaskStates.RUNNING.value, run_task.status)

        mock_clip.return_value = expected_output_path
        expected_geojson = "test.geojson"
        previous_task_result = {'result': expected_output_path, "selection": expected_geojson}
        result = geopackage_export_task.run(result=previous_task_result, task_uid=str(saved_export_task.uid),
                                            stage_dir=stage_dir, job_name=job_name)
        mock_clip.assert_called_once_with(geojson_file=expected_geojson, dataset=expected_output_path,
                                          fmt=None)
        mock_convert.assert_called_once_with(dataset=expected_output_path, fmt='gpkg',
                                             task_uid=str(saved_export_task.uid))
        self.assertEquals(expected_output_path, result['result'])
        self.assertEquals(expected_output_path, result['geopackage'])

    @patch('celery.app.task.Task.request')
    @patch('eventkit_cloud.utils.arcgis_feature_service.ArcGISFeatureServiceToGPKG')
    def test_run_arcgis_feature_service_export_task(self, mock_service, mock_request):
        celery_uid = str(uuid.uuid4())
        type(mock_request).id = PropertyMock(return_value=celery_uid)
        arcfs_to_gpkg = mock_service.return_value
        job_name = self.job.name.lower()
        expected_output_path = os.path.join(os.path.join(settings.EXPORT_STAGING_ROOT.rstrip('\/'), str(self.run.uid)),
                                            '{}.gpkg'.format(job_name))
        arcfs_to_gpkg.convert.return_value = expected_output_path
        stage_dir = settings.EXPORT_STAGING_ROOT + str(self.run.uid) + '/'
        export_provider_task = ExportProviderTask.objects.create(run=self.run,
                                                                 status=TaskStates.PENDING.value)
        saved_export_task = ExportTask.objects.create(export_provider_task=export_provider_task,
                                                      status=TaskStates.PENDING.value,
                                                      name=arcgis_feature_service_export_task.name)
        result = arcgis_feature_service_export_task.run(task_uid=str(saved_export_task.uid), stage_dir=stage_dir,
                                                        job_name=job_name)
        arcfs_to_gpkg.convert.assert_called_once()
        self.assertEquals(expected_output_path, result['result'])
        # test the tasks update_task_state method
        run_task = ExportTask.objects.get(celery_uid=celery_uid)
        self.assertIsNotNone(run_task)
        self.assertEquals(TaskStates.RUNNING.value, run_task.status)

    @patch('eventkit_cloud.tasks.export_tasks.logger')
    @patch('os.path.isfile')
    @patch('eventkit_cloud.tasks.models.ExportProviderTask')
    @patch('eventkit_cloud.tasks.export_tasks.zip_file_task')
    @patch('celery.app.task.Task.request')
    def test_run_zip_export_provider(self, mock_request, mock_zip_file, mock_export_provider_task, mock_isfile, mock_logger):
        file_names = ('file1', 'file2', 'file3')
        tasks = (Mock(result=Mock(filename=file_names[0])),
                 Mock(result=Mock(filename=file_names[1])),
                 Mock(result=Mock(filename=file_names[2])))
        stage_dir = os.path.join(settings.EXPORT_STAGING_ROOT.rstrip('\/'), str(self.run.uid), "slug")

        expected_file_names = [os.path.join(stage_dir, file_name) for file_name in file_names]
        mock_all = Mock()
        mock_all.return_value = tasks
        mock_export_provider_task.objects.get.return_value = Mock(slug="slug", status=TaskStates.SUCCESS.value, tasks=Mock(all=mock_all))
        celery_uid = str(uuid.uuid4())
        type(mock_request).id = PropertyMock(return_value=celery_uid)

        job_name = self.job.name.lower()

        expected_output_path = os.path.join(stage_dir,
                                            '{}.zip'.format(job_name))
        mock_zip_file.run.return_value = {'result': expected_output_path}
        mock_isfile.return_value = True


        export_provider_task = ExportProviderTask.objects.create(run=self.run,
                                                                 status=TaskStates.PENDING.value)
        saved_export_task = ExportTask.objects.create(export_provider_task=export_provider_task,
                                                      status=TaskStates.PENDING.value,
                                                      name=zip_export_provider.name)
        result = zip_export_provider.run(task_uid=str(saved_export_task.uid), stage_dir=stage_dir,
                                                        job_name=job_name, run_uid=self.run.uid)
        self.assertEquals(expected_output_path, result['result'])
        # test the tasks update_task_state method
        run_task = ExportTask.objects.get(celery_uid=celery_uid)
        self.assertIsNotNone(run_task)
        self.assertEquals(TaskStates.RUNNING.value, run_task.status)
        mock_zip_file.run.assert_called_once_with(adhoc=True, run_uid=self.run.uid, include_files=expected_file_names,
                                           file_name=os.path.join(stage_dir, "{0}.zip".format(job_name)), static_files=get_style_files())

        # Check that an exception is raised if no zip file is returned.
        mock_zip_file.run.return_value = None
        with self.assertRaises(Exception):
            zip_export_provider.run(task_uid=str(saved_export_task.uid), stage_dir=stage_dir,
                                             job_name=job_name, run_uid=self.run.uid)

        # Check that an exception is raised if no files can be zipped.
        mock_zip_file.run.return_value = {'result': expected_output_path}
        mock_export_provider_task.objects.get.return_value = Mock(slug="slug", status=TaskStates.FAILED.value,
                                                                  tasks=Mock(all=mock_all))
        with self.assertRaises(Exception):
            zip_export_provider.run(task_uid=str(saved_export_task.uid), stage_dir=stage_dir,
                                             job_name=job_name, run_uid=self.run.uid)

        # Check that errors are logged for missing files.
        mock_logger.reset_mock()
        tasks = (Mock(result=Mock(filename=file_names[0])),
                 Mock(result=None),
                 Mock(result=Mock(filename=file_names[2])))
        mock_all = Mock()
        mock_all.return_value = tasks
        mock_export_provider_task.objects.get.return_value = Mock(slug="slug", status=TaskStates.SUCCESS.value,
                                                                  tasks=Mock(all=mock_all))

        zip_export_provider.run(task_uid=str(saved_export_task.uid), stage_dir=stage_dir,
                                job_name=job_name, run_uid=self.run.uid)
        mock_logger.error.assert_called_once()

        mock_logger.reset_mock()
        tasks = (Mock(result=Mock(filename=file_names[0])),
                 Mock(result=Mock(filename=file_names[1])),
                 Mock(result=Mock(filename=file_names[2])))
        mock_all = Mock()
        mock_all.return_value = tasks
        mock_export_provider_task.objects.get.return_value = Mock(slug="slug", status=TaskStates.SUCCESS.value,
                                                                  tasks=Mock(all=mock_all))

        mock_isfile.side_effect = [True, True, False]
        zip_export_provider.run(task_uid=str(saved_export_task.uid), stage_dir=stage_dir,
                                job_name=job_name, run_uid=self.run.uid)

        mock_logger.error.assert_called_once()



    @patch('celery.app.task.Task.request')
    @patch('eventkit_cloud.utils.external_service.ExternalRasterServiceToGeopackage')
    def test_run_external_raster_service_export_task(self, mock_service, mock_request):
        celery_uid = str(uuid.uuid4())
        type(mock_request).id = PropertyMock(return_value=celery_uid)
        service_to_gpkg = mock_service.return_value
        job_name = self.job.name.lower()
        expected_output_path = os.path.join(os.path.join(settings.EXPORT_STAGING_ROOT.rstrip('\/'), str(self.run.uid)),
                                            '{}.gpkg'.format(job_name))
        service_to_gpkg.convert.return_value = expected_output_path
        stage_dir = settings.EXPORT_STAGING_ROOT + str(self.run.uid) + '/'
        export_provider_task = ExportProviderTask.objects.create(run=self.run,
                                                                 status=TaskStates.PENDING.value)
        saved_export_task = ExportTask.objects.create(export_provider_task=export_provider_task,
                                                      status=TaskStates.PENDING.value,
                                                      name=external_raster_service_export_task.name)
        result = external_raster_service_export_task.run(task_uid=str(saved_export_task.uid), stage_dir=stage_dir,
                                                         job_name=job_name)
        service_to_gpkg.convert.assert_called_once()
        self.assertEquals(expected_output_path, result['result'])
        # test the tasks update_task_state method
        run_task = ExportTask.objects.get(celery_uid=celery_uid)
        self.assertIsNotNone(run_task)
        self.assertEquals(TaskStates.RUNNING.value, run_task.status)
        service_to_gpkg.convert.side_effect = Exception("Task Failed")
        with self.assertRaises(Exception):
            external_raster_service_export_task.run(task_uid=str(saved_export_task.uid), stage_dir=stage_dir,
                                                    job_name=job_name)

    @patch('eventkit_cloud.tasks.export_tasks.timezone')
    @patch('celery.app.task.Task.request')
    @patch('audit_logging.file_logging.logging_open')
    def test_run_osm_create_styles_task(self, mock_logging_open, mock_request, mock_timezone):
        celery_uid = str(uuid.uuid4())
        type(mock_request).id = PropertyMock(return_value=celery_uid)
        job_name = self.job.name.lower()
        provider_slug = 'example_provider'
        bbox = [-1, -1, 1, 1]
        mock_timezone.now.return_value = datetime.datetime(2017, 1, 2, 3, 4, 5)
        stage_dir = settings.EXPORT_STAGING_ROOT + str(self.run.uid) + '/'
        style_file = os.path.join(stage_dir, '{0}-osm-{1}.qgs'.format(job_name, '20170102'))
        expected_output_path = style_file
        export_provider_task = ExportProviderTask.objects.create(run=self.run)
        saved_export_task = ExportTask.objects.create(export_provider_task=export_provider_task,
                                                      status=TaskStates.PENDING.value,
                                                      name=osm_create_styles_task.name)
        result = osm_create_styles_task.run(task_uid=str(saved_export_task.uid), stage_dir=stage_dir,
                                            job_name=job_name, provider_slug=provider_slug, bbox=bbox)
        self.assertEquals(expected_output_path, result['result'])
        # test the tasks update_task_state method
        run_task = ExportTask.objects.get(celery_uid=celery_uid)
        self.assertIsNotNone(run_task)
        self.assertEquals(TaskStates.RUNNING.value, run_task.status)
        mock_logging_open.assert_called_once_with(style_file, 'w', user_details=None)

    @patch('eventkit_cloud.tasks.export_tasks.s3.upload_to_s3')
    @patch('os.makedirs')
    @patch('os.path.isdir')
    @patch('shutil.copy')
    @patch('os.stat')
    @patch('django.utils.timezone')
    def test_task_on_success(self, time, os_stat, shutil_copy, isdir, mkdirs, s3):
        isdir.return_value = False  # download dir doesn't exist
        real_time = real_timezone.now()
        time.now.return_value = real_time
        expected_time = real_time.strftime('%Y%m%d')
        download_file = '{0}-{1}-{2}{3}'.format('file', 'osm-generic', expected_time, '.shp')
        osstat = os_stat.return_value
        s3_url = 'cloud.eventkit.dev/{0},{0},{0}'.format(str(self.run.uid), 'osm-generic', download_file)
        s3.return_value = s3_url
        type(osstat).st_size = PropertyMock(return_value=1234567890)
        celery_uid = str(uuid.uuid4())
        # assume task is running
        export_provider_task = ExportProviderTask.objects.create(run=self.run, name='Shapefile Export')
        ExportTask.objects.create(export_provider_task=export_provider_task, celery_uid=celery_uid,
                                  status=TaskStates.RUNNING.value, name=shp_export_task.name)
        expected_url = '/'.join([settings.EXPORT_MEDIA_ROOT.rstrip('\/'), str(self.run.uid), download_file])
        download_url = '/'.join([settings.EXPORT_MEDIA_ROOT.rstrip('\/'), str(self.run.uid),
                                 'osm-generic', 'file.shp'])
        download_root = settings.EXPORT_DOWNLOAD_ROOT.rstrip('\/')
        run_dir = os.path.join(download_root, str(self.run.uid))
        shp_export_task.on_success(retval={'result': download_url}, task_id=celery_uid,
                                   args={}, kwargs={'run_uid': str(self.run.uid)})
        os_stat.assert_has_calls([call(download_url)])
        if not getattr(settings, "USE_S3", False):
            isdir.assert_has_calls([call(run_dir)])
            mkdirs.assert_has_calls([call(run_dir)])
            shutil_copy.assert_called_once()
        task = ExportTask.objects.get(celery_uid=celery_uid)
        self.assertIsNotNone(task)
        result = task.result
        self.assertIsNotNone(result)
        self.assertEquals(TaskStates.SUCCESS.value, task.status)
        self.assertEquals('ESRI Shapefile Format', task.name)
        # pull out the result and test
        self.assertIsNotNone(result)
        if getattr(settings, "USE_S3", False):
            self.assertEqual(s3_url, str(result.download_url))
        else:
            self.assertEquals(expected_url, str(result.download_url))

    def test_task_on_failure(self,):
        celery_uid = str(uuid.uuid4())
        # assume task is running
        export_provider_task = ExportProviderTask.objects.create(run=self.run, name='Shapefile Export')
        ExportTask.objects.create(export_provider_task=export_provider_task, celery_uid=celery_uid,
                                  status=TaskStates.RUNNING.value, name=shp_export_task.name)
        try:
            raise ValueError('some unexpected error')
        except ValueError as e:
            exc = e
            exc_info = sys.exc_info()
        einfo = ExceptionInfo(exc_info=exc_info)
        shp_export_task.on_failure(exc, task_id=celery_uid, einfo=einfo,
                                   args={}, kwargs={'run_uid': str(self.run.uid)})
        task = ExportTask.objects.get(celery_uid=celery_uid)
        self.assertIsNotNone(task)
        exception = task.exceptions.all()[0]
        exc_info = cPickle.loads(str(exception.exception)).exc_info
        error_type, msg, tb = exc_info[0], exc_info[1], exc_info[2]
        self.assertEquals(error_type, ValueError)
        self.assertEquals('some unexpected error', str(msg))
        # traceback.print_exception(error_type, msg, tb)

    @patch('shutil.copy')
    @patch('os.remove')
    @patch('eventkit_cloud.tasks.export_tasks.ZipFile')
    @patch('os.walk')
    @patch('eventkit_cloud.tasks.export_tasks.s3.upload_to_s3')
    def test_zipfile_task(self, s3, mock_os_walk, mock_zipfile, remove, copy):
        class MockZipFile:
            def __init__(self):
                self.files = {}

            def __iter__(self):
                return iter(self.files)

            def write(self, filename, **kw):
                arcname = kw.get('arcname', filename)
                self.files[arcname] = filename

            def __exit__(self, *args, **kw):
                pass

            def __enter__(self, *args, **kw):
                return self

        run_uid = str(self.run.uid)
        self.run.job.include_zipfile = True
        self.run.job.event = 'test'
        self.run.job.save()
        zipfile = MockZipFile()
        mock_zipfile.return_value = zipfile
        mock_os_walk.return_value = [(
            '/var/lib/eventkit/exports_staging/' + run_uid + '/osm-vector',
            None,
            ['test.gpkg', 'test.om5', 'test.osm']  # om5 and osm should get filtered out
        )]
        date = timezone.now().strftime('%Y%m%d')
        fname = 'test-osm-vector-{0}.gpkg'.format(date,)
        zipfile_name = '{0}/TestJob-test-eventkit-{1}.zip'.format(run_uid, date)
        s3.return_value = "www.s3.eventkit-cloud/{}".format(zipfile_name)
        result = zip_file_task.run(run_uid=run_uid, include_files=[
            '/var/lib/eventkit/exports_staging/{0}/osm-vector/test.gpkg'.format(run_uid)])

        self.assertEqual(
            zipfile.files,
            {fname: '/var/lib/eventkit/exports_staging/{0}/osm-vector/test.gpkg'.format(run_uid),
             }
        )
        run = ExportRun.objects.get(uid=run_uid)
        if getattr(settings, "USE_S3", False):
            self.assertEqual(
                run.zipfile_url,
                "www.s3.eventkit-cloud/{}".format(zipfile_name)
            )
        else:
            self.assertEqual(
                run.zipfile_url,
                zipfile_name
            )
        assert str(run_uid) in result['result']

    @patch('eventkit_cloud.tasks.task_factory.TaskFactory')
    @patch('eventkit_cloud.tasks.export_tasks.socket')
    def test_pickup_run_task(self, socket, task_factory):
        run_uid = self.run.uid
        socket.gethostname.return_value = "test"
        self.assertEquals('Pickup Run', pick_up_run_task.name)
        pick_up_run_task.run(run_uid=run_uid, user_details={'username': 'test_pickup_run_task'})
        task_factory.assert_called_once()
        expected_user_details = {'username': 'test_pickup_run_task'}
        task_factory.return_value.parse_tasks.assert_called_once_with(
            run_uid=run_uid, user_details=expected_user_details, worker="test"
        )

    @patch('eventkit_cloud.tasks.export_tasks.logger')
    @patch('shutil.rmtree')
    @patch('os.path.isdir')
    def test_finalize_run_task_after_return(self, isdir, rmtree, logger):
        celery_uid = str(uuid.uuid4())
        run_uid = self.run.uid
        stage_dir = os.path.join(settings.EXPORT_STAGING_ROOT, str(self.run.uid))
        isdir.return_value = True
        export_provider_task = ExportProviderTask.objects.create(run=self.run, name='Shapefile Export')
        ExportTask.objects.create(export_provider_task=export_provider_task, celery_uid=celery_uid,
                                  status='SUCCESS', name='Default Shapefile Export')
        finalize_run_task.after_return('status', {'stage_dir': stage_dir}, run_uid, (), {}, 'Exception Info')
        isdir.assert_called_with(stage_dir)
        rmtree.assert_called_with(stage_dir)

        celery_uid = str(uuid.uuid4())
        export_provider_task = ExportProviderTask.objects.create(run=self.run, name='Shapefile Export')
        ExportTask.objects.create(export_provider_task=export_provider_task, celery_uid=celery_uid,
                                  status='SUCCESS', name='Default Shapefile Export')
        rmtree.side_effect = IOError()
        finalize_run_task.after_return('status', {'stage_dir': stage_dir}, run_uid, (), {}, 'Exception Info')

        rmtree.assert_called_with(stage_dir)
        self.assertRaises(IOError, rmtree)
        logger.error.assert_called_once()

    @patch('eventkit_cloud.tasks.export_tasks.EmailMultiAlternatives')
    def test_finalize_run_task(self, email):
        celery_uid = str(uuid.uuid4())
        run_uid = self.run.uid
        stage_dir = settings.EXPORT_STAGING_ROOT + str(self.run.uid)
        export_provider_task = ExportProviderTask.objects.create(status=TaskStates.SUCCESS.value, run=self.run, name='Shapefile Export')
        ExportTask.objects.create(export_provider_task=export_provider_task, celery_uid=celery_uid,
                                  status=TaskStates.SUCCESS.value, name='Default Shapefile Export')
        self.assertEquals('Finalize Run Task', finalize_run_task.name)
        finalize_run_task.run(run_uid=run_uid, stage_dir=stage_dir)
        email().send.assert_called_once()

    @patch('eventkit_cloud.tasks.export_tasks.EmailMultiAlternatives')
    @patch('shutil.rmtree')
    @patch('os.path.isdir')
    def test_export_task_error_handler(self, isdir, rmtree, email):
        celery_uid = str(uuid.uuid4())
        task_id = str(uuid.uuid4())
        run_uid = self.run.uid
        stage_dir = settings.EXPORT_STAGING_ROOT + str(self.run.uid)
        export_provider_task = ExportProviderTask.objects.create(run=self.run, name='Shapefile Export')
        ExportTask.objects.create(export_provider_task=export_provider_task, uid=task_id,
                                  celery_uid=celery_uid, status=TaskStates.FAILED.value,
                                  name='Default Shapefile Export')
        self.assertEquals('Export Task Error Handler', export_task_error_handler.name)
        export_task_error_handler.run(run_uid=run_uid, task_id=task_id, stage_dir=stage_dir)
        isdir.assert_any_call(stage_dir)
        rmtree.assert_called_once_with(stage_dir)
        email().send.assert_called_once()

    @patch('django.db.connection.close')
    @patch('eventkit_cloud.tasks.models.ExportTask')
    def test_update_progress(self, export_task, mock_close):
        export_provider_task = ExportProviderTask.objects.create(
            run=self.run,
            name='test_provider_task'
        )
        saved_export_task_uid = ExportTask.objects.create(
            export_provider_task=export_provider_task,
            status=TaskStates.PENDING.value,
            name="test_task"
        ).uid
        estimated = timezone.now()
        export_task_instance = Mock(progress=0, estimated_finish=None)
        export_task.objects.get.return_value = export_task_instance
        update_progress(saved_export_task_uid, progress=50, estimated_finish=estimated)
        mock_close.assert_called_once()
        self.assertEquals(export_task_instance.progress, 50)
        self.assertEquals(export_task_instance.estimated_finish, estimated)

    @patch('eventkit_cloud.tasks.export_tasks.kill_task')
    def test_cancel_task(self, mock_kill_task):
        worker_name = "test_worker"
        task_pid = 55
        celery_uid = uuid.uuid4()
        user = User.objects.create(username="test_user", password="test_password", email="test@email.com")
        export_provider_task = ExportProviderTask.objects.create(
            run=self.run,
            name='test_provider_task',
            status=TaskStates.PENDING.value
        )
        export_task = ExportTask.objects.create(
            export_provider_task=export_provider_task,
            status=TaskStates.PENDING.value,
            name="test_task",
            celery_uid=celery_uid,
            pid=task_pid,
            worker=worker_name
        )

        self.assertEquals('Cancel Export Provider Task', cancel_export_provider_task.name)
        cancel_export_provider_task.run(export_provider_task_uid=export_provider_task.uid,
                                        canceling_username=user.username)
        mock_kill_task.apply_async.assert_called_once_with(kwargs={"task_pid": task_pid, "celery_uid": celery_uid},
                                                           queue="{0}.cancel".format(worker_name),
                                                           priority=TaskPriority.CANCEL.value,
                                                           routing_key="{0}.cancel".format(worker_name))
        export_task = ExportTask.objects.get(uid=export_task.uid)
        export_provider_task = ExportProviderTask.objects.get(uid=export_provider_task.uid)
        self.assertEquals(export_task.status, TaskStates.CANCELED.value)
        self.assertEquals(export_provider_task.status, TaskStates.CANCELED.value)

    def test_parse_result(self):
        result = parse_result(None, None)
        self.assertIsNone(result)

        task_result = [{"test": True}]
        expected_result = True
        returned_result = parse_result(task_result, "test")
        self.assertEqual(expected_result, returned_result)

        task_result = {"test": True}
        expected_result = True
        returned_result = parse_result(task_result, "test")
        self.assertEqual(expected_result, returned_result)

    def test_finalize_export_provider_task(self):
        worker_name = "test_worker"
        task_pid = 55
        filename = 'test.gpkg'
        celery_uid = uuid.uuid4()
        run_uid = self.run.uid
        self.job.include_zipfile = True
        self.job.save()
        export_provider_task = ExportProviderTask.objects.create(
            run=self.run,
            name='test_provider_task',
            status=TaskStates.COMPLETED.value,
            slug='test_provider_task_slug'
        )
        result = FileProducingTaskResult.objects.create(filename=filename, size=10)
        task = ExportTask.objects.create(
            export_provider_task=export_provider_task,
            status=TaskStates.COMPLETED.value,
            name="test_task",
            celery_uid=celery_uid,
            pid=task_pid,
            worker=worker_name,
            result=result,
        )

        download_root = settings.EXPORT_DOWNLOAD_ROOT.rstrip('\/')
        run_dir = os.path.join(download_root, str(run_uid))
        finalize_export_provider_task.run(run_uid=self.run.uid, export_provider_task_uid=export_provider_task.uid,
                                                run_dir=run_dir, status=TaskStates.COMPLETED.value)
        export_provider_task.refresh_from_db()
        self.assertEqual(export_provider_task.status, TaskStates.COMPLETED.value)

    @patch('os.kill')
    @patch('eventkit_cloud.tasks.export_tasks.AsyncResult')
    def test_kill_task(self, async_result, kill):
        # Ensure that kill isn't called with default.
        task_pid = -1
        self.assertEquals('Kill Task', kill_task.name)
        kill_task.run(task_pid=task_pid)
        kill.assert_not_called()

        # Ensure that kill is not called with an invalid state
        task_pid = 55
        async_result.return_value = Mock(state=celery.states.FAILURE)
        self.assertEquals('Kill Task', kill_task.name)
        kill_task.run(task_pid=task_pid)
        kill.assert_not_called()

        # Ensure that kill is called with a valid pid
        task_pid = 55
        async_result.return_value = Mock(state=celery.states.STARTED)
        self.assertEquals('Kill Task', kill_task.name)
        kill_task.run(task_pid=task_pid)
        kill.assert_called_once_with(task_pid, signal.SIGTERM)

    @patch('os.path.isfile')
    @patch('eventkit_cloud.tasks.models.ExportRun')
    @patch('eventkit_cloud.tasks.export_tasks.zip_file_task')
    def test_include_zipfile(self, zip_file_task, ExportRun, isfile):
        # Fake that the non-existent filenames used here actually exist
        isfile.return_value = True

        # Check that zip_file_task doesn't get run if there are no files
        include_zipfile(run_uid=None, provider_tasks=[], extra_files=[])
        self.assertEqual(zip_file_task.run.call_count, 0)

        # Check that zip_file_task gets run if there are extra_files
        include_zipfile(run_uid=None, provider_tasks=[], extra_files=['somefile'])
        zip_file_task.run.called_once_with(['somefile'])
        zip_file_task.reset_mock()

        # Check that zip_file_task gets run if there are export provider tasks (export providers produce files)
        provider_subtask_mock = MagicMock()
        provider_subtask_mock.result.filename = 'provider_export_file'
        provider_task_mock = MagicMock()
        provider_task_mock.status = TaskStates.COMPLETED.value
        provider_task_mock.tasks.all.return_value = [provider_subtask_mock]
        include_zipfile(run_uid=None, provider_tasks=[provider_task_mock], extra_files=[])
        zip_file_task.run.called_once_with(['provider_export_file'])

    @patch('eventkit_cloud.tasks.models.ExportRun')
    def test_wait_for_providers_task(self, mock_export_run):
        mock_run_uid = str(uuid.uuid4())

        mock_provider_task = Mock(status=TaskStates.SUCCESS.value)
        mock_export_run.objects.filter().first.return_value = Mock()
        mock_export_run.objects.filter().first().provider_tasks.all.return_value = [mock_provider_task]

        callback_task = MagicMock()
        apply_args = {"arg1": "example_value"}

        wait_for_providers_task(run_uid=mock_run_uid, callback_task=callback_task, apply_args=apply_args)
        callback_task.apply_async.assert_called_once_with(**apply_args)

        callback_task.reset_mock()

        mock_provider_task = Mock(status=TaskStates.RUNNING.value)
        mock_export_run.objects.filter().first.return_value = Mock()
        mock_export_run.objects.filter().first().provider_tasks.all.return_value = [mock_provider_task]

        wait_for_providers_task(run_uid=mock_run_uid, callback_task=callback_task, apply_args=apply_args)
        callback_task.apply_async.assert_not_called()

        with self.assertRaises(Exception):
            mock_export_run.reset_mock()
            mock_export_run.objects.filter().first().__nonzero__.return_value = False
            wait_for_providers_task(run_uid=mock_run_uid, callback_task=callback_task, apply_args=apply_args)

    @patch('os.path.join', side_effect=lambda *args: args[-1])
    @patch('os.path.isfile')
    @patch('eventkit_cloud.tasks.export_tasks.FinalizeRunHookTask.record_task_state')
    @patch('eventkit_cloud.tasks.models.ExportRun')
    @patch('eventkit_cloud.tasks.export_tasks.zip_file_task')
    def test_prepare_for_export_zip_task(self, zip_file_task, ExportRun, record_task_state, isfile, join):
        # This doesn't need to be valid with ExportRun mocked
        mock_run_uid = str(uuid.uuid4())

        expected_file_list = ['e1', 'e2', 'e3']
        missing_file_list = ['e4']
        all_file_list = expected_file_list + missing_file_list

        def fake_isfile(fname):
            if fname in expected_file_list:
                return True
            else:
                return False
        isfile.side_effect = fake_isfile

        # Fill out the behavior for mocked ExportRun by adding a provider task with
        # subtasks for each file in all_file_list
        mocked_provider_subtasks = []
        for fname in all_file_list:
            mps = MagicMock()
            mps.result.filename = fname
            mocked_provider_subtasks.append(mps)

        mocked_provider_task = MagicMock()
        mocked_provider_task.status = TaskStates.COMPLETED.value
        mocked_provider_task.tasks.all.return_value = mocked_provider_subtasks

        mocked_run = MagicMock()
        mocked_run.job.include_zipfile = True
        mocked_run.provider_tasks.all.return_value = [mocked_provider_task]

        ExportRun.objects.get.return_value = mocked_run

        prepare_for_export_zip_task([], run_uid=mock_run_uid)

        zip_file_task.run.assert_called_once_with(include_files=set(expected_file_list), run_uid=mock_run_uid)

    def test_zip_file_task_no_files_to_zip(self):
        include_files = []
        res = zip_file_task(include_files)
        self.assertEqual(res, {'result': None})


class TestFormatTasks(ExportTaskBase):

    def test_ensure_display(self):
        self.assertTrue(FormatTask.display)


class FinalizeRunHookTaskTests(ExportTaskBase):
    def setUp(self):
        from eventkit_cloud.tasks import FinalizeRunHookTask
        from eventkit_cloud.celery import app

        @app.task(bind=True, base=FinalizeRunHookTask)
        def finalize_hook_file1(self, new_zip_filepaths=[], run_uid=None):
            return ['file1']

        @app.task(bind=True, base=FinalizeRunHookTask)
        def finalize_hook_file2(self, new_zip_filepaths=[], run_uid=None):
            return ['file2']

        @app.task(bind=True, base=FinalizeRunHookTask)
        def finalize_hook_file3(self, new_zip_filepaths=[], run_uid=None):
            return ['file3']

        self.finalize_hook_file1 = finalize_hook_file1
        self.finalize_hook_file2 = finalize_hook_file2
        self.finalize_hook_file3 = finalize_hook_file3

    @patch('eventkit_cloud.tasks.export_tasks.shutil.copy')
    @patch('eventkit_cloud.tasks.export_tasks.os.path.getsize')
    @patch('eventkit_cloud.tasks.models.FileProducingTaskResult.objects.create')
    @patch('eventkit_cloud.tasks.models.FinalizeRunHookTaskRecord.objects.get')
    @patch('eventkit_cloud.tasks.export_tasks.FinalizeRunHookTask.record_task_state')
    def test_new_files_in_chain_result(self, record_task_state, frhtr_get, fptr_create, os_getsize, shutil_copy):
        """ Check that expected new files appear in the result & the new files are recorded in
            FileProducingTaskResult.
        """
        os_getsize.return_value = 0

        # With record_task_state mocked there doesn't need to be an ExportRun instance with this id.
        run_uid = str(uuid.uuid4())
        fh1_sig = self.finalize_hook_file1.si(run_uid=run_uid)
        fh2_sig = self.finalize_hook_file2.s(run_uid=run_uid)
        fh3_sig = self.finalize_hook_file3.s(run_uid=run_uid)

        pf_chain = chain(fh1_sig, fh2_sig, fh3_sig)
        eager_res = pf_chain.apply()

        fh3_uid = eager_res.as_tuple()[0][0]
        fh2_uid = eager_res.as_tuple()[0][1][0][0]
        fh1_uid = eager_res.as_tuple()[0][1][0][1][0][0]

        res = eager_res.get()

        # 2 calls per task run
        self.assertEqual(record_task_state.call_count, 6)
        self.assertEqual(res, ['file1', 'file2', 'file3'])

        expected_url_path = lambda x: os.path.join(settings.EXPORT_MEDIA_ROOT, run_uid, x)

        expected_create_calls = [
            call(download_url=expected_url_path('file1'), filename='file1', size=0),
            call(download_url=expected_url_path('file2'), filename='file2', size=0),
            call(download_url=expected_url_path('file3'), filename='file3', size=0),
        ]
        fptr_create.assert_has_calls(expected_create_calls, any_order=True)

        expected_get_calls = [call(celery_uid=fh1_uid), call(celery_uid=fh2_uid), call(celery_uid=fh3_uid)]
        frhtr_get.assert_has_calls(expected_get_calls, any_order=True)

    @patch('eventkit_cloud.tasks.export_tasks.shutil.copy')
    @patch('eventkit_cloud.tasks.export_tasks.os.path.getsize')
    @patch('eventkit_cloud.tasks.models.FinalizeRunHookTaskRecord.objects.get')
    @patch('eventkit_cloud.tasks.export_tasks.FinalizeRunHookTask.record_task_state')
    def test_manually_passed_files_in_chain_result(self, record_task_state, frhtr_get, os_getsize, shutil_copy):
        os_getsize.return_value = 0

        manual_filepath_list = ['my_file_a', 'my_file_b']
        # With record_task_state mocked there doesn't need to be an ExportRun instance with this id.
        run_uid = str(uuid.uuid4())
        pf1_sig = self.finalize_hook_file1.s(manual_filepath_list, run_uid=run_uid)
        pf2_sig = self.finalize_hook_file2.s(run_uid=run_uid)

        pf_chain = chain(pf1_sig, pf2_sig)
        eager_res = pf_chain.apply()
        res = eager_res.get()

        # 2 calls per task run
        self.assertEqual(record_task_state.call_count, 4)
        self.assertEqual(res, ['my_file_a', 'my_file_b', 'file1', 'file2'])

    def test_none_uid_raises_error(self):
        run_uid = None
        pf1_sig = self.finalize_hook_file1.s(run_uid=run_uid)

        expected_ex_msg = '"run_uid" is a required kwarg for tasks subclassed from FinalizeRunHookTask'
        self.assertRaisesRegexp(ValueError, expected_ex_msg, pf1_sig.apply, throw=True)


    @patch('eventkit_cloud.tasks.export_tasks.AsyncResult')
    @patch('eventkit_cloud.tasks.models.ExportRun')
    @patch('eventkit_cloud.tasks.models.FinalizeRunHookTaskRecord.objects.get_or_create')
    def test_record_task_state(self, get_or_create_mock, ExportRunMock, AsyncResultMock):
        # With ExportRun mocked this uid doesn't need a corresponding instance.
        run_uid = str(uuid.uuid4())

        def reset_mocks():
            get_or_create_mock.reset_mock()
            get_or_create_mock.return_value = (MagicMock(), None)
            ExportRunMock.reset_mock()
            AsyncResultMock.reset_mock()

        reset_mocks()

        # --- When neither started_at nor finished_at are provided a record is created/retrieved but that's it.
        self.finalize_hook_file1.record_task_state(testing_run_uid=run_uid)
        get_or_create_mock.assert_called_once()
        frhtr_instance, _ = get_or_create_mock.return_value
        frhtr_instance.save.assert_not_called()
        # Check that no value has been assigned to started_at or finished_at
        self.assertIsInstance(frhtr_instance.started_at, MagicMock)
        self.assertIsInstance(frhtr_instance.finished_at, MagicMock)
        reset_mocks()

        # --- When started_at is provided it should be set & FinalizeRunHookTaskRecord saved.
        started_at = datetime.datetime.now()

        self.finalize_hook_file1.record_task_state(started_at=started_at, testing_run_uid=run_uid)
        get_or_create_mock.assert_called_once()
        frhtr_instance, _ = get_or_create_mock.return_value
        self.assertEqual(frhtr_instance.started_at, started_at)
        frhtr_instance.save.assert_called_once_with()
        reset_mocks()

        # --- When finished_at is provided it should be set & FinalizeRunHookTaskRecord saved.
        finished_at = datetime.datetime.now()
        self.finalize_hook_file1.record_task_state(finished_at=finished_at, testing_run_uid=run_uid)
        get_or_create_mock.called_once_with()
        frhtr_instance, _ = get_or_create_mock.return_value
        self.assertEqual(frhtr_instance.finished_at, finished_at)
        frhtr_instance.save.assert_called_once_with()
        reset_mocks()

        # --- When started_at and finished_at are provided, both should be set & FinalizeRunHookTaskRecord saved.
        started_at = datetime.datetime.now()
        finished_at = datetime.datetime.now() + datetime.timedelta(hours=1)
        self.finalize_hook_file1.record_task_state(
            started_at=started_at, finished_at=finished_at, testing_run_uid=run_uid)
        get_or_create_mock.assert_called_once()
        frhtr_instance, _ = get_or_create_mock.return_value
        self.assertEqual(frhtr_instance.started_at, started_at)
        self.assertEqual(frhtr_instance.finished_at, finished_at)
        frhtr_instance.save.assert_called_once_with()

    @patch('eventkit_cloud.tasks.models.FinalizeRunHookTaskRecord.objects.get')
    @patch('eventkit_cloud.tasks.export_tasks.FinalizeRunHookTask.record_task_state')
    @patch('eventkit_cloud.tasks.models.ExportRun')
    def test_example_finalize_run_hook_task(self, ExportRun, record_task_state, frhtr_get):
        mock_run_uid = str(uuid.uuid4())
        example_finalize_run_hook_task(run_uid=mock_run_uid)
        frhtr_get.assert_called_once_with(celery_uid=None)

    @patch('eventkit_cloud.tasks.export_tasks.FinalizeRunHookTask.record_task_state')
    @patch('eventkit_cloud.tasks.models.ExportRun')
    def test_finalize_run_hook_task_call_nonsequence_arg(self, ExportRun, record_task_state):
        mock_run_uid = str(uuid.uuid4())
        non_sequence_arg = {}
        self.assertRaises(Exception, example_finalize_run_hook_task, non_sequence_arg, run_uid=mock_run_uid)

    @patch('eventkit_cloud.tasks.export_tasks.FinalizeRunHookTask.record_task_state')
    @patch('eventkit_cloud.tasks.models.ExportRun')
    def test_finalize_run_hook_task_record_task_state_no_run_uid(self, ExportRun, record_task_state):
        self.assertRaises(ValueError, example_finalize_run_hook_task)<|MERGE_RESOLUTION|>--- conflicted
+++ resolved
@@ -36,13 +36,7 @@
     kml_export_task, external_raster_service_export_task, geopackage_export_task,
     shp_export_task, arcgis_feature_service_export_task, update_progress,
     zip_file_task, pick_up_run_task, cancel_export_provider_task, kill_task, TaskStates, zip_export_provider,
-<<<<<<< HEAD
-    parse_result, finalize_export_provider_task, osm_create_styles_task,
-    FormatTask, wait_for_providers_task
-=======
-    parse_result, finalize_export_provider_task, clean_up_failure_task, osm_create_styles_task,
-    FormatTask
->>>>>>> fdd15654
+    parse_result, finalize_export_provider_task, osm_create_styles_task, FormatTask, wait_for_providers_task
 )
 
 
@@ -167,10 +161,6 @@
         self.assertIsNotNone(run_task)
         self.assertEquals(TaskStates.RUNNING.value, run_task.status)
 
-<<<<<<< HEAD
-=======
-
->>>>>>> fdd15654
     @patch('eventkit_cloud.utils.gdalutils.convert')
     @patch('eventkit_cloud.utils.gdalutils.clip_dataset')
     @patch('celery.app.task.Task.request')
