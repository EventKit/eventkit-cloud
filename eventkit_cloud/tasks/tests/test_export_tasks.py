# -*- coding: utf-8 -*-

import json
import logging
import os
import pickle
import sys
import uuid

import celery
import yaml
from billiard.einfo import ExceptionInfo
from django.conf import settings
from django.contrib.auth.models import Group, User
from django.contrib.gis.geos import GEOSGeometry, Polygon
from django.test import TestCase
from django.utils import timezone
from unittest.mock import Mock, PropertyMock, patch, MagicMock, ANY

from eventkit_cloud.celery import TaskPriority, app
from eventkit_cloud.jobs.models import DatamodelPreset, DataProvider, Job, DataProviderType
from eventkit_cloud.tasks.enumerations import TaskState
from eventkit_cloud.tasks.export_tasks import (
    ExportTask,
    export_task_error_handler,
    finalize_run_task,
    kml_export_task,
    mapproxy_export_task,
    geopackage_export_task,
    shp_export_task,
    arcgis_feature_service_export_task,
    pick_up_run_task,
    cancel_export_provider_task,
    kill_task,
    geotiff_export_task,
    nitf_export_task,
    bounds_export_task,
    parse_result,
    finalize_export_provider_task,
    FormatTask,
    wait_for_providers_task,
    create_zip_task,
    pbf_export_task,
    sqlite_export_task,
    gpx_export_task,
    mbtiles_export_task,
    wfs_export_task,
    vector_file_export_task,
    raster_file_export_task,
    osm_data_collection_pipeline,
    reprojection_task,
)
from eventkit_cloud.tasks.export_tasks import zip_files
from eventkit_cloud.tasks.helpers import default_format_time
from eventkit_cloud.tasks.models import (
    DataProviderTaskRecord,
    ExportRun,
    ExportTaskRecord,
    FileProducingTaskResult,
    RunZipFile,
)
from eventkit_cloud.tasks.task_base import LockingTask

logger = logging.getLogger(__name__)

test_cert_info = """
    cert_info:
        cert_path: '/path/to/fake/cert'
        cert_pass_var: 'fakepass'
"""


class TestLockingTask(TestCase):
    def test_locking_task(self):
        task_id = "0123"
        retries = False
        task_name = "lock_test_task"
        expected_lock_key = f"TaskLock_{task_name}_{task_id}_{retries}"
        expected_result = "result"

        # Create a test task...
        @app.task(base=LockingTask)
        def lock_test_task():
            return expected_result

        # ...mock the cache...
        mock_cache = MagicMock()
        mock_cache.add.side_effect = ["A Lock", None, None, None, None]

        # ...create two separate test tasks...
        lock_task = lock_task2 = lock_test_task
        lock_task.cache = lock_task2.cache = mock_cache

        # ..create a mock request...
        mock_request = Mock(task_name=task_name, id=task_id, retries=False)
        mock_request_stack = Mock()
        mock_request_stack.top = mock_request
        mock_push_request = Mock()

        # ...with duplicate requests...
        lock_task.request_stack = lock_task2.request_stack = mock_request_stack
        lock_task.push_request = lock_task2.push_request = mock_push_request

        # ...call first task ensure it returns...
        result = lock_task.__call__()
        self.assertEqual(result, expected_result)
        mock_cache.add.assert_called_with(expected_lock_key, task_id, lock_task.lock_expiration)

        # ...call a second task with duplicate id, ensure nothing returns.
        result = lock_task2.__call__()
        self.assertIsNone(result)
        mock_cache.add.assert_called_with(expected_lock_key, task_id, lock_task.lock_expiration)


class ExportTaskBase(TestCase):
    fixtures = ("osm_provider.json", "datamodel_presets.json")

    def setUp(self,):
        self.maxDiff = None
        self.path = os.path.dirname(os.path.realpath(__file__))
        self.group, created = Group.objects.get_or_create(name="TestDefault")
        with patch("eventkit_cloud.jobs.signals.Group") as mock_group:
            mock_group.objects.get.return_value = self.group
            self.user = User.objects.create(username="demo", email="demo@demo.com", password="demo")
        bbox = Polygon.from_bbox((-10.85, 6.25, -10.62, 6.40))
        tags = DatamodelPreset.objects.get(name="hdm").json_tags
        self.assertEqual(259, len(tags))
        the_geom = GEOSGeometry(bbox, srid=4326)
        self.job = Job.objects.create(
            name="TestJob", description="Test description", user=self.user, the_geom=the_geom, json_tags=tags
        )
        self.job.feature_save = True
        self.job.feature_pub = True
        self.job.save()
        self.run = ExportRun.objects.create(job=self.job, user=self.user)
        self.provider = DataProvider.objects.first()


class TestExportTasks(ExportTaskBase):
    @patch("eventkit_cloud.tasks.export_tasks.gdalutils.convert")
    @patch("celery.app.task.Task.request")
    def test_run_shp_export_task(self, mock_request, mock_convert):
        celery_uid = str(uuid.uuid4())
        type(mock_request).id = PropertyMock(return_value=celery_uid)
        job_name = self.job.name.lower()
        projection = 4326
        expected_provider_slug = "osm-generic"
        date = default_format_time(timezone.now())
        expected_outfile = f"{job_name}-{projection}-{expected_provider_slug}-{date}_shp"
        expected_output_path = os.path.join(
            os.path.join(settings.EXPORT_STAGING_ROOT.rstrip("\/"), str(self.run.uid)), expected_outfile
        )

        mock_convert.return_value = expected_output_path

        previous_task_result = {"source": expected_output_path}
        stage_dir = settings.EXPORT_STAGING_ROOT + str(self.run.uid) + "/"
        export_provider_task = DataProviderTaskRecord.objects.create(
            run=self.run, status=TaskState.PENDING.value, provider=self.provider
        )
        saved_export_task = ExportTaskRecord.objects.create(
            export_provider_task=export_provider_task, status=TaskState.PENDING.value, name=shp_export_task.name
        )
        shp_export_task.update_task_state(task_status=TaskState.RUNNING.value, task_uid=str(saved_export_task.uid))
        result = shp_export_task.run(
            run_uid=self.run.uid,
            result=previous_task_result,
            task_uid=str(saved_export_task.uid),
            stage_dir=stage_dir,
            job_name=job_name,
            projection=projection,
        )
        mock_convert.assert_called_once_with(
            driver="ESRI Shapefile",
            input_file=expected_output_path,
            output_file=expected_output_path,
            task_uid=str(saved_export_task.uid),
            boundary=None,
            projection=4326,
        )

        self.assertEqual(expected_output_path, result["result"])
        self.assertEqual(expected_output_path, result["source"])

    @patch("eventkit_cloud.tasks.export_tasks.generate_qgs_style")
    @patch("eventkit_cloud.tasks.export_tasks.convert_qgis_gpkg_to_kml")
    @patch("eventkit_cloud.tasks.export_tasks.gdalutils.convert")
    @patch("celery.app.task.Task.request")
    def test_run_kml_export_task(self, mock_request, mock_convert, mock_qgis_convert, mock_generate_qgs_style):
        celery_uid = str(uuid.uuid4())
        type(mock_request).id = PropertyMock(return_value=celery_uid)
        job_name = self.job.name.lower()
        projection = 4326
        expected_provider_slug = "osm-generic"
        date = default_format_time(timezone.now())
        expected_outfile = f"{job_name}-{projection}-{expected_provider_slug}-{date}.kml"
        expected_output_path = os.path.join(
            os.path.join(settings.EXPORT_STAGING_ROOT.rstrip("\/"), str(self.run.uid)), expected_outfile
        )

        mock_generate_qgs_style.return_value = qgs_file = "/style.qgs"
        mock_convert.return_value = mock_qgis_convert.return_value = expected_output_path

        previous_task_result = {"source": expected_output_path}
        stage_dir = settings.EXPORT_STAGING_ROOT + str(self.run.uid) + "/"
        export_provider_task = DataProviderTaskRecord.objects.create(
            run=self.run, status=TaskState.PENDING.value, provider=self.provider
        )
        saved_export_task = ExportTaskRecord.objects.create(
            export_provider_task=export_provider_task, status=TaskState.PENDING.value, name=kml_export_task.name
        )
        kml_export_task.update_task_state(task_status=TaskState.RUNNING.value, task_uid=str(saved_export_task.uid))
        result = kml_export_task.run(
            run_uid=self.run.uid,
            result=previous_task_result,
            task_uid=str(saved_export_task.uid),
            stage_dir=stage_dir,
            job_name=job_name,
            projection=projection,
        )
        try:
            import qgis  # noqa

            mock_qgis_convert.assert_called_once_with(qgs_file, expected_output_path, stage_dir=stage_dir)
        except ImportError:
            mock_convert.assert_called_once_with(
                driver="libkml",
                input_file=expected_output_path,
                output_file=expected_output_path,
                task_uid=str(saved_export_task.uid),
                projection=4326,
                boundary=None,
            )

        self.assertEqual(expected_output_path, result["result"])
        self.assertEqual(expected_output_path, result["source"])

    @patch("eventkit_cloud.tasks.export_tasks.gdalutils.convert")
    @patch("celery.app.task.Task.request")
    def test_run_sqlite_export_task(self, mock_request, mock_convert):
        celery_uid = str(uuid.uuid4())
        type(mock_request).id = PropertyMock(return_value=celery_uid)
        job_name = self.job.name.lower()
        projection = 4326
        expected_provider_slug = "osm-generic"
        date = default_format_time(timezone.now())
        expected_outfile = f"{job_name}-{projection}-{expected_provider_slug}-{date}.sqlite"
        expected_output_path = os.path.join(
            os.path.join(settings.EXPORT_STAGING_ROOT.rstrip("\/"), str(self.run.uid)), expected_outfile
        )

        mock_convert.return_value = expected_output_path

        previous_task_result = {"source": expected_output_path}
        stage_dir = settings.EXPORT_STAGING_ROOT + str(self.run.uid) + "/"
        export_provider_task = DataProviderTaskRecord.objects.create(
            run=self.run, status=TaskState.PENDING.value, provider=self.provider
        )
        saved_export_task = ExportTaskRecord.objects.create(
            export_provider_task=export_provider_task, status=TaskState.PENDING.value, name=sqlite_export_task.name
        )
        sqlite_export_task.update_task_state(task_status=TaskState.RUNNING.value, task_uid=str(saved_export_task.uid))
        result = sqlite_export_task.run(
            run_uid=self.run.uid,
            result=previous_task_result,
            task_uid=str(saved_export_task.uid),
            stage_dir=stage_dir,
            job_name=job_name,
            projection=projection,
        )
        mock_convert.assert_called_once_with(
            driver="SQLite",
            input_file=expected_output_path,
            output_file=expected_output_path,
            task_uid=str(saved_export_task.uid),
            projection=4326,
            boundary=None,
        )

        self.assertEqual(expected_output_path, result["result"])
        self.assertEqual(expected_output_path, result["source"])

    @patch("eventkit_cloud.tasks.export_tasks.download_concurrently")
    @patch("eventkit_cloud.tasks.helpers.download_data")
    @patch("eventkit_cloud.tasks.export_tasks.gdalutils.convert")
    @patch("eventkit_cloud.tasks.export_tasks.geopackage")
    @patch("celery.app.task.Task.request")
    def test_run_wfs_export_task(
        self, mock_request, mock_gpkg, mock_convert, mock_download_data, mock_download_concurrently
    ):
        celery_uid = str(uuid.uuid4())
        type(mock_request).id = PropertyMock(return_value=celery_uid)
        job_name = self.job.name.lower()
        projection = 4326
        expected_provider_slug = "wfs-service"
        self.provider.export_provider_type = DataProviderType.objects.get(type_name="wfs")
        self.provider.slug = expected_provider_slug
        self.provider.config = None
        self.provider.save()
        date = default_format_time(timezone.now())
        expected_outfile = f"{job_name}-{projection}-{expected_provider_slug}-{date}.gpkg"
        expected_output_path = os.path.join(
            os.path.join(settings.EXPORT_STAGING_ROOT.rstrip("\/"), str(self.run.uid)), expected_outfile
        )
        layer = "foo"
        service_url = "https://abc.gov/WFSserver/"
        expected_input_path = [
            os.path.join(settings.EXPORT_STAGING_ROOT.rstrip("\/"), str(self.run.uid), "chunk0.json"),
            os.path.join(settings.EXPORT_STAGING_ROOT.rstrip("\/"), str(self.run.uid), "chunk1.json"),
            os.path.join(settings.EXPORT_STAGING_ROOT.rstrip("\/"), str(self.run.uid), "chunk2.json"),
            os.path.join(settings.EXPORT_STAGING_ROOT.rstrip("\/"), str(self.run.uid), "chunk3.json"),
        ]

        mock_convert.return_value = expected_output_path
        mock_download_data.return_value = expected_input_path

        previous_task_result = {"source": expected_output_path}
        stage_dir = settings.EXPORT_STAGING_ROOT + str(self.run.uid) + "/"
        export_provider_task = DataProviderTaskRecord.objects.create(
            run=self.run, status=TaskState.PENDING.value, provider=self.provider
        )
        saved_export_task = ExportTaskRecord.objects.create(
            export_provider_task=export_provider_task, status=TaskState.PENDING.value, name=wfs_export_task.name
        )
        wfs_export_task.update_task_state(task_status=TaskState.RUNNING.value, task_uid=str(saved_export_task.uid))
        mock_gpkg.check_content_exists.return_value = True
        result = wfs_export_task.run(
            run_uid=self.run.uid,
            result=previous_task_result,
            task_uid=str(saved_export_task.uid),
            stage_dir=stage_dir,
            job_name=job_name,
            projection=projection,
            service_url=service_url,
            layer=layer,
            bbox=[1, 2, 3, 4],
        )
        mock_convert.assert_called_once_with(
            driver="gpkg",
            input_file=expected_input_path,
            output_file=expected_output_path,
            task_uid=str(saved_export_task.uid),
            projection=projection,
            boundary=[1, 2, 3, 4],
            layer_name=expected_provider_slug,
            access_mode="append",
        )

        self.assertEqual(expected_output_path, result["result"])
        self.assertEqual(expected_output_path, result["source"])
        mock_gpkg.check_content_exists.assert_called_once_with(expected_output_path)

        result_b = wfs_export_task.run(
            run_uid=self.run.uid,
            result=previous_task_result,
            task_uid=str(saved_export_task.uid),
            stage_dir=stage_dir,
            job_name=job_name,
            projection=projection,
            service_url=f"{service_url}/",
            bbox=[1, 2, 3, 4],
        )

        self.assertEqual(expected_output_path, result_b["result"])
        self.assertEqual(expected_output_path, result_b["source"])

        url_1 = "https://abc.gov/wfs/services/x"
        url_2 = "https://abc.gov/wfs/services/y"
        layer_1 = "spam"
        layer_2 = "ham"

        config = f"""
        vector_layers:
            - name: '{layer_1}'
              url: '{url_1}'
            - name: '{layer_2}'
              url: '{url_2}'
        """
        expected_path_1 = f"{stage_dir}{job_name}-{layer_1}-{projection}-{expected_provider_slug}-{date}.gpkg"
        expected_path_2 = f"{stage_dir}{job_name}-{layer_2}-{projection}-{expected_provider_slug}-{date}.gpkg"
        expected_url_1 = (
            f"{url_1}?SERVICE=WFS&VERSION=1.0.0&REQUEST=GetFeature&TYPENAME={layer_1}"
            f"&SRSNAME=EPSG:{projection}&BBOX=BBOX_PLACEHOLDER"
        )
        expected_url_2 = (
            f"{url_2}?SERVICE=WFS&VERSION=1.0.0&REQUEST=GetFeature&TYPENAME={layer_2}"
            f"&SRSNAME=EPSG:{projection}&BBOX=BBOX_PLACEHOLDER"
        )
        expected_layers = {
            layer_1: {
                "task_uid": str(saved_export_task.uid),
                "url": expected_url_1,
                "path": expected_path_1,
<<<<<<< HEAD
                "base_path": f"{stage_dir}{layer_1}-{projection}",
                "bbox": [1, 2, 3, 4],
                "cert_var": None,
                "layer_name": layer_1,
                "projection": projection,
=======
                "cert_info": None,
>>>>>>> 16ebfa1c
            },
            layer_2: {
                "task_uid": str(saved_export_task.uid),
                "url": expected_url_2,
                "path": expected_path_2,
<<<<<<< HEAD
                "base_path": f"{stage_dir}{layer_2}-{projection}",
                "bbox": [1, 2, 3, 4],
                "cert_var": None,
                "layer_name": layer_2,
                "projection": projection,
=======
                "cert_info": None,
>>>>>>> 16ebfa1c
            },
        }

        mock_download_concurrently.return_value = expected_layers
        mock_convert.reset_mock()

        # test with multiple layers
        result_c = wfs_export_task.run(
            run_uid=self.run.uid,
            result=previous_task_result,
            task_uid=str(saved_export_task.uid),
            stage_dir=stage_dir,
            job_name=job_name,
            projection=projection,
            service_url=service_url,
            layer=layer,
            config=config,
            bbox=[1, 2, 3, 4],
        )

        _, args, _ = mock_download_concurrently.mock_calls[0]
        self.assertEqual(list(args[0]), list(expected_layers.values()))
        self.assertEqual(mock_convert.call_count, 2)

        mock_convert.assert_any_call(
            driver="gpkg",
            input_file=expected_path_1,
            output_file=expected_output_path,
            task_uid=str(saved_export_task.uid),
            projection=4326,
            boundary=[1, 2, 3, 4],
            access_mode="append",
            layer_name=layer_1,
        )

        mock_convert.assert_any_call(
            driver="gpkg",
            input_file=expected_path_2,
            output_file=expected_output_path,
            task_uid=str(saved_export_task.uid),
            projection=4326,
            boundary=[1, 2, 3, 4],
            access_mode="append",
            layer_name=layer_2,
        )

        self.assertEqual(expected_output_path, result_c["result"])
        self.assertEqual(expected_output_path, result_c["source"])

        # test downloads with certs
        mock_download_data.reset_mock()

        wfs_export_task.run(
            run_uid=self.run.uid,
            result=previous_task_result,
            task_uid=str(saved_export_task.uid),
            stage_dir=stage_dir,
            job_name=job_name,
            projection=projection,
            service_url=service_url,
            layer=layer,
<<<<<<< HEAD
            config='cert_var: "test2"',
            bbox=[1, 2, 3, 4],
        )
        mock_download_data.assert_called_with(
            str(saved_export_task.uid), ANY, expected_input_path[3], "test2", task_points=100
        )
=======
            config="""
            cert_info:
                - cert_path: '/path/to/cert'
                  cert_pass_var: 'fake_pass'

            """,
        )
        mock_download_data.assert_any_call(str(saved_export_task.uid), expected_input_path, ANY, ANY)
>>>>>>> 16ebfa1c

    @patch("eventkit_cloud.utils.gdalutils.convert")
    @patch("celery.app.task.Task.request")
    def test_mbtiles_export_task(self, mock_request, mock_convert):
        celery_uid = str(uuid.uuid4())
        type(mock_request).id = PropertyMock(return_value=celery_uid)
        job_name = self.job.name.lower()
        input_projection = 4326
        output_projection = 3857
        driver = "MBTiles"
        ext = "mbtiles"
        expected_provider_slug = "osm-generic"
        date = default_format_time(timezone.now())
        expected_outfile = f"{job_name}-{output_projection}-{expected_provider_slug}-{date}.{ext}"
        expected_output_path = os.path.join(
            os.path.join(settings.EXPORT_STAGING_ROOT.rstrip("\/"), str(self.run.uid)), expected_outfile
        )

        mock_convert.return_value = expected_output_path
        sample_input = "example.gpkg"
        previous_task_result = {"source": sample_input}
        stage_dir = settings.EXPORT_STAGING_ROOT + str(self.run.uid) + "/"
        export_provider_task = DataProviderTaskRecord.objects.create(
            run=self.run, status=TaskState.PENDING.value, provider=self.provider
        )
        saved_export_task = ExportTaskRecord.objects.create(
            export_provider_task=export_provider_task, status=TaskState.PENDING.value, name=mbtiles_export_task.name
        )
        mbtiles_export_task.update_task_state(task_status=TaskState.RUNNING.value, task_uid=str(saved_export_task.uid))
        result = mbtiles_export_task.run(
            run_uid=self.run.uid,
            result=previous_task_result,
            task_uid=str(saved_export_task.uid),
            stage_dir=stage_dir,
            job_name=job_name,
            projection=output_projection,
        )
        mock_convert.assert_called_once_with(
            driver=driver,
            input_file=sample_input,
            output_file=expected_output_path,
            src_srs=input_projection,
            task_uid=str(saved_export_task.uid),
            projection=output_projection,
            boundary=None,
            use_translate=True,
        )

        self.assertEqual(expected_output_path, result["result"])
        self.assertEqual(sample_input, result["source"])

    @patch("eventkit_cloud.tasks.export_tasks.os.rename")
    @patch("eventkit_cloud.tasks.export_tasks.gdalutils.convert")
    @patch("celery.app.task.Task.request")
    def test_run_gpkg_export_task(self, mock_request, mock_convert, mock_rename):
        celery_uid = str(uuid.uuid4())
        type(mock_request).id = PropertyMock(return_value=celery_uid)
        job_name = self.job.name.lower()
        projection = 4326
        expected_provider_slug = "osm-generic"
        date = default_format_time(timezone.now())
        expected_outfile = f"{job_name}-{projection}-{expected_provider_slug}-{date}.gpkg"
        expected_output_path = os.path.join(
            os.path.join(settings.EXPORT_STAGING_ROOT.rstrip("\/"), str(self.run.uid)), expected_outfile
        )
        mock_rename.return_value = expected_output_path
        previous_task_result = {"source": expected_output_path}
        stage_dir = settings.EXPORT_STAGING_ROOT + str(self.run.uid) + "/"
        export_provider_task = DataProviderTaskRecord.objects.create(
            run=self.run, status=TaskState.PENDING.value, provider=self.provider
        )
        saved_export_task = ExportTaskRecord.objects.create(
            export_provider_task=export_provider_task, status=TaskState.PENDING.value, name=geopackage_export_task.name
        )

        result = geopackage_export_task(
            run_uid=self.run.uid,
            result=previous_task_result,
            task_uid=str(saved_export_task.uid),
            stage_dir=stage_dir,
            job_name=job_name,
            projection=projection,
        )
        mock_rename.assert_called_once_with(expected_output_path, expected_output_path)
        self.assertEqual(expected_output_path, result["result"])
        self.assertEqual(expected_output_path, result["source"])

        example_input_file = "test.tif"
        previous_task_result = {"source": example_input_file}

        mock_convert.return_value = expected_output_path

        result = geopackage_export_task(
            run_uid=self.run.uid,
            result=previous_task_result,
            task_uid=str(saved_export_task.uid),
            stage_dir=stage_dir,
            job_name=job_name,
            projection=projection,
        )

        mock_convert.assert_called_once_with(
            driver="gpkg",
            input_file=example_input_file,
            output_file=expected_output_path,
            task_uid=str(saved_export_task.uid),
            projection=4326,
            boundary=None,
        )

        self.assertEqual(expected_output_path, result["result"])
        self.assertEqual(example_input_file, result["source"])

    @patch("eventkit_cloud.tasks.export_tasks.cancel_export_provider_task.run")
    @patch("eventkit_cloud.tasks.export_tasks.get_export_filepath")
    @patch("eventkit_cloud.tasks.export_tasks.get_export_task_record")
    @patch("eventkit_cloud.tasks.export_tasks.os")
    @patch("eventkit_cloud.tasks.export_tasks.gdalutils")
    @patch("eventkit_cloud.tasks.export_tasks.update_progress")
    @patch("eventkit_cloud.tasks.export_tasks.geopackage")
    @patch("eventkit_cloud.tasks.export_tasks.FeatureSelection")
    @patch("eventkit_cloud.tasks.export_tasks.pbf")
    @patch("eventkit_cloud.tasks.export_tasks.overpass")
    def test_osm_data_collection_pipeline(
        self,
        mock_overpass,
        mock_pbf,
        mock_feature_selection,
        mock_geopackage,
        mock_update_progress,
        mock_gdalutils,
        mock_os,
        mock_get_export_task_record,
        mock_get_export_filepath,
        mock_cancel_provider_task,
    ):
        provider_slug = "osm"
        mock_get_export_task_record.return_value = Mock(export_provider_task=Mock(provider=Mock(slug=provider_slug)))
        example_export_task_record_uid = "1234"
        stage_dir = settings.EXPORT_STAGING_ROOT
        example_bbox = [-1, -1, 1, 1]
        example_gpkg = "/path/to/file.gpkg"
        mock_get_export_filepath.return_value = example_gpkg
        mock_geopackage.Geopackage.return_value = Mock(results=[Mock(parts=[example_gpkg])])
        # Test with using overpass
        example_overpass_query = "some_query; out;"
        example_config = {"overpass_query": example_overpass_query}
        osm_data_collection_pipeline(
            example_export_task_record_uid, stage_dir, bbox=example_bbox, config=yaml.dump(example_config)
        )

        mock_overpass.Overpass.assert_called_once()
        mock_pbf.OSMToPBF.assert_called_once()
        mock_feature_selection.example.assert_called_once()
        mock_cancel_provider_task.assert_not_called()

        # Test canceling the provider task on an empty geopackage.
        mock_geopackage.Geopackage().run.return_value = None
        osm_data_collection_pipeline(
            example_export_task_record_uid, stage_dir, bbox=example_bbox, config=yaml.dump(example_config)
        )
        mock_cancel_provider_task.assert_called_once()

        mock_overpass.reset_mock()
        mock_pbf.reset_mock()
        mock_feature_selection.reset_mock()
        mock_geopackage.reset_mock()

        # Test with using pbf_file
        example_pbf_file = "test.pbf"
        example_config = {"pbf_file": example_pbf_file}
        osm_data_collection_pipeline(
            example_export_task_record_uid, stage_dir, bbox=example_bbox, config=yaml.dump(example_config)
        )

        mock_overpass.Overpass.assert_not_called()
        mock_pbf.OSMToPBF.assert_not_called()
        mock_feature_selection.assert_not_called()

    @patch("eventkit_cloud.tasks.export_tasks.get_creation_options")
    @patch("eventkit_cloud.tasks.export_tasks.get_export_task_record")
    @patch("eventkit_cloud.tasks.export_tasks.gdalutils")
    def test_geotiff_export_task(self, mock_gdalutils, mock_get_export_task_record, mock_get_creation_options):
        # TODO: This can be setup as a way to test the other ExportTasks without all the boilerplate.
        ExportTask.__call__ = lambda *args, **kwargs: celery.Task.__call__(*args, **kwargs)
        example_geotiff = "example.tif"
        example_result = {"source": example_geotiff}
        task_uid = "1234"
        warp_params = {"warp": "params"}
        translate_params = {"translate": "params"}
        mock_get_creation_options.return_value = warp_params, translate_params
        provider_slug = "osm-generic"
        mock_get_export_task_record.return_value = Mock(export_provider_task=Mock(provider=Mock(slug=provider_slug)))
        date = default_format_time(timezone.now())
        expected_outfile = f"stage/job-4326-{provider_slug}-{date}.tif"
        geotiff_export_task(result=example_result, task_uid=task_uid, stage_dir="stage", job_name="job")
        mock_gdalutils.convert.return_value = expected_outfile
        mock_gdalutils.convert.assert_called_once_with(
            boundary=None,
            driver="gtiff",
            input_file=f"GTIFF_RAW:{example_geotiff}",
            output_file=expected_outfile,
            task_uid=task_uid,
            warp_params=warp_params,
            translate_params=translate_params,
        )
        mock_gdalutils.reset_mock()
        geotiff_export_task(result=example_result, task_uid=task_uid, stage_dir="stage", job_name="job")
        mock_gdalutils.convert.assert_called_once_with(
            boundary=None,
            driver="gtiff",
            input_file=f"GTIFF_RAW:{example_geotiff}",
            output_file=expected_outfile,
            task_uid=task_uid,
            warp_params=warp_params,
            translate_params=translate_params,
        )
        mock_gdalutils.reset_mock()
        example_result = {"source": example_geotiff, "selection": "selection"}
        mock_gdalutils.convert.return_value = expected_outfile
        geotiff_export_task(result=example_result, task_uid=task_uid, stage_dir="stage", job_name="job")
        mock_gdalutils.convert.assert_called_once_with(
            boundary="selection",
            driver="gtiff",
            input_file=f"GTIFF_RAW:{example_geotiff}",
            output_file=expected_outfile,
            task_uid=task_uid,
            warp_params=warp_params,
            translate_params=translate_params,
        )

    @patch("eventkit_cloud.tasks.export_tasks.get_export_task_record")
    @patch("eventkit_cloud.tasks.export_tasks.gdalutils")
    def test_nitf_export_task(self, mock_gdalutils, mock_get_export_task_record):
        ExportTask.__call__ = lambda *args, **kwargs: celery.Task.__call__(*args, **kwargs)
        example_nitf = "example.nitf"
        example_result = {"source": example_nitf}
        task_uid = "1234"
        provider_slug = "osm-generic"
        mock_get_export_task_record.return_value = Mock(export_provider_task=Mock(provider=Mock(slug=provider_slug)))
        date = default_format_time(timezone.now())
        expected_outfile = f"stage/job-4326-{provider_slug}-{date}.nitf"
        nitf_export_task(result=example_result, task_uid=task_uid, stage_dir="stage", job_name="job")
        mock_gdalutils.convert.return_value = expected_outfile
        mock_gdalutils.convert.assert_called_once_with(
            creation_options=["ICORDS=G"],
            driver="nitf",
            input_file=example_nitf,
            output_file=expected_outfile,
            task_uid=task_uid,
        )
        mock_gdalutils.reset_mock()
        nitf_export_task(result=example_result, task_uid=task_uid, stage_dir="stage", job_name="job")
        mock_gdalutils.convert.assert_called_once_with(
            creation_options=["ICORDS=G"],
            driver="nitf",
            input_file=example_nitf,
            output_file=expected_outfile,
            task_uid=task_uid,
        )

    def test_pbf_export_task(self):
        # TODO: This can be setup as a way to test the other ExportTasks without all the boilerplate.
        ExportTask.__call__ = lambda *args, **kwargs: celery.Task.__call__(*args, **kwargs)
        example_pbf = "example.pbf"
        example_result = {"pbf": example_pbf}
        expected_result = {"file_extension": "pbf", "driver": "OSM", "pbf": example_pbf, "result": example_pbf}
        returned_result = pbf_export_task(example_result)
        self.assertEquals(expected_result, returned_result)

    @patch("eventkit_cloud.tasks.export_tasks.get_export_task_record")
    @patch("eventkit_cloud.tasks.export_tasks.gdalutils.convert")
    @patch("celery.app.task.Task.request")
    def test_sqlite_export_task(self, mock_request, mock_convert, mock_get_export_task_record):
        ExportTask.__call__ = lambda *args, **kwargs: celery.Task.__call__(*args, **kwargs)
        provider_slug = "osm"
        mock_get_export_task_record.return_value = Mock(export_provider_task=Mock(provider=Mock(slug=provider_slug)))
        celery_uid = str(uuid.uuid4())
        type(mock_request).id = PropertyMock(return_value=celery_uid)
        job_name = self.job.name.lower()
        projection = 4326
        date = default_format_time(timezone.now())
        expected_outfile = f"{job_name}-{projection}-{provider_slug}-{date}.sqlite"
        expected_output_path = os.path.join(
            os.path.join(settings.EXPORT_STAGING_ROOT.rstrip("\/"), str(self.run.uid)), expected_outfile
        )

        mock_convert.return_value = expected_output_path

        previous_task_result = {"source": expected_output_path}
        stage_dir = settings.EXPORT_STAGING_ROOT + str(self.run.uid) + "/"
        export_provider_task = DataProviderTaskRecord.objects.create(
            run=self.run, status=TaskState.PENDING.value, provider=self.provider
        )
        saved_export_task = ExportTaskRecord.objects.create(
            export_provider_task=export_provider_task, status=TaskState.PENDING.value, name=sqlite_export_task.name
        )
        sqlite_export_task.update_task_state(task_status=TaskState.RUNNING.value, task_uid=str(saved_export_task.uid))
        result = sqlite_export_task.run(
            run_uid=self.run.uid,
            result=previous_task_result,
            task_uid=str(saved_export_task.uid),
            stage_dir=stage_dir,
            job_name=job_name,
            projection=projection,
        )
        mock_convert.assert_called_once_with(
            driver="SQLite",
            input_file=expected_output_path,
            output_file=expected_output_path,
            task_uid=str(saved_export_task.uid),
            projection=4326,
            boundary=None,
        )

        self.assertEqual(expected_output_path, result["result"])
        self.assertEqual(expected_output_path, result["source"])

    @patch("eventkit_cloud.tasks.export_tasks.get_export_task_record")
    @patch("eventkit_cloud.tasks.export_tasks.gdalutils")
    def test_gpx_export_task(self, mock_gdalutils, mock_get_export_task_record):
        # TODO: This can be setup as a way to test the other ExportTasks without all the boilerplate.
        ExportTask.__call__ = lambda *args, **kwargs: celery.Task.__call__(*args, **kwargs)
        provider_slug = "osm-generic"
        mock_get_export_task_record.return_value = Mock(export_provider_task=Mock(provider=Mock(slug=provider_slug)))
        example_source = "example.pbf"
        example_geojson = "example.geojson"
        task_uid = "1234"
        example_result = {"pbf": example_source, "selection": example_geojson}
        date = default_format_time(timezone.now())
        stage_dir = "stage"
        expected_outfile = f"{stage_dir}/job-4326-{provider_slug}-{date}.gpx"
        mock_gdalutils.convert.return_value = expected_outfile
        expected_result = {
            "pbf": example_source,
            "file_extension": "gpx",
            "driver": "GPX",
            "result": expected_outfile,
            "gpx": expected_outfile,
            "selection": example_geojson,
        }
        returned_result = gpx_export_task(result=example_result, task_uid=task_uid, stage_dir=stage_dir, job_name="job")
        mock_gdalutils.convert.assert_called_once_with(
            input_file=example_source,
            output_file=expected_outfile,
            driver="GPX",
            dataset_creation_options=["GPX_USE_EXTENSIONS=YES"],
            creation_options=["-explodecollections"],
            boundary=example_geojson,
        )
        self.assertEqual(returned_result, expected_result)

    @patch("eventkit_cloud.tasks.export_tasks.download_concurrently")
    @patch("eventkit_cloud.tasks.helpers.download_data")
    @patch("eventkit_cloud.tasks.export_tasks.gdalutils.convert")
    @patch("celery.app.task.Task.request")
    def test_run_arcgis_feature_service_export_task(
        self, mock_request, mock_convert, mock_download_data, mock_download_concurrently,
    ):
        celery_uid = str(uuid.uuid4())
        type(mock_request).id = PropertyMock(return_value=celery_uid)
        job_name = self.job.name.lower()
        projection = 4326
        expected_provider_slug = "arcgis-feature-service"
        self.provider.export_provider_type = DataProviderType.objects.get(type_name="arcgis-feature")
        self.provider.slug = expected_provider_slug
        self.provider.config = None
        self.provider.save()
        date = default_format_time(timezone.now())
        outpath = f"{job_name}-{projection}-{expected_provider_slug}-{date}"
        expected_output_path = os.path.join(
            os.path.join(settings.EXPORT_STAGING_ROOT.rstrip("\/"), str(self.run.uid)), f"{outpath}.gpkg"
        )
        expected_esrijson = [
            os.path.join(settings.EXPORT_STAGING_ROOT.rstrip("\/"), str(self.run.uid), "chunk0.json"),
            os.path.join(settings.EXPORT_STAGING_ROOT.rstrip("\/"), str(self.run.uid), "chunk1.json"),
            os.path.join(settings.EXPORT_STAGING_ROOT.rstrip("\/"), str(self.run.uid), "chunk2.json"),
            os.path.join(settings.EXPORT_STAGING_ROOT.rstrip("\/"), str(self.run.uid), "chunk3.json"),
        ]
        service_url = "https://abc.gov/arcgis/services/x"
        bbox = [1, 2, 3, 4]
        query_string = "query?where=objectid=objectid&outfields=*&f=json&geometry=BBOX_PLACEHOLDER"
        expected_input_url = (
            "https://abc.gov/arcgis/services/x/query?where=objectid=objectid&"
            "outfields=*&f=json&geometry=2.0%2C%202.0%2C%203.0%2C%203.0"
        )
        mock_convert.return_value = expected_output_path
        mock_download_data.return_value = expected_esrijson

        previous_task_result = {"source": expected_input_url}
        stage_dir = settings.EXPORT_STAGING_ROOT + str(self.run.uid) + "/"
        export_provider_task = DataProviderTaskRecord.objects.create(
            run=self.run, status=TaskState.PENDING.value, provider=self.provider
        )

        saved_export_task = ExportTaskRecord.objects.create(
            export_provider_task=export_provider_task,
            status=TaskState.PENDING.value,
            name=arcgis_feature_service_export_task.name,
        )

        arcgis_feature_service_export_task.update_task_state(
            task_status=TaskState.RUNNING.value, task_uid=str(saved_export_task.uid)
        )
        # test without trailing slash
        result_a = arcgis_feature_service_export_task.run(
            run_uid=self.run.uid,
            result=previous_task_result,
            task_uid=str(saved_export_task.uid),
            stage_dir=stage_dir,
            job_name=job_name,
            projection=projection,
            service_url=service_url,
            bbox=bbox,
        )

        mock_download_data.assert_called_with(
            str(saved_export_task.uid), expected_input_url, ANY, None, task_points=100
        )

        mock_convert.assert_called_once_with(
            driver="gpkg",
            input_file=expected_esrijson,
            output_file=expected_output_path,
            task_uid=str(saved_export_task.uid),
            projection=4326,
            layer_name=expected_provider_slug,
            boundary=bbox,
            access_mode="append",
        )

        self.assertEqual(expected_output_path, result_a["result"])
        self.assertEqual(expected_output_path, result_a["source"])

        # test with trailing slash
        result_b = arcgis_feature_service_export_task.run(
            run_uid=self.run.uid,
            result=previous_task_result,
            task_uid=str(saved_export_task.uid),
            stage_dir=stage_dir,
            job_name=job_name,
            projection=projection,
            service_url=f"{service_url}/",
            bbox=bbox,
        )

        self.assertEqual(expected_output_path, result_b["result"])
        self.assertEqual(expected_output_path, result_b["source"])

        url_1 = "https://abc.gov/arcgis/services/x"
        url_2 = "https://abc.gov/arcgis/services/y"

        layer_name_1 = "foo"
        layer_name_2 = "bar"

        config = f"""
        vector_layers:
            - name: '{layer_name_1}'
              url: '{url_1}'
            - name: '{layer_name_2}'
              url: '{url_2}'
        """

        expected_path_1 = f"{stage_dir}{job_name}-{layer_name_1}-{projection}-{expected_provider_slug}-{date}.json"
        expected_path_2 = f"{stage_dir}{job_name}-{layer_name_2}-{projection}-{expected_provider_slug}-{date}.json"
        expected_url_1 = f"{url_1}/{query_string}"
        expected_url_2 = f"{url_2}/{query_string}"
        expected_layers = {
            layer_name_1: {
                "task_uid": str(saved_export_task.uid),
                "url": expected_url_1,
                "path": expected_path_1,
<<<<<<< HEAD
                "base_path": f"{stage_dir}{layer_name_1}-{projection}",
                "bbox": [1, 2, 3, 4],
                "cert_var": None,
                "projection": projection,
                "layer_name": layer_name_1,
=======
                "cert_info": None,
>>>>>>> 16ebfa1c
            },
            layer_name_2: {
                "task_uid": str(saved_export_task.uid),
                "url": expected_url_2,
                "path": expected_path_2,
<<<<<<< HEAD
                "base_path": f"{stage_dir}{layer_name_2}-{projection}",
                "bbox": [1, 2, 3, 4],
                "cert_var": None,
                "projection": projection,
                "layer_name": layer_name_2,
=======
                "cert_info": None,
>>>>>>> 16ebfa1c
            },
        }

        mock_download_concurrently.return_value = expected_layers
        mock_convert.reset_mock()
        mock_download_data.reset_mock()

        # test with multiple layers
        result_c = arcgis_feature_service_export_task.run(
            run_uid=self.run.uid,
            result=previous_task_result,
            task_uid=str(saved_export_task.uid),
            stage_dir=stage_dir,
            job_name=job_name,
            projection=projection,
            service_url=f"{service_url}/",
            bbox=bbox,
            config=config,
        )

        _, args, _ = mock_download_concurrently.mock_calls[0]
        self.assertEqual(list(args[0]), list(expected_layers.values()))

        self.assertEqual(mock_convert.call_count, 2)

        mock_convert.assert_any_call(
            driver="gpkg",
            input_file=expected_path_1,
            output_file=expected_output_path,
            task_uid=str(saved_export_task.uid),
            projection=4326,
            boundary=bbox,
            access_mode="append",
            layer_name=layer_name_1,
        )

        mock_convert.assert_any_call(
            driver="gpkg",
            input_file=expected_path_2,
            output_file=expected_output_path,
            task_uid=str(saved_export_task.uid),
            projection=4326,
            boundary=bbox,
            access_mode="append",
            layer_name=layer_name_2,
        )

        self.assertEqual(expected_output_path, result_c["result"])
        self.assertEqual(expected_output_path, result_c["source"])

        # test downloads with certs
        mock_download_data.reset_mock()

        arcgis_feature_service_export_task.run(
            run_uid=123,
            result=previous_task_result,
            task_uid=str(saved_export_task.uid),
            stage_dir="dir",
            job_name="job",
            projection=projection,
            service_url=url_1,
            bbox=bbox,
            config='cert_var: "test1"',
        )
<<<<<<< HEAD
        mock_download_data.assert_called_with(
            str(saved_export_task.uid), expected_input_url, "dir/chunk3.json", "test1", task_points=100
        )
=======
        mock_download_data.assert_called_once_with(str(saved_export_task.uid), expected_input_url, ANY, None)
>>>>>>> 16ebfa1c

    @patch("celery.app.task.Task.request")
    @patch("eventkit_cloud.utils.mapproxy.MapproxyGeopackage")
    def test_run_external_raster_service_export_task(self, mock_service, mock_request):
        celery_uid = str(uuid.uuid4())
        type(mock_request).id = PropertyMock(return_value=celery_uid)
        service_to_gpkg = mock_service.return_value
        job_name = self.job.name.lower()
        expected_output_path = os.path.join(
            os.path.join(settings.EXPORT_STAGING_ROOT.rstrip("\/"), str(self.run.uid)), "{}.gpkg".format(job_name)
        )
        service_to_gpkg.convert.return_value = expected_output_path
        stage_dir = settings.EXPORT_STAGING_ROOT + str(self.run.uid) + "/"
        export_provider_task = DataProviderTaskRecord.objects.create(
            run=self.run, status=TaskState.PENDING.value, provider=self.provider
        )
        saved_export_task = ExportTaskRecord.objects.create(
            export_provider_task=export_provider_task, status=TaskState.PENDING.value, name=mapproxy_export_task.name
        )
        mapproxy_export_task.update_task_state(task_status=TaskState.RUNNING.value, task_uid=str(saved_export_task.uid))
        result = mapproxy_export_task.run(
            run_uid=self.run.uid, task_uid=str(saved_export_task.uid), stage_dir=stage_dir, job_name=job_name
        )
        service_to_gpkg.convert.assert_called_once()

        self.assertEqual(expected_output_path, result["result"])
        # test the tasks update_task_state method
        run_task = ExportTaskRecord.objects.get(celery_uid=celery_uid)
        self.assertIsNotNone(run_task)
        self.assertEqual(TaskState.RUNNING.value, run_task.status)
        service_to_gpkg.convert.side_effect = Exception("Task Failed")
        with self.assertRaises(Exception):
            mapproxy_export_task.run(
                run_uid=self.run.uid, task_uid=str(saved_export_task.uid), stage_dir=stage_dir, job_name=job_name
            )

    def test_task_on_failure(self,):
        celery_uid = str(uuid.uuid4())
        # assume task is running
        export_provider_task = DataProviderTaskRecord.objects.create(
            run=self.run, name="Shapefile Export", provider=self.provider
        )
        test_export_task_record = ExportTaskRecord.objects.create(
            export_provider_task=export_provider_task,
            celery_uid=celery_uid,
            status=TaskState.RUNNING.value,
            name=shp_export_task.name,
        )
        try:
            raise ValueError("some unexpected error")
        except ValueError as e:
            exc = e
            exc_info = sys.exc_info()
        einfo = ExceptionInfo(exc_info=exc_info)
        shp_export_task.task_failure(
            exc, task_id=test_export_task_record.uid, einfo=einfo, args={}, kwargs={"run_uid": str(self.run.uid)}
        )
        task = ExportTaskRecord.objects.get(celery_uid=celery_uid)
        self.assertIsNotNone(task)
        exception = task.exceptions.all()[0]
        exc_info = pickle.loads(exception.exception.encode()).exc_info
        error_type, msg = exc_info[0], exc_info[1]
        self.assertEqual(error_type, ValueError)
        self.assertEqual("some unexpected error", str(msg))

    @patch("eventkit_cloud.tasks.export_tasks.get_data_package_manifest")
    @patch("eventkit_cloud.tasks.export_tasks.gdalutils.retry")
    @patch("shutil.copy")
    @patch("os.remove")
    @patch("eventkit_cloud.tasks.export_tasks.ZipFile")
    @patch("os.walk")
    @patch("os.path.getsize")
    @patch("eventkit_cloud.tasks.export_tasks.s3.upload_to_s3")
    def test_zipfile_task(
        self, s3, os_path_getsize, mock_os_walk, mock_zipfile, remove, copy, mock_retry, mock_get_data_package_manifest
    ):
        os_path_getsize.return_value = 20

        class MockZipFile:
            def __init__(self):
                self.files = {}

            def __iter__(self):
                return iter(self.files)

            def write(self, filename, **kw):
                arcname = kw.get("arcname", filename)
                self.files[arcname] = filename

            def __exit__(self, *args, **kw):
                pass

            def __enter__(self, *args, **kw):
                return self

            def testzip(self):
                return None

        expected_archived_files = {
            "MANIFEST/manifest.xml": "MANIFEST/manifest.xml",
            "data/osm/file1.txt": "osm/file1.txt",
            "data/osm/file2.txt": "osm/file2.txt",
        }
        run_uid = str(self.run.uid)
        self.run.job.include_zipfile = True
        self.run.job.event = "test"
        self.run.job.save()
        run_zip_file = RunZipFile.objects.create(run=self.run)
        zipfile = MockZipFile()
        mock_zipfile.return_value = zipfile
        stage_dir = settings.EXPORT_STAGING_ROOT
        provider_slug = "osm"
        zipfile_path = os.path.join(stage_dir, "{0}".format(run_uid), provider_slug, "test.gpkg")
        expected_manifest_file = os.path.join("MANIFEST", "manifest.xml")
        mock_get_data_package_manifest.return_value = expected_manifest_file
        include_files = ["{0}/file1.txt".format(provider_slug), "{0}/file2.txt".format(provider_slug)]
        mock_os_walk.return_value = [
            (
                os.path.join(stage_dir, run_uid, provider_slug),
                None,
                ["test.gpkg", "test.om5", "test.osm"],  # om5 and osm should get filtered out
            )
        ]
        date = timezone.now().strftime("%Y%m%d")
        zipfile_name = os.path.join("/downloads", "{0}".format(run_uid), "testjob-test-eventkit-{0}.zip".format(date))
        s3.return_value = "www.s3.eventkit-cloud/{}".format(zipfile_name)
        result = zip_files(include_files=include_files, run_zip_file_uid=run_zip_file.uid, file_path=zipfile_path)
        self.assertEqual(zipfile.files, expected_archived_files)
        self.assertEqual(result, zipfile_path)
        mock_get_data_package_manifest.assert_called_once()

        zipfile.testzip = Exception("Bad Zip")
        with self.assertRaises(Exception):
            zip_files(include_files=include_files, file_path=zipfile_path)

    @patch("celery.app.task.Task.request")
    @patch("eventkit_cloud.tasks.export_tasks.geopackage")
    def test_run_bounds_export_task(self, mock_geopackage, mock_request):
        celery_uid = str(uuid.uuid4())
        type(mock_request).id = PropertyMock(return_value=celery_uid)
        job_name = self.job.name.lower()
        provider_slug = "provider_slug"
        stage_dir = settings.EXPORT_STAGING_ROOT + str(self.run.uid) + "/"
        mock_geopackage.add_geojson_to_geopackage.return_value = os.path.join(
            settings.EXPORT_STAGING_ROOT.rstrip("\/"), str(self.run.uid), "{}_bounds.gpkg".format(provider_slug)
        )
        expected_output_path = os.path.join(
            settings.EXPORT_STAGING_ROOT.rstrip("\/"), str(self.run.uid), "{}_bounds.gpkg".format(provider_slug)
        )
        export_provider_task = DataProviderTaskRecord.objects.create(run=self.run, provider=self.provider)
        saved_export_task = ExportTaskRecord.objects.create(
            export_provider_task=export_provider_task, status=TaskState.PENDING.value, name=bounds_export_task.name
        )
        bounds_export_task.update_task_state(task_status=TaskState.RUNNING.value, task_uid=str(saved_export_task.uid))
        result = bounds_export_task.run(
            run_uid=self.run.uid, task_uid=str(saved_export_task.uid), stage_dir=stage_dir, provider_slug=job_name
        )
        self.assertEqual(expected_output_path, result["result"])
        # test the tasks update_task_state method
        run_task = ExportTaskRecord.objects.get(celery_uid=celery_uid)
        self.assertIsNotNone(run_task)
        self.assertEqual(TaskState.RUNNING.value, run_task.status)

    @patch("eventkit_cloud.tasks.task_factory.TaskFactory")
    @patch("eventkit_cloud.tasks.export_tasks.socket")
    def test_pickup_run_task(self, socket, task_factory):
        run_uid = self.run.uid
        socket.gethostname.return_value = "test"
        self.assertEqual("Pickup Run", pick_up_run_task.name)
        pick_up_run_task.run(run_uid=run_uid, user_details={"username": "test_pickup_run_task"})
        task_factory.assert_called_once()
        expected_user_details = {"username": "test_pickup_run_task"}
        task_factory.return_value.parse_tasks.assert_called_once_with(
            run_uid=run_uid,
            user_details=expected_user_details,
            worker="test",
            data_provider_slugs=None,
            run_zip_file_slug_sets=None,
        )

    @patch("eventkit_cloud.tasks.export_tasks.logger")
    @patch("shutil.rmtree")
    @patch("os.path.isdir")
    def test_finalize_run_task_after_return(self, isdir, rmtree, logger):
        celery_uid = str(uuid.uuid4())
        run_uid = self.run.uid
        stage_dir = os.path.join(settings.EXPORT_STAGING_ROOT, str(self.run.uid))
        isdir.return_value = True
        export_provider_task = DataProviderTaskRecord.objects.create(
            run=self.run, name="Shapefile Export", provider=self.provider
        )
        ExportTaskRecord.objects.create(
            export_provider_task=export_provider_task,
            celery_uid=celery_uid,
            status="SUCCESS",
            name="Default Shapefile Export",
        )
        finalize_run_task.after_return("status", {"stage_dir": stage_dir}, run_uid, (), {}, "Exception Info")
        isdir.assert_called_with(stage_dir)
        rmtree.assert_called_with(stage_dir)

        celery_uid = str(uuid.uuid4())
        export_provider_task = DataProviderTaskRecord.objects.create(
            run=self.run, name="Shapefile Export", provider=self.provider
        )
        ExportTaskRecord.objects.create(
            export_provider_task=export_provider_task,
            celery_uid=celery_uid,
            status="SUCCESS",
            name="Default Shapefile Export",
        )
        rmtree.side_effect = IOError()
        finalize_run_task.after_return("status", {"stage_dir": stage_dir}, run_uid, (), {}, "Exception Info")

        rmtree.assert_called_with(stage_dir)
        self.assertRaises(IOError, rmtree)
        logger.error.assert_called_once()

    @patch("eventkit_cloud.tasks.export_tasks.EmailMultiAlternatives")
    def test_finalize_run_task(self, email):
        celery_uid = str(uuid.uuid4())
        run_uid = self.run.uid
        stage_dir = settings.EXPORT_STAGING_ROOT + str(self.run.uid)
        export_provider_task = DataProviderTaskRecord.objects.create(
            status=TaskState.SUCCESS.value, run=self.run, name="Shapefile Export", provider=self.provider
        )
        ExportTaskRecord.objects.create(
            export_provider_task=export_provider_task,
            celery_uid=celery_uid,
            status=TaskState.SUCCESS.value,
            name="Default Shapefile Export",
        )
        self.assertEqual("Finalize Run Task", finalize_run_task.name)
        finalize_run_task.run(run_uid=run_uid, stage_dir=stage_dir)
        email().send.assert_called_once()

    @patch("eventkit_cloud.tasks.export_tasks.RocketChat")
    @patch("eventkit_cloud.tasks.export_tasks.EmailMultiAlternatives")
    @patch("shutil.rmtree")
    @patch("os.path.isdir")
    def test_export_task_error_handler(self, isdir, rmtree, email, rocket_chat):
        celery_uid = str(uuid.uuid4())
        task_id = str(uuid.uuid4())
        run_uid = self.run.uid
        stage_dir = settings.EXPORT_STAGING_ROOT + str(self.run.uid)
        site_url = settings.SITE_URL
        url = "{0}/status/{1}".format(site_url.rstrip("/"), self.run.job.uid)
        os.environ["ROCKETCHAT_NOTIFICATIONS"] = json.dumps(
            {"auth_token": "auth_token", "user_id": "user_id", "channels": ["channel"], "url": "http://api.example.dev"}
        )
        with self.settings(
            ROCKETCHAT_NOTIFICATIONS={
                "auth_token": "auth_token",
                "user_id": "user_id",
                "channels": ["channel"],
                "url": "http://api.example.dev",
            }
        ):
            rocketchat_notifications = settings.ROCKETCHAT_NOTIFICATIONS
            channel = rocketchat_notifications["channels"][0]
            message = f"@here: A DataPack has failed during processing. {url}"
            export_provider_task = DataProviderTaskRecord.objects.create(
                run=self.run, name="Shapefile Export", provider=self.provider
            )
            ExportTaskRecord.objects.create(
                export_provider_task=export_provider_task,
                uid=task_id,
                celery_uid=celery_uid,
                status=TaskState.FAILED.value,
                name="Default Shapefile Export",
            )
            self.assertEqual("Export Task Error Handler", export_task_error_handler.name)
            export_task_error_handler.run(run_uid=run_uid, task_id=task_id, stage_dir=stage_dir)
            isdir.assert_any_call(stage_dir)
            rmtree.assert_called_once_with(stage_dir)
            email().send.assert_called_once()
            rocket_chat.assert_called_once_with(**rocketchat_notifications)
            rocket_chat().post_message.assert_called_once_with(channel, message)

    @patch("eventkit_cloud.tasks.export_tasks.kill_task")
    def test_cancel_task(self, mock_kill_task):
        worker_name = "test_worker"
        task_pid = 55
        celery_uid = uuid.uuid4()
        with patch("eventkit_cloud.jobs.signals.Group") as mock_group:
            mock_group.objects.get.return_value = self.group
            user = User.objects.create(username="test_user", password="test_password", email="test@email.com")
        export_provider_task = DataProviderTaskRecord.objects.create(
            run=self.run, name="test_provider_task", provider=self.provider, status=TaskState.PENDING.value
        )
        export_task = ExportTaskRecord.objects.create(
            export_provider_task=export_provider_task,
            status=TaskState.PENDING.value,
            name="test_task",
            celery_uid=celery_uid,
            pid=task_pid,
            worker=worker_name,
        )

        self.assertEqual("Cancel Export Provider Task", cancel_export_provider_task.name)
        cancel_export_provider_task.run(
            data_provider_task_uid=export_provider_task.uid, canceling_username=user.username
        )
        mock_kill_task.apply_async.assert_called_once_with(
            kwargs={"task_pid": task_pid, "celery_uid": celery_uid},
            queue="{0}.priority".format(worker_name),
            priority=TaskPriority.CANCEL.value,
            routing_key="{0}.priority".format(worker_name),
        )
        export_task = ExportTaskRecord.objects.get(uid=export_task.uid)
        export_provider_task = DataProviderTaskRecord.objects.get(uid=export_provider_task.uid)
        self.assertEqual(export_task.status, TaskState.CANCELED.value)
        self.assertEqual(export_provider_task.status, TaskState.CANCELED.value)

    def test_parse_result(self):
        result = parse_result(None, None)
        self.assertIsNone(result)

        task_result = [{"test": True}]
        expected_result = True
        returned_result = parse_result(task_result, "test")
        self.assertEqual(expected_result, returned_result)

        task_result = {"test": True}
        expected_result = True
        returned_result = parse_result(task_result, "test")
        self.assertEqual(expected_result, returned_result)

    def test_finalize_export_provider_task(self):
        worker_name = "test_worker"
        task_pid = 55
        filename = "test.gpkg"
        celery_uid = uuid.uuid4()
        run_uid = self.run.uid
        self.job.include_zipfile = True
        self.job.save()
        export_provider_task = DataProviderTaskRecord.objects.create(
            run=self.run, name="test_provider_task", status=TaskState.COMPLETED.value, provider=self.provider
        )
        result = FileProducingTaskResult.objects.create(filename=filename, size=10)
        ExportTaskRecord.objects.create(
            export_provider_task=export_provider_task,
            status=TaskState.COMPLETED.value,
            name="test_task",
            celery_uid=celery_uid,
            pid=task_pid,
            worker=worker_name,
            result=result,
        )

        download_root = settings.EXPORT_DOWNLOAD_ROOT.rstrip("\/")
        run_dir = os.path.join(download_root, str(run_uid))
        finalize_export_provider_task.run(
            result={"status": TaskState.SUCCESS.value},
            run_uid=self.run.uid,
            data_provider_task_uid=export_provider_task.uid,
            run_dir=run_dir,
            status=TaskState.COMPLETED.value,
        )
        export_provider_task.refresh_from_db()
        self.assertEqual(export_provider_task.status, TaskState.COMPLETED.value)

    @patch("eventkit_cloud.tasks.export_tasks.progressive_kill")
    @patch("eventkit_cloud.tasks.export_tasks.AsyncResult")
    def test_kill_task(self, async_result, mock_progressive_kill):
        # Ensure that kill isn't called with default.
        task_pid = -1
        celery_uid = uuid.uuid4()
        self.assertEqual("Kill Task", kill_task.name)
        kill_task.run(task_pid=task_pid, celery_uid=celery_uid)
        mock_progressive_kill.assert_not_called()

        # Ensure that kill is not called with an invalid state
        task_pid = 55
        async_result.return_value = Mock(state=celery.states.FAILURE)
        self.assertEqual("Kill Task", kill_task.name)
        kill_task.run(task_pid=task_pid, celery_uid=celery_uid)
        mock_progressive_kill.assert_not_called()

        # Ensure that kill is called with a valid pid
        task_pid = 55
        async_result.return_value = Mock(state=celery.states.STARTED)
        self.assertEqual("Kill Task", kill_task.name)
        kill_task.run(task_pid=task_pid, celery_uid=celery_uid)
        mock_progressive_kill.assert_called_once_with(task_pid)

    @patch("eventkit_cloud.tasks.export_tasks.ExportRun")
    def test_wait_for_providers_task(self, mock_export_run):
        mock_run_uid = str(uuid.uuid4())

        mock_provider_task = Mock(status=TaskState.SUCCESS.value)
        mock_export_run.objects.filter().first.return_value = Mock()
        mock_export_run.objects.filter().first().data_provider_task_records.filter.return_value = [mock_provider_task]

        callback_task = MagicMock()
        apply_args = {"arg1": "example_value"}

        wait_for_providers_task(run_uid=mock_run_uid, callback_task=callback_task, apply_args=apply_args)
        callback_task.apply_async.assert_called_once_with(**apply_args)

        callback_task.reset_mock()

        mock_provider_task = Mock(status=TaskState.RUNNING.value)
        mock_export_run.objects.filter().first.return_value = Mock()
        mock_export_run.objects.filter().first().data_provider_task_records.filter.return_value = [mock_provider_task]

        wait_for_providers_task(run_uid=mock_run_uid, callback_task=callback_task, apply_args=apply_args)
        callback_task.apply_async.assert_not_called()

        with self.assertRaises(Exception):
            mock_export_run.reset_mock()
            mock_export_run.objects.filter().first().__nonzero__.return_value = False
            wait_for_providers_task(run_uid=mock_run_uid, callback_task=callback_task, apply_args=apply_args)

    @patch("eventkit_cloud.tasks.export_tasks.get_arcgis_metadata")
    @patch("eventkit_cloud.tasks.export_tasks.get_metadata")
    @patch("eventkit_cloud.tasks.export_tasks.zip_files")
    @patch("eventkit_cloud.tasks.export_tasks.get_human_readable_metadata_document")
    @patch("eventkit_cloud.tasks.export_tasks.get_style_files")
    @patch("eventkit_cloud.tasks.export_tasks.json")
    @patch("builtins.open")
    @patch("eventkit_cloud.tasks.export_tasks.generate_qgs_style")
    @patch("os.path.join", side_effect=lambda *args: args[-1])
    @patch("eventkit_cloud.tasks.export_tasks.DataProviderTaskRecord")
    def test_create_zip_task(
        self,
        mock_DataProviderTaskRecord,
        join,
        mock_generate_qgs_style,
        mock_open,
        mock_json,
        mock_get_style_files,
        mock_get_human_readable_metadata_document,
        mock_zip_files,
        mock_get_metadata,
        mock_get_arcgis_metadata,
    ):
        mock_get_style_files.return_value = style_files = ["/styles.png"]
        mock_get_human_readable_metadata_document.return_value = human_metadata_doc = "/human_metadata.txt"
        mock_generate_qgs_style.return_value = qgis_file = "/style.qgs"

        metadata = {
            "aoi": "AOI",
            "bbox": [-1, -1, 1, 1],
            "data_sources": {
                "osm": {
                    "copyright": None,
                    "description": "OpenStreetMap vector data provided in a custom thematic schema. \r\n\t\r\n\t"
                    "Data is grouped into separate tables (e.g. water, roads...).",
                    "file_path": "data/osm/test-osm-20181101.gpkg",
                    "file_type": ".gpkg",
                    "full_file_path": "/var/lib/eventkit/exports_stage/7fadf34e-58f9-4bb8-ab57-adc1015c4269/osm/"
                    "test.gpkg",
                    "last_update": "2018-10-29T04:35:02Z\n",
                    "metadata": "https://overpass-server.com/overpass/interpreter",
                    "name": "OpenStreetMap Data (Themes)",
                    "slug": "osm",
                    "type": "osm",
                    "uid": "0d08ddf6-35c1-464f-b271-75f6911c3f78",
                }
            },
            "date": "20181101",
            "description": "Test",
            "has_elevation": False,
            "has_raster": True,
            "include_files": [
                human_metadata_doc,
                qgis_file,
                "/var/lib/eventkit/exports_stage/7fadf34e-58f9-4bb8-ab57-adc1015c4269/osm/test.gpkg",
                "/var/lib/eventkit/exports_stage/7fadf34e-58f9-4bb8-ab57-adc1015c4269/osm/osm_selection.geojson",
            ],
            "name": "test",
            "project": "Test",
            "run_uid": "7fadf34e-58f9-4bb8-ab57-adc1015c4269",
            "url": "http://cloud.eventkit.test/status/2010025c-6d61-4a0b-8d5d-ff9c657259eb",
        }
        data_provider_task_record_uids = ["0d08ddf6-35c1-464f-b271-75f6911c3f78"]
        mock_get_metadata.return_value = metadata
        run_zip_file = RunZipFile.objects.create(run=self.run)
        expected_zip = f"{metadata['name']}-{run_zip_file.uid}.zip"
        mock_zip_files.return_value = expected_zip

        returned_zip = create_zip_task.run(
            data_provider_task_record_uids=data_provider_task_record_uids, run_zip_file_uid=run_zip_file.uid
        )
        mock_generate_qgs_style.assert_called_once_with(metadata)
        mock_open.assert_called_once()
        mock_zip_files.assert_called_once_with(
            include_files=list(set(metadata["include_files"])),
            run_zip_file_uid=run_zip_file.uid,
            file_path=expected_zip,
            static_files=style_files,
            metadata=metadata,
        )
        mock_json.dump.assert_called_once()
        mock_get_arcgis_metadata.assert_called_once_with(metadata)
        self.assertEqual(returned_zip, {"result": expected_zip})

    def test_zip_file_task_invalid_params(self):

        with self.assertRaises(Exception):
            include_files = []
            file_path = "/test/path.zip"
            res = zip_files(include_files, file_path=file_path)
            self.assertIsNone(res)

        with self.assertRaises(Exception):
            include_files = ["test1", "test2"]
            file_path = ""
            res = zip_files(include_files, file_path=file_path)
            self.assertIsNone(res)

    @patch("eventkit_cloud.tasks.export_tasks.download_data")
    @patch("eventkit_cloud.tasks.export_tasks.gdalutils.convert")
    @patch("celery.app.task.Task.request")
    def test_vector_file_export_task(self, mock_request, mock_convert, mock_download_data):
        celery_uid = str(uuid.uuid4())
        type(mock_request).id = PropertyMock(return_value=celery_uid)
        job_name = self.job.name.lower()
        projection = 4326
        expected_provider_slug = "vector-file"
        self.provider.export_provider_type = DataProviderType.objects.get(type_name="vector-file")
        self.provider.slug = expected_provider_slug
        self.provider.config = None
        self.provider.save()
        date = default_format_time(timezone.now())
        expected_outfile = f"{job_name}-{projection}-{expected_provider_slug}-{date}.gpkg"
        expected_output_path = os.path.join(
            os.path.join(settings.EXPORT_STAGING_ROOT.rstrip("\/"), str(self.run.uid)), expected_outfile
        )
        layer = "foo"
        config = test_cert_info
        service_url = "https://abc.gov/file.geojson"

        mock_convert.return_value = expected_output_path
        mock_download_data.return_value = service_url

        previous_task_result = {"source": expected_output_path}
        stage_dir = settings.EXPORT_STAGING_ROOT + str(self.run.uid) + "/"
        export_provider_task = DataProviderTaskRecord.objects.create(
            run=self.run, status=TaskState.PENDING.value, provider=self.provider
        )
        saved_export_task = ExportTaskRecord.objects.create(
            export_provider_task=export_provider_task, status=TaskState.PENDING.value, name=vector_file_export_task.name
        )
        vector_file_export_task.update_task_state(
            task_status=TaskState.RUNNING.value, task_uid=str(saved_export_task.uid)
        )

        result = vector_file_export_task.run(
            run_uid=self.run.uid,
            result=previous_task_result,
            task_uid=str(saved_export_task.uid),
            stage_dir=stage_dir,
            job_name=job_name,
            projection=projection,
            service_url=service_url,
            layer=layer,
            config=config,
        )
        mock_convert.assert_called_once_with(
            driver="gpkg",
            input_file=expected_output_path,
            output_file=expected_output_path,
            task_uid=str(saved_export_task.uid),
            projection=projection,
            boundary=None,
            layer_name=expected_provider_slug,
            is_raster=False,
        )

        self.assertEqual(expected_output_path, result["result"])
        self.assertEqual(expected_output_path, result["source"])
        self.assertEqual(expected_output_path, result["gpkg"])

        mock_download_data.assert_called_once_with(service_url, ANY, ANY)

    @patch("eventkit_cloud.tasks.export_tasks.download_data")
    @patch("eventkit_cloud.tasks.export_tasks.gdalutils.convert")
    @patch("celery.app.task.Task.request")
    def test_raster_file_export_task(self, mock_request, mock_convert, mock_download_data):
        celery_uid = str(uuid.uuid4())
        type(mock_request).id = PropertyMock(return_value=celery_uid)
        job_name = self.job.name.lower()
        projection = 4326
        expected_provider_slug = "raster-file"
        self.provider.export_provider_type = DataProviderType.objects.get(type_name="raster-file")
        self.provider.slug = expected_provider_slug
        self.provider.config = None
        self.provider.save()
        date = default_format_time(timezone.now())
        expected_outfile = f"{job_name}-{projection}-{expected_provider_slug}-{date}.gpkg"
        expected_output_path = os.path.join(
            os.path.join(settings.EXPORT_STAGING_ROOT.rstrip("\/"), str(self.run.uid)), expected_outfile
        )
        layer = "foo"
        config = 'cert_var: "test_var"'
        service_url = "https://abc.gov/file.geojson"

        mock_convert.return_value = expected_output_path
        mock_download_data.return_value = service_url

        previous_task_result = {"source": expected_output_path}
        stage_dir = settings.EXPORT_STAGING_ROOT + str(self.run.uid) + "/"
        export_provider_task = DataProviderTaskRecord.objects.create(
            run=self.run, status=TaskState.PENDING.value, provider=self.provider
        )
        saved_export_task = ExportTaskRecord.objects.create(
            export_provider_task=export_provider_task, status=TaskState.PENDING.value, name=raster_file_export_task.name
        )
        raster_file_export_task.update_task_state(
            task_status=TaskState.RUNNING.value, task_uid=str(saved_export_task.uid)
        )

        result = raster_file_export_task.run(
            run_uid=self.run.uid,
            result=previous_task_result,
            task_uid=str(saved_export_task.uid),
            stage_dir=stage_dir,
            job_name=job_name,
            projection=projection,
            service_url=service_url,
            layer=layer,
            config=config,
        )
        mock_convert.assert_called_once_with(
            driver="gpkg",
            input_file=expected_output_path,
            output_file=expected_output_path,
            task_uid=str(saved_export_task.uid),
            projection=projection,
            boundary=None,
            is_raster=True,
        )

        self.assertEqual(expected_output_path, result["result"])
        self.assertEqual(expected_output_path, result["source"])
        self.assertEqual(expected_output_path, result["gpkg"])

        mock_download_data.assert_called_once_with(service_url, ANY, None)

    @patch("eventkit_cloud.tasks.export_tasks.parse_result")
    @patch("eventkit_cloud.tasks.export_tasks.os")
    @patch("eventkit_cloud.tasks.export_tasks.get_export_filepath")
    @patch("eventkit_cloud.tasks.export_tasks.get_metadata")
    @patch("eventkit_cloud.tasks.export_tasks.gdalutils.convert")
    @patch("eventkit_cloud.tasks.export_tasks.mapproxy.MapproxyGeopackage")
    def test_reprojection_task(
        self, mock_mapproxy, mock_gdal_convert, mock_get_metadata, mock_get_export_filepath, mock_os, mock_parse_result
    ):
        job_name = self.job.name.lower()
        in_projection = "4326"
        out_projection = "3857"
        expected_provider_slug = "some_provider"
        self.provider.slug = expected_provider_slug
        self.provider.config = None
        self.provider.save()
        date = default_format_time(timezone.now())
        driver = "tif"
        expected_outfile = f"{job_name}-{out_projection}-{expected_provider_slug}-{date}.{driver}"
        expected_infile = f"{job_name}-{in_projection}-{expected_provider_slug}-{date}.{driver}"
        expected_output_path = os.path.join(
            os.path.join(settings.EXPORT_STAGING_ROOT.rstrip("\/"), str(self.run.uid)), expected_outfile
        )
        expected_input_path = os.path.join(
            os.path.join(settings.EXPORT_STAGING_ROOT.rstrip("\/"), str(self.run.uid)), expected_infile
        )
        export_provider_task = DataProviderTaskRecord.objects.create(
            run=self.run, status=TaskState.PENDING.value, provider=self.provider
        )
        saved_export_task = ExportTaskRecord.objects.create(
            export_provider_task=export_provider_task, status=TaskState.PENDING.value, name=reprojection_task.name
        )
        task_uid = str(saved_export_task.uid)
        config = 'cert_var: "test_var"'
        selection = "selection.geojson"
        metadata = {"data_sources": {expected_provider_slug: {"type": "something"}}}
        mock_get_metadata.return_value = metadata
        mock_gdal_convert.return_value = expected_output_path
        mock_parse_result.side_effect = [driver, selection, None, expected_infile]
        mock_get_export_filepath.return_value = expected_output_path
        mock_os.path.splitext.return_value = ["path", driver]
        previous_task_result = {"source": expected_output_path}
        stage_dir = settings.EXPORT_STAGING_ROOT + str(self.run.uid) + "/"

        reprojection_task.run(
            run_uid=self.run.uid,
            result=previous_task_result,
            task_uid=task_uid,
            stage_dir=stage_dir,
            job_name=job_name,
            projection=None,
            config=None,
            user_details=None,
        )
        # test reprojection is skipped
        mock_os.rename.assert_called_once_with(expected_infile, expected_output_path)

        mock_parse_result.side_effect = [driver, selection, None, expected_input_path]
        reprojection_task.run(
            run_uid=self.run.uid,
            result=previous_task_result,
            task_uid=task_uid,
            stage_dir=stage_dir,
            job_name=job_name,
            projection=out_projection,
            config=config,
            user_details=None,
        )

        # test reprojecting
        mock_gdal_convert.assert_called_once_with(
            driver=driver,
            input_file=f"GTIFF_RAW:{expected_input_path}",
            output_file=expected_output_path,
            task_uid=task_uid,
            projection=out_projection,
            boundary=selection,
            warp_params=ANY,
            translate_params=ANY,
        )

        # test reprojecting raster geopackages
        driver = "gpkg"
        level_from = 0
        level_to = 12
        metadata = {
            "data_sources": {expected_provider_slug: {"type": "raster", "level_from": level_from, "level_to": level_to}}
        }
        mock_get_metadata.return_value = metadata
        expected_infile = f"{job_name}-{in_projection}-{expected_provider_slug}-{date}.{driver}"
        expected_input_path = os.path.join(
            os.path.join(settings.EXPORT_STAGING_ROOT.rstrip("\/"), str(self.run.uid)), expected_infile
        )
        mock_os.path.splitext.return_value = ["path", driver]
        mock_parse_result.side_effect = [driver, selection, None, expected_input_path]
        reprojection_task.run(
            run_uid=self.run.uid,
            result=previous_task_result,
            task_uid=task_uid,
            stage_dir=stage_dir,
            job_name=job_name,
            projection=out_projection,
            config=config,
            user_details=None,
        )

        mock_mapproxy.assert_called_once_with(
            gpkgfile=expected_output_path,
            service_url=expected_output_path,
            name=job_name,
            config=config,
            bbox=ANY,
            level_from=level_from,
            level_to=level_to,
            task_uid=task_uid,
            selection=selection,
            projection=out_projection,
            input_gpkg=expected_input_path,
        )

        mock_mapproxy().convert.assert_called_once()


class TestFormatTasks(ExportTaskBase):
    def test_ensure_display(self):
        self.assertTrue(FormatTask.display)<|MERGE_RESOLUTION|>--- conflicted
+++ resolved
@@ -391,29 +391,21 @@
                 "task_uid": str(saved_export_task.uid),
                 "url": expected_url_1,
                 "path": expected_path_1,
-<<<<<<< HEAD
                 "base_path": f"{stage_dir}{layer_1}-{projection}",
                 "bbox": [1, 2, 3, 4],
-                "cert_var": None,
+                "cert_info": None,
                 "layer_name": layer_1,
                 "projection": projection,
-=======
-                "cert_info": None,
->>>>>>> 16ebfa1c
             },
             layer_2: {
                 "task_uid": str(saved_export_task.uid),
                 "url": expected_url_2,
                 "path": expected_path_2,
-<<<<<<< HEAD
                 "base_path": f"{stage_dir}{layer_2}-{projection}",
                 "bbox": [1, 2, 3, 4],
-                "cert_var": None,
+                "cert_info": None,
                 "layer_name": layer_2,
                 "projection": projection,
-=======
-                "cert_info": None,
->>>>>>> 16ebfa1c
             },
         }
 
@@ -475,23 +467,17 @@
             projection=projection,
             service_url=service_url,
             layer=layer,
-<<<<<<< HEAD
-            config='cert_var: "test2"',
-            bbox=[1, 2, 3, 4],
-        )
-        mock_download_data.assert_called_with(
-            str(saved_export_task.uid), ANY, expected_input_path[3], "test2", task_points=100
-        )
-=======
             config="""
             cert_info:
                 - cert_path: '/path/to/cert'
                   cert_pass_var: 'fake_pass'
 
             """,
-        )
-        mock_download_data.assert_any_call(str(saved_export_task.uid), expected_input_path, ANY, ANY)
->>>>>>> 16ebfa1c
+            bbox=[1, 2, 3, 4],
+        )
+        mock_download_data.assert_called_with(
+            str(saved_export_task.uid), ANY, expected_input_path[3], "test2", task_points=100
+        )
 
     @patch("eventkit_cloud.utils.gdalutils.convert")
     @patch("celery.app.task.Task.request")
@@ -964,29 +950,21 @@
                 "task_uid": str(saved_export_task.uid),
                 "url": expected_url_1,
                 "path": expected_path_1,
-<<<<<<< HEAD
                 "base_path": f"{stage_dir}{layer_name_1}-{projection}",
                 "bbox": [1, 2, 3, 4],
-                "cert_var": None,
+                "cert_info": None,
                 "projection": projection,
                 "layer_name": layer_name_1,
-=======
-                "cert_info": None,
->>>>>>> 16ebfa1c
             },
             layer_name_2: {
                 "task_uid": str(saved_export_task.uid),
                 "url": expected_url_2,
                 "path": expected_path_2,
-<<<<<<< HEAD
                 "base_path": f"{stage_dir}{layer_name_2}-{projection}",
                 "bbox": [1, 2, 3, 4],
-                "cert_var": None,
+                "cert_info": None,
                 "projection": projection,
                 "layer_name": layer_name_2,
-=======
-                "cert_info": None,
->>>>>>> 16ebfa1c
             },
         }
 
@@ -1051,13 +1029,9 @@
             bbox=bbox,
             config='cert_var: "test1"',
         )
-<<<<<<< HEAD
         mock_download_data.assert_called_with(
             str(saved_export_task.uid), expected_input_url, "dir/chunk3.json", "test1", task_points=100
         )
-=======
-        mock_download_data.assert_called_once_with(str(saved_export_task.uid), expected_input_url, ANY, None)
->>>>>>> 16ebfa1c
 
     @patch("celery.app.task.Task.request")
     @patch("eventkit_cloud.utils.mapproxy.MapproxyGeopackage")
