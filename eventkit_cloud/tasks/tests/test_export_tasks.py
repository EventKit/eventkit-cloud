# -*- coding: utf-8 -*-
# test cases for HOT Export Tasks
import cPickle
import logging
import os
import sys
import uuid

from mock import call, Mock, PropertyMock, patch

from django.conf import settings
from django.contrib.auth.models import Group, User
from django.contrib.gis.geos import GEOSGeometry, Polygon
from django.test import TestCase

from celery.datastructures import ExceptionInfo

from eventkit_cloud.jobs import presets
from eventkit_cloud.jobs.models import Job, Tag
from eventkit_cloud.tasks.export_tasks import (
    ExportTaskErrorHandler, FinalizeRunTask,
    GeneratePresetTask, KmlExportTask, OSMConfTask, ExternalRasterServiceExportTask, GeopackageExportTask,
    OSMPrepSchemaTask, OSMToPBFConvertTask, OverpassQueryTask, ShpExportTask, ArcGISFeatureServiceExportTask,
<<<<<<< HEAD
    ZipFileTask
=======
    get_progress_tracker
>>>>>>> 9dc0bf12
)
from eventkit_cloud.tasks.models import ExportRun, ExportTask, ExportTaskResult, ExportProviderTask
from django.utils import timezone

logger = logging.getLogger(__name__)


class TestExportTasks(TestCase):
    def setUp(self, ):
        self.path = os.path.dirname(os.path.realpath(__file__))
        Group.objects.create(name='TestDefaultExportExtentGroup')
        self.user = User.objects.create(username='demo', email='demo@demo.com', password='demo')
        # bbox = Polygon.from_bbox((-7.96, 22.6, -8.14, 27.12))
        bbox = Polygon.from_bbox((-10.85, 6.25, -10.62, 6.40))
        the_geom = GEOSGeometry(bbox, srid=4326)
        self.job = Job.objects.create(name='TestJob',
                                      description='Test description', user=self.user,
                                      the_geom=the_geom)
        self.job.feature_save = True
        self.job.feature_pub = True
        self.job.save()
        self.run = ExportRun.objects.create(job=self.job, user=self.user)
        parser = presets.PresetParser(self.path + '/files/hdm_presets.xml')
        tags = parser.parse()
        self.assertIsNotNone(tags)
        self.assertEquals(238, len(tags))
        # save all the tags from the preset
        for tag_dict in tags:
            tag = Tag.objects.create(
                key=tag_dict['key'],
                value=tag_dict['value'],
                job=self.job,
                data_model='osm',
                geom_types=tag_dict['geom_types']
            )
        self.assertEquals(238, self.job.tags.all().count())

    @patch('celery.app.task.Task.request')
    @patch('eventkit_cloud.utils.osmconf.OSMConfig')
    def test_run_osmconf_task(self, mock_config, mock_request):
        task = OSMConfTask()
        celery_uid = str(uuid.uuid4())
        type(mock_request).id = PropertyMock(return_value=celery_uid)
        osm_conf = mock_config.return_value
        stage_dir = os.path.join(settings.EXPORT_STAGING_ROOT.rstrip('\/'), str(self.run.uid))
        job_name = self.job.name.lower()
        expected_output_path = os.path.join(os.path.join(settings.EXPORT_STAGING_ROOT.rstrip('\/'), str(self.run.uid)),
                                            '{}.ini'.format(job_name))
        osm_conf.create_osm_conf.return_value = expected_output_path
        export_provider_task = ExportProviderTask.objects.create(run=self.run, name='osmconf')
        saved_export_task = ExportTask.objects.create(export_provider_task=export_provider_task, status='PENDING',
                                                      name=task.name)
        result = task.run(task_uid=str(saved_export_task.uid), stage_dir=stage_dir, job_name=job_name)
        osm_conf.create_osm_conf.assert_called_with(stage_dir=stage_dir)
        self.assertEquals(expected_output_path, result['result'])
        # test tasks update_task_state method
        run_task = ExportTask.objects.get(celery_uid=celery_uid)
        self.assertIsNotNone(run_task)
        self.assertEquals('RUNNING', run_task.status)

    @patch('celery.app.task.Task.request')
    @patch('eventkit_cloud.utils.overpass.Overpass')
    def test_run_overpass_task(self, overpass, mock_request):
        task = OverpassQueryTask()
        celery_uid = str(uuid.uuid4())
        type(mock_request).id = PropertyMock(return_value=celery_uid)
        overpass = overpass.return_value
        stage_dir = settings.EXPORT_STAGING_ROOT + str(self.run.uid)
        job_name = self.job.name.lower()
        raw_osm_path = stage_dir + '/' + 'query.osm'
        expected_output_path = os.path.join(os.path.join(settings.EXPORT_STAGING_ROOT.rstrip('\/'), str(self.run.uid)),
                                            '{}.osm'.format(job_name))
        overpass.run_query.return_value = raw_osm_path
        overpass.filter.return_value = expected_output_path
        export_provider_task = ExportProviderTask.objects.create(run=self.run, name='Overpass Query')
        saved_export_task = ExportTask.objects.create(export_provider_task=export_provider_task, status='PENDING',
                                                      name=task.name)
        result = task.run(task_uid=str(saved_export_task.uid), stage_dir=stage_dir, job_name=job_name)
        overpass.run_query.assert_called_once()
        overpass.filter.assert_called_once()
        self.assertEquals(expected_output_path, result['result'])
        # test tasks update_task_state method
        run_task = ExportTask.objects.get(celery_uid=celery_uid)
        self.assertIsNotNone(run_task)
        self.assertEquals('RUNNING', run_task.status)

    @patch('celery.app.task.Task.request')
    @patch('eventkit_cloud.utils.pbf.OSMToPBF')
    def test_run_osmtopbf_task(self, mock_overpass, mock_request):
        task = OSMToPBFConvertTask()
        celery_uid = str(uuid.uuid4())
        type(mock_request).id = PropertyMock(return_value=celery_uid)
        osmtopbf = mock_overpass.return_value
        stage_dir = settings.EXPORT_STAGING_ROOT + str(self.run.uid)
        job_name = self.job.name.lower()
        expected_output_path = os.path.join(os.path.join(settings.EXPORT_STAGING_ROOT.rstrip('\/'), str(self.run.uid)),
                                            '{}.pbf'.format(job_name))
        osmtopbf.convert.return_value = expected_output_path
        export_provider_task = ExportProviderTask.objects.create(run=self.run, name='OSM2PBF')
        saved_export_task = ExportTask.objects.create(export_provider_task=export_provider_task, status='PENDING',
                                                      name=task.name)
        result = task.run(task_uid=str(saved_export_task.uid), stage_dir=stage_dir, job_name=job_name)
        osmtopbf.convert.assert_called_once()
        self.assertEquals(expected_output_path, result['result'])
        # test tasks update_task_state method
        run_task = ExportTask.objects.get(celery_uid=celery_uid)
        self.assertIsNotNone(run_task)
        self.assertEquals('RUNNING', run_task.status)

    @patch('celery.app.task.Task.request')
    @patch('eventkit_cloud.utils.osmparse.OSMParser')
    def test_run_osmprepschema_task(self, mock_parser, mock_request):
        task = OSMPrepSchemaTask()
        celery_uid = str(uuid.uuid4())
        type(mock_request).id = PropertyMock(return_value=celery_uid)
        prep_schema = mock_parser.return_value
        stage_dir = settings.EXPORT_STAGING_ROOT + str(self.run.uid) + '/'
        job_name = self.job.name.lower()
        expected_output_path = os.path.join(os.path.join(settings.EXPORT_STAGING_ROOT.rstrip('\/'), str(self.run.uid)),
                                            '{}.gpkg'.format(job_name))
        prep_schema.instancemethod.return_value = expected_output_path
        export_provider_task = ExportProviderTask.objects.create(run=self.run, name='OSM Schema Prep')
        saved_export_task = ExportTask.objects.create(export_provider_task=export_provider_task, status='PENDING',
                                                      name=task.name)
        result = task.run(task_uid=str(saved_export_task.uid), stage_dir=stage_dir, job_name=job_name)
        prep_schema.instancemethod.assert_called_once()
        prep_schema.create_spatialite.assert_called_once()
        prep_schema.create_default_schema.assert_called_once()
        prep_schema.upate_zindexes.assert_called_once()
        self.assertEquals(expected_output_path, result['result'])
        # test tasks update_task_state method
        run_task = ExportTask.objects.get(celery_uid=celery_uid)
        self.assertIsNotNone(run_task)
        self.assertEquals('RUNNING', run_task.status)

    @patch('celery.app.task.Task.request')
    @patch('eventkit_cloud.utils.shp.GPKGToShp')
    def test_run_shp_export_task(self, mock, mock_request):
        task = ShpExportTask()
        celery_uid = str(uuid.uuid4())
        type(mock_request).id = PropertyMock(return_value=celery_uid)
        gpkg_to_shp = mock.return_value
        job_name = self.job.name.lower()
        gpkg_to_shp.convert.return_value = '/path/to/' + job_name + '.shp'
        stage_dir = settings.EXPORT_STAGING_ROOT + str(self.run.uid)
        export_provider_task = ExportProviderTask.objects.create(run=self.run, name='Shapefile Export')
        saved_export_task = ExportTask.objects.create(export_provider_task=export_provider_task, status='PENDING',
                                                      name=task.name)
        result = task.run(task_uid=str(saved_export_task.uid), stage_dir=stage_dir, job_name=job_name)
        gpkg_to_shp.convert.assert_called_once()
        self.assertEquals('/path/to/' + job_name + '.shp', result['result'])
        # test tasks update_task_state method
        run_task = ExportTask.objects.get(celery_uid=celery_uid)
        self.assertIsNotNone(run_task)
        self.assertEquals('RUNNING', run_task.status)

    @patch('celery.app.task.Task.request')
    @patch('eventkit_cloud.utils.kml.GPKGToKml')
    def test_run_kml_export_task(self, mock_kml, mock_request):
        task = KmlExportTask()
        celery_uid = str(uuid.uuid4())
        type(mock_request).id = PropertyMock(return_value=celery_uid)
        gpkg_to_kml = mock_kml.return_value
        job_name = self.job.name.lower()
        expected_output_path = os.path.join(os.path.join(settings.EXPORT_STAGING_ROOT.rstrip('\/'), str(self.run.uid)),
                                            '{}.kmz'.format(job_name))
        gpkg_to_kml.convert.return_value = expected_output_path
        stage_dir = settings.EXPORT_STAGING_ROOT + str(self.run.uid) + '/'
        export_provider_task = ExportProviderTask.objects.create(run=self.run, name='GPKGToKml')
        saved_export_task = ExportTask.objects.create(export_provider_task=export_provider_task, status='PENDING',
                                                      name=task.name)
        result = task.run(task_uid=str(saved_export_task.uid), stage_dir=stage_dir, job_name=job_name)
        gpkg_to_kml.convert.assert_called_once()
        self.assertEquals(expected_output_path, result['result'])
        # test the tasks update_task_state method
        run_task = ExportTask.objects.get(celery_uid=celery_uid)
        self.assertIsNotNone(run_task)
        self.assertEquals('RUNNING', run_task.status)

    @patch('celery.app.task.Task.request')
    @patch('eventkit_cloud.utils.geopackage.SQliteToGeopackage')
    def test_run_gpkg_export_task(self, mock_gpkg, mock_request):
        task = GeopackageExportTask()
        celery_uid = str(uuid.uuid4())
        type(mock_request).id = PropertyMock(return_value=celery_uid)
        sqlite_to_gpkg = mock_gpkg.return_value
        job_name = self.job.name.lower()
        expected_output_path = os.path.join(os.path.join(settings.EXPORT_STAGING_ROOT.rstrip('\/'), str(self.run.uid)),
                                            '{}.gpkg'.format(job_name))
        sqlite_to_gpkg.convert.return_value = expected_output_path
        stage_dir = settings.EXPORT_STAGING_ROOT + str(self.run.uid) + '/'
        export_provider_task = ExportProviderTask.objects.create(run=self.run)
        saved_export_task = ExportTask.objects.create(export_provider_task=export_provider_task, status='PENDING',
                                                      name=task.name)
        result = task.run(task_uid=str(saved_export_task.uid), stage_dir=stage_dir, job_name=job_name)
        sqlite_to_gpkg.convert.assert_called_once()
        self.assertEquals(expected_output_path, result['result'])
        # test the tasks update_task_state method
        run_task = ExportTask.objects.get(celery_uid=celery_uid)
        self.assertIsNotNone(run_task)
        self.assertEquals('RUNNING', run_task.status)

    @patch('celery.app.task.Task.request')
    @patch('eventkit_cloud.utils.arcgis_feature_service.ArcGISFeatureServiceToGPKG')
    def test_run_arcgis_feature_service_export_task(self, mock_service, mock_request):
        task = ArcGISFeatureServiceExportTask()
        celery_uid = str(uuid.uuid4())
        type(mock_request).id = PropertyMock(return_value=celery_uid)
        arcfs_to_gpkg = mock_service.return_value
        job_name = self.job.name.lower()
        expected_output_path = os.path.join(os.path.join(settings.EXPORT_STAGING_ROOT.rstrip('\/'), str(self.run.uid)),
                                            '{}.gpkg'.format(job_name))
        arcfs_to_gpkg.convert.return_value = expected_output_path
        stage_dir = settings.EXPORT_STAGING_ROOT + str(self.run.uid) + '/'
        export_provider_task = ExportProviderTask.objects.create(run=self.run)
        saved_export_task = ExportTask.objects.create(export_provider_task=export_provider_task, status='PENDING',
                                                      name=task.name)
        result = task.run(task_uid=str(saved_export_task.uid), stage_dir=stage_dir, job_name=job_name)
        arcfs_to_gpkg.convert.assert_called_once()
        self.assertEquals(expected_output_path, result['result'])
        # test the tasks update_task_state method
        run_task = ExportTask.objects.get(celery_uid=celery_uid)
        self.assertIsNotNone(run_task)
        self.assertEquals('RUNNING', run_task.status)

    @patch('celery.app.task.Task.request')
    @patch('eventkit_cloud.utils.external_service.ExternalRasterServiceToGeopackage')
    def test_run_external_raster_service_export_task(self, mock_service, mock_request):
        task = ExternalRasterServiceExportTask()
        celery_uid = str(uuid.uuid4())
        type(mock_request).id = PropertyMock(return_value=celery_uid)
        service_to_gpkg = mock_service.return_value
        job_name = self.job.name.lower()
        expected_output_path = os.path.join(os.path.join(settings.EXPORT_STAGING_ROOT.rstrip('\/'), str(self.run.uid)),
                                            '{}.gpkg'.format(job_name))
        service_to_gpkg.convert.return_value = expected_output_path
        stage_dir = settings.EXPORT_STAGING_ROOT + str(self.run.uid) + '/'
        export_provider_task = ExportProviderTask.objects.create(run=self.run)
        saved_export_task = ExportTask.objects.create(export_provider_task=export_provider_task, status='PENDING',
                                                      name=task.name)
        result = task.run(task_uid=str(saved_export_task.uid), stage_dir=stage_dir, job_name=job_name)
        service_to_gpkg.convert.assert_called_once()
        self.assertEquals(expected_output_path, result['result'])
        # test the tasks update_task_state method
        run_task = ExportTask.objects.get(celery_uid=celery_uid)
        self.assertIsNotNone(run_task)
        self.assertEquals('RUNNING', run_task.status)

    @patch('os.makedirs')
    @patch('os.path.exists')
    @patch('shutil.copy')
    @patch('os.stat')
    def test_task_on_success(self, os_stat, shutil_copy, exists, mkdirs):
        exists.return_value = False  # download dir doesn't exist
        osstat = os_stat.return_value
        type(osstat).st_size = PropertyMock(return_value=1234567890)
        shp_export_task = ShpExportTask()
        celery_uid = str(uuid.uuid4())
        # assume task is running
        export_provider_task = ExportProviderTask.objects.create(run=self.run, name='Shapefile Export')
        succeeded_task = ExportTask.objects.create(
            export_provider_task=export_provider_task,
            celery_uid=celery_uid,
            status='RUNNING',
            name=shp_export_task.name
        )
        shp_export_task = ShpExportTask()
        provider_slug = 'osm-vector'
        download_url = '/'.join([settings.EXPORT_MEDIA_ROOT.rstrip('\/'), str(self.run.uid),
                                 provider_slug, 'file.shp'])
        download_root = settings.EXPORT_DOWNLOAD_ROOT.rstrip('\/')
        run_dir = os.path.join(download_root, str(self.run.uid))
        provider_dir = os.path.join(run_dir, provider_slug)
        shp_export_task.on_success(retval={'result': download_url}, task_id=celery_uid,
                                   args={}, kwargs={'run_uid': str(self.run.uid)})
        os_stat.assert_called_once_with(download_url)
        exists.assert_has_calls([call(run_dir), call(provider_dir)])
        mkdirs.assert_has_calls([call(run_dir), call(provider_dir)])
        task = ExportTask.objects.get(celery_uid=celery_uid)
        self.assertIsNotNone(task)
        result = task.result
        self.assertIsNotNone(result)
        self.assertEqual(task, result.task)
        self.assertEquals('SUCCESS', task.status)
        self.assertEquals('ESRI Shapefile Format', task.name)
        # pull out the result and test
        result = ExportTaskResult.objects.get(task__celery_uid=celery_uid)
        self.assertIsNotNone(result)
        self.assertEquals(download_url, result.download_url)

    def test_task_on_failure(self, ):
        shp_export_task = ShpExportTask()
        celery_uid = str(uuid.uuid4())
        # assume task is running
        export_provider_task = ExportProviderTask.objects.create(run=self.run, name='Shapefile Export')
        succeeded_task = ExportTask.objects.create(
            export_provider_task=export_provider_task,
            celery_uid=celery_uid,
            status='RUNNING',
            name=shp_export_task.name
        )
        exc = None
        exc_info = None
        try:
            raise ValueError('some unexpected error')
        except ValueError as e:
            exc = e
            exc_info = sys.exc_info()
        einfo = ExceptionInfo(exc_info=exc_info)
        shp_export_task.on_failure(exc, task_id=celery_uid, einfo=einfo,
                                   args={}, kwargs={'run_uid': str(self.run.uid)})
        task = ExportTask.objects.get(celery_uid=celery_uid)
        self.assertIsNotNone(task)
        exception = task.exceptions.all()[0]
        exc_info = cPickle.loads(str(exception.exception)).exc_info
        error_type, msg, tb = exc_info[0], exc_info[1], exc_info[2]
        self.assertEquals(error_type, ValueError)
        self.assertEquals('some unexpected error', str(msg))
        # traceback.print_exception(error_type, msg, tb)

    @patch('celery.app.task.Task.request')
    def test_generate_preset_task(self, mock_request):
        task = GeneratePresetTask()
        run_uid = self.run.uid
        stage_dir = settings.EXPORT_STAGING_ROOT + str(self.run.uid)
        celery_uid = str(uuid.uuid4())
        export_provider_task = ExportProviderTask.objects.create(run=self.run, name='Shapefile Export')
        succeeded_task = ExportTask.objects.create(
            export_provider_task=export_provider_task,
            celery_uid=celery_uid,
            status='RUNNING',
            name=task.name
        )
        type(mock_request).id = PropertyMock(return_value=celery_uid)
        result = task.run(run_uid=run_uid, task_uid=succeeded_task.uid, job_name='testjob')
        expected_result = stage_dir + 'testjob_preset.xml'
        config = self.job.configs.all()[0]
        expected_path = config.upload.path
        self.assertEquals(result['result'], expected_path)
        os.remove(expected_path)

    @patch('eventkit_cloud.tasks.export_tasks.ZipFile')
    @patch('os.walk')
    def test_zipfile_task(self, mock_os_walk, mock_zipfile):
        class MockZipFile:
            def __init__(self):
                self.files = {}
            def __iter__(self):
                return iter(self.files)
            def write(self, fname, **kw):
                arcname = kw.get('arcname', fname)
                self.files[arcname] = fname

            def __exit__(self, *args, **kw):
                pass
            def __enter__(self, *args, **kw):
                return self

        celery_uid = str(uuid.uuid4())
        run_uid = str(self.run.uid)
        self.run.job.include_zipfile = True
        self.run.job.save()
        stage_dir = settings.EXPORT_STAGING_ROOT + run_uid
        
        zipfile = MockZipFile()
        mock_zipfile.return_value = zipfile
        mock_os_walk.return_value = [(
            '/var/lib/eventkit/exports_staging/' + run_uid + '/osm-vector',
            None,
            ['test.gpkg']
        )]

        task = ZipFileTask()
        result = task.run(run_uid=run_uid, stage_dir=stage_dir)
        self.assertEqual(
             zipfile.files,
             {'osm-vector/test.gpkg': '/var/lib/eventkit/exports_staging/' + 
                                      run_uid + '/osm-vector/test.gpkg'
             }
        )
        run = ExportRun.objects.get(uid=run_uid)
        self.assertEqual(
            run.job.zipfile_url,
            '%s/%s.zip' % (run_uid, run_uid)
        )
        assert str(run_uid) in result['result']

    @patch('django.core.mail.EmailMessage')
    @patch('shutil.rmtree')
    def test_finalize_run_task(self, rmtree, email):
        celery_uid = str(uuid.uuid4())
        run_uid = self.run.uid
        stage_dir = settings.EXPORT_STAGING_ROOT + str(self.run.uid)
        export_provider_task = ExportProviderTask.objects.create(run=self.run, name='Shapefile Export')
        succeeded_task = ExportTask.objects.create(
            export_provider_task=export_provider_task,
            celery_uid=celery_uid,
            status='SUCCESS',
            name='Default Shapefile Export'
        )
        task = FinalizeRunTask()
        self.assertEquals('Finalize Export Run', task.name)
        task.run(run_uid=run_uid, stage_dir=stage_dir)
        rmtree.assert_called_once_with(stage_dir)
        msg = Mock()
        email.return_value = msg
        msg.send.assert_called_once()
        # self.assertEquals('SUCCESS', self.run.status)

    @patch('django.core.mail.EmailMessage')
    @patch('shutil.rmtree')
    @patch('os.path.isdir')
    def test_export_task_error_handler(self, isdir, rmtree, email):
        msg = Mock()
        email.return_value = msg
        celery_uid = str(uuid.uuid4())
        task_id = str(uuid.uuid4())
        run_uid = self.run.uid
        stage_dir = settings.EXPORT_STAGING_ROOT + str(self.run.uid)
        export_provider_task = ExportProviderTask.objects.create(run=self.run, name='Shapefile Export')
        succeeded_task = ExportTask.objects.create(
            export_provider_task=export_provider_task,
            uid=task_id,
            celery_uid=celery_uid,
            status='FAILED',
            name='Default Shapefile Export'
        )
        task = ExportTaskErrorHandler()
        self.assertEquals('Export Task Error Handler', task.name)
        task.run(run_uid=run_uid, task_id=task_id, stage_dir=stage_dir)
        isdir.assert_any_call(stage_dir)
        rmtree.assert_called_once_with(stage_dir)
        msg.send.assert_called_once()
        run = ExportRun.objects.get(uid=run_uid)
        self.assertEquals('INCOMPLETE', run.status)

    def test_progress_tracker(self):
        export_provider_task = ExportProviderTask.objects.create(run=self.run, name='test_provider_task')
        saved_export_task_uid = ExportTask.objects.create(export_provider_task=export_provider_task, status='PENDING',
                                                      name="test_task").uid
        progress_tracker = get_progress_tracker(task_uid=saved_export_task_uid)
        estimated = timezone.now()
        progress_tracker(progress=50, estimated_finish=estimated)
        export_task = ExportTask.objects.get(uid=saved_export_task_uid)
        self.assertEquals(export_task.progress, 50)
        self.assertEquals(export_task.estimated_finish, estimated)
<|MERGE_RESOLUTION|>--- conflicted
+++ resolved
@@ -21,11 +21,7 @@
     ExportTaskErrorHandler, FinalizeRunTask,
     GeneratePresetTask, KmlExportTask, OSMConfTask, ExternalRasterServiceExportTask, GeopackageExportTask,
     OSMPrepSchemaTask, OSMToPBFConvertTask, OverpassQueryTask, ShpExportTask, ArcGISFeatureServiceExportTask,
-<<<<<<< HEAD
-    ZipFileTask
-=======
-    get_progress_tracker
->>>>>>> 9dc0bf12
+    ZipFileTask, get_progress_tracker
 )
 from eventkit_cloud.tasks.models import ExportRun, ExportTask, ExportTaskResult, ExportProviderTask
 from django.utils import timezone
