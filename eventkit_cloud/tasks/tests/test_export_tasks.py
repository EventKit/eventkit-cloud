--- conflicted
+++ resolved
@@ -14,11 +14,7 @@
 from django.contrib.gis.geos import GEOSGeometry, Polygon
 from django.test import TestCase
 from django.utils import timezone
-<<<<<<< HEAD
-from mock import Mock, PropertyMock, patch, MagicMock, ANY
-=======
 from unittest.mock import Mock, PropertyMock, patch, MagicMock
->>>>>>> 1d465228
 
 from eventkit_cloud.celery import TaskPriority, app
 from eventkit_cloud.jobs.models import DatamodelPreset, DataProvider, Job
