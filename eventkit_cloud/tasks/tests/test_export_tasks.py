--- conflicted
+++ resolved
@@ -319,11 +319,8 @@
 
         mock_logger.error.assert_called_once()
 
-<<<<<<< HEAD
-=======
 
     @patch('eventkit_cloud.tasks.export_tasks.add_metadata_task')
->>>>>>> f6fdfc58
     @patch('celery.app.task.Task.request')
     @patch('eventkit_cloud.utils.external_service.ExternalRasterServiceToGeopackage')
     def test_run_external_raster_service_export_task(self, mock_service, mock_request, mock_add_metadata_task):
@@ -731,13 +728,9 @@
     @patch('eventkit_cloud.tasks.export_tasks.generate_qgs_style')
     @patch('os.path.join', side_effect=lambda *args: args[-1])
     @patch('os.path.isfile')
-    @patch('eventkit_cloud.tasks.export_tasks.FinalizeRunHookTask')
     @patch('eventkit_cloud.tasks.models.ExportRun')
-    def test_prepare_for_export_zip_task(self, ExportRun,
-                                         FinalizeRunHookTask, isfile, join,
-                                         mock_generate_qgs_style):
-
-        FinalizeRunHookTask.return_value = celery.Task
+    def test_prepare_for_export_zip_task(self, ExportRun, isfile, join, mock_generate_qgs_style):
+
         from eventkit_cloud.tasks.export_tasks import prepare_for_export_zip_task
 
         # This doesn't need to be valid with ExportRun mocked
