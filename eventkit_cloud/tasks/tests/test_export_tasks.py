--- conflicted
+++ resolved
@@ -18,17 +18,7 @@
 
 from eventkit_cloud.celery import TaskPriority, app
 from eventkit_cloud.jobs.models import DatamodelPreset, Job
-from eventkit_cloud.tasks.export_tasks import (ExportTask,
-<<<<<<< HEAD
-                                               export_task_error_handler, finalize_run_task,
-    kml_export_task, mapproxy_export_task, geopackage_export_task,
-    shp_export_task, arcgis_feature_service_export_task, update_progress,
-    pick_up_run_task, cancel_export_provider_task, kill_task, bounds_export_task, parse_result, finalize_export_provider_task,
-    FormatTask, wait_for_providers_task, create_zip_task, default_format_time, geotiff_export_task
-)
-from eventkit_cloud.tasks.task_base import LockingTask
-=======
-                                               LockingTask, export_task_error_handler, finalize_run_task,
+from eventkit_cloud.tasks.export_tasks import (ExportTask, export_task_error_handler, finalize_run_task,
                                                kml_export_task, mapproxy_export_task, geopackage_export_task,
                                                shp_export_task, arcgis_feature_service_export_task, update_progress,
                                                pick_up_run_task, cancel_export_provider_task, kill_task,
@@ -36,7 +26,7 @@
                                                FormatTask, wait_for_providers_task, create_zip_task,
                                                default_format_time, geotiff_export_task
                                                )
->>>>>>> 06d7ebe4
+from eventkit_cloud.tasks.task_base import LockingTask
 from eventkit_cloud.tasks.enumerations import TaskStates
 from eventkit_cloud.tasks.export_tasks import zip_files
 from eventkit_cloud.tasks.models import (
