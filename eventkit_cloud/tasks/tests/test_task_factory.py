# -*- coding: utf-8 -*-
import logging
import os
import uuid

from django.contrib.auth.models import Group, User
from django.contrib.gis.geos import GEOSGeometry, Polygon
from django.db import DatabaseError
from django.test import TestCase

from eventkit_cloud.jobs.models import Job, Region, ProviderTask, ExportProvider, License, UserLicense
from eventkit_cloud.tasks.models import ExportRun
from eventkit_cloud.tasks.task_factory import (TaskFactory, create_run, create_finalize_run_task_collection,
    get_invalid_licenses)
from mock import patch, Mock, MagicMock


logger = logging.getLogger(__name__)


class TestExportTaskFactory(TestCase):
    """
    Test cases for the TaskFactory.
    """

    fixtures = ('insert_provider_types.json', 'osm_provider.json',)

    def setUp(self,):
        self.path = os.path.dirname(os.path.realpath(__file__))
        Group.objects.create(name='TestDefaultExportExtentGroup')
        self.user = User.objects.create(username='demo', email='demo@demo.com', password='demo')
        bbox = Polygon.from_bbox((-10.85, 6.25, -10.62, 6.40))
        the_geom = GEOSGeometry(bbox, srid=4326)
        self.job = Job.objects.create(name='TestJob', description='Test description', user=self.user,
                                      the_geom=the_geom)
        provider = ExportProvider.objects.get(slug='osm')
        self.license = License.objects.create(slug='odbl-test', name='test_osm_license')
        provider.license = self.license
        provider.save()
        UserLicense.objects.create(license=self.license, user=self.user)
        provider_task = ProviderTask.objects.create(provider=provider)
        self.job.provider_tasks.add(provider_task)
        self.region = Region.objects.get(name='Africa')
        self.job.region = self.region
        self.uid = str(provider_task.uid)
        self.job.save()

    def test_create_run_success(self):
        run_uid = create_run(job_uid=self.job.uid)
        self.assertIsNotNone(run_uid)
        self.assertIsNotNone(ExportRun.objects.get(uid=run_uid))

    @patch('eventkit_cloud.tasks.task_factory.ExportRun')
    def test_create_run_failure(self, ExportRun):
        ExportRun.objects.create.side_effect = DatabaseError('FAIL')
        with self.assertRaises(DatabaseError):
            run_uid = create_run(job_uid=self.job.uid)
            self.assertIsNone(run_uid)

    @patch('eventkit_cloud.tasks.task_factory.os')
    @patch('eventkit_cloud.tasks.task_factory.get_invalid_licenses')
    @patch('eventkit_cloud.tasks.task_factory.finalize_export_provider_task')
    @patch('eventkit_cloud.tasks.task_factory.chain')
<<<<<<< HEAD
    def test_task_factory(self, task_factory_chain, finalize_task, mock_invalid_licenses, mock_os):
=======
    def test_task_factory(self, task_factory_chain, finalize_task, mock_invalid_licenses):
>>>>>>> fdd15654
        mock_invalid_licenses.return_value = []
        run_uid = create_run(job_uid=self.job.uid)
        self.assertIsNotNone(run_uid)
        self.assertIsNotNone(ExportRun.objects.get(uid=run_uid))
        worker = "some_worker"
        provider_uuid = uuid.uuid4()
        task_runner = MagicMock()
        task = Mock()
        task_runner().run_task.return_value = (provider_uuid, task)
<<<<<<< HEAD
        del task.tasks
=======
>>>>>>> fdd15654
        task_factory = TaskFactory()
        task_factory.type_task_map = {'osm-generic': task_runner, 'osm': task_runner}

        task_factory.parse_tasks(run_uid=run_uid, worker=worker)
        task_factory_chain.assert_called()
        finalize_task.s.assert_called()
        mock_os.makedirs.assert_called()

        # Test that run is prevented and deleted if the user has not agreed to the licenses.
        mock_invalid_licenses.return_value = ['invalid-licenses']
        with self.assertRaises(Exception):
            task_factory.parse_tasks(run_uid=run_uid, worker=worker)
            run = ExportRun.objects.filter(uid=run_uid).first()
            self.assertIsNone(run)

        task.tasks = [task]
        task_factory = TaskFactory()
        task_factory.type_task_map = {'osm': task_runner}

        task_factory.parse_tasks(run_uid=run_uid, worker=worker)
        task_factory_chain.assert_called()
        finalize_task.si.assert_called()
        task.on_error.assert_called()

    def test_get_invalid_licenses(self):
        # The license should not be returned if the user has agreed to it.
        expected_invalid_licenses = []
        invalid_licenses = get_invalid_licenses(self.job)
        self.assertEquals(invalid_licenses, expected_invalid_licenses)

        # A license should be returned if the user has not agreed to it.
        UserLicense.objects.get(license=self.license, user=self.user).delete()
        expected_invalid_licenses = [self.license.name]
        invalid_licenses = get_invalid_licenses(self.job)
        self.assertEquals(invalid_licenses, expected_invalid_licenses)

        UserLicense.objects.create(license=self.license, user=self.user)


class CreateFinalizeRunTaskCollectionTests(TestCase):

    @patch('eventkit_cloud.tasks.task_factory.prepare_for_export_zip_task')
    @patch('eventkit_cloud.tasks.task_factory.zip_file_task')
    @patch('eventkit_cloud.tasks.task_factory.finalize_run_task')
    @patch('eventkit_cloud.tasks.task_factory.chain')
    def test_create_finalize_run_task_collection(
            self, chain, finalize_run_task, zip_file_task, prepare_for_export_zip_task):
        """ Checks that all of the expected tasks were prepared and combined in a chain for return.
        """
        chain.return_value = 'When not mocked, this would be a celery chain'
        # None of these need correspond to real things, they're just to check the inner calls.
        run_uid = 1
        run_dir = 'test_dir'
        worker = 'test_worker'
        expected_task_settings = {
            'interval': 1, 'max_retries': 10, 'queue': worker, 'routing_key': worker, 'priority': 70}

        # This should return a chain of tasks ending in the finalize_run_task, plus a task sig for just the
        #    finalize_run_task.
        finalize_chain = create_finalize_run_task_collection(run_uid=run_uid, run_dir=run_dir, worker=worker,
                                                             apply_args=expected_task_settings)

        zip_file_task.s.assert_called_once_with(run_uid=run_uid)
        zip_file_task.s.return_value.set.assert_called_once_with(**expected_task_settings)

        finalize_run_task.si.assert_called_once_with(run_uid=run_uid, stage_dir=run_dir)
        finalize_run_task.si.return_value.set.assert_called_once_with(**expected_task_settings)

        self.assertEqual(finalize_chain, 'When not mocked, this would be a celery chain')
        self.assertEqual(chain.call_count, 1)

        # Grab the args for the first (only) call
        chain_inputs = chain.call_args[0]
        # The result of setting the args & settings for each task,
        # which unmocked would be a task signature, should be passed to celery.chain
        expected_chain_inputs = (
            prepare_for_export_zip_task.s.return_value.set.return_value,
            zip_file_task.s.return_value.set.return_value,
            finalize_run_task.si.return_value.set.return_value,
        )
        self.assertEqual(chain_inputs, expected_chain_inputs)<|MERGE_RESOLUTION|>--- conflicted
+++ resolved
@@ -61,11 +61,7 @@
     @patch('eventkit_cloud.tasks.task_factory.get_invalid_licenses')
     @patch('eventkit_cloud.tasks.task_factory.finalize_export_provider_task')
     @patch('eventkit_cloud.tasks.task_factory.chain')
-<<<<<<< HEAD
     def test_task_factory(self, task_factory_chain, finalize_task, mock_invalid_licenses, mock_os):
-=======
-    def test_task_factory(self, task_factory_chain, finalize_task, mock_invalid_licenses):
->>>>>>> fdd15654
         mock_invalid_licenses.return_value = []
         run_uid = create_run(job_uid=self.job.uid)
         self.assertIsNotNone(run_uid)
@@ -75,10 +71,9 @@
         task_runner = MagicMock()
         task = Mock()
         task_runner().run_task.return_value = (provider_uuid, task)
-<<<<<<< HEAD
+
         del task.tasks
-=======
->>>>>>> fdd15654
+
         task_factory = TaskFactory()
         task_factory.type_task_map = {'osm-generic': task_runner, 'osm': task_runner}
 
