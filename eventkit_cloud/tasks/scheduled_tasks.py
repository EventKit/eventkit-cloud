# -*- coding: utf-8 -*-
import datetime
import json
import os
import socket

from celery.utils.log import get_task_logger
from django.conf import settings
from django.core.mail import EmailMultiAlternatives
from django.template.loader import get_template
from django.utils import timezone

from eventkit_cloud.celery import app
from eventkit_cloud.tasks.helpers import get_all_rabbitmq_objects
<<<<<<< HEAD
from eventkit_cloud.tasks.task_base import EventKitBaseTask
from eventkit_cloud.tasks.util_tasks import pcf_shutdown_celery_workers
from audit_logging.celery_support import UserDetailsBase


logger = get_task_logger(__name__)


@app.task(name="Expire Runs", base=EventKitBaseTask)
=======

logger = get_task_logger(__name__)


@app.task(name="Expire Runs")
>>>>>>> 12beb628
def expire_runs():
    """
    Checks all runs.
    Expires all runs older than 2 weeks,
    Emails users one week before scheduled expiration time
    and 2 days before schedule expiration time.
    """
    from eventkit_cloud.tasks.models import ExportRun

    site_url = getattr(settings, "SITE_URL")
    runs = ExportRun.objects.all()

    for run in runs:
        expiration = run.expiration
        email = run.user.email
        if not email:
            break
        uid = run.job.uid
        url = "{0}/status/{1}".format(site_url.rstrip("/"), uid)
        notified = run.notified
        now = timezone.now()
        # if expired delete the run:
        if expiration <= now:
            run.delete()

        # if two days left and most recent notification was at the 7 day mark email user
        elif expiration - now <= timezone.timedelta(days=2):
            if not notified or (notified and notified < expiration - timezone.timedelta(days=2)):
                send_warning_email(date=expiration, url=url, addr=email, job_name=run.job.name)
                run.notified = now
                run.save()

        # if one week left and no notification yet email the user
        elif expiration - now <= timezone.timedelta(days=7) and not notified:
            send_warning_email(date=expiration, url=url, addr=email, job_name=run.job.name)
            run.notified = now
            run.save()


@app.task(name="PCF Scale Celery", base=UserDetailsBase)
def pcf_scale_celery(max_tasks_memory=4096):
    """
    Built specifically for PCF deployments.
    Scales up celery instances when necessary.
    """
    from eventkit_cloud.utils.pcf import PcfClient

    if os.getenv("CELERY_TASK_APP"):
        app_name = os.getenv("CELERY_TASK_APP")
    else:
        app_name = json.loads(os.getenv("VCAP_APPLICATION", "{}")).get("application_name")

<<<<<<< HEAD
    celery_group_name = os.getenv("CELERY_GROUP_NAME", socket.gethostname())

    celery_tasks = {
        f"{celery_group_name}": {
            "command": "celery worker -A eventkit_cloud --loglevel=$LOG_LEVEL -n celery@%h -Q celery ",  # NOQA
            "disk": 2048,
            "memory": 2048,
        },
        f"{celery_group_name}": {
            "command": "celery worker -A eventkit_cloud --loglevel=$LOG_LEVEL -n worker@%h -Q $CELERY_GROUP_NAME ",  # NOQA
            "disk": 2048,
            "memory": 2048,
        },
        f"{celery_group_name}.large": {
            "command": "celery worker -A eventkit_cloud --concurrency=1 --loglevel=$LOG_LEVEL -n large@%h -Q $CELERY_GROUP_NAME.large ",  # NOQA
            "disk": 2048,
            "memory": 4096,
        },
    }

    celery_tasks = json.loads(os.getenv("CELERY_TASKS", "{}")) or celery_tasks

    cancel_queue_command = (
        "& exec celery worker -A eventkit_cloud --loglevel=$LOG_LEVEL -n priority@%h -Q $HOSTNAME.priority"
    )

=======
    default_command = (
        "python manage.py runinitial && echo 'Starting celery workers' && "
        "celery worker -A eventkit_cloud --concurrency=$CONCURRENCY --loglevel=$LOG_LEVEL -n worker@%h -Q $CELERY_GROUP_NAME "  # NOQA
        "& exec celery worker -A eventkit_cloud --loglevel=$LOG_LEVEL -n celery@%h -Q celery "
        "& exec celery worker -A eventkit_cloud --loglevel=$LOG_LEVEL -n cancel@%h -Q $HOSTNAME.cancel "
        "& exec celery worker -A eventkit_cloud --concurrency=2 -n finalize@%h -Q $CELERY_GROUP_NAME.finalize "
        "& exec celery worker -A eventkit_cloud --concurrency=1 --loglevel=$LOG_LEVEL -n osm@%h -Q $CELERY_GROUP_NAME.osm "  # NOQA
    )

    command = os.getenv("CELERY_TASK_COMMAND", default_command)

    celery_group_name = os.getenv("CELERY_GROUP_NAME", socket.gethostname())
>>>>>>> 12beb628
    broker_api_url = getattr(settings, "BROKER_API_URL")
    queue_class = "queues"

<<<<<<< HEAD
    client = PcfClient()
    client.login()

    running_tasks = client.get_running_tasks(app_name)
    running_tasks_memory = 0
    for task in running_tasks["resources"]:
        running_tasks_memory += task["memory_in_mb"]

    logger.info(f"Resources used: {running_tasks_memory}")
    # TODO: Too complex, clean up.
    # Check to see if there is work that we care about and if so, scale a queue specific worker to do it.
    for queue in get_all_rabbitmq_objects(broker_api_url, queue_class):
        queue_name = queue.get("name")
        pending_messages = queue.get("messages", 0)
        if queue_name in celery_tasks.keys():
            logger.info(f"Queue {queue_name} has {pending_messages} pending messages.")
            running_tasks_by_queue = client.get_running_tasks(app_name, queue_name)
            running_tasks_by_queue_count = running_tasks_by_queue["pagination"].get("total_results", 0)
            if pending_messages > running_tasks_by_queue_count:
                if running_tasks_memory < max_tasks_memory:
                    command = celery_tasks[queue_name]["command"] + cancel_queue_command
                    disk = celery_tasks[queue_name]["disk"]
                    memory = celery_tasks[queue_name]["memory"]
                    logger.info(
                        f"Sending task to {app_name} with command {command} with {disk} disk and {memory} memory"
                    )
                    client.run_task(
                        name=queue_name, command=command, disk_in_mb=disk, memory_in_mb=memory, app_name=app_name
                    )
                    running_tasks_memory += memory
                else:
                    logger.info(
                        f"Already at max memory usage, skipping scale with {pending_messages} total pending messages "
                        f"left in {queue_name} queue."
                    )
            elif running_tasks_by_queue_count and not pending_messages:
                logger.info(
                    f"The {queue_name} has no messages, but has running_tasks_by_queue_count. Sending shutdown..."
                )
                pcf_shutdown_celery_workers.s(queue_name).apply_async(
                    queue=queue_name, routing_key=queue_name
                )
            else:
                if running_tasks_by_queue_count:
                    logger.info(
                        f"Already {running_tasks_by_queue_count} workers, processing {pending_messages} total pending "
                        f"messages left in {queue_name} queue."
                    )


@app.task(name="Check Provider Availability", base=EventKitBaseTask,
          expires=timezone.now() + timezone.timedelta(minutes=int(os.getenv("PROVIDER_CHECK_INTERVAL", "30"))))
=======
    # Check to see if there is work that we care about and if so, scale a worker to do it.
    for queue in get_all_rabbitmq_objects(broker_api_url, queue_class):
        queue_name = queue.get("name")
        pending_messages = queue.get("messages", 0)
        if celery_group_name in queue_name or queue_name == "celery":
            logger.info(f"Queue {queue_name} has {pending_messages} pending messages.")
            total_pending_messages = total_pending_messages + pending_messages

    client = PcfClient()
    client.login()

    running_tasks = client.get_running_tasks(app_name)
    running_tasks_count = running_tasks["pagination"]["total_results"]

    # If there is work to do, and we aren't at max instances already then scale.
    if total_pending_messages > 0:
        if running_tasks_count < max_instances:
            logger.info(f"Sending task to {app_name} with command {command}")
            client.run_task(command, app_name=app_name)
            return
        else:
            logger.info(
                f"Already at max instances, skipping scale with {total_pending_messages} "
                f"total pending messages left in queue."
            )
    # If there is no work in the group, shut down the remaining group workers down.
    elif running_tasks_count > 0:
        shutdown_celery_workers.apply_async(queue=celery_group_name)


@app.task(name="Shutdown Celery Workers")
def shutdown_celery_workers():
    hostnames = []
    workers = ["runs", "worker", "celery", "cancel", "finalize", "osm"]
    for worker in workers:
        hostnames.append(f"{worker}@{socket.gethostname()}")

    logger.info("Queue is at zero, shutting down.")
    app.control.broadcast("shutdown", destination=hostnames)


@app.task(name="Check Provider Availability")
>>>>>>> 12beb628
def check_provider_availability():
    from eventkit_cloud.jobs.models import DataProvider, DataProviderStatus
    from eventkit_cloud.utils.provider_check import perform_provider_check

    for provider in DataProvider.objects.all():
        status = json.loads(perform_provider_check(provider, None))
        data_provider_status = DataProviderStatus.objects.create(related_provider=provider)
        data_provider_status.last_check_time = datetime.datetime.now()
        data_provider_status.status = status["status"]
        data_provider_status.status_type = status["type"]
        data_provider_status.message = status["message"]
        data_provider_status.save()


def send_warning_email(date=None, url=None, addr=None, job_name=None):
    """
    Args:
        date: A datetime object representing when the run will expire
        url: The url to the detail page of the export
        addr: The email address to which the email will be sent

    Returns: None
    """

    subject = "Your EventKit DataPack is set to expire."
    to = [addr]
    from_email = getattr(settings, "DEFAULT_FROM_EMAIL", "Eventkit Team <eventkit.team@gmail.com>")
    ctx = {"url": url, "date": str(date), "job_name": job_name}

    text = get_template("email/expiration_warning.txt").render(ctx)
    html = get_template("email/expiration_warning.html").render(ctx)
    try:
        msg = EmailMultiAlternatives(subject, text, to=to, from_email=from_email)
        msg.attach_alternative(html, "text/html")
        msg.send()
    except Exception as e:
        logger.error("Encountered an error when sending status email: {}".format(e))


@app.task(name="Clean Up Queues", base=EventKitBaseTask)
def clean_up_queues():
    broker_api_url = getattr(settings, "BROKER_API_URL")
    queue_class = "queues"
    exchange_class = "exchanges"

    if not broker_api_url:
        logger.error("Cannot clean up queues without a BROKER_API_URL.")
        return
    with app.connection() as conn:
        channel = conn.channel()
        if not channel:
            logger.error("Could not establish a rabbitmq channel")
            return
        for queue in get_all_rabbitmq_objects(broker_api_url, queue_class):
            queue_name = queue.get("name")
            try:
                channel.queue_delete(queue_name, if_unused=True, if_empty=True)
                logger.info("Removed queue: {}".format(queue_name))
            except Exception as e:
                logger.info(e)
        for exchange in get_all_rabbitmq_objects(broker_api_url, exchange_class):
            exchange_name = exchange.get("name")
            try:
                channel.exchange_delete(exchange_name, if_unused=True)
                logger.info("Removed exchange: {}".format(exchange_name))
            except Exception as e:
                logger.info(e)<|MERGE_RESOLUTION|>--- conflicted
+++ resolved
@@ -12,7 +12,6 @@
 
 from eventkit_cloud.celery import app
 from eventkit_cloud.tasks.helpers import get_all_rabbitmq_objects
-<<<<<<< HEAD
 from eventkit_cloud.tasks.task_base import EventKitBaseTask
 from eventkit_cloud.tasks.util_tasks import pcf_shutdown_celery_workers
 from audit_logging.celery_support import UserDetailsBase
@@ -22,13 +21,6 @@
 
 
 @app.task(name="Expire Runs", base=EventKitBaseTask)
-=======
-
-logger = get_task_logger(__name__)
-
-
-@app.task(name="Expire Runs")
->>>>>>> 12beb628
 def expire_runs():
     """
     Checks all runs.
@@ -81,34 +73,6 @@
     else:
         app_name = json.loads(os.getenv("VCAP_APPLICATION", "{}")).get("application_name")
 
-<<<<<<< HEAD
-    celery_group_name = os.getenv("CELERY_GROUP_NAME", socket.gethostname())
-
-    celery_tasks = {
-        f"{celery_group_name}": {
-            "command": "celery worker -A eventkit_cloud --loglevel=$LOG_LEVEL -n celery@%h -Q celery ",  # NOQA
-            "disk": 2048,
-            "memory": 2048,
-        },
-        f"{celery_group_name}": {
-            "command": "celery worker -A eventkit_cloud --loglevel=$LOG_LEVEL -n worker@%h -Q $CELERY_GROUP_NAME ",  # NOQA
-            "disk": 2048,
-            "memory": 2048,
-        },
-        f"{celery_group_name}.large": {
-            "command": "celery worker -A eventkit_cloud --concurrency=1 --loglevel=$LOG_LEVEL -n large@%h -Q $CELERY_GROUP_NAME.large ",  # NOQA
-            "disk": 2048,
-            "memory": 4096,
-        },
-    }
-
-    celery_tasks = json.loads(os.getenv("CELERY_TASKS", "{}")) or celery_tasks
-
-    cancel_queue_command = (
-        "& exec celery worker -A eventkit_cloud --loglevel=$LOG_LEVEL -n priority@%h -Q $HOSTNAME.priority"
-    )
-
-=======
     default_command = (
         "python manage.py runinitial && echo 'Starting celery workers' && "
         "celery worker -A eventkit_cloud --concurrency=$CONCURRENCY --loglevel=$LOG_LEVEL -n worker@%h -Q $CELERY_GROUP_NAME "  # NOQA
@@ -121,64 +85,9 @@
     command = os.getenv("CELERY_TASK_COMMAND", default_command)
 
     celery_group_name = os.getenv("CELERY_GROUP_NAME", socket.gethostname())
->>>>>>> 12beb628
     broker_api_url = getattr(settings, "BROKER_API_URL")
     queue_class = "queues"
 
-<<<<<<< HEAD
-    client = PcfClient()
-    client.login()
-
-    running_tasks = client.get_running_tasks(app_name)
-    running_tasks_memory = 0
-    for task in running_tasks["resources"]:
-        running_tasks_memory += task["memory_in_mb"]
-
-    logger.info(f"Resources used: {running_tasks_memory}")
-    # TODO: Too complex, clean up.
-    # Check to see if there is work that we care about and if so, scale a queue specific worker to do it.
-    for queue in get_all_rabbitmq_objects(broker_api_url, queue_class):
-        queue_name = queue.get("name")
-        pending_messages = queue.get("messages", 0)
-        if queue_name in celery_tasks.keys():
-            logger.info(f"Queue {queue_name} has {pending_messages} pending messages.")
-            running_tasks_by_queue = client.get_running_tasks(app_name, queue_name)
-            running_tasks_by_queue_count = running_tasks_by_queue["pagination"].get("total_results", 0)
-            if pending_messages > running_tasks_by_queue_count:
-                if running_tasks_memory < max_tasks_memory:
-                    command = celery_tasks[queue_name]["command"] + cancel_queue_command
-                    disk = celery_tasks[queue_name]["disk"]
-                    memory = celery_tasks[queue_name]["memory"]
-                    logger.info(
-                        f"Sending task to {app_name} with command {command} with {disk} disk and {memory} memory"
-                    )
-                    client.run_task(
-                        name=queue_name, command=command, disk_in_mb=disk, memory_in_mb=memory, app_name=app_name
-                    )
-                    running_tasks_memory += memory
-                else:
-                    logger.info(
-                        f"Already at max memory usage, skipping scale with {pending_messages} total pending messages "
-                        f"left in {queue_name} queue."
-                    )
-            elif running_tasks_by_queue_count and not pending_messages:
-                logger.info(
-                    f"The {queue_name} has no messages, but has running_tasks_by_queue_count. Sending shutdown..."
-                )
-                pcf_shutdown_celery_workers.s(queue_name).apply_async(
-                    queue=queue_name, routing_key=queue_name
-                )
-            else:
-                if running_tasks_by_queue_count:
-                    logger.info(
-                        f"Already {running_tasks_by_queue_count} workers, processing {pending_messages} total pending "
-                        f"messages left in {queue_name} queue."
-                    )
-
-
-@app.task(name="Check Provider Availability", base=EventKitBaseTask,
-          expires=timezone.now() + timezone.timedelta(minutes=int(os.getenv("PROVIDER_CHECK_INTERVAL", "30"))))
-=======
     # Check to see if there is work that we care about and if so, scale a worker to do it.
     for queue in get_all_rabbitmq_objects(broker_api_url, queue_class):
         queue_name = queue.get("name")
@@ -221,7 +130,6 @@
 
 
 @app.task(name="Check Provider Availability")
->>>>>>> 12beb628
 def check_provider_availability():
     from eventkit_cloud.jobs.models import DataProvider, DataProviderStatus
     from eventkit_cloud.utils.provider_check import perform_provider_check
