# -*- coding: utf-8 -*-
import datetime
import json
import os
import socket

from celery.utils.log import get_task_logger
from django.conf import settings
from django.core.mail import EmailMultiAlternatives
from django.template.loader import get_template
from django.utils import timezone

from eventkit_cloud.celery import app
from eventkit_cloud.tasks.helpers import get_all_rabbitmq_objects, get_message_count
from eventkit_cloud.tasks.task_base import EventKitBaseTask
from eventkit_cloud.tasks.util_tasks import pcf_shutdown_celery_workers

logger = get_task_logger(__name__)


# Seems redundant to expire_runs, if not needed should be deleted for 1.0.0
# @app.task(name='Purge Unpublished Exports')
# def PurgeUnpublishedExportsTask():
#     """
#     Purge unpublished export tasks after 48 hours.
#     """
#     from eventkit_cloud.jobs.models import Job
#     time_limit = timezone.now() - timezone.timedelta(hours=48)
#     expired_jobs = Job.objects.filter(created_at__lt=time_limit, published=False)
#     count = expired_jobs.count()
#     logger.debug('Purging {0} unpublished exports.'.format(count))
#     expired_jobs.delete()


<<<<<<< HEAD
@app.task(name='Expire Runs', base=EventKitBaseTask)
=======
@app.task(name="Expire Runs")
>>>>>>> a47e7694
def expire_runs():
    """
    Checks all runs.
    Expires all runs older than 2 weeks,
    Emails users one week before scheduled expiration time
    and 2 days before schedule expiration time.
    """
    from eventkit_cloud.tasks.models import ExportRun

    site_url = getattr(settings, "SITE_URL")
    runs = ExportRun.objects.all()

    for run in runs:
        expiration = run.expiration
        email = run.user.email
        if not email:
            break
        uid = run.job.uid
        url = "{0}/status/{1}".format(site_url.rstrip("/"), uid)
        notified = run.notified
        now = timezone.now()
        # if expired delete the run:
        if expiration <= now:
            run.delete()

        # if two days left and most recent notification was at the 7 day mark email user
        elif expiration - now <= timezone.timedelta(days=2):
            if not notified or (notified and notified < expiration - timezone.timedelta(days=2)):
                send_warning_email(date=expiration, url=url, addr=email, job_name=run.job.name)
                run.notified = now
                run.save()

        # if one week left and no notification yet email the user
        elif expiration - now <= timezone.timedelta(days=7) and not notified:
            send_warning_email(date=expiration, url=url, addr=email, job_name=run.job.name)
            run.notified = now
            run.save()


@app.task(name="PCF Scale Celery", base=EventKitBaseTask)
def pcf_scale_celery(max_tasks_memory):
    """
    Built specifically for PCF deployments.
    Scales up celery instances when necessary.
    """
    from eventkit_cloud.utils.pcf import PcfClient

    if os.getenv("CELERY_TASK_APP"):
        app_name = os.getenv("CELERY_TASK_APP")
    else:
        app_name = json.loads(os.getenv("VCAP_APPLICATION", "{}")).get("application_name")

<<<<<<< HEAD
    celery_group_name = os.getenv("CELERY_GROUP_NAME", socket.gethostname())

    celery_tasks = {
        celery_group_name: {
            "command": "celery worker -A eventkit_cloud --concurrency=$CONCURRENCY --loglevel=$LOG_LEVEL -n worker@%h -Q $CELERY_GROUP_NAME ",
            "disk": 2048,
            "memory": 1024
        },
        "celery": {
            "command": "celery worker -A eventkit_cloud --concurrency=1 --loglevel=$LOG_LEVEL -n celery@%h -Q celery ",
            "disk": 2048,
            "memory": 1024
        },
        f"{celery_group_name}.osm": {
            "command": "celery worker -A eventkit_cloud --concurrency=1 --loglevel=$LOG_LEVEL -n osm@%h -Q $CELERY_GROUP_NAME.osm ",
            "disk": 2048,
            "memory": 4096
        },
        f"{celery_group_name}.finalize": {
            "command": "celery worker -A eventkit_cloud --concurrency=1 --loglevel=$LOG_LEVEL -n finalize@%h -Q $CELERY_GROUP_NAME.finalize ",
            "disk": 2048,
            "memory": 1024
        }
    }

    celery_tasks = json.loads(os.getenv("CELERY_TASKS", "{}")) or celery_tasks

    cancel_queue_command = "& exec celery worker -A eventkit_cloud --loglevel=$LOG_LEVEL -n cancel@%h -Q $HOSTNAME.cancel"

    broker_api_url = getattr(settings, 'BROKER_API_URL')
=======
    client = PcfClient()
    client.login()

    running_tasks = client.get_running_tasks(app_name)
    running_tasks_count = running_tasks["pagination"]["total_results"]

    if running_tasks_count >= max_instances:
        logger.info("Already at max instances, skipping.")
        return

    default_command = (
        "python manage.py runinitial && echo 'Starting celery workers' && "
        "celery worker -A eventkit_cloud --concurrency=$CONCURRENCY --loglevel=$LOG_LEVEL -n runs@%h -Q runs "
        "& exec celery worker -A eventkit_cloud --concurrency=$CONCURRENCY --loglevel=$LOG_LEVEL -n worker@%h -Q "
        "$CELERY_GROUP_NAME "
        "& exec celery worker -A eventkit_cloud --loglevel=$LOG_LEVEL -n celery@%h -Q celery "
        "& exec celery worker -A eventkit_cloud --loglevel=$LOG_LEVEL -n cancel@%h -Q $HOSTNAME.cancel "
        "& exec celery worker -A eventkit_cloud --concurrency=2 -n finalize@%h -Q $CELERY_GROUP_NAME.finalize "
        "& exec celery worker -A eventkit_cloud --concurrency=1 --loglevel=$LOG_LEVEL -n osm@%h -Q "
        "$CELERY_GROUP_NAME.osm "
    )

    command = os.getenv("CELERY_TASK_COMMAND", default_command)

    message_count = get_message_count("runs")
    if message_count > 0:
        logger.info(f"Sending task to {app_name} with command {command}")
        client.run_task(command, app_name=app_name)
        return

    celery_group_name = os.getenv("CELERY_GROUP_NAME", socket.gethostname())
    broker_api_url = getattr(settings, "BROKER_API_URL")
>>>>>>> a47e7694
    queue_class = "queues"

    client = PcfClient()
    client.login()

    running_tasks = client.get_running_tasks(app_name)
    running_tasks_memory = 0
    for task in running_tasks["resources"]:
        running_tasks_memory += task["memory_in_mb"]

    # TODO: Too complex, clean up.
    # Check to see if there is work that we care about and if so, scale a queue specific worker to do it.
    for queue in get_all_rabbitmq_objects(broker_api_url, queue_class):
<<<<<<< HEAD
        queue_name = queue.get('name')
        pending_messages = queue.get('messages', 0)
        if queue_name in celery_tasks.keys():
            logger.info(f"Queue {queue_name} has {pending_messages} pending messages.")
            running_tasks_by_queue = client.get_running_tasks(app_name, queue_name)
            running_tasks_by_queue_count = running_tasks_by_queue["pagination"].get("total_results", 0)
            if pending_messages > running_tasks_by_queue_count:
                if running_tasks_memory < max_tasks_memory:
                    command = celery_tasks[queue_name]["command"] + cancel_queue_command
                    disk = celery_tasks[queue_name]["disk"]
                    memory = celery_tasks[queue_name]["memory"]
                    logger.info(
                        f"Sending task to {app_name} with command {command} with {disk} disk and {memory} memory")
                    client.run_task(name=queue_name, command=command, disk_in_mb=disk,
                                    memory_in_mb=memory, app_name=app_name)
                    running_tasks_memory += memory
                else:
                    logger.info(
                        f"Already at max memory usage, skipping scale with {pending_messages} total pending messages left in {queue_name} queue.")
            elif running_tasks_by_queue_count > pending_messages:
                logger.info(
                    f"Already {running_tasks_by_queue_count} workers, processing {pending_messages} total pending messages left in {queue_name} queue.")


@app.task(name="Check Provider Availability", base=EventKitBaseTask, expires=os.getenv("PROVIDER_CHECK_INTERVAL", "30"))
=======
        queue_name = queue.get("name")
        pending_messages = queue.get("messages")
        total_pending_messages = total_pending_messages + pending_messages
        if celery_group_name in queue_name or queue_name == "celery":
            logger.info(f"Queue {queue_name} has {pending_messages} pending messages.")
            if pending_messages > 0 and running_tasks_count < 1:
                logger.info(f"Sending task to {app_name} with command {command}")
                client.run_task(command, app_name=app_name)
                return

    # If there is no work in the group, shut down the groups workers
    if total_pending_messages == 0 and running_tasks_count > 0:
        shutdown_celery_workers.apply_async(queue=celery_group_name)


@app.task(name="Shutdown Celery Workers")
def shutdown_celery_workers():
    hostnames = []
    workers = ["runs", "worker", "celery", "cancel", "finalize", "osm"]
    for worker in workers:
        hostnames.append(f"{worker}@{socket.gethostname()}")

    logger.info("Queue is at zero, shutting down.")
    app.control.broadcast("shutdown", destination=hostnames)


@app.task(name="Check Provider Availability")
>>>>>>> a47e7694
def check_provider_availability():
    from eventkit_cloud.jobs.models import DataProvider, DataProviderStatus
    from eventkit_cloud.utils.provider_check import perform_provider_check

    for provider in DataProvider.objects.all():
        status = json.loads(perform_provider_check(provider, None))
        data_provider_status = DataProviderStatus.objects.create(related_provider=provider)
        data_provider_status.last_check_time = datetime.datetime.now()
        data_provider_status.status = status["status"]
        data_provider_status.status_type = status["type"]
        data_provider_status.message = status["message"]
        data_provider_status.save()


def send_warning_email(date=None, url=None, addr=None, job_name=None):
    """
    Args:
        date: A datetime object representing when the run will expire
        url: The url to the detail page of the export
        addr: The email address to which the email will be sent

    Returns: None
    """

    subject = "Your EventKit DataPack is set to expire."
    to = [addr]
    from_email = getattr(settings, "DEFAULT_FROM_EMAIL", "Eventkit Team <eventkit.team@gmail.com>")
    ctx = {"url": url, "date": str(date), "job_name": job_name}

    text = get_template("email/expiration_warning.txt").render(ctx)
    html = get_template("email/expiration_warning.html").render(ctx)
    try:
        msg = EmailMultiAlternatives(subject, text, to=to, from_email=from_email)
        msg.attach_alternative(html, "text/html")
        msg.send()
    except Exception as e:
        logger.error("Encountered an error when sending status email: {}".format(e))


<<<<<<< HEAD
@app.task(name='Clean Up Queues', base=EventKitBaseTask)
def clean_up_queues(base=EventKitBaseTask):
    broker_api_url = getattr(settings, 'BROKER_API_URL')
=======
@app.task(name="Clean Up Queues")
def clean_up_queues():
    broker_api_url = getattr(settings, "BROKER_API_URL")
>>>>>>> a47e7694
    queue_class = "queues"
    exchange_class = "exchanges"

    if not broker_api_url:
        logger.error("Cannot clean up queues without a BROKER_API_URL.")
        return
    with app.connection() as conn:
        channel = conn.channel()
        if not channel:
            logger.error("Could not establish a rabbitmq channel")
            return
        for queue in get_all_rabbitmq_objects(broker_api_url, queue_class):
            queue_name = queue.get("name")
            try:
                channel.queue_delete(queue_name, if_unused=True, if_empty=True)
                logger.info("Removed queue: {}".format(queue_name))
            except Exception as e:
                logger.info(e)
        for exchange in get_all_rabbitmq_objects(broker_api_url, exchange_class):
            exchange_name = exchange.get("name")
            try:
                channel.exchange_delete(exchange_name, if_unused=True)
                logger.info("Removed exchange: {}".format(exchange_name))
            except Exception as e:
                logger.info(e)<|MERGE_RESOLUTION|>--- conflicted
+++ resolved
@@ -32,11 +32,7 @@
 #     expired_jobs.delete()
 
 
-<<<<<<< HEAD
 @app.task(name='Expire Runs', base=EventKitBaseTask)
-=======
-@app.task(name="Expire Runs")
->>>>>>> a47e7694
 def expire_runs():
     """
     Checks all runs.
@@ -89,7 +85,6 @@
     else:
         app_name = json.loads(os.getenv("VCAP_APPLICATION", "{}")).get("application_name")
 
-<<<<<<< HEAD
     celery_group_name = os.getenv("CELERY_GROUP_NAME", socket.gethostname())
 
     celery_tasks = {
@@ -120,40 +115,6 @@
     cancel_queue_command = "& exec celery worker -A eventkit_cloud --loglevel=$LOG_LEVEL -n cancel@%h -Q $HOSTNAME.cancel"
 
     broker_api_url = getattr(settings, 'BROKER_API_URL')
-=======
-    client = PcfClient()
-    client.login()
-
-    running_tasks = client.get_running_tasks(app_name)
-    running_tasks_count = running_tasks["pagination"]["total_results"]
-
-    if running_tasks_count >= max_instances:
-        logger.info("Already at max instances, skipping.")
-        return
-
-    default_command = (
-        "python manage.py runinitial && echo 'Starting celery workers' && "
-        "celery worker -A eventkit_cloud --concurrency=$CONCURRENCY --loglevel=$LOG_LEVEL -n runs@%h -Q runs "
-        "& exec celery worker -A eventkit_cloud --concurrency=$CONCURRENCY --loglevel=$LOG_LEVEL -n worker@%h -Q "
-        "$CELERY_GROUP_NAME "
-        "& exec celery worker -A eventkit_cloud --loglevel=$LOG_LEVEL -n celery@%h -Q celery "
-        "& exec celery worker -A eventkit_cloud --loglevel=$LOG_LEVEL -n cancel@%h -Q $HOSTNAME.cancel "
-        "& exec celery worker -A eventkit_cloud --concurrency=2 -n finalize@%h -Q $CELERY_GROUP_NAME.finalize "
-        "& exec celery worker -A eventkit_cloud --concurrency=1 --loglevel=$LOG_LEVEL -n osm@%h -Q "
-        "$CELERY_GROUP_NAME.osm "
-    )
-
-    command = os.getenv("CELERY_TASK_COMMAND", default_command)
-
-    message_count = get_message_count("runs")
-    if message_count > 0:
-        logger.info(f"Sending task to {app_name} with command {command}")
-        client.run_task(command, app_name=app_name)
-        return
-
-    celery_group_name = os.getenv("CELERY_GROUP_NAME", socket.gethostname())
-    broker_api_url = getattr(settings, "BROKER_API_URL")
->>>>>>> a47e7694
     queue_class = "queues"
 
     client = PcfClient()
@@ -167,7 +128,6 @@
     # TODO: Too complex, clean up.
     # Check to see if there is work that we care about and if so, scale a queue specific worker to do it.
     for queue in get_all_rabbitmq_objects(broker_api_url, queue_class):
-<<<<<<< HEAD
         queue_name = queue.get('name')
         pending_messages = queue.get('messages', 0)
         if queue_name in celery_tasks.keys():
@@ -193,35 +153,6 @@
 
 
 @app.task(name="Check Provider Availability", base=EventKitBaseTask, expires=os.getenv("PROVIDER_CHECK_INTERVAL", "30"))
-=======
-        queue_name = queue.get("name")
-        pending_messages = queue.get("messages")
-        total_pending_messages = total_pending_messages + pending_messages
-        if celery_group_name in queue_name or queue_name == "celery":
-            logger.info(f"Queue {queue_name} has {pending_messages} pending messages.")
-            if pending_messages > 0 and running_tasks_count < 1:
-                logger.info(f"Sending task to {app_name} with command {command}")
-                client.run_task(command, app_name=app_name)
-                return
-
-    # If there is no work in the group, shut down the groups workers
-    if total_pending_messages == 0 and running_tasks_count > 0:
-        shutdown_celery_workers.apply_async(queue=celery_group_name)
-
-
-@app.task(name="Shutdown Celery Workers")
-def shutdown_celery_workers():
-    hostnames = []
-    workers = ["runs", "worker", "celery", "cancel", "finalize", "osm"]
-    for worker in workers:
-        hostnames.append(f"{worker}@{socket.gethostname()}")
-
-    logger.info("Queue is at zero, shutting down.")
-    app.control.broadcast("shutdown", destination=hostnames)
-
-
-@app.task(name="Check Provider Availability")
->>>>>>> a47e7694
 def check_provider_availability():
     from eventkit_cloud.jobs.models import DataProvider, DataProviderStatus
     from eventkit_cloud.utils.provider_check import perform_provider_check
@@ -261,15 +192,9 @@
         logger.error("Encountered an error when sending status email: {}".format(e))
 
 
-<<<<<<< HEAD
 @app.task(name='Clean Up Queues', base=EventKitBaseTask)
 def clean_up_queues(base=EventKitBaseTask):
     broker_api_url = getattr(settings, 'BROKER_API_URL')
-=======
-@app.task(name="Clean Up Queues")
-def clean_up_queues():
-    broker_api_url = getattr(settings, "BROKER_API_URL")
->>>>>>> a47e7694
     queue_class = "queues"
     exchange_class = "exchanges"
 
