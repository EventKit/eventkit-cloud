--- conflicted
+++ resolved
@@ -8,8 +8,4 @@
     verbose_name = "Eventkit-Cloud Tasks"
 
     def ready(self):
-<<<<<<< HEAD
-        from .signals import * # noqa
-=======
-        from .signals import *  # noqa
->>>>>>> 76f8e47d
+        from .signals import * # noqa