import copy
import json
import logging
import os
import pickle
import re
import signal
import time
import urllib.parse
import uuid
import xml.etree.ElementTree as ET
from concurrent import futures
from functools import reduce
from operator import itemgetter
from pathlib import Path
from typing import List, Optional, ValuesView
from xml.dom import minidom
from zipfile import ZipFile

import requests
import yaml
from django.conf import settings
from django.contrib.gis.geos import GEOSGeometry, Polygon
from django.core.cache import cache
from django.db import connection
from django.db.models import Q
from django.template.loader import render_to_string
from django.utils import timezone
from enum import Enum
from numpy import linspace

from eventkit_cloud.core.helpers import get_or_update_session
from eventkit_cloud.jobs.enumerations import GeospatialDataType
from eventkit_cloud.jobs.models import ExportFormat, get_data_provider_label, get_data_type_from_provider, DataProvider
from eventkit_cloud.tasks import DEFAULT_CACHE_EXPIRATION, set_cache_value
from eventkit_cloud.tasks.exceptions import FailedException
from eventkit_cloud.tasks.models import DataProviderTaskRecord, ExportRunFile, ExportTaskRecord
from eventkit_cloud.utils import gdalutils
from eventkit_cloud.utils.gdalutils import get_band_statistics, get_chunked_bbox
from eventkit_cloud.utils.generic import cd, get_file_paths  # NOQA

logger = logging.getLogger()


class Directory(Enum):
    ARCGIS = "arcgis"
    DATA = "data"
    TEMPLATES = "templates"


PREVIEW_TAIL = "preview.jpg"

UNSUPPORTED_CARTOGRAPHY_FORMATS = [".pbf", ".gpx"]

CHUNK = 1024 * 1024 * 2  # 2MB chunks


def get_run_staging_dir(run_uid):
    """
    The run staging dir is where all files are stored while they are being processed.
    It is a unique space to ensure that files aren't being improperly modified.
    :param run_uid: The unique value to store the directory for the run data.
    :return: The path to the run directory.
    """
    return os.path.join(settings.EXPORT_STAGING_ROOT.rstrip("\/"), str(run_uid))


def get_run_download_dir(run_uid):
    """
    The run download dir is where all files are stored after they are processed.
    It is a unique space to ensure that files aren't being improperly modified.
    :param run_uid: The unique value to store the directory for the run data.
    :return: The path to the run directory.
    """
    return os.path.join(settings.EXPORT_DOWNLOAD_ROOT.rstrip("\/"), str(run_uid))


def get_run_download_url(run_uid, provider_slug=None):
    """
    A URL path to the run data
    :param run_uid: The unique identifier for the run data.
    :return: The url context. (e.g. /downloads/123e4567-e89b-12d3-a456-426655440000)
    """
    if provider_slug:
        url = f"{settings.EXPORT_MEDIA_ROOT.rstrip('/')}/{str(run_uid)}/{provider_slug}"
    else:
        url = f"{settings.EXPORT_MEDIA_ROOT.rstrip('/')}/{str(run_uid)}"

    return url


def get_provider_staging_dir(run_uid, provider_slug):
    """
    The provider staging dir is where all files are stored while they are being processed.
    It is a unique space to ensure that files aren't being improperly modified.
    :param run_uid: The unique id for the run.
    :param provider_slug: The unique value to store the directory for the provider data.
    :return: The path to the provider directory.
    """
    run_staging_dir = get_run_staging_dir(run_uid)
    return os.path.join(run_staging_dir, provider_slug)


def get_provider_download_dir(run_uid, provider_slug):
    """
    The provider staging dir is where all files are stored after they are processed.
    It is a unique space to ensure that files aren't being improperly modified.
    :param run_uid: The unique id for the run.
    :param provider_slug: The unique value to store the directory for the provider data.
    :return: The path to the provider directory.
    """
    run_download_dir = get_run_download_dir(run_uid)
    return os.path.join(run_download_dir, provider_slug)


def get_provider_staging_preview(run_uid, provider_slug):
    """
    The provider staging dir is where all files are stored while they are being processed.
    It is a unique space to ensure that files aren't being improperly modified.
    :param run_uid: The unique id for the run.
    :param provider_slug: The unique value to store the directory for the provider data.
    :return: The path to the provider directory.
    """
    run_staging_dir = get_run_staging_dir(run_uid)
    return os.path.join(run_staging_dir, provider_slug, PREVIEW_TAIL)


def get_download_filename(name: str, ext: str, additional_descriptors: List[str] = None):
    """
    This provides specific formatting for the names of the downloadable files.
    :param name: A name for the file, typically the job name.
    :param ext: The file extension (e.g. .gpkg)
    :param additional_descriptors: Additional descriptors, any list of items.
    :return: The formatted file name (e.g. Boston-example-20180711.gpkg)
    """
    download_filename = f"{'-'.join(filter(None, [name] + (additional_descriptors or [])))}{ext}"
    return download_filename


def get_archive_data_path(provider_slug=None, file_name=None, archive=True):
    """
    Gets a datapath for the files to be placed in the zip file.
    :param provider_slug: An optional unique value to store files.
    :param file_name: The name of a file.
    :return:
    """
    if archive:
        file_path = Directory.DATA.value
    else:
        file_path = ""

    if provider_slug:
        file_path = os.path.join(file_path, provider_slug)
    if file_name:
        file_path = os.path.join(file_path, file_name)
    return file_path


def default_format_time(date_time):
    return date_time.strftime("%Y%m%d")


def normalize_name(name):
    # Remove all non-word characters
    s = re.sub(r"[^\w\s]", "", name)
    # Replace all whitespace with a single underscore
    s = re.sub(r"\s+", "_", s)
    return s.lower()


def get_export_task_record(export_task_record_uid: str) -> ExportTaskRecord:
    """
    Gets the ExportTaskRecord and related models used for export_tasks from the ExportTaskRecord.
    :param export_task_record_uid: The UID of an ExportTaskRecord.
    :return provider_slug: The associated provider_slug value.
    """
    return ExportTaskRecord.objects.select_related("export_provider_task__provider").get(uid=export_task_record_uid)


def get_supported_projections(export_format: ExportFormat) -> List[int]:
    supported_projections = export_format.supported_projections.all().values_list("srid", flat=True)
    return supported_projections


def get_default_projection(supported_projections: List[int], selected_projections: List[int]) -> Optional[int]:
    """
    Gets a default projection of either 4326 or the first supported projection.
    """
    if 4326 in supported_projections and 4326 in selected_projections:
        return 4326
    for supported_projection in supported_projections:
        if supported_projection in selected_projections:
            return supported_projection
    return None


def get_export_filepath(stage_dir: str, job_name: str, projection: int, data_provider_slug: str, extension: str):
    """
    Gets a filepath for an export.
    :param stage_dir: The staging directory to place files in while they process.
    :param job_name: The name of the job being processed.
    :param projection: A projection as an int referencing an EPSG code (e.g. 4326 = EPSG:4326)
    :param data_provider_slug: The provider slug (e.g. osm) for the filename.
    :param extension: The file extension for the filename.
    """
    descriptors = "-".join(
        filter(
            None,
            [
                job_name,
                str(projection),
                data_provider_slug,
                get_data_provider_label(data_provider_slug),
                default_format_time(time),
            ],
        )
    )
    if extension == "shp":
        filepath = os.path.join(stage_dir, f"{descriptors}_{extension}")
    else:
        filepath = os.path.join(stage_dir, f"{descriptors}.{extension}")

    return filepath


def get_style_files():
    """

    :return: A list of all of the static files used for styles (e.g. icons)
    """
    style_dir = os.path.join(os.path.dirname(__file__), "static", "tasks", "styles")
    return get_file_paths(style_dir)


def generate_qgs_style(metadata, skip_formats=UNSUPPORTED_CARTOGRAPHY_FORMATS):
    """
    Task to create QGIS project file with styles for osm.

    If a data_provider_task_record is provided a style file will be generated only for that, otherwise all of the
    data providers in the run will be added to the style file.
    :param metadata: A dict of metadata provided by get_metadata.
    :return: The path to the generated qgs file.
    """

    from eventkit_cloud.tasks.helpers import normalize_name

    cleaned_metadata = remove_formats(metadata, formats=UNSUPPORTED_CARTOGRAPHY_FORMATS)

    stage_dir = os.path.join(settings.EXPORT_STAGING_ROOT, str(cleaned_metadata["run_uid"]))

    job_name = normalize_name(cleaned_metadata["name"].lower())

    provider_details = [provider_detail for provider_slug, provider_detail in cleaned_metadata["data_sources"].items()]

    if len(provider_details) == 1:
        style_file_name = "{0}-{1}-{2}.qgs".format(
            job_name,
            normalize_name(provider_details[0]["slug"]),
            default_format_time(timezone.now()),
        )
    else:
        style_file_name = "{0}-{1}.qgs".format(job_name, default_format_time(timezone.now()))

    style_file = os.path.join(stage_dir, style_file_name)

    context = {
        "job_name": job_name,
        "job_date_time": "{0}".format(timezone.now().strftime("%Y%m%d%H%M%S%f")[:-3]),
        "provider_details": provider_details,
        "bbox": metadata["bbox"],
        "has_raster": metadata["has_raster"],
        "has_elevation": metadata["has_elevation"],
        "has_vector": metadata["has_vector"],
    }

    with open(style_file, "wb") as open_file:
        open_file.write(
            render_to_string(
                "styles/Style.qgs",
                context=context,
            ).encode()
        )
    return style_file


def get_arcgis_templates(metadata: dict) -> dict:
    """
    Gets the arcgis template file and if possible uses provided metadata to update the file.
    :param metadata: A dict of metadata provided by get_metadata.
    :return: A dict with the absolute path to the file and a relative path to desired location in the datapack.
    """
    cleaned_metadata = remove_formats(metadata, formats=UNSUPPORTED_CARTOGRAPHY_FORMATS)
    files = {}
    stage_dir = os.path.join(settings.EXPORT_STAGING_ROOT, str(cleaned_metadata["run_uid"]), Directory.ARCGIS.value)
    if not os.path.dirname(stage_dir):
        os.makedirs(stage_dir)

    with cd(os.path.join(os.path.dirname(__file__), "arcgis")):
        for dirpath, _, arcgis_template_files in os.walk("./"):
            if not os.path.isdir(stage_dir):
                os.mkdir(stage_dir)
            for arcgis_template_file in arcgis_template_files:
                basename = os.path.basename(arcgis_template_file)
                template_file = os.path.join(stage_dir, basename)
                if os.path.splitext(basename)[-1] in [".lyrx"]:
                    with open(arcgis_template_file, "rb") as open_file:
                        template = json.load(open_file)
                    update_arcgis_json_extents(template, metadata["bbox"])
                    with open(template_file, "w") as open_file:
                        json.dump(template, open_file)
                    files[template_file] = os.path.join(
                        dirpath, Directory.ARCGIS.value, Directory.TEMPLATES.value, arcgis_template_file
                    )
                else:
                    if basename in ["create_mxd.py", "ReadMe.txt"]:
                        files[os.path.abspath(os.path.join(dirpath, arcgis_template_file))] = os.path.join(
                            Directory.ARCGIS.value, "{0}".format(basename)
                        )
                    # This bit is needed because its easier to test and reference the file with a standard extension.
                    elif basename in ["create_aprx.py"]:
                        files[os.path.abspath(os.path.join(dirpath, arcgis_template_file))] = os.path.join(
                            Directory.ARCGIS.value, "{0}.pyt".format(os.path.splitext(basename)[0])
                        )
                    else:
                        # Put the support files in the correct directory.
                        files[os.path.abspath(os.path.join(dirpath, arcgis_template_file))] = os.path.join(
                            Directory.ARCGIS.value, Directory.TEMPLATES.value, "{0}".format(basename)
                        )

    arcgis_metadata_file = os.path.join(stage_dir, "metadata.json")
    arcgis_metadata = get_arcgis_metadata(metadata)

    with open(arcgis_metadata_file, "w") as open_md_file:
        json.dump(arcgis_metadata, open_md_file)
    files[os.path.abspath(arcgis_metadata_file)] = os.path.join(arcgis_metadata_file)

    return files


def update_arcgis_json_extents(document, bbox):
    extent = {
        "xmin": bbox[0],
        "ymin": bbox[1],
        "xmax": bbox[2],
        "ymax": bbox[3],
        "spatialReference": {"wkid": 4326, "latestWkid": 4326},
    }
    layer_definitions = document["layerDefinitions"]
    for layer_definition in layer_definitions:
        if layer_definition.get("featureTable"):
            layer_definition["featureTable"]["dataConnection"]["extent"] = extent
    return document


def remove_formats(metadata: dict, formats: List[str] = UNSUPPORTED_CARTOGRAPHY_FORMATS):
    """
    Used to remove formats from the metadata especially so that they don't show up in the cartography.
    :param data_sources: A dict of metadata provided by get_metadata.
    :param formats: A list of unsupported file extensions (i.e. .gpx)
    :return: The path to the generated qgs file.
    """
    # Create a new dict to not alter the input data.
    if metadata is None:
        metadata = {}
    cleaned_metadata = copy.deepcopy(metadata)
    for slug, data_source in cleaned_metadata.get("data_sources", {}).items():
        cleaned_metadata["data_sources"][slug] = data_source
        cleaned_files = []
        for file_info in cleaned_metadata["data_sources"][slug].get("files"):
            # Add all files that aren't in the remove list.
            if file_info.get("file_ext") not in formats:
                cleaned_files.append(file_info)
        cleaned_metadata["data_sources"][slug]["files"] = cleaned_files
    return cleaned_metadata


def get_human_readable_metadata_document(metadata):
    """

    :param metadata: A dictionary returned by get_metadata.
    :return: A filepath to a txt document.
    """
    from eventkit_cloud.tasks.helpers import normalize_name

    stage_dir = os.path.join(settings.EXPORT_STAGING_ROOT, str(metadata["run_uid"]))

    metadata_file = os.path.join(stage_dir, "{0}_ReadMe.txt".format(normalize_name(metadata["name"])))

    with open(metadata_file, "wb") as open_file:
        open_file.write(
            render_to_string("styles/metadata.txt", context={"metadata": metadata})
            .replace("\r\n", "\n")
            .replace("\n", "\r\n")
            .encode()
        )
    return metadata_file


def get_last_update(url, type, cert_info=None):
    """
    A wrapper to get different timestamps.
    :param url: The url to get the timestamp
    :param type: The type of services (e.g. osm)
    :param cert_info: Optionally a dict containing cert path and pass
    :return: The timestamp as a string.
    """
    if type == "osm":
        return get_osm_last_update(url, cert_info=cert_info)


def get_metadata_url(url, type):
    """
    A wrapper to get different timestamps.
    :param url: The url to get the timestamp
    :param type: The type of services (e.g. osm)
    :return: The timestamp as a string.
    """
    if type in ["wcs", "wms", "wmts"]:
        return "{0}?request=GetCapabilities".format(url.split("?")[0])
    else:
        return url


def get_osm_last_update(url, cert_info=None):
    """
    :param url: A path to the overpass api.
    :param cert_info: Optionally cert info if needed
    :return: The default timestamp as a string (2018-06-18T13:09:59Z)
    """
    try:
        timestamp_url = "{0}timestamp".format(url.rstrip("/").rstrip("interpreter"))
        session = get_or_update_session(cert_info=cert_info)
        response = session.get(timestamp_url)
        if response:
            return response.content.decode()
        raise Exception("Get OSM last update failed with {0}: {1}".format(response.status_code, response.content))
    except Exception as e:
        logger.warning(e)
        logger.warning("Could not get the timestamp from the overpass url.")
        return None


def progressive_kill(pid):
    """
    Tries to kill first with TERM and then with KILL.
    :param pid: The process ID to kill
    :return: None.
    """
    try:
        logger.info("Trying to terminate process group {0} with SIGTERM.".format(pid))
        os.killpg(pid, signal.SIGTERM)
        time.sleep(5)

        logger.info("Trying to kill process group {0} with SIGKILL.".format(pid))
        os.killpg(pid, signal.SIGKILL)
        time.sleep(1)

    except OSError:
        logger.info("{0} PID no longer exists.".format(pid))


def pickle_exception(exception):
    return pickle.dumps(exception, 0).decode()


def get_metadata(data_provider_task_record_uids: List[str], source_only=False):
    """
    A object to hold metadata about the run for the sake of being passed to various scripts for the creation of
    style files or metadata documents for within the datapack.

    This also creates a license file which is considered a part of the metadata and adds it to the "include_files"
    :param source_only: If enabled only the first task for the data_provider_task_record will be included in the
    metadata.  This is useful for generating style files for a single layer instead of redundant layers for each file.
    :param data_provider_task_record_uids: A list of Provider task uid string for either the run task which will add
    all of the provider tasks for the run or for a single data provider task.
    :return: A dict containing the run metadata.

    Example:
    {
    "aoi": "GEOJSON representing the selected AOI."
    "bbox": [
        w, s, e, n
    ],
    "data_sources": {
        "osm": {
            "copyright": None,
            "description": "OpenStreetMap vector data provided in a custom thematic schema. \r\n\t\r\n\tData is
            grouped into separate tables (e.g. water, roads...).",
            "files": [{"file_path": "data/osm/test-osm-20181101.gpkg",
                       "file_ext": ".gpkg",
                       "full_file_path": "/var/lib/eventkit/exports_stage/7fadf34e-58f9-4bb8-ab57-adc1015c4269
                       /osm/test.gpkg",
                       "band_stats":
                       "ramp_shader_steps":}]
            "last_update": "2018-10-29T04:35:02Z\n",
            "metadata": "https://overpass-server.com/overpass/interpreter",
            "name": "OpenStreetMap Data (Themes)",
            "slug": "osm",
            "type": "osm",
            "uid": "0d08ddf6-35c1-464f-b271-75f6911c3f78",
            "layers": ["layer1", "layer2"]
        }
    },
    "date": "20181101",
    "description": "Test",
    "has_elevation": False,
    "has_raster": True,
    "include_files": [
        "/var/lib/eventkit/exports_stage/7fadf34e-58f9-4bb8-ab57-adc1015c4269/osm/test.gpkg",
        "/var/lib/eventkit/exports_stage/7fadf34e-58f9-4bb8-ab57-adc1015c4269/osm/osm_selection.geojson"
    ],
    "name": "test",
    "project": "Test",
    "projections": [4326, 3857]
    "run_uid": "7fadf34e-58f9-4bb8-ab57-adc1015c4269",
    "url": "http://cloud.eventkit.test/status/2010025c-6d61-4a0b-8d5d-ff9c657259eb"
    }
    """

    from eventkit_cloud.tasks.enumerations import TaskState
    from eventkit_cloud.tasks.export_tasks import create_zip_task

    data_provider_task_records = (
        DataProviderTaskRecord.objects.select_related("run__job")
        .prefetch_related("run__job__projections")
        .prefetch_related("provider")
        .filter(uid__in=data_provider_task_record_uids)
    )
    run = data_provider_task_records.first().run

    projections = []
    for projection in run.job.projections.all():
        projections.append(projection.srid)

    # To prepare for the zipfile task, the files need to be checked to ensure they weren't
    # deleted during cancellation.
    include_files = list([])

    # A dict is used here to ensure that just one file per provider is added,
    # this should be updated when multiple formats are supported.
    metadata = {
        "name": normalize_name(run.job.name),
        "url": "{0}/status/{1}".format(getattr(settings, "SITE_URL"), str(run.job.uid)),
        "description": run.job.description,
        "project": run.job.event,
        "projections": projections,
        "date": timezone.now().strftime("%Y%m%d"),
        "run_uid": str(run.uid),
        "data_sources": {},
        "bbox": run.job.extents,
        "aoi": run.job.bounds_geojson,
        "has_raster": False,  # TODO: These are used for style groupings and seem frivolous.
        "has_elevation": False,
        "has_vector": False,
    }
    for data_provider_task_record in data_provider_task_records:
        data_provider = data_provider_task_record.provider
        provider_type = data_provider.export_provider_type.type_name

        provider_staging_dir = get_provider_staging_dir(run.uid, data_provider_task_record.provider.slug)
        conf = yaml.safe_load(data_provider.config) or dict()
        cert_info = conf.get("cert_info", None)
        metadata["data_sources"][data_provider_task_record.provider.slug] = {
            "uid": str(data_provider_task_record.uid),
            "slug": data_provider_task_record.provider.slug,
            "name": data_provider_task_record.name,
            "files": [],
            "type": get_data_type_from_provider(data_provider_task_record.provider),
            "description": str(data_provider.service_description).replace("\r\n", "\n").replace("\n", "\r\n\t"),
            "last_update": get_last_update(data_provider.url, provider_type, cert_info=cert_info),
            "metadata": get_metadata_url(data_provider.url, provider_type),
            "copyright": data_provider.service_copyright,
            "layers": data_provider.layers,
            "level_from": data_provider.level_from,
            "level_to": data_provider.level_to,
        }
        if (
            metadata["data_sources"][data_provider_task_record.provider.slug].get("type")
            == GeospatialDataType.RASTER.value
        ):
            metadata["has_raster"] = True
        if (
            metadata["data_sources"][data_provider_task_record.provider.slug].get("type")
            == GeospatialDataType.ELEVATION.value
        ):
            metadata["has_elevation"] = True
        if metadata["data_sources"][data_provider_task_record.provider.slug].get("type") in [
            GeospatialDataType.VECTOR.value,
            "osm",
            "nome",
        ]:  # TODO: handle osm generically like vector layers
            metadata["has_vector"] = True

        if data_provider_task_record.preview is not None:
            include_files += [get_provider_staging_preview(run.uid, data_provider_task_record.provider.slug)]

        # Only include tasks with a specific projection in the metadata.
        # TODO: Refactor to make explicit which files are included in map documents.
        query = reduce(lambda q, value: q | Q(name__icontains=value), projections, Q())
        export_tasks = data_provider_task_record.tasks.filter(query)
        if source_only:
            export_tasks = [export_tasks.first()]
        for export_task in export_tasks:

            if TaskState[export_task.status] in TaskState.get_incomplete_states():
                continue

            try:
                filename = export_task.result.filename
            except Exception:
                continue
            full_file_path = os.path.join(provider_staging_dir, filename)
            current_files = metadata["data_sources"][data_provider_task_record.provider.slug]["files"]

            if full_file_path not in map(itemgetter("full_file_path"), current_files):
                file_ext = os.path.splitext(filename)[1]
                # Only include files relevant to the user that we can actually add to the carto.
                if export_task.display and ("project file" not in export_task.name.lower()):
                    download_filename = get_download_filename(os.path.splitext(os.path.basename(filename))[0], file_ext)

                    filepath = get_archive_data_path(
                        data_provider_task_record.provider.slug, download_filename, archive=(not source_only)
                    )
                    pattern = re.compile(".*EPSG:(?P<projection>3857|4326).*$")
                    matches = pattern.match(export_task.name)
                    projection = "4326"
                    if matches:
                        projection = pattern.match(export_task.name).groupdict().get("projection")
                    file_data = {
                        "file_path": filepath,
                        "full_file_path": full_file_path,
                        "file_ext": file_ext,
                        "projection": projection,
                    }
                    if (
                        metadata["data_sources"][data_provider_task_record.provider.slug].get("type")
                        == GeospatialDataType.ELEVATION.value
                    ):
                        # Get statistics to update ranges in template.
                        try:
                            band_stats = get_band_statistics(full_file_path)
                            logger.info("Band Stats {0}: {1}".format(full_file_path, band_stats))
                            file_data["band_stats"] = band_stats
                            # Calculate the value for each elevation step (of 16)
                            try:
                                steps = linspace(band_stats[0], band_stats[1], num=16)
                                file_data["ramp_shader_steps"] = list(map(int, steps))
                            except TypeError:
                                file_data["ramp_shader_steps"] = None
                        except Exception:
                            # TODO: Allow file paths for vszip or extract zip data.
                            file_data["ramp_shader_steps"] = None

                    metadata["data_sources"][data_provider_task_record.provider.slug]["files"] += [file_data]

            if not os.path.isfile(full_file_path):
                logger.error("Could not find file {0} for export {1}.".format(full_file_path, export_task.name))
                continue
            # Exclude zip files created by zip_export_provider
            if not (full_file_path.endswith(".zip") and export_task.name == create_zip_task.name):
                include_files += [full_file_path]

        # add the license for this provider if there are other files already
        license_file = None
        if include_files:
            try:
                license_file = create_license_file(data_provider_task_record)
            except FileNotFoundError:
                # This fails if run at beginning of run.
                pass
            if license_file:
                include_files += [license_file]

        metadata["include_files"] = include_files

    return metadata


def get_arcgis_metadata(metadata):
    """
    A way to add or remove information which will be used by the arcgis script.
    :param metadata: A metadata dict returned from get_metadata
    :return: A metadata dict to be provided within the datapack.
    """
    arcgis_metadata = remove_formats(metadata, formats=UNSUPPORTED_CARTOGRAPHY_FORMATS)

    # remove files which reference the server directories.
    arcgis_metadata.pop("include_files")
    for data_source, data_source_values in arcgis_metadata["data_sources"].items():
        for file_details in data_source_values["files"]:
            file_details.pop("full_file_path", "")

    return arcgis_metadata


def get_all_rabbitmq_objects(api_url: str, rabbit_class: str) -> list:
    """
    :param api_url: The http api url including authentication values.
    :param rabbit_class: The type of rabbitmq class (i.e. queues or exchanges) as a string.
    :return: An array of dicts with the desired objects.
    """
    url = f"{api_url.rstrip('/')}/{rabbit_class}"
    params = {"page": 1, "page_size": 100, "pagination": True}
    response = None
    try:
        logger.info(f"Getting all {rabbit_class}")
        response = requests.get(url, params=params)
        objects_page = response.json()
        rabbit_objects = objects_page.get("items")
        pages = objects_page.get("page_count", 0)
        for page in range(2, pages + 1):
            logger.info(f"Getting page: {page} of {pages} for {rabbit_class}")
            params["page"] = page
            response = requests.get(url, params=params)
            if response.ok:
                rabbit_objects += response.json()["items"]
            else:
                raise Exception(f"Failed to fetch {rabbit_class}")
        return rabbit_objects
    except Exception as e:
        if response:
            logger.error(response.content.decode())
        logger.error(e)
        raise e


def delete_rabbit_objects(api_url: str, rabbit_classes: list = ["queues"], force: bool = False) -> None:
    api_url = api_url.rstrip("/")
    for rabbit_class in rabbit_classes:
        for rabbit_object in get_all_rabbitmq_objects(api_url, rabbit_class):
            object_name = urllib.parse.quote(rabbit_object.get("name"), safe="")
            vhost = urllib.parse.quote(rabbit_object.get("vhost"), safe="")
            # Exchanges don't have consumers or messages, so deleting exchanges is always done.
            consumers = rabbit_object.get("consumers")
            messages = rabbit_object.get("messages")
            if not (messages or consumers) or force:
                object_url = f"{api_url}/{rabbit_class}/{vhost}/{object_name}"
                res = requests.delete(object_url)
                if res.ok:
                    logger.info(f"Removed {rabbit_class}: {object_name}")
                else:
                    logger.info(f"Could not remove {rabbit_class} {object_name}: {res.content}")
            else:
                logger.info(f"Cannot remove {rabbit_class}: {rabbit_object}")
                if consumers:
                    logger.info(f"There are {consumers} consumers")
                if messages:
                    logger.info(f"There are {messages} messages")


def get_message_count(queue_name: str, message_type: str = "messages") -> int:
    """
    :param queue_name: The queue that you want to check messages for.
    :param message_type: The type of message you want.  e.g. messages or messages_ready
    :return: An integer count of pending messages.
    """
    broker_api_url = getattr(settings, "BROKER_API_URL")
    queue_class = "queues"

    for queue in get_all_rabbitmq_objects(broker_api_url, queue_class):
        if queue.get("name") == queue_name:
            try:
                return queue.get(message_type, 0)
            except Exception as e:
                logger.info(e)

    logger.info(f"Cannot find queue named {queue_name}, returning 0 messages.")
    return 0


def check_cached_task_failures(task_name, task_uid):
    """
    Used to check how many times this task has already attempted to run.
    If the task continues to fail, this will fire an exception to be
    handled by the task.
    """
    cache_key = f"{task_uid}-task-attempts"
    task_attempts = cache.get_or_set(cache_key, 0)
    task_attempts += 1
    cache.set(cache_key, task_attempts)
    if task_attempts > settings.MAX_TASK_ATTEMPTS:
        raise FailedException(task_name=task_name)


def add_export_run_files_to_zip(zipfile, run_zip_file):
    """
    Add additional files stored in ExportRunFile objects to a zipfile.
    """
    if not os.path.exists(settings.EXPORT_RUN_FILES):
        os.makedirs(settings.EXPORT_RUN_FILES)

    export_run_files = ExportRunFile.objects.all()
    for export_run_file in export_run_files:
        run_zip_file.message = f"Adding {export_run_file.file.name} to zip archive."
        export_run_file_path = os.path.join(settings.EXPORT_RUN_FILES, export_run_file.file.name)

        if settings.USE_S3:
            request = requests.get(export_run_file.file.url)
            with open(export_run_file_path, "wb+") as file:
                file.write(request.content)

        extra_directory = export_run_file.directory or ""
        if export_run_file.provider:
            arcname = os.path.join("data", export_run_file.provider.slug, extra_directory, export_run_file.file.name)
            zipfile.write(export_run_file_path, arcname=arcname)
        else:
            arcname = os.path.join(extra_directory, export_run_file.file.name)
            zipfile.write(export_run_file_path, arcname)


def get_data_package_manifest(metadata: dict, ignore_files: list) -> str:
    """
    Uses a metadata to generate a manifest file.

    <MissionPackageManifest version="2">
       <Configuration>
          <Parameter name="uid" value="<UID>"/>
          <Parameter name="name" value="<Name>"/>
       </Configuration>
       <Contents>
          <Content ignore="false" zipEntry="<file_path>">
             <Parameter name="contentType" value="External Native Data"/>
          </Content>
       </Contents>
    </MissionPackageManifest>

    :param metadata: A dict of run contents.
    :param ignore_files: A list of files to ignore.
    :return: File path to manifest file.
    """
    from eventkit_cloud.tasks.helpers import normalize_name

    # Placeholder to add unsupported formats.
    cleaned_metadata = remove_formats(metadata, formats=[])

    if cleaned_metadata:
        run_uid = cleaned_metadata.get("run_uid")
        job_name = normalize_name(cleaned_metadata["name"].lower())
    else:
        run_uid = uuid.uuid4()
        job_name = "DataPack"

    stage_dir = os.path.join(settings.EXPORT_STAGING_ROOT, str(run_uid))

    root = ET.Element("MissionPackageManifest", attrib={"version": "2"})

    # Set up configuration
    configuration = ET.SubElement(root, "Configuration")
    ET.SubElement(configuration, "Parameter", attrib={"name": "uid", "value": run_uid})
    # use the first 30 characters from the name
    ET.SubElement(configuration, "Parameter", attrib={"name": "name", "value": job_name[:30]})

    # Add contents
    contents = ET.SubElement(root, "Contents")
    for data_source_slug, data_source_info in cleaned_metadata.get("data_sources", {}).items():
        data_source_type = data_source_info["type"]
        for data_file in data_source_info["files"]:
            file_path = os.path.relpath(data_file["file_path"])
            content = ET.SubElement(contents, "Content", attrib={"ignore": "false", "zipEntry": file_path})
            if data_source_type == GeospatialDataType.RASTER.value:
                # Let application know that this is raster data.
                ET.SubElement(content, "Parameter", attrib={"name": "contentType", "value": "External Native Data"})
    # Ignore contents
    for data_file in ignore_files:
        file_path = os.path.relpath(data_file)
        ET.SubElement(contents, "Content", attrib={"ignore": "true", "zipEntry": file_path})

    ET.SubElement(contents, "Content", attrib={"ignore": "false", "zipEntry": os.path.join("manifest", "manifest.xml")})

    # Pretty print using xml dom
    manifest_file = os.path.join(stage_dir, "manifest.xml")
    manifest = minidom.parseString(ET.tostring(root)).toprettyxml(indent="   ")

    # Strip the header (and newline) that minidom forces.  Consider lxml in future.
    manifest = "\n".join(manifest.split("\n")[1:-1])

    if not os.path.isdir(os.path.dirname(manifest_file)):
        os.makedirs(os.path.dirname(manifest_file))

    with open(manifest_file, "w") as open_file:
        open_file.write(manifest)
    return manifest_file


def merge_chunks(
    output_file,
    layer_name,
    projection,
    task_uid: str,
    bbox: list,
    stage_dir: str,
    base_url: str,
    cert_info=None,
    task_points=100,
    feature_data=False,
    distinct_field=None,
):
    chunks = download_chunks(task_uid, bbox, stage_dir, base_url, cert_info, task_points, feature_data)
    out = gdalutils.convert(
        driver="gpkg",
        input_file=chunks,
        output_file=output_file,
        task_uid=task_uid,
        boundary=bbox,
        layer_name=layer_name,
        projection=projection,
        access_mode="append",
        distinct_field=distinct_field,
    )
    return out


def download_chunks_concurrently(layer, task_points, feature_data):
    base_path = layer.get("base_path")
    if not os.path.exists(base_path):
        os.mkdir(base_path)
    merge_chunks(
        output_file=layer.get("path"),
        projection=layer.get("projection"),
        layer_name=layer.get("layer_name"),
        task_uid=layer.get("task_uid"),
        bbox=layer.get("bbox"),
        stage_dir=base_path,
        base_url=layer.get("url"),
        cert_info=layer.get("cert_info"),
        task_points=task_points,
        feature_data=feature_data,
        distinct_field=layer.get("distinct_field"),
    )


def download_concurrently(layers: ValuesView, concurrency=None, feature_data=False):
    """
    Function concurrently downloads data from a given list URLs and download paths.
    """

    try:
        executor = futures.ThreadPoolExecutor(max_workers=concurrency)

        # Get the total number of task points to compare against current progress.
        task_points = len(layers) * 100

        futures_list = [
            executor.submit(
                download_chunks_concurrently, layer=layer, task_points=task_points, feature_data=feature_data
            )
            for layer in layers
        ]
        futures.wait(futures_list)

        # result() is called for all futures so that any exception raised within is propagated to the caller.
        [ftr.result() for ftr in futures_list]

    except Exception as e:
        logger.error(f"Unable to execute concurrent downloads: {e}")
        raise e

    return layers


@gdalutils.retry
def download_feature_data(task_uid: str, input_url: str, out_file: str, cert_info=None, task_points=100):
    # This function is necessary because ArcGIS servers often either
    # respond with a 200 status code but also return an error message in the response body,
    # or redirect to a parent URL if a resource is not found.

    try:
        out_file = download_data(task_uid, input_url, out_file, cert_info=cert_info, task_points=task_points)
        with open(out_file) as f:
            json_response = json.load(f)

            if json_response.get("error"):
                logger.error(json_response)
                raise Exception("The service did not receive a valid response.")

            if "features" not in json_response:
                logger.error(f"No features were returned for {input_url}")
                raise Exception("No features were returned.")

    except Exception as e:
        logger.error(f"Feature data download error: {e}")
        raise e

    return out_file


def download_chunks(
    task_uid: str,
    bbox: list,
    stage_dir: str,
    base_url: str,
    cert_info=None,
    task_points=100,
    feature_data=False,
    level=15,
):
    tile_bboxes = get_chunked_bbox(bbox, level=level)
    chunks = []
    for _index, _tile_bbox in enumerate(tile_bboxes):
        # Replace bbox placeholder here, allowing for the bbox as either a list or tuple
        url = base_url.replace("BBOX_PLACEHOLDER", urllib.parse.quote(str([*_tile_bbox]).strip("[]")))
        outfile = os.path.join(stage_dir, f"chunk{_index}.json")

        download_function = download_feature_data if feature_data else download_data
        download_function(task_uid, url, outfile, cert_info=cert_info, task_points=(task_points * len(tile_bboxes)))
        chunks.append(outfile)
    return chunks


<<<<<<< HEAD
def get_or_update_session(username=None, password=None, session=None, max_retries=3, verify=True, cert_info=None):
    if not session:
        session = requests.Session()

    if username and password:
        logger.error(f"setting {username} and {password} for session")
        session.auth = (username, password)
        adapter = requests.adapters.HTTPAdapter(max_retries=max_retries)
        session.mount("http://", adapter)
        session.mount("https://", adapter)

    cert_path, cert_pass = auth_requests.get_cert_info({"cert_info": cert_info})
    if cert_path and cert_pass:
        adapter = requests_pkcs12.Pkcs12Adapter(
            pkcs12_filename=cert_path,
            pkcs12_password=cert_pass,
            max_retries=max_retries,
        )
        session.mount("https://", adapter)

    logger.debug("Using %s for SSL verification.", str(verify))
    session.verify = verify
    return session


def download_data(task_uid: str, input_url: str, out_file: str, cert_info=None, task_points=100, session=None):
=======
def download_data(
    task_uid: str,
    input_url: str,
    out_file: str,
    username=None,
    password=None,
    cert_info=None,
    session=None,
    task_points=100,
    cookie=None,
    provider_slug: str = None,
):
>>>>>>> 3c7d9584
    """
    Function for downloading data, optionally using a certificate.
    """

    response = None
    try:
        session = get_or_update_session(session=session, cert_info=cert_info, cookie=cookie)
        response = session.get(input_url, stream=True)
        response.raise_for_status()

    except requests.exceptions.RequestException as e:
        logger.error(f"Failed to get data from: {input_url}")
        if response:
            logger.error(response.text)
        raise Exception("Failed to download data.") from e

    from audit_logging.file_logging import logging_open

    try:
        total_size = int(response.headers.get("content-length"))
    except (ValueError, TypeError):
        if response.content:
            total_size = len(response.content)
        else:
            raise Exception("Request failed to return any data.")

    try:
        content_type = response.headers.get("content-type")
        if Path(out_file).suffix.replace(".", "") not in content_type:
            raise Exception("The returned data is not in the expected format.")
    except Exception:
        logger.error("Unable to verify data type.")

    written_size = 0
    update_interval = total_size / 100
    start_points = cache.get_or_set(get_task_progress_cache_key(task_uid), 0, timeout=DEFAULT_CACHE_EXPIRATION)
    start_percent = (start_points / task_points) * 100

    with logging_open(out_file, "wb") as file_:
        for chunk in response.iter_content(CHUNK):
            file_.write(chunk)
            written_size += CHUNK

            last_update = cache.get_or_set(get_last_update_cache_key(task_uid), 0)
            last_update += CHUNK
            cache.set(get_last_update_cache_key(task_uid), last_update, timeout=DEFAULT_CACHE_EXPIRATION)

            if last_update > update_interval:
                updated_points = int((last_update / total_size) * 100) if last_update < total_size else 100
                cache.incr(get_task_progress_cache_key(task_uid), updated_points)

                progress_points = cache.get(get_task_progress_cache_key(task_uid))
                progress = progress_points / task_points * 100 if progress_points < task_points else 100
                update_progress(task_uid, progress, subtask_percentage=100 / task_points, subtask_start=start_percent)

                cache.set(get_last_update_cache_key(task_uid), 0, timeout=DEFAULT_CACHE_EXPIRATION)

    if not os.path.isfile(out_file):
        raise Exception("Nothing was returned from the vector feature service.")

    return out_file


def get_task_points_cache_key(task_uid: str):
    return f"{task_uid}_task_points"


def get_task_progress_cache_key(task_uid: str):
    return f"{task_uid}_progress"


def get_last_update_cache_key(task_uid: str):
    return f"{task_uid}_mb_since_update"


def find_in_zip(
    zip_filepath: str, extension: str, stage_dir: str, archive_extension: str = "zip", matched_files: list = list()
):
    """
    Function finds files within archives and returns their vsi path.
    """
    zip_file = ZipFile(zip_filepath)
    files_in_zip = zip_file.namelist()
    extension = extension.lower()

    for filepath in files_in_zip:
        file_path = Path(filepath)

        if extension in file_path.suffix.lower() and file_path not in matched_files:
            return f"/vsizip/{zip_filepath}/{filepath}"

        if archive_extension in file_path.suffix:
            nested = Path(f"{stage_dir}/{filepath}")
            nested.parent.mkdir(parents=True, exist_ok=True)
            with open(nested, "wb") as f:
                f.write(zip_file.read(filepath))

            return find_in_zip(nested.absolute(), extension, stage_dir, matched_files=matched_files)


def extract_metadata_files(
    zip_filepath: str, destination: str, extensions: list = [".md", ".txt", ".doc", ".docx", ".csv", ".xls", ".xlsx"]
):
    """
    Function extract metadata files from archives.
    The function will look for any files that match the extensions that were provided,
    and will extract those files into a metadata directory.
    """

    zip_file = ZipFile(zip_filepath)
    files_in_zip = zip_file.namelist()

    metadata_dir = Path(f"{destination}/metadata/")
    metadata_dir.mkdir(parents=True, exist_ok=True)

    for filepath in files_in_zip:
        file_path = Path(filepath)

        if file_path.suffix in extensions:
            zip_file.extract(filepath, path=metadata_dir)

    return str(metadata_dir)


def get_celery_queue_group(run_uid=None, worker=None):
    # IF CELERY_GROUP_NAME is specifically set then that makes most sense to use it.
    if getattr(settings, "CELERY_GROUP_NAME"):
        return getattr(settings, "CELERY_GROUP_NAME")
    if getattr(settings, "CELERY_SCALE_BY_RUN"):
        if not run_uid:
            logger.warning("Attempted to get a celery_queue_group for scaling by run without a run uid.")
        else:
            # Celery group names have to be strings, make sure we always return the UID as a string.
            return str(run_uid)
    # If scaling by run we need to keep tasks for a specific run organized together.
    if not worker:
        raise Exception(
            "Attempted to get a group name without setting CELERY_GROUP_NAME "
            "using a RUN_UID or passing a worker explicitly."
        )
    return worker


def get_geometry(bbox, selection=None):
    geom = GEOSGeometry(Polygon.from_bbox(bbox))
    if selection:
        try:
            with open(selection, "r") as geojson:
                geom = GEOSGeometry(geojson)
        except Exception as e:
            logger.error(e)
    return geom


def update_progress(
    task_uid, progress=None, subtask_percentage=100.0, subtask_start=0, estimated_finish=None, eta=None, msg=None,
):
    """
    Updates the progress of the ExportTaskRecord from the given task_uid.
    :param task_uid: A uid to reference the ExportTaskRecord.
    :param progress: The percent of completion for the task or subtask [0-100]
    :param subtask_percentage: is the percentage of the task referenced by task_uid the caller takes up. [0-100]
    :param subtask_start: is the beginning of where this subtask's percentage block beings [0-100]
                          (e.g. when subtask_percentage=0.0 the absolute_progress=subtask_start)
    :param estimated_finish: The datetime of when the entire task is expected to finish, overrides eta estimator
    :param eta: The ETA estimator for this task will be used to automatically determine estimated_finish
    :param msg: Message describing the current activity of the task
    """
    if task_uid is None:
        return

    if not progress and not estimated_finish:
        return

    subtask_percentage = subtask_percentage or 100.0
    subtask_start = subtask_start or 0

    if progress is not None:
        subtask_progress = min(progress, 100.0)
        absolute_progress = min(subtask_start + subtask_progress * (subtask_percentage / 100.0), 100.0)

    # We need to close the existing connection because the logger could be using a forked process which
    # will be invalid and throw an error.
    connection.close()

    if absolute_progress:
        set_cache_value(
            uid=task_uid, attribute="progress", model_name="ExportTaskRecord", value=absolute_progress,
        )
        if eta is not None:
            eta.update(absolute_progress / 100.0, dbg_msg=msg)  # convert to [0-1.0]

    if estimated_finish:
        set_cache_value(
            uid=task_uid, attribute="estimated_finish", model_name="ExportTaskRecord", value=estimated_finish,
        )
    elif eta is not None:
        # Use the updated ETA estimator to determine an estimated_finish
        set_cache_value(
            uid=task_uid, attribute="estimated_finish", model_name="ExportTaskRecord", value=eta.eta_datetime(),
        )


def create_license_file(provider_task):
    # checks a DataProviderTaskRecord's license file and adds it to the file list if it exists
    data_provider_license = DataProvider.objects.get(slug=provider_task.provider.slug).license

    # DataProviders are not required to have a license
    if data_provider_license is None:
        return

    license_file_path = os.path.join(
        get_provider_staging_dir(provider_task.run.uid, provider_task.provider.slug),
        "{0}.txt".format(normalize_name(data_provider_license.name)),
    )

    with open(license_file_path, "wb") as license_file:
        license_file.write(data_provider_license.text.encode())

    return license_file_path<|MERGE_RESOLUTION|>--- conflicted
+++ resolved
@@ -1007,34 +1007,6 @@
     return chunks
 
 
-<<<<<<< HEAD
-def get_or_update_session(username=None, password=None, session=None, max_retries=3, verify=True, cert_info=None):
-    if not session:
-        session = requests.Session()
-
-    if username and password:
-        logger.error(f"setting {username} and {password} for session")
-        session.auth = (username, password)
-        adapter = requests.adapters.HTTPAdapter(max_retries=max_retries)
-        session.mount("http://", adapter)
-        session.mount("https://", adapter)
-
-    cert_path, cert_pass = auth_requests.get_cert_info({"cert_info": cert_info})
-    if cert_path and cert_pass:
-        adapter = requests_pkcs12.Pkcs12Adapter(
-            pkcs12_filename=cert_path,
-            pkcs12_password=cert_pass,
-            max_retries=max_retries,
-        )
-        session.mount("https://", adapter)
-
-    logger.debug("Using %s for SSL verification.", str(verify))
-    session.verify = verify
-    return session
-
-
-def download_data(task_uid: str, input_url: str, out_file: str, cert_info=None, task_points=100, session=None):
-=======
 def download_data(
     task_uid: str,
     input_url: str,
@@ -1047,7 +1019,6 @@
     cookie=None,
     provider_slug: str = None,
 ):
->>>>>>> 3c7d9584
     """
     Function for downloading data, optionally using a certificate.
     """
