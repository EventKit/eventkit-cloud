--- conflicted
+++ resolved
@@ -6,12 +6,6 @@
 import requests
 import signal
 import time
-<<<<<<< HEAD
-from typing import List
-
-from numpy import linspace
-=======
->>>>>>> 552d4214
 import yaml
 
 from django.conf import settings
@@ -20,8 +14,6 @@
 from django.template.loader import render_to_string
 from django.utils import timezone
 from django.utils.text import slugify
-<<<<<<< HEAD
-=======
 
 from enum import Enum
 from functools import reduce
@@ -29,7 +21,6 @@
 from operator import itemgetter
 from typing import List
 import urllib.parse
->>>>>>> 552d4214
 
 from eventkit_cloud.core.helpers import get_cached_model
 from eventkit_cloud.jobs.models import DataProvider
@@ -39,13 +30,6 @@
 from eventkit_cloud.utils.gdalutils import get_band_statistics
 from eventkit_cloud.utils.generic import cd, get_file_paths  # NOQA
 
-<<<<<<< HEAD
-from eventkit_cloud.jobs.models import DataProvider
-from eventkit_cloud.tasks.exceptions import FailedException
-from eventkit_cloud.tasks.models import DataProviderTaskRecord, ExportRunFile, ExportTaskRecord
-import urllib.parse
-=======
->>>>>>> 552d4214
 
 logger = logging.getLogger()
 
@@ -430,15 +414,11 @@
     from eventkit_cloud.tasks.enumerations import TaskStates
     from eventkit_cloud.tasks.export_tasks import create_zip_task
 
-<<<<<<< HEAD
-    data_provider_task_records = DataProviderTaskRecord.objects.filter(uid__in=data_provider_task_record_uids)
-=======
     data_provider_task_records = (
         DataProviderTaskRecord.objects.select_related("run__job")
         .prefetch_related("run__job__projections")
         .filter(uid__in=data_provider_task_record_uids)
     )
->>>>>>> 552d4214
     run = data_provider_task_records.first().run
 
     projections = []
@@ -490,17 +470,12 @@
 
         if data_provider_task_record.preview is not None:
             include_files += [get_provider_staging_preview(run.uid, data_provider_task_record.provider.slug)]
-<<<<<<< HEAD
-
-        for export_task in data_provider_task_record.tasks.all():
-=======
 
         # Only include tasks with a specific projection in the metadata.
         # TODO: Refactor to make explicit which files are included in map documents.
         query = reduce(lambda q, value: q | Q(name__icontains=value), projections, Q())
         for export_task in data_provider_task_record.tasks.filter(query):
 
->>>>>>> 552d4214
             if TaskStates[export_task.status] in TaskStates.get_incomplete_states():
                 continue
 
@@ -521,14 +496,10 @@
                         file_ext,
                         data_provider_slug=data_provider_task_record.provider.slug,
                     )
-<<<<<<< HEAD
-                    filepath = get_archive_data_path(data_provider_task_record.provider.slug, download_filename)
-=======
 
                     filepath = get_archive_data_path(data_provider_task_record.provider.slug, download_filename)
                     pattern = re.compile(".*EPSG:(?P<projection>3857|4326).*$")
                     projection = pattern.match(export_task.name).groupdict().get("projection")
->>>>>>> 552d4214
 
                     file_data = {
                         "file_path": filepath,
