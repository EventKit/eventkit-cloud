import copy
import logging
import os
import pickle
import re
import requests
import signal
import time
import urllib.parse
import uuid
import xml.etree.ElementTree as ET
import yaml
from django.conf import settings
from django.core.cache import cache
from django.db.models import Q
from django.template.loader import render_to_string
from django.utils import timezone
from django.utils.text import slugify
from enum import Enum
from functools import reduce
from numpy import linspace
from operator import itemgetter
from typing import List, Optional, ValuesView
from xml.dom import minidom
from concurrent import futures

from eventkit_cloud.core.helpers import get_cached_model
from eventkit_cloud.jobs.enumerations import GeospatialDataType
from eventkit_cloud.jobs.models import DataProvider, ExportFormat
from eventkit_cloud.tasks import DEFAULT_CACHE_EXPIRATION
from eventkit_cloud.tasks.exceptions import FailedException
from eventkit_cloud.tasks.models import DataProviderTaskRecord, ExportRunFile, ExportTaskRecord
from eventkit_cloud.tasks.task_process import update_progress
from eventkit_cloud.utils import auth_requests, gdalutils
from eventkit_cloud.utils.gdalutils import get_band_statistics, get_chunked_bbox
from eventkit_cloud.utils.generic import cd, get_file_paths  # NOQA

logger = logging.getLogger()


class Directory(Enum):
    ARCGIS = "arcgis"
    DATA = "data"
    TEMPLATES = "templates"


PREVIEW_TAIL = "preview.jpg"

UNSUPPORTED_CARTOGRAPHY_FORMATS = [".pbf", ".gpx"]

CHUNK = 1024 * 1024 * 2  # 2MB chunks


def get_run_staging_dir(run_uid):
    """
    The run staging dir is where all files are stored while they are being processed.
    It is a unique space to ensure that files aren't being improperly modified.
    :param run_uid: The unique value to store the directory for the run data.
    :return: The path to the run directory.
    """
    return os.path.join(settings.EXPORT_STAGING_ROOT.rstrip("\/"), str(run_uid))


def get_run_download_dir(run_uid):
    """
    The run download dir is where all files are stored after they are processed.
    It is a unique space to ensure that files aren't being improperly modified.
    :param run_uid: The unique value to store the directory for the run data.
    :return: The path to the run directory.
    """
    return os.path.join(settings.EXPORT_DOWNLOAD_ROOT.rstrip("\/"), str(run_uid))


def get_run_download_url(run_uid, provider_slug=None):
    """
    A URL path to the run data
    :param run_uid: The unique identifier for the run data.
    :return: The url context. (e.g. /downloads/123e4567-e89b-12d3-a456-426655440000)
    """
    if provider_slug:
        url = f"{settings.EXPORT_MEDIA_ROOT.rstrip('/')}/{str(run_uid)}/{provider_slug}"
    else:
        url = f"{settings.EXPORT_MEDIA_ROOT.rstrip('/')}/{str(run_uid)}"

    return url


def get_provider_staging_dir(run_uid, provider_slug):
    """
    The provider staging dir is where all files are stored while they are being processed.
    It is a unique space to ensure that files aren't being improperly modified.
    :param run_uid: The unique id for the run.
    :param provider_slug: The unique value to store the directory for the provider data.
    :return: The path to the provider directory.
    """
    run_staging_dir = get_run_staging_dir(run_uid)
    return os.path.join(run_staging_dir, provider_slug)


def get_provider_download_dir(run_uid, provider_slug):
    """
    The provider staging dir is where all files are stored after they are processed.
    It is a unique space to ensure that files aren't being improperly modified.
    :param run_uid: The unique id for the run.
    :param provider_slug: The unique value to store the directory for the provider data.
    :return: The path to the provider directory.
    """
    run_download_dir = get_run_download_dir(run_uid)
    return os.path.join(run_download_dir, provider_slug)


def get_provider_staging_preview(run_uid, provider_slug):
    """
    The provider staging dir is where all files are stored while they are being processed.
    It is a unique space to ensure that files aren't being improperly modified.
    :param run_uid: The unique id for the run.
    :param provider_slug: The unique value to store the directory for the provider data.
    :return: The path to the provider directory.
    """
    run_staging_dir = get_run_staging_dir(run_uid)
    return os.path.join(run_staging_dir, provider_slug, PREVIEW_TAIL)


def get_download_filename(name: str, ext: str, additional_descriptors: List[str] = None):
    """
    This provides specific formatting for the names of the downloadable files.
    :param name: A name for the file, typically the job name.
    :param ext: The file extension (e.g. .gpkg)
    :param additional_descriptors: Additional descriptors, any list of items.
    :return: The formatted file name (e.g. Boston-example-20180711.gpkg)
    """
    download_filename = f"{'-'.join(filter(None, [name] + (additional_descriptors or [])))}{ext}"
    return download_filename


def get_archive_data_path(provider_slug=None, file_name=None, archive=True):
    """
    Gets a datapath for the files to be placed in the zip file.
    :param provider_slug: An optional unique value to store files.
    :param file_name: The name of a file.
    :return:
    """
    if archive:
        file_path = Directory.DATA.value
    else:
        file_path = ""

    if provider_slug:
        file_path = os.path.join(file_path, provider_slug)
    if file_name:
        file_path = os.path.join(file_path, file_name)
    return file_path


def default_format_time(date_time):
    return date_time.strftime("%Y%m%d")


def normalize_name(name):
    # Remove all non-word characters
    s = re.sub(r"[^\w\s]", "", name)
    # Replace all whitespace with a single underscore
    s = re.sub(r"\s+", "_", s)
    return s.lower()


def get_export_task_record(export_task_record_uid: str) -> ExportTaskRecord:
    """
    Gets the ExportTaskRecord and related models used for export_tasks from the ExportTaskRecord.
    :param export_task_record_uid: The UID of an ExportTaskRecord.
    :return provider_slug: The associated provider_slug value.
    """
    return ExportTaskRecord.objects.select_related("export_provider_task__provider").get(uid=export_task_record_uid)


def get_supported_projections(format_slug: str) -> List[int]:
    supported_projections = (
        ExportFormat.objects.get(slug=format_slug).supported_projections.all().values_list("srid", flat=True)
    )
    return supported_projections


def get_default_projection(supported_projections: List[int], selected_projections: List[int]) -> Optional[int]:
    """
    Gets a default projection of either 4326 or the first supported projection.
    """
    if 4326 in supported_projections and 4326 in selected_projections:
        return 4326
    for supported_projection in supported_projections:
        if supported_projection in selected_projections:
            return supported_projection
    return None


def get_data_provider_label(data_provider_slug):
    try:
        data_provider = get_cached_model(model=DataProvider, prop="slug", value=data_provider_slug)
        return slugify(data_provider.label or "")  # Slugify converts None to 'none' so return empty string instead.
    except DataProvider.DoesNotExist:
        logger.info(f"{data_provider_slug} does not map to any known DataProvider.")
        raise


def get_export_filepath(stage_dir: str, job_name: str, projection: int, data_provider_slug: str, extension: str):
    """
    Gets a filepath for an export.
    :param stage_dir: The staging directory to place files in while they process.
    :param job_name: The name of the job being processed.
    :param projection: A projection as an int referencing an EPSG code (e.g. 4326 = EPSG:4326)
    :param data_provider_slug: The provider slug (e.g. osm) for the filename.
    :param extension: The file extension for the filename.
    """
    descriptors = "-".join(
        filter(
            None,
            [
                job_name,
                str(projection),
                data_provider_slug,
                get_data_provider_label(data_provider_slug),
                default_format_time(time),
            ],
        )
    )
    if extension == "shp":
        filepath = os.path.join(stage_dir, f"{descriptors}_{extension}")
    else:
        filepath = os.path.join(stage_dir, f"{descriptors}.{extension}")

    return filepath


def get_style_files():
    """

    :return: A list of all of the static files used for styles (e.g. icons)
    """
    style_dir = os.path.join(os.path.dirname(__file__), "static", "tasks", "styles")
    files = get_file_paths(style_dir)
    arcgis_dir = os.path.join(os.path.dirname(__file__), "arcgis")
    files = get_file_paths(arcgis_dir, files)
    return files


def create_license_file(provider_task):
    # checks a DataProviderTaskRecord's license file and adds it to the file list if it exists
    data_provider_license = DataProvider.objects.get(slug=provider_task.provider.slug).license

    # DataProviders are not required to have a license
    if data_provider_license is None:
        return

    license_file_path = os.path.join(
        get_provider_staging_dir(provider_task.run.uid, provider_task.provider.slug),
        "{0}.txt".format(normalize_name(data_provider_license.name)),
    )

    with open(license_file_path, "wb") as license_file:
        license_file.write(data_provider_license.text.encode())

    return license_file_path


def generate_qgs_style(metadata, skip_formats=UNSUPPORTED_CARTOGRAPHY_FORMATS):
    """
    Task to create QGIS project file with styles for osm.

    If a data_provider_task_record is provided a style file will be generated only for that, otherwise all of the
    data providers in the run will be added to the style file.
    :param metadata: A dict of metadata provided by get_metadata.
    :return: The path to the generated qgs file.
    """

    from eventkit_cloud.tasks.helpers import normalize_name

    cleaned_metadata = remove_formats(metadata, formats=UNSUPPORTED_CARTOGRAPHY_FORMATS)

    stage_dir = os.path.join(settings.EXPORT_STAGING_ROOT, str(cleaned_metadata["run_uid"]))

    job_name = normalize_name(cleaned_metadata["name"].lower())

    provider_details = [provider_detail for provider_slug, provider_detail in cleaned_metadata["data_sources"].items()]

    if len(provider_details) == 1:
        style_file_name = "{0}-{1}-{2}.qgs".format(
            job_name, normalize_name(provider_details[0]["slug"]), default_format_time(timezone.now()),
        )
    else:
        style_file_name = "{0}-{1}.qgs".format(job_name, default_format_time(timezone.now()))

    style_file = os.path.join(stage_dir, style_file_name)

    context = {
        "job_name": job_name,
        "job_date_time": "{0}".format(timezone.now().strftime("%Y%m%d%H%M%S%f")[:-3]),
        "provider_details": provider_details,
        "bbox": metadata["bbox"],
        "has_raster": metadata["has_raster"],
        "has_elevation": metadata["has_elevation"],
        "has_vector": metadata["has_vector"],
    }

    with open(style_file, "wb") as open_file:
        open_file.write(render_to_string("styles/Style.qgs", context=context,).encode())
    return style_file


def remove_formats(metadata: dict, formats: List[str] = UNSUPPORTED_CARTOGRAPHY_FORMATS):
    """
        Used to remove formats from the metadata especially so that they don't show up in the cartography.
        :param data_sources: A dict of metadata provided by get_metadata.
        :param formats: A list of unsupported file extensions (i.e. .gpx)
        :return: The path to the generated qgs file.
    """
    # Create a new dict to not alter the input data.
    if metadata is None:
        metadata = {}
    cleaned_metadata = copy.deepcopy(metadata)
    for slug, data_source in cleaned_metadata.get("data_sources", {}).items():
        cleaned_metadata["data_sources"][slug] = data_source
        cleaned_files = []
        for file_info in cleaned_metadata["data_sources"][slug].get("files"):
            # Add all files that aren't in the remove list.
            if file_info.get("file_ext") not in formats:
                cleaned_files.append(file_info)
        cleaned_metadata["data_sources"][slug]["files"] = cleaned_files
    return cleaned_metadata


def get_human_readable_metadata_document(metadata):
    """

    :param metadata: A dictionary returned by get_metadata.
    :return: A filepath to a txt document.
    """
    from eventkit_cloud.tasks.helpers import normalize_name

    stage_dir = os.path.join(settings.EXPORT_STAGING_ROOT, str(metadata["run_uid"]))

    metadata_file = os.path.join(stage_dir, "{0}_ReadMe.txt".format(normalize_name(metadata["name"])))

    with open(metadata_file, "wb") as open_file:
        open_file.write(
            render_to_string("styles/metadata.txt", context={"metadata": metadata})
            .replace("\r\n", "\n")
            .replace("\n", "\r\n")
            .encode()
        )
    return metadata_file


def get_last_update(url, type, cert_info=None):
    """
    A wrapper to get different timestamps.
    :param url: The url to get the timestamp
    :param type: The type of services (e.g. osm)
    :param cert_info: Optionally a dict containing cert path and pass
    :return: The timestamp as a string.
    """
    if type == "osm":
        return get_osm_last_update(url, cert_info=cert_info)


def get_metadata_url(url, type):
    """
    A wrapper to get different timestamps.
    :param url: The url to get the timestamp
    :param type: The type of services (e.g. osm)
    :return: The timestamp as a string.
    """
    if type in ["wcs", "wms", "wmts"]:
        return "{0}?request=GetCapabilities".format(url.split("?")[0])
    else:
        return url


def get_osm_last_update(url, cert_info=None):
    """

    :param url: A path to the overpass api.
    :param cert_info: Optionally cert info if needed
    :return: The default timestamp as a string (2018-06-18T13:09:59Z)
    """
    try:
        timestamp_url = "{0}timestamp".format(url.rstrip("/").rstrip("interpreter"))
        response = auth_requests.get(timestamp_url, cert_info=cert_info)
        if response:
            return response.content.decode()
        raise Exception("Get OSM last update failed with {0}: {1}".format(response.status_code, response.content))
    except Exception as e:
        logger.warning(e)
        logger.warning("Could not get the timestamp from the overpass url.")
        return None


def progressive_kill(pid):
    """
    Tries to kill first with TERM and then with KILL.
    :param pid: The process ID to kill
    :return: None.
    """
    try:
        logger.info("Trying to terminate process group {0} with SIGTERM.".format(pid))
        os.killpg(pid, signal.SIGTERM)
        time.sleep(5)

        logger.info("Trying to kill process group {0} with SIGKILL.".format(pid))
        os.killpg(pid, signal.SIGKILL)
        time.sleep(1)

    except OSError:
        logger.info("{0} PID no longer exists.".format(pid))


def pickle_exception(exception):
    return pickle.dumps(exception, 0).decode()


def get_metadata(data_provider_task_record_uids: List[str], source_only=False):
    """
    A object to hold metadata about the run for the sake of being passed to various scripts for the creation of
    style files or metadata documents for within the datapack.

    This also creates a license file which is considered a part of the metadata and adds it to the "include_files"
    :param source_only: If enabled only the first task for the data_provider_task_record will be included in the
    metadata.  This is useful for generating style files for a single layer instead of redundant layers for each file.
    :param data_provider_task_record_uids: A list of Provider task uid string for either the run task which will add
    all of the provider tasks for the run or for a single data provider task.
    :return: A dict containing the run metadata.

    Example:
    {
    "aoi": "GEOJSON representing the selected AOI."
    "bbox": [
        w, s, e, n
    ],
    "data_sources": {
        "osm": {
            "copyright": None,
            "description": "OpenStreetMap vector data provided in a custom thematic schema. \r\n\t\r\n\tData is
            grouped into separate tables (e.g. water, roads...).",
            "files": [{"file_path": "data/osm/test-osm-20181101.gpkg",
                       "file_ext": ".gpkg",
                       "full_file_path": "/var/lib/eventkit/exports_stage/7fadf34e-58f9-4bb8-ab57-adc1015c4269
                       /osm/test.gpkg",
                       "band_stats":
                       "ramp_shader_steps":}]
            "last_update": "2018-10-29T04:35:02Z\n",
            "metadata": "https://overpass-server.com/overpass/interpreter",
            "name": "OpenStreetMap Data (Themes)",
            "slug": "osm",
            "type": "osm",
            "uid": "0d08ddf6-35c1-464f-b271-75f6911c3f78",
            "layers": ["layer1", "layer2"]
        }
    },
    "date": "20181101",
    "description": "Test",
    "has_elevation": False,
    "has_raster": True,
    "include_files": [
        "/var/lib/eventkit/exports_stage/7fadf34e-58f9-4bb8-ab57-adc1015c4269/osm/test.gpkg",
        "/var/lib/eventkit/exports_stage/7fadf34e-58f9-4bb8-ab57-adc1015c4269/osm/osm_selection.geojson"
    ],
    "name": "test",
    "project": "Test",
    "projections": [4326, 3857]
    "run_uid": "7fadf34e-58f9-4bb8-ab57-adc1015c4269",
    "url": "http://cloud.eventkit.test/status/2010025c-6d61-4a0b-8d5d-ff9c657259eb"
    }
    """

    from eventkit_cloud.tasks.enumerations import TaskState
    from eventkit_cloud.tasks.export_tasks import create_zip_task

    data_provider_task_records = (
        DataProviderTaskRecord.objects.select_related("run__job")
        .prefetch_related("run__job__projections")
        .prefetch_related("provider")
        .filter(uid__in=data_provider_task_record_uids)
    )
    run = data_provider_task_records.first().run

    projections = []
    for projection in run.job.projections.all():
        projections.append(projection.srid)

    # To prepare for the zipfile task, the files need to be checked to ensure they weren't
    # deleted during cancellation.
    include_files = list([])

    # A dict is used here to ensure that just one file per provider is added,
    # this should be updated when multiple formats are supported.
    metadata = {
        "name": normalize_name(run.job.name),
        "url": "{0}/status/{1}".format(getattr(settings, "SITE_URL"), str(run.job.uid)),
        "description": run.job.description,
        "project": run.job.event,
        "projections": projections,
        "date": timezone.now().strftime("%Y%m%d"),
        "run_uid": str(run.uid),
        "data_sources": {},
        "bbox": run.job.extents,
        "aoi": run.job.bounds_geojson,
        "has_raster": False,  # TODO: These are used for style groupings and seem frivolous.
        "has_elevation": False,
        "has_vector": False,
    }
    for data_provider_task_record in data_provider_task_records:
        data_provider = data_provider_task_record.provider
        provider_type = data_provider.export_provider_type.type_name

        provider_staging_dir = get_provider_staging_dir(run.uid, data_provider_task_record.provider.slug)
        conf = yaml.safe_load(data_provider.config) or dict()
        cert_info = conf.get("cert_info", None)
        metadata["data_sources"][data_provider_task_record.provider.slug] = {
            "uid": str(data_provider_task_record.uid),
            "slug": data_provider_task_record.provider.slug,
            "name": data_provider_task_record.name,
            "files": [],
            "type": get_data_type_from_provider(data_provider_task_record.provider),
            "description": str(data_provider.service_description).replace("\r\n", "\n").replace("\n", "\r\n\t"),
            "last_update": get_last_update(data_provider.url, provider_type, cert_info=cert_info),
            "metadata": get_metadata_url(data_provider.url, provider_type),
            "copyright": data_provider.service_copyright,
            "layers": data_provider.layers,
            "level_from": data_provider.level_from,
            "level_to": data_provider.level_to,
        }
        if (
            metadata["data_sources"][data_provider_task_record.provider.slug].get("type")
            == GeospatialDataType.RASTER.value
        ):
            metadata["has_raster"] = True
        if (
            metadata["data_sources"][data_provider_task_record.provider.slug].get("type")
            == GeospatialDataType.ELEVATION.value
        ):
            metadata["has_elevation"] = True
        if metadata["data_sources"][data_provider_task_record.provider.slug].get("type") in [
            GeospatialDataType.VECTOR.value,
            "osm",
            "nome",
        ]:  # TODO: handle osm generically like vector layers
            metadata["has_vector"] = True

        if data_provider_task_record.preview is not None:
            include_files += [get_provider_staging_preview(run.uid, data_provider_task_record.provider.slug)]

        # Only include tasks with a specific projection in the metadata.
        # TODO: Refactor to make explicit which files are included in map documents.
        query = reduce(lambda q, value: q | Q(name__icontains=value), projections, Q())
        export_tasks = data_provider_task_record.tasks.filter(query)
        if source_only:
            export_tasks = [export_tasks.first()]
        for export_task in export_tasks:

            if TaskState[export_task.status] in TaskState.get_incomplete_states():
                continue

            try:
                filename = export_task.result.filename
            except Exception:
                continue
            full_file_path = os.path.join(provider_staging_dir, filename)
            current_files = metadata["data_sources"][data_provider_task_record.provider.slug]["files"]

            if full_file_path not in map(itemgetter("full_file_path"), current_files):
                file_ext = os.path.splitext(filename)[1]
                # Only include files relavant to the user that we can actually add to the carto.
                if export_task.display and ("project file" not in export_task.name.lower()):
                    download_filename = get_download_filename(os.path.splitext(os.path.basename(filename))[0], file_ext)

                    filepath = get_archive_data_path(
                        data_provider_task_record.provider.slug, download_filename, archive=(not source_only)
                    )
                    pattern = re.compile(".*EPSG:(?P<projection>3857|4326).*$")
                    matches = pattern.match(export_task.name)
                    projection = "4326"
                    if matches:
                        projection = pattern.match(export_task.name).groupdict().get("projection")
                    file_data = {
                        "file_path": filepath,
                        "full_file_path": full_file_path,
                        "file_ext": file_ext,
                        "projection": projection,
                    }
                    if (
                        metadata["data_sources"][data_provider_task_record.provider.slug].get("type")
                        == GeospatialDataType.ELEVATION.value
                    ):
                        # Get statistics to update ranges in template.
                        band_stats = get_band_statistics(full_file_path)
                        logger.info("Band Stats {0}: {1}".format(full_file_path, band_stats))
                        file_data["band_stats"] = band_stats
                        # Calculate the value for each elevation step (of 16)
                        try:
                            steps = linspace(band_stats[0], band_stats[1], num=16)
                            file_data["ramp_shader_steps"] = list(map(int, steps))
                        except TypeError:
                            file_data["ramp_shader_steps"] = None

                    metadata["data_sources"][data_provider_task_record.provider.slug]["files"] += [file_data]

            if not os.path.isfile(full_file_path):
                logger.error("Could not find file {0} for export {1}.".format(full_file_path, export_task.name))
                continue
            # Exclude zip files created by zip_export_provider
            if not (full_file_path.endswith(".zip") and export_task.name == create_zip_task.name):
                include_files += [full_file_path]

        # add the license for this provider if there are other files already
        license_file = create_license_file(data_provider_task_record)
        if license_file:
            include_files += [license_file]

        metadata["include_files"] = include_files

    return metadata


def get_arcgis_metadata(metadata):
    """
    A way to add or remove information which will be used by the arcgis script.
    :param metadata: A metadata dict returned from get_metadata
    :return: A metadata dict to be provided within the datapack.
    """
    arcgis_metadata = remove_formats(metadata, formats=UNSUPPORTED_CARTOGRAPHY_FORMATS)

    # remove files which reference the server directories.
    arcgis_metadata.pop("include_files")
    for data_source, data_source_values in arcgis_metadata["data_sources"].items():
        for file_details in data_source_values["files"]:
            file_details.pop("full_file_path", "")

    return arcgis_metadata


def get_data_type_from_provider(data_provider: DataProvider) -> str:
    """
    This is used to populate the run metadata with special types for OSM and NOME.  This is used for custom cartography,
    and should be removed if custom cartography is made configurable.
    :param data_provider:
    :return:
    """
    if data_provider.slug.lower() in ["nome", "osm"]:
        return data_provider.slug.lower()
    else:
        return data_provider.data_type


def get_all_rabbitmq_objects(api_url: str, rabbit_class: str) -> list:
    """
    :param api_url: The http api url including authentication values.
    :param rabbit_class: The type of rabbitmq class (i.e. queues or exchanges) as a string.
    :return: An array of dicts with the desired objects.
    """
    url = f"{api_url.rstrip('/')}/{rabbit_class}"
    params = {"page": 1, "page_size": 100, "pagination": True}
    response = None
    try:
        logger.info(f"Getting all {rabbit_class}")
        response = requests.get(url, params=params).json()
        rabbit_objects = response["items"]
        pages = response.get("page_count", 0)
        for page in range(2, pages + 1):
            logger.info(f"Getting page: {page} of {pages} for {rabbit_class}")
            params["page"] = page
            response = requests.get(url, params=params)
            if response.ok:
                rabbit_objects += response.json()["items"]
            else:
                raise Exception(f"Failed to fetch {rabbit_class}")
        return rabbit_objects
    except Exception as e:
        if response:
            logger.error(response.content.decode())
        logger.error(e)
        raise e


def delete_rabbit_objects(api_url: str, rabbit_classes: list = ["queues"], force: bool = False) -> None:
    api_url = api_url.rstrip("/")
    for rabbit_class in rabbit_classes:
        for rabbit_object in get_all_rabbitmq_objects(api_url, rabbit_class):
            object_name = urllib.parse.quote(rabbit_object.get("name"), safe="")
            vhost = urllib.parse.quote(rabbit_object.get("vhost"), safe="")
            # Exchanges don't have consumers or messages, so deleting exchanges is always done.
            consumers = rabbit_object.get("consumers")
            messages = rabbit_object.get("messages")
            if not (messages or consumers) or force:
                object_url = f"{api_url}/{rabbit_class}/{vhost}/{object_name}"
                res = requests.delete(object_url)
                if res.ok:
                    logger.info(f"Removed {rabbit_class}: {object_name}")
                else:
                    logger.info(f"Could not remove {rabbit_class} {object_name}: {res.content}")
            else:
                logger.info(f"Cannot remove {rabbit_class}: {rabbit_object}")
                if consumers:
                    logger.info(f"There are {consumers} consumers")
                if messages:
                    logger.info(f"There are {messages} messages")


def get_message_count(queue_name: str) -> int:
    """
    :param queue_name: The queue that you want to check messages for.
    :return: An integer count of pending messages.
    """
    broker_api_url = getattr(settings, "BROKER_API_URL")
    queue_class = "queues"

    for queue in get_all_rabbitmq_objects(broker_api_url, queue_class):
        if queue.get("name") == queue_name:
            try:
                return queue.get("messages", 0)
            except Exception as e:
                logger.info(e)

    logger.info(f"Cannot find queue named {queue_name}, returning 0 messages.")
    return 0


def check_cached_task_failures(task_name, task_uid):
    """
    Used to check how many times this task has already attempted to run.
    If the task continues to fail, this will fire an exception to be
    handled by the task.
    """
    cache_key = f"{task_uid}-task-attempts"
    task_attempts = cache.get_or_set(cache_key, 0)
    task_attempts += 1
    cache.set(cache_key, task_attempts)
    if task_attempts > settings.MAX_TASK_ATTEMPTS:
        raise FailedException(task_name=task_name)


def add_export_run_files_to_zip(zipfile, run_zip_file):
    """
    Add additional files stored in ExportRunFile objects to a zipfile.
    """
    if not os.path.exists(settings.EXPORT_RUN_FILES):
        os.makedirs(settings.EXPORT_RUN_FILES)

    export_run_files = ExportRunFile.objects.all()
    for export_run_file in export_run_files:
        run_zip_file.message = f"Adding {export_run_file.file.name} to zip archive."
        export_run_file_path = os.path.join(settings.EXPORT_RUN_FILES, export_run_file.file.name)

        if settings.USE_S3:
            request = requests.get(export_run_file.file.url)
            with open(export_run_file_path, "wb+") as file:
                file.write(request.content)

        extra_directory = export_run_file.directory or ""
        if export_run_file.provider:
            arcname = os.path.join("data", export_run_file.provider.slug, extra_directory, export_run_file.file.name)
            zipfile.write(export_run_file_path, arcname=arcname)
        else:
            arcname = os.path.join(extra_directory, export_run_file.file.name)
            zipfile.write(export_run_file_path, arcname)


def get_data_package_manifest(metadata: dict, ignore_files: list) -> str:
    """
    Uses a metadata to generate a manifest file.

    <MissionPackageManifest version="2">
       <Configuration>
          <Parameter name="uid" value="<UID>"/>
          <Parameter name="name" value="<Name>"/>
       </Configuration>
       <Contents>
          <Content ignore="false" zipEntry="<file_path>">
             <Parameter name="contentType" value="External Native Data"/>
          </Content>
       </Contents>
    </MissionPackageManifest>

    :param metadata: A dict of run contents.
    :param ignore_files: A list of files to ignore.
    :return: File path to manifest file.
    """
    from eventkit_cloud.tasks.helpers import normalize_name

    # Placeholder to add unsupported formats.
    cleaned_metadata = remove_formats(metadata, formats=[])

    if cleaned_metadata:
        run_uid = cleaned_metadata.get("run_uid")
        job_name = normalize_name(cleaned_metadata["name"].lower())
    else:
        run_uid = uuid.uuid4()
        job_name = "DataPack"

    stage_dir = os.path.join(settings.EXPORT_STAGING_ROOT, str(run_uid))

    root = ET.Element("MissionPackageManifest", attrib={"version": "2"})

    # Set up configuration
    configuration = ET.SubElement(root, "Configuration")
    ET.SubElement(configuration, "Parameter", attrib={"name": "uid", "value": run_uid})
    # use the first 30 characters from the name
    ET.SubElement(configuration, "Parameter", attrib={"name": "name", "value": job_name[:30]})

    # Add contents
    contents = ET.SubElement(root, "Contents")
    for data_source_slug, data_source_info in cleaned_metadata.get("data_sources", {}).items():
        data_source_type = data_source_info["type"]
        for data_file in data_source_info["files"]:
            file_path = os.path.relpath(data_file["file_path"])
            content = ET.SubElement(contents, "Content", attrib={"ignore": "false", "zipEntry": file_path})
            if data_source_type == GeospatialDataType.RASTER.value:
                # Let application know that this is raster data.
                ET.SubElement(content, "Parameter", attrib={"name": "contentType", "value": "External Native Data"})
    # Ignore contents
    for data_file in ignore_files:
        file_path = os.path.relpath(data_file)
        ET.SubElement(contents, "Content", attrib={"ignore": "true", "zipEntry": file_path})

    ET.SubElement(contents, "Content", attrib={"ignore": "false", "zipEntry": os.path.join("manifest", "manifest.xml")})

    # Pretty print using xml dom
    manifest_file = os.path.join(stage_dir, "manifest.xml")
    manifest = minidom.parseString(ET.tostring(root)).toprettyxml(indent="   ")

    # Strip the header (and newline) that minidom forces.  Consider lxml in future.
    manifest = "\n".join(manifest.split("\n")[1:-1])

    if not os.path.isdir(os.path.dirname(manifest_file)):
        os.makedirs(os.path.dirname(manifest_file))

    with open(manifest_file, "w") as open_file:
        open_file.write(manifest)
    return manifest_file


def merge_chunks(
    output_file,
    layer_name,
    projection,
    task_uid: str,
    bbox: list,
    stage_dir: str,
    base_url: str,
    cert_var=None,
    task_points=100,
):
    chunks = download_chunks(task_uid, bbox, stage_dir, base_url, cert_var, task_points)
    out = gdalutils.convert(
        driver="gpkg",
        input_file=chunks,
        output_file=output_file,
        task_uid=task_uid,
        boundary=bbox,
        layer_name=layer_name,
        projection=projection,
        access_mode="append",
    )
    return out


def download_concurrently(layers: ValuesView, concurrency=None):
    """
    Function concurrently downloads data from a given list URLs and download paths.
    """

    def download_chunks_concurrently(layer, task_points):
        base_path = layer.get("base_path")
        os.mkdir(base_path)
        merge_chunks(
            output_file=layer.get("path"),
            projection=layer.get("projection"),
            layer_name=layer.get("layer_name"),
            task_uid=layer.get("task_uid"),
            bbox=layer.get("bbox"),
            stage_dir=base_path,
            base_url=layer.get("url"),
            cert_var=layer.get("cert_var"),
            task_points=task_points,
        )

    try:
        executor = futures.ThreadPoolExecutor(max_workers=concurrency)

        # Get the total number of task points to compare against current progress.
        task_points = len(layers) * 100

        futures_list = [
            executor.submit(download_chunks_concurrently, layer=layer, task_points=task_points) for layer in layers
        ]
        futures.wait(futures_list)

    except (futures.BrokenExecutor, futures.thread.BrokenThreadPool, futures.InvalidStateError) as e:
        logger.error(f"Unable to execute concurrent downloads: {e}")

    return layers


<<<<<<< HEAD
def download_chunks(task_uid: str, bbox: list, stage_dir: str, base_url: str, cert_var=None, task_points=100):
    tile_bboxes = get_chunked_bbox(bbox)
    chunks = []
    for _index, _tile_bbox in enumerate(tile_bboxes):
        # Replace bbox placeholder here, allowing for the bbox as either a list or tuple
        url = base_url.replace("BBOX_PLACEHOLDER", urllib.parse.quote(str([*_tile_bbox]).strip("[]")))
        outfile = os.path.join(stage_dir, f"chunk{_index}.json")
        download_data(task_uid, url, outfile, cert_var, task_points=task_points)
        chunks.append(outfile)
    return chunks


def download_data(task_uid: str, input_url: str, out_file: str, cert_var=None, task_points=100):
=======
def download_data(task_uid: str, input_url: str, out_file: str, cert_info=None, task_points=100):
>>>>>>> 16ebfa1c
    """
    Function for downloading data, optionally using a certificate.
    """
    try:
<<<<<<< HEAD
        auth_session = auth_requests.AuthSession()
        response = auth_session.get(
            input_url, cert_var=cert_var, stream=True, verify=getattr(settings, "SSL_VERIFICATION", True),
=======
        response = auth_requests.get(
            input_url, cert_info=cert_info, stream=True, verify=getattr(settings, "SSL_VERIFICATION", True),
>>>>>>> 16ebfa1c
        )
        response.raise_for_status()
    except requests.exceptions.RequestException as e:
        raise Exception(f"Unsuccessful request:{e}")

    from audit_logging.file_logging import logging_open

    try:
        total_size = int(response.headers.get("content-length"))
    except (ValueError, TypeError):
        if response.content:
            total_size = len(response.content)
        else:
            raise Exception("Request failed to return any data.")

    written_size = 0
    update_interval = total_size / 100
    cache.set(get_task_progress_cache_key(task_uid), 0, timeout=DEFAULT_CACHE_EXPIRATION)

    with logging_open(out_file, "wb") as file_:
        for chunk in response.iter_content(CHUNK):
            file_.write(chunk)
            written_size += CHUNK

            last_update = cache.get_or_set(get_last_update_cache_key(task_uid), 0)
            last_update += CHUNK
            cache.set(get_last_update_cache_key(task_uid), last_update, timeout=DEFAULT_CACHE_EXPIRATION)

            if last_update > update_interval:
                updated_points = int((last_update / total_size) * 100) if last_update < total_size else 100
                cache.incr(get_task_progress_cache_key(task_uid), updated_points)

                progress_points = cache.get(get_task_progress_cache_key(task_uid))
                progress = progress_points / task_points * 100 if progress_points < task_points else 100
                update_progress(task_uid, progress)

                cache.set(get_last_update_cache_key(task_uid), 0, timeout=DEFAULT_CACHE_EXPIRATION)

    if not os.path.isfile(out_file):
        raise Exception("Nothing was returned from the vector feature service.")


def get_task_points_cache_key(task_uid: str):
    return f"{task_uid}_task_points"


def get_task_progress_cache_key(task_uid: str):
    return f"{task_uid}_progress"


def get_last_update_cache_key(task_uid: str):
    return f"{task_uid}_mb_since_update"<|MERGE_RESOLUTION|>--- conflicted
+++ resolved
@@ -898,8 +898,7 @@
     return layers
 
 
-<<<<<<< HEAD
-def download_chunks(task_uid: str, bbox: list, stage_dir: str, base_url: str, cert_var=None, task_points=100):
+def download_chunks(task_uid: str, bbox: list, stage_dir: str, base_url: str, cert_info=None, task_points=100):
     tile_bboxes = get_chunked_bbox(bbox)
     chunks = []
     for _index, _tile_bbox in enumerate(tile_bboxes):
@@ -911,22 +910,14 @@
     return chunks
 
 
-def download_data(task_uid: str, input_url: str, out_file: str, cert_var=None, task_points=100):
-=======
 def download_data(task_uid: str, input_url: str, out_file: str, cert_info=None, task_points=100):
->>>>>>> 16ebfa1c
     """
     Function for downloading data, optionally using a certificate.
     """
     try:
-<<<<<<< HEAD
         auth_session = auth_requests.AuthSession()
         response = auth_session.get(
-            input_url, cert_var=cert_var, stream=True, verify=getattr(settings, "SSL_VERIFICATION", True),
-=======
-        response = auth_requests.get(
             input_url, cert_info=cert_info, stream=True, verify=getattr(settings, "SSL_VERIFICATION", True),
->>>>>>> 16ebfa1c
         )
         response.raise_for_status()
     except requests.exceptions.RequestException as e:
