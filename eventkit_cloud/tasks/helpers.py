import copy
import logging
import os
import pickle
import re
import requests
import signal
import time
import yaml

from django.conf import settings
from django.core.cache import cache
from django.db.models import Q
from django.template.loader import render_to_string
from django.utils import timezone
from django.utils.text import slugify

from enum import Enum
from functools import reduce
from numpy import linspace
from operator import itemgetter
from typing import List
import urllib.parse

from eventkit_cloud.core.helpers import get_cached_model
from eventkit_cloud.jobs.models import DataProvider
from eventkit_cloud.tasks.exceptions import FailedException
from eventkit_cloud.tasks.models import DataProviderTaskRecord, ExportRunFile, ExportTaskRecord
from eventkit_cloud.utils import auth_requests
from eventkit_cloud.utils.gdalutils import get_band_statistics
from eventkit_cloud.utils.generic import cd, get_file_paths  # NOQA


logger = logging.getLogger()


class Directory(Enum):
    ARCGIS = "arcgis"
    DATA = "data"
    TEMPLATES = "templates"


PREVIEW_TAIL = "preview.jpg"


def get_run_staging_dir(run_uid):
    """
    The run staging dir is where all files are stored while they are being processed.
    It is a unique space to ensure that files aren't being improperly modified.
    :param run_uid: The unique value to store the directory for the run data.
    :return: The path to the run directory.
    """
    return os.path.join(settings.EXPORT_STAGING_ROOT.rstrip("\/"), str(run_uid))


def get_run_download_dir(run_uid):
    """
    The run download dir is where all files are stored after they are processed.
    It is a unique space to ensure that files aren't being improperly modified.
    :param run_uid: The unique value to store the directory for the run data.
    :return: The path to the run directory.
    """
    return os.path.join(settings.EXPORT_DOWNLOAD_ROOT.rstrip("\/"), str(run_uid))


def get_run_download_url(run_uid, provider_slug=None):
    """
    A URL path to the run data
    :param run_uid: The unique identifier for the run data.
    :return: The url context. (e.g. /downloads/123e4567-e89b-12d3-a456-426655440000)
    """
    if provider_slug:
        url = f"{settings.EXPORT_MEDIA_ROOT.rstrip('/')}/{str(run_uid)}/{provider_slug}"
    else:
        url = f"{settings.EXPORT_MEDIA_ROOT.rstrip('/')}/{str(run_uid)}"

    return url


def get_provider_staging_dir(run_uid, provider_slug):
    """
    The provider staging dir is where all files are stored while they are being processed.
    It is a unique space to ensure that files aren't being improperly modified.
    :param run_uid: The unique id for the run.
    :param provider_slug: The unique value to store the directory for the provider data.
    :return: The path to the provider directory.
    """
    run_staging_dir = get_run_staging_dir(run_uid)
    return os.path.join(run_staging_dir, provider_slug)


def get_provider_download_dir(run_uid, provider_slug):
    """
    The provider staging dir is where all files are stored after they are processed.
    It is a unique space to ensure that files aren't being improperly modified.
    :param run_uid: The unique id for the run.
    :param provider_slug: The unique value to store the directory for the provider data.
    :return: The path to the provider directory.
    """
    run_download_dir = get_run_download_dir(run_uid)
    return os.path.join(run_download_dir, provider_slug)


def get_provider_staging_preview(run_uid, provider_slug):
    """
    The provider staging dir is where all files are stored while they are being processed.
    It is a unique space to ensure that files aren't being improperly modified.
    :param run_uid: The unique id for the run.
    :param provider_slug: The unique value to store the directory for the provider data.
    :return: The path to the provider directory.
    """
    run_staging_dir = get_run_staging_dir(run_uid)
    return os.path.join(run_staging_dir, provider_slug, PREVIEW_TAIL)


def get_download_filename(name: str, ext: str, additional_descriptors: List[str] = [], data_provider_slug: str = None):
    """
    This provides specific formatting for the names of the downloadable files.
    :param name: A name for the file, typically the job name.
    :param ext: The file extension (e.g. .gpkg)
    :param additional_descriptors: Additional descriptors, any list of items.
    :param data_provider_slug: Slug of the data provider for this filename, used to get the label
        of that data provider to add on to the filename
    :return: The formatted file name (e.g. Boston-example-20180711.gpkg)
    """

    if data_provider_slug:
        try:
            provider = get_cached_model(model=DataProvider, prop="slug", value=data_provider_slug)
            if provider.label:
                provider_label = slugify(provider.label)
                additional_descriptors.append(provider_label)
        except DataProvider.DoesNotExist:
            logger.info(f"{data_provider_slug} does not map to any known DataProvider.")

    if additional_descriptors:
        download_filename = f"{name}-{'-'.join(additional_descriptors)}{ext}"
    else:
        download_filename = f"{name}{ext}"

    return download_filename


def get_archive_data_path(provider_slug=None, file_name=None):
    """
    Gets a datapath for the files to be placed in the zip file.
    :param provider_slug: An optional unique value to store files.
    :param file_name: The name of a file.
    :return:
    """
    file_path = Directory.DATA.value
    if provider_slug:
        file_path = os.path.join(file_path, provider_slug)
    if file_name:
        file_path = os.path.join(file_path, file_name)
    return file_path


def default_format_time(date_time):
    return date_time.strftime("%Y%m%d")


def normalize_name(name):
    # Remove all non-word characters
    s = re.sub(r"[^\w\s]", "", name)
    # Replace all whitespace with a single underscore
    s = re.sub(r"\s+", "_", s)
    return s.lower()


def get_provider_slug(export_task_record_uid):
    """
    Gets a provider slug from the ExportTaskRecord.
    :param export_task_record_uid: The UID of an ExportTaskRecord.
    :return provider_slug: The associated provider_slug value.
    """
    return ExportTaskRecord.objects.get(uid=export_task_record_uid).export_provider_task.provider.slug


def get_export_filename(stage_dir, job_name, projection, provider_slug, extension):
    """
    Gets a filename for an export.
    :param stage_dir: The staging directory to place files in while they process.
    :param job_name: The name of the job being processed.
    :param projection: A projection as an int referencing an EPSG code (e.g. 4326 = EPSG:4326)
    :pram provider_slug
    """
    if extension == "shp":
        filename = os.path.join(
            stage_dir, f"{job_name}-{projection}-{provider_slug}-{default_format_time(time)}_{extension}"
        )
    else:
        filename = os.path.join(
            stage_dir, f"{job_name}-{projection}-{provider_slug}-{default_format_time(time)}.{extension}"
        )

    return filename


def get_style_files():
    """

    :return: A list of all of the static files used for styles (e.g. icons)
    """
    style_dir = os.path.join(os.path.dirname(__file__), "static", "tasks", "styles")
    files = get_file_paths(style_dir)
    arcgis_dir = os.path.join(os.path.dirname(__file__), "arcgis")
    files = get_file_paths(arcgis_dir, files)
    return files


def create_license_file(provider_task):
    # checks a DataProviderTaskRecord's license file and adds it to the file list if it exists
    from eventkit_cloud.tasks.helpers import normalize_name

    data_provider_license = DataProvider.objects.get(slug=provider_task.provider.slug).license

    # DataProviders are not required to have a license
    if data_provider_license is None:
        return

    license_file_path = os.path.join(
        get_provider_staging_dir(provider_task.run.uid, provider_task.provider.slug),
        "{0}.txt".format(normalize_name(data_provider_license.name)),
    )

    with open(license_file_path, "wb") as license_file:
        license_file.write(data_provider_license.text.encode())

    return license_file_path


def generate_qgs_style(metadata):
    """
    Task to create QGIS project file with styles for osm.

    If a data_provider_task_record is provided a style file will be generated only for that, otherwise all of the
    data providers in the run will be added to the style file.
    :param metadata: A dict of metadata provided by get_metadata.
    :return: The path to the generated qgs file.
    """

    from eventkit_cloud.tasks.helpers import normalize_name

    stage_dir = os.path.join(settings.EXPORT_STAGING_ROOT, str(metadata["run_uid"]))

    job_name = normalize_name(metadata["name"].lower())

    provider_details = [provider_detail for provider_slug, provider_detail in metadata["data_sources"].items()]

    if len(provider_details) == 1:
        style_file_name = "{0}-{1}-{2}.qgs".format(
            job_name, normalize_name(provider_details[0]["slug"]), default_format_time(timezone.now()),
        )
    else:
        style_file_name = "{0}-{1}.qgs".format(job_name, default_format_time(timezone.now()))

    style_file = os.path.join(stage_dir, style_file_name)

    context = {
        "job_name": job_name,
        "job_date_time": "{0}".format(timezone.now().strftime("%Y%m%d%H%M%S%f")[:-3]),
        "provider_details": provider_details,
        "bbox": metadata["bbox"],
        "has_raster": metadata["has_raster"],
        "has_elevation": metadata["has_elevation"],
    }

    with open(style_file, "wb") as open_file:
        open_file.write(render_to_string("styles/Style.qgs", context=context,).encode())
    return style_file


def get_human_readable_metadata_document(metadata):
    """

    :param metadata: A dictionary returned by get_metadata.
    :return: A filepath to a txt document.
    """
    from eventkit_cloud.tasks.helpers import normalize_name

    stage_dir = os.path.join(settings.EXPORT_STAGING_ROOT, str(metadata["run_uid"]))

    metadata_file = os.path.join(stage_dir, "{0}_ReadMe.txt".format(normalize_name(metadata["name"])))

    with open(metadata_file, "wb") as open_file:
        open_file.write(
            render_to_string("styles/metadata.txt", context={"metadata": metadata})
            .replace("\r\n", "\n")
            .replace("\n", "\r\n")
            .encode()
        )
    return metadata_file


def get_last_update(url, type, cert_var=None):
    """
    A wrapper to get different timestamps.
    :param url: The url to get the timestamp
    :param type: The type of services (e.g. osm)
    :param cert_var: Optionally a slug if the service requires credentials.
    :return: The timestamp as a string.
    """
    if type == "osm":
        return get_osm_last_update(url, cert_var=cert_var)


def get_metadata_url(url, type):
    """
    A wrapper to get different timestamps.
    :param url: The url to get the timestamp
    :param type: The type of services (e.g. osm)
    :return: The timestamp as a string.
    """
    if type in ["wcs", "wms", "wmts"]:
        return "{0}?request=GetCapabilities".format(url.split("?")[0])
    else:
        return url


def get_osm_last_update(url, cert_var=None):
    """

    :param url: A path to the overpass api.
    :param cert_var: Optionally a slug if credentials are needed
    :return: The default timestamp as a string (2018-06-18T13:09:59Z)
    """
    try:
        timestamp_url = "{0}timestamp".format(url.rstrip("/").rstrip("interpreter"))
        response = auth_requests.get(timestamp_url, cert_var=cert_var)
        if response:
            return response.content.decode()
        raise Exception("Get OSM last update failed with {0}: {1}".format(response.status_code, response.content))
    except Exception as e:
        logger.warning(e)
        logger.warning("Could not get the timestamp from the overpass url.")
        return None


def progressive_kill(pid):
    """
    Tries to kill first with TERM and then with KILL.
    :param pid: The process ID to kill
    :return: None.
    """
    try:
<<<<<<< HEAD
        logger.info("Trying to kill pid {0} with SIGTERM.".format(pid))
        os.kill(pid, signal.SIGTERM)
        time.sleep(5)

        logger.info("Trying to kill pid {0} with SIGKILL.".format(pid))
        os.kill(pid, signal.SIGKILL)
        time.sleep(1)
=======
        logger.info("Trying to terminate process group {0} with SIGTERM.".format(pid))
        os.killpg(pid, signal.SIGTERM)
        sleep(5)

        logger.info("Trying to kill process group {0} with SIGKILL.".format(pid))
        os.killpg(pid, signal.SIGKILL)
        sleep(1)
>>>>>>> a600206c

    except OSError:
        logger.info("{0} PID no longer exists.".format(pid))


def pickle_exception(exception):
    return pickle.dumps(exception, 0).decode()


def get_metadata(data_provider_task_record_uids: List[str]):
    """
    A object to hold metadata about the run for the sake of being passed to various scripts for the creation of
    style files or metadata documents for within the datapack.

    This also creates a license file which is considered a part of the metadata and adds it to the "include_files"
    :param data_provider_task_uid: A Provider task uid string for either the run task which will add all of the provider
    tasks for the run or for a single data provider task.
    :return: A dict containing the run metadata.

    Example:
    {
    "aoi": "GEOJSON representing the selected AOI."
    "bbox": [
        w, s, e, n
    ],
    "data_sources": {
        "osm": {
            "copyright": None,
            "description": "OpenStreetMap vector data provided in a custom thematic schema. \r\n\t\r\n\tData is
            grouped into separate tables (e.g. water, roads...).",
            "files": [{"file_path": "data/osm/test-osm-20181101.gpkg",
                       "file_ext": ".gpkg",
                       "full_file_path": "/var/lib/eventkit/exports_stage/7fadf34e-58f9-4bb8-ab57-adc1015c4269
                       /osm/test.gpkg",
                       "band_stats":
                       "ramp_shader_steps":}]
            "last_update": "2018-10-29T04:35:02Z\n",
            "metadata": "https://overpass-server.com/overpass/interpreter",
            "name": "OpenStreetMap Data (Themes)",
            "slug": "osm",
            "type": "osm",
            "uid": "0d08ddf6-35c1-464f-b271-75f6911c3f78"
        }
    },
    "date": "20181101",
    "description": "Test",
    "has_elevation": False,
    "has_raster": True,
    "include_files": [
        "/var/lib/eventkit/exports_stage/7fadf34e-58f9-4bb8-ab57-adc1015c4269/osm/test.gpkg",
        "/var/lib/eventkit/exports_stage/7fadf34e-58f9-4bb8-ab57-adc1015c4269/osm/osm_selection.geojson"
    ],
    "name": "test",
    "project": "Test",
    "projections": [4326, 3857]
    "run_uid": "7fadf34e-58f9-4bb8-ab57-adc1015c4269",
    "url": "http://cloud.eventkit.test/status/2010025c-6d61-4a0b-8d5d-ff9c657259eb"
    }
    """

    from eventkit_cloud.tasks.enumerations import TaskStates
    from eventkit_cloud.tasks.export_tasks import create_zip_task

    data_provider_task_records = (
        DataProviderTaskRecord.objects.select_related("run__job")
        .prefetch_related("run__job__projections")
        .filter(uid__in=data_provider_task_record_uids)
    )
    run = data_provider_task_records.first().run

    projections = []
    for projection in run.job.projections.all():
        projections.append(projection.srid)

    # To prepare for the zipfile task, the files need to be checked to ensure they weren't
    # deleted during cancellation.
    include_files = list([])

    # A dict is used here to ensure that just one file per provider is added,
    # this should be updated when multiple formats are supported.
    metadata = {
        "name": normalize_name(run.job.name),
        "url": "{0}/status/{1}".format(getattr(settings, "SITE_URL"), str(run.job.uid)),
        "description": run.job.description,
        "project": run.job.event,
        "projections": projections,
        "date": timezone.now().strftime("%Y%m%d"),
        "run_uid": str(run.uid),
        "data_sources": {},
        "bbox": run.job.extents,
        "aoi": run.job.bounds_geojson,
        "has_raster": False,
        "has_elevation": False,
    }
    for data_provider_task_record in data_provider_task_records:
        data_provider = DataProvider.objects.get(slug=data_provider_task_record.provider.slug)
        provider_type = data_provider.export_provider_type.type_name

        provider_staging_dir = get_provider_staging_dir(run.uid, data_provider_task_record.provider.slug)
        conf = yaml.safe_load(data_provider.config) or dict()
        cert_var = conf.get("cert_var", data_provider.slug)
        metadata["data_sources"][data_provider_task_record.provider.slug] = {
            "uid": str(data_provider_task_record.uid),
            "slug": data_provider_task_record.provider.slug,
            "name": data_provider_task_record.name,
            "files": [],
            "type": get_data_type_from_provider(data_provider_task_record.provider.slug),
            "description": str(data_provider.service_description).replace("\r\n", "\n").replace("\n", "\r\n\t"),
            "last_update": get_last_update(data_provider.url, provider_type, cert_var=cert_var),
            "metadata": get_metadata_url(data_provider.url, provider_type),
            "copyright": data_provider.service_copyright,
        }
        if metadata["data_sources"][data_provider_task_record.provider.slug].get("type") == "raster":
            metadata["has_raster"] = True
        if metadata["data_sources"][data_provider_task_record.provider.slug].get("type") == "elevation":
            metadata["has_elevation"] = True

        if data_provider_task_record.preview is not None:
            include_files += [get_provider_staging_preview(run.uid, data_provider_task_record.provider.slug)]

        # Only include tasks with a specific projection in the metadata.
        # TODO: Refactor to make explicit which files are included in map documents.
        query = reduce(lambda q, value: q | Q(name__icontains=value), projections, Q())
        for export_task in data_provider_task_record.tasks.filter(query):

            if TaskStates[export_task.status] in TaskStates.get_incomplete_states():
                continue

            try:
                filename = export_task.result.filename
            except Exception:
                continue
            full_file_path = os.path.join(provider_staging_dir, filename)
            current_files = metadata["data_sources"][data_provider_task_record.provider.slug]["files"]

            if full_file_path not in map(itemgetter("full_file_path"), current_files):
                file_ext = os.path.splitext(filename)[1]
                # Only include files relavant to the user that we can actually add to the carto.
                if export_task.display and ("project file" not in export_task.name.lower()):
                    download_filename = get_download_filename(
                        os.path.splitext(os.path.basename(filename))[0],
                        timezone.now(),
                        file_ext,
                        data_provider_slug=data_provider_task_record.provider.slug,
                    )

                    filepath = get_archive_data_path(data_provider_task_record.provider.slug, download_filename)
                    pattern = re.compile(".*EPSG:(?P<projection>3857|4326).*$")
<<<<<<< HEAD
                    projection = pattern.match(export_task.name).groupdict().get("projection")

=======
                    matches = pattern.match(export_task.name)
                    projection = "4326"
                    if matches:
                        projection = pattern.match(export_task.name).groupdict().get("projection")
>>>>>>> a600206c
                    file_data = {
                        "file_path": filepath,
                        "full_file_path": full_file_path,
                        "file_ext": file_ext,
                        "projection": projection,
                    }
                    if metadata["data_sources"][data_provider_task_record.provider.slug].get("type") == "elevation":
                        # Get statistics to update ranges in template.
                        band_stats = get_band_statistics(full_file_path)
                        logger.info("Band Stats {0}: {1}".format(full_file_path, band_stats))
                        file_data["band_stats"] = band_stats
                        # Calculate the value for each elevation step (of 16)
                        try:
                            steps = linspace(band_stats[0], band_stats[1], num=16)
                            file_data["ramp_shader_steps"] = list(map(int, steps))
                        except TypeError:
                            file_data["ramp_shader_steps"] = None

                    metadata["data_sources"][data_provider_task_record.provider.slug]["files"] += [file_data]

            if not os.path.isfile(full_file_path):
                logger.error("Could not find file {0} for export {1}.".format(full_file_path, export_task.name))
                continue
            # Exclude zip files created by zip_export_provider
            if not (full_file_path.endswith(".zip") and export_task.name == create_zip_task.name):
                include_files += [full_file_path]

        # add the license for this provider if there are other files already
        license_file = create_license_file(data_provider_task_record)
        if license_file:
            include_files += [license_file]

        metadata["include_files"] = include_files

    return metadata


def get_arcgis_metadata(metadata):
    """
    A way to add or remove information which will be used by the arcgis script.
    :param metadata: A metadata dict returned from get_metadata
    :return: A metadata dict to be provided within the datapack.
    """
    arcgis_metadata = copy.deepcopy(metadata)

    # remove files which reference the server directories.
    arcgis_metadata.pop("include_files")
    for data_source, data_source_values in arcgis_metadata["data_sources"].items():
        for file_details in data_source_values["files"]:
            file_details.pop("full_file_path", "")

    return arcgis_metadata


def get_data_type_from_provider(provider_slug: str) -> str:
    data_types = {
        "wms": "raster",
        "tms": "raster",
        "wmts": "raster",
        "wcs": "elevation",
        "wfs": "vector",
        "osm": "osm",
        "osm-generic": "vector",
        "arcgis-feature": "vector",
        "arcgis-raster": "raster",
    }
    data_provider = DataProvider.objects.get(slug=provider_slug)
    type_name = data_provider.export_provider_type.type_name
    type_mapped = data_types.get(type_name)
    if data_provider.slug.lower() == "nome":
        type_mapped = "nome"
    return type_mapped


def get_all_rabbitmq_objects(api_url: str, rabbit_class: str) -> list:
    """
    :param api_url: The http api url including authentication values.
    :param rabbit_class: The type of rabbitmq class (i.e. queues or exchanges) as a string.
    :return: An array of dicts with the desired objects.
    """
    url = f"{api_url.rstrip('/')}/{rabbit_class}"
    params = {"page": 1, "page_size": 100, "pagination": True}
    response = None
    try:
        logger.info(f"Getting all {rabbit_class}")
        response = requests.get(url, params=params).json()
        rabbit_objects = response["items"]
        pages = response.get("page_count", 0)
        for page in range(2, pages + 1):
            logger.info(f"Getting page: {page} of {pages} for {rabbit_class}")
            params["page"] = page
            response = requests.get(url, params=params)
            if response.ok:
                rabbit_objects += response.json()["items"]
            else:
                raise Exception(f"Failed to fetch {rabbit_class}")
        return rabbit_objects
    except Exception as e:
        if response:
            logger.error(response.content.decode())
        logger.error(e)
        raise e


def delete_rabbit_objects(api_url: str, rabbit_classes: list = ["queues"], force: bool = False) -> None:

    api_url = api_url.rstrip("/")
    for rabbit_class in rabbit_classes:
        for rabbit_object in get_all_rabbitmq_objects(api_url, rabbit_class):
            object_name = urllib.parse.quote(rabbit_object.get("name"), safe="")
            vhost = urllib.parse.quote(rabbit_object.get("vhost"), safe="")
            # Exchanges don't have consumers or messages, so deleting exchanges is always done.
            consumers = rabbit_object.get("consumers")
            messages = rabbit_object.get("messages")
            if not (messages or consumers) or force:
                object_url = f"{api_url}/{rabbit_class}/{vhost}/{object_name}"
                res = requests.delete(object_url)
                if res.ok:
                    logger.info(f"Removed {rabbit_class}: {object_name}")
                else:
                    logger.info(f"Could not remove {rabbit_class} {object_name}: {res.content}")
            else:
                logger.info(f"Cannot remove {rabbit_class}: {rabbit_object}")
                if consumers:
                    logger.info(f"There are {consumers} consumers")
                if messages:
                    logger.info(f"There are {messages} messages")


def get_message_count(queue_name: str) -> int:
    """
    :param queue_name: The queue that you want to check messages for.
    :return: An integer count of pending messages.
    """
    broker_api_url = getattr(settings, "BROKER_API_URL")
    queue_class = "queues"

    for queue in get_all_rabbitmq_objects(broker_api_url, queue_class):
        if queue.get("name") == queue_name:
            try:
                return queue.get("messages", 0)
            except Exception as e:
                logger.info(e)

    logger.info(f"Cannot find queue named {queue_name}, returning 0 messages.")
    return 0


def clean_config(config):
    """
    Used to remove adhoc service related values from the configuration.
    :param config: A yaml structured string.
    :return:
    """
    service_keys = ["cert_var", "cert_cred", "concurrency", "max_repeat", "overpass_query", "max_data_size"]

    conf = yaml.safe_load(config) or dict()

    for service_key in service_keys:
        conf.pop(service_key, None)

    return yaml.dump(conf)


def check_cached_task_failures(task_name, task_uid):
    """
    Used to check how many times this task has already attempted to run.
    If the task continues to fail, this will fire an exception to be
    handled by the task.
    """
    cache_key = f"{task_uid}-task-attempts"
    task_attempts = cache.get_or_set(cache_key, 0)
    task_attempts += 1
    cache.set(cache_key, task_attempts)
    if task_attempts > settings.MAX_TASK_ATTEMPTS:
        raise FailedException(task_name=task_name)


def add_export_run_files_to_zip(zipfile, run_zip_file):
    """
    Add additional files stored in ExportRunFile objects to a zipfile.
    """
    if not os.path.exists(settings.EXPORT_RUN_FILES):
        os.makedirs(settings.EXPORT_RUN_FILES)

    export_run_files = ExportRunFile.objects.all()
    for export_run_file in export_run_files:
        run_zip_file.message = f"Adding {export_run_file.file.name} to zip archive."
        export_run_file_path = os.path.join(settings.EXPORT_RUN_FILES, export_run_file.file.name)

        if settings.USE_S3:
            request = requests.get(export_run_file.file.url)
            with open(export_run_file_path, "wb+") as file:
                file.write(request.content)

        extra_directory = export_run_file.directory or ""
        if export_run_file.provider:
            arcname = os.path.join("data", export_run_file.provider.slug, extra_directory, export_run_file.file.name)
            zipfile.write(export_run_file_path, arcname=arcname)
        else:
            arcname = os.path.join(extra_directory, export_run_file.file.name)
            zipfile.write(export_run_file_path, arcname)<|MERGE_RESOLUTION|>--- conflicted
+++ resolved
@@ -344,15 +344,6 @@
     :return: None.
     """
     try:
-<<<<<<< HEAD
-        logger.info("Trying to kill pid {0} with SIGTERM.".format(pid))
-        os.kill(pid, signal.SIGTERM)
-        time.sleep(5)
-
-        logger.info("Trying to kill pid {0} with SIGKILL.".format(pid))
-        os.kill(pid, signal.SIGKILL)
-        time.sleep(1)
-=======
         logger.info("Trying to terminate process group {0} with SIGTERM.".format(pid))
         os.killpg(pid, signal.SIGTERM)
         sleep(5)
@@ -360,7 +351,6 @@
         logger.info("Trying to kill process group {0} with SIGKILL.".format(pid))
         os.killpg(pid, signal.SIGKILL)
         sleep(1)
->>>>>>> a600206c
 
     except OSError:
         logger.info("{0} PID no longer exists.".format(pid))
@@ -509,15 +499,10 @@
 
                     filepath = get_archive_data_path(data_provider_task_record.provider.slug, download_filename)
                     pattern = re.compile(".*EPSG:(?P<projection>3857|4326).*$")
-<<<<<<< HEAD
-                    projection = pattern.match(export_task.name).groupdict().get("projection")
-
-=======
                     matches = pattern.match(export_task.name)
                     projection = "4326"
                     if matches:
                         projection = pattern.match(export_task.name).groupdict().get("projection")
->>>>>>> a600206c
                     file_data = {
                         "file_path": filepath,
                         "full_file_path": full_file_path,
