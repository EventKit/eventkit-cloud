--- conflicted
+++ resolved
@@ -511,18 +511,12 @@
     return type_mapped
 
 
-<<<<<<< HEAD
 def get_all_rabbitmq_objects(api_url: str, rabbit_class: str) -> list:
-=======
-def get_all_rabbitmq_objects(api_url: str, rabbit_class: str) -> dict:
->>>>>>> dd4b6403
     """
     :param api_url: The http api url including authentication values.
     :param rabbit_class: The type of rabbitmq class (i.e. queues or exchanges) as a string.
     :return: An array of dicts with the desired objects.
     """
-
-<<<<<<< HEAD
     url = f"{api_url.rstrip('/')}/{rabbit_class}"
     params = {"page": 1, "page_size": 100, "pagination": True}
     response = None
@@ -569,16 +563,6 @@
                     logger.info(f"There are {consumers} consumers")
                 if messages:
                     logger.info(f"There are {messages} messages")
-=======
-    queues_url = f"{api_url.rstrip('/')}/{rabbit_class}"
-    response = requests.get(queues_url)
-    if response.ok:
-        return response.json()
-    else:
-        logger.error(response.content.decode())
-        logger.error(f"Could not get the {rabbit_class}")
-        return {}
->>>>>>> dd4b6403
 
 
 def get_message_count(queue_name: str) -> int:
