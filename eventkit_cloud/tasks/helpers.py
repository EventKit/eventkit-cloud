--- conflicted
+++ resolved
@@ -248,13 +248,13 @@
     }
 
     with open(style_file, "wb") as open_file:
-<<<<<<< HEAD
-        open_file.write(render_to_string("styles/Style.qgs", context=context).encode())
-    return style_file
-=======
-        open_file.write(render_to_string("styles/Style.qgs", context=context,).encode())
+        open_file.write(
+            render_to_string(
+                "styles/Style.qgs",
+                context=context,
+            ).encode()
+        )
     return {style_file: f"{job_name}.qgs"}
->>>>>>> 0b9bf091
 
 
 def get_arcgis_templates(metadata: dict) -> dict:
@@ -1141,7 +1141,13 @@
 
 
 def update_progress(
-    task_uid, progress=None, subtask_percentage=100.0, subtask_start=0, estimated_finish=None, eta=None, msg=None,
+    task_uid,
+    progress=None,
+    subtask_percentage=100.0,
+    subtask_start=0,
+    estimated_finish=None,
+    eta=None,
+    msg=None,
 ):
     """
     Updates the progress of the ExportTaskRecord from the given task_uid.
@@ -1173,19 +1179,28 @@
 
     if absolute_progress:
         set_cache_value(
-            uid=task_uid, attribute="progress", model_name="ExportTaskRecord", value=absolute_progress,
+            uid=task_uid,
+            attribute="progress",
+            model_name="ExportTaskRecord",
+            value=absolute_progress,
         )
         if eta is not None:
             eta.update(absolute_progress / 100.0, dbg_msg=msg)  # convert to [0-1.0]
 
     if estimated_finish:
         set_cache_value(
-            uid=task_uid, attribute="estimated_finish", model_name="ExportTaskRecord", value=estimated_finish,
+            uid=task_uid,
+            attribute="estimated_finish",
+            model_name="ExportTaskRecord",
+            value=estimated_finish,
         )
     elif eta is not None:
         # Use the updated ETA estimator to determine an estimated_finish
         set_cache_value(
-            uid=task_uid, attribute="estimated_finish", model_name="ExportTaskRecord", value=eta.eta_datetime(),
+            uid=task_uid,
+            attribute="estimated_finish",
+            model_name="ExportTaskRecord",
+            value=eta.eta_datetime(),
         )
 
 
@@ -1248,12 +1263,12 @@
 
 
 def make_file_downloadable(file_path: Path, skip_copy: bool = False) -> Tuple[Path, str]:
-    """ Construct the filesystem location and url needed to download the file at filepath.
-        Copy filepath to the filesystem location required for download.
-        @provider_slug is specific to ExportTasks, not needed for FinalizeHookTasks
-        @skip_copy: It looks like sometimes (At least for OverpassQuery) we don't want the file copied,
-            generally can be ignored
-        @return A url to reach filepath.
+    """Construct the filesystem location and url needed to download the file at filepath.
+    Copy filepath to the filesystem location required for download.
+    @provider_slug is specific to ExportTasks, not needed for FinalizeHookTasks
+    @skip_copy: It looks like sometimes (At least for OverpassQuery) we don't want the file copied,
+        generally can be ignored
+    @return A url to reach filepath.
     """
 
     # File name is the relative path, e.g. run/provider_slug/file.ext.
