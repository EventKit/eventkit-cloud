--- conflicted
+++ resolved
@@ -1,25 +1,19 @@
-import logging
 import os
 import re
-import signal
-from time import sleep
 
 from django.conf import settings
 from django.template.loader import render_to_string
 from django.utils import timezone
 from django.db.models import Q
 from enum import Enum
-<<<<<<< HEAD
 from numpy import linspace
 from eventkit_cloud.ui.helpers import logger, cd
 from eventkit_cloud.utils import auth_requests
 from eventkit_cloud.utils.gdalutils import get_band_statistics
 import logging
-import errno
 from time import sleep
 import signal
-=======
->>>>>>> 76f8e47d
+
 
 logger = logging.getLogger()
 
@@ -152,8 +146,8 @@
     Task to create QGIS project file with styles for osm.
     """
     from eventkit_cloud.tasks.models import ExportRun
-    from ..tasks.export_tasks import TaskStates
-    from ..tasks.task_runners import normalize_name
+    from eventkit_cloud.tasks.export_tasks import TaskStates
+    from eventkit_cloud.tasks.helpers import normalize_name
     run = ExportRun.objects.get(uid=run_uid)
     stage_dir = os.path.join(settings.EXPORT_STAGING_ROOT, str(run_uid))
 
@@ -230,7 +224,7 @@
     """
     from eventkit_cloud.tasks.models import ExportRun
     from eventkit_cloud.jobs.models import DataProvider
-    from ..tasks.task_runners import normalize_name
+    from eventkit_cloud.tasks.helpers import normalize_name
     run = ExportRun.objects.get(uid=run_uid)
     stage_dir = os.path.join(settings.EXPORT_STAGING_ROOT, str(run_uid))
 
