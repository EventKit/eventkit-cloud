--- conflicted
+++ resolved
@@ -500,14 +500,9 @@
         license_file = create_license_file(provider_task)
         if license_file:
             include_files += [license_file]
-<<<<<<< HEAD
-        metadata["include_files"] = include_files
-    import json
-
-    logger.error(json.dumps(metadata))
-=======
+
         metadata['include_files'] = include_files
->>>>>>> b2576f15
+
     return metadata
 
 
