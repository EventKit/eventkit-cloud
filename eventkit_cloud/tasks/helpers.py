import copy
import glob
import json
import logging
import os
import pickle
import re
import shutil
import signal
import tempfile
import time
import urllib.parse
import uuid
import xml.etree.ElementTree as ET
from concurrent import futures
from contextlib import contextmanager
from distutils import dir_util
from functools import reduce
from json import JSONDecodeError
from operator import itemgetter
from pathlib import Path
<<<<<<< HEAD
from typing import Dict, List, Optional, Tuple, Union
=======
from typing import List, Optional, Union, ValuesView, Tuple, Dict, Any
>>>>>>> f8f1c3c3
from xml.dom import minidom
from zipfile import ZipFile

import requests
import yaml
from django.conf import settings
from django.contrib.gis.geos import GEOSGeometry, Polygon
from django.core.cache import cache
from django.db import connection
from django.db.models import Q
from django.template.loader import render_to_string
from django.utils import timezone
from gdal_utils import convert, get_band_statistics, get_meta
from numpy import linspace
from requests import Response, Session

from eventkit_cloud.core.helpers import get_or_update_session, handle_auth
from eventkit_cloud.jobs.enumerations import GeospatialDataType
from eventkit_cloud.tasks import DEFAULT_CACHE_EXPIRATION, set_cache_value
from eventkit_cloud.tasks.enumerations import (
    PREVIEW_TAIL,
    UNSUPPORTED_CARTOGRAPHY_FORMATS,
    Directory,
)
from eventkit_cloud.tasks.exceptions import FailedException
from eventkit_cloud.tasks.models import (
    DataProviderTaskRecord,
    ExportRun,
    ExportRunFile,
    ExportTaskRecord,
)
from eventkit_cloud.tasks.task_process import TaskProcess
from eventkit_cloud.utils import s3
from eventkit_cloud.utils.generic import retry
from eventkit_cloud.utils.helpers import make_dirs
from eventkit_cloud.utils.mapproxy import get_chunked_bbox
from eventkit_cloud.utils.s3 import download_folder_from_s3
<<<<<<< HEAD
=======
from eventkit_cloud.utils.types.django_helpers import ListOrQuerySet
>>>>>>> f8f1c3c3

CHUNK = 1024 * 1024 * 2  # 2MB chunks


logger = logging.getLogger(__name__)


def get_run_staging_dir(run_uid):
    """
    The run staging dir is where all files are stored while they are being processed.
    It is a unique space to ensure that files aren't being improperly modified.
    :param run_uid: The unique value to store the directory for the run data.
    :return: The path to the run directory.
    """
    return os.path.join(settings.EXPORT_STAGING_ROOT.rstrip("\/"), str(run_uid))


def get_download_path(folder_name):
    """
    The download dir is where all files are stored after they are processed.
    It is a unique space to ensure that files aren't being improperly modified.
    :param file_path: The unique value to store the directory for the data.
    :return: The path to the directory.
    """
    return os.path.join(settings.EXPORT_DOWNLOAD_ROOT.rstrip("\/"), str(folder_name))


def get_download_url(file_name):
    """
    A URL path to the run data
    :param run_uid: The unique identifier for the run data.
    :return: The url context. (e.g. /downloads/123e4567-e89b-12d3-a456-426655440000)
    """
    return f"{settings.EXPORT_MEDIA_ROOT.rstrip('/')}/{str(file_name)}"


def get_provider_staging_dir(run_uid, provider_slug):
    """
    The provider staging dir is where all files are stored while they are being processed.
    It is a unique space to ensure that files aren't being improperly modified.
    :param run_uid: The unique id for the run.
    :param provider_slug: The unique value to store the directory for the provider data.
    :return: The path to the provider directory.
    """
    run_staging_dir = get_run_staging_dir(run_uid)
    return os.path.join(run_staging_dir, provider_slug)


def get_provider_staging_preview(run_uid, provider_slug):
    """
    The provider staging dir is where all files are stored while they are being processed.
    It is a unique space to ensure that files aren't being improperly modified.
    :param run_uid: The unique id for the run.
    :param provider_slug: The unique value to store the directory for the provider data.
    :return: The path to the provider directory.
    """
    run_staging_dir = get_run_staging_dir(run_uid)
    return os.path.join(run_staging_dir, provider_slug, PREVIEW_TAIL)


def get_archive_data_path(provider_slug=None, file_name=None, archive=True):
    """
    Gets a datapath for the files to be placed in the zip file.
    :param provider_slug: An optional unique value to store files.
    :param file_name: The name of a file.
    :return:
    """
    if archive:
        file_path = Directory.DATA.value
    else:
        file_path = ""

    if provider_slug:
        file_path = os.path.join(file_path, provider_slug)
    if file_name:
        file_path = os.path.join(file_path, file_name)
    return file_path


def default_format_time(date_time):
    return date_time.strftime("%Y%m%d")


def normalize_name(name):
    if not name:
        return
    # Remove all non-word characters
    s = re.sub(r"[^\w\s]", "", name)
    # Replace all whitespace with a single underscore
    s = re.sub(r"\s+", "_", s)
    return s.lower()


def get_export_task_record(export_task_record_uid: str) -> ExportTaskRecord:
    """
    Gets the ExportTaskRecord and related models used for export_tasks from the ExportTaskRecord.
    :param export_task_record_uid: The UID of an ExportTaskRecord.
    :return provider_slug: The associated provider_slug value.
    """
    return ExportTaskRecord.objects.select_related(
        "export_provider_task__provider", "export_provider_task__run__job"
    ).get(uid=export_task_record_uid)


def get_default_projection(supported_projections: List[int], selected_projections: List[int]) -> Optional[int]:
    """
    Gets a default projection of either 4326 or the first supported projection.
    """
    if 4326 in supported_projections and 4326 in selected_projections:
        return 4326
    for supported_projection in supported_projections:
        if supported_projection in selected_projections:
            return supported_projection
    return None


def get_export_filepath(
    stage_dir: str, export_task_record: ExportTaskRecord, descriptor: Optional[Union[int, str]], extension: str
):
    """
    Gets a filepath for an export.
    :param stage_dir: The staging directory to place files in while they process.
    :param job_name: The name of the job being processed.
    :param descriptor: A projection (or other description) as an int or string referencing an EPSG code
    (e.g. 4326 = EPSG:4326)
    :param export_task: The provider slug (e.g. osm) for the filename.
    :param extension: The file extension for the filename.
    """
    provider = export_task_record.export_provider_task.provider if export_task_record else None
    descriptors = "-".join(
        filter(
            None,
            [
                normalize_name(export_task_record.export_provider_task.run.job.name) if export_task_record else None,
                str(descriptor) if descriptor else None,
                provider.slug if provider else None,
                normalize_name(export_task_record.export_provider_task.run.job.event) if export_task_record else None,
                default_format_time(time),
                "eventkit",
                normalize_name(provider.label) if provider else None,
            ],
        )
    )
    if extension == "shp":
        filepath = os.path.join(stage_dir, f"{descriptors}_{extension}")
    else:
        filepath = os.path.join(stage_dir, f"{descriptors}.{extension}")

    return filepath


def get_style_files():
    """

    :return: A list of all of the static files used for styles (e.g. icons)
    """
    style_dir = os.path.join(os.path.dirname(__file__), "static", "tasks", "styles")
    return get_file_paths(style_dir)


def generate_qgs_style(metadata, skip_formats=UNSUPPORTED_CARTOGRAPHY_FORMATS) -> Dict[str, str]:
    """
    Task to create QGIS project file with styles for osm.

    If a data_provider_task_record is provided a style file will be generated only for that, otherwise all of the
    data providers in the run will be added to the style file.
    :param metadata: A dict of metadata provided by get_metadata.
    :return: The path to the generated qgs file.
    """

    from eventkit_cloud.tasks.helpers import normalize_name

    cleaned_metadata = remove_formats(metadata, formats=UNSUPPORTED_CARTOGRAPHY_FORMATS)

    stage_dir = os.path.join(settings.EXPORT_STAGING_ROOT, str(cleaned_metadata["run_uid"]))

    job_name = normalize_name(cleaned_metadata["name"].lower())

    provider_details = [provider_detail for provider_slug, provider_detail in cleaned_metadata["data_sources"].items()]

    if len(provider_details) == 1:
        style_file_name = "{0}-{1}-{2}.qgs".format(
            job_name,
            normalize_name(provider_details[0]["slug"]),
            default_format_time(timezone.now()),
        )
    else:
        style_file_name = "{0}-{1}.qgs".format(job_name, default_format_time(timezone.now()))

    style_file = os.path.join(stage_dir, style_file_name)

    context = {
        "job_name": job_name,
        "job_date_time": "{0}".format(timezone.now().strftime("%Y%m%d%H%M%S%f")[:-3]),
        "provider_details": provider_details,
        "bbox": metadata["bbox"],
        "has_raster": metadata["has_raster"],
        "has_elevation": metadata["has_elevation"],
        "has_vector": metadata["has_vector"],
    }

    with open(style_file, "wb") as open_file:
        open_file.write(
            render_to_string(
                "styles/Style.qgs",
                context=context,
            ).encode()
        )
    return {style_file: f"{job_name}.qgs"}


def get_arcgis_templates(metadata: dict) -> dict:
    """
    Gets the arcgis template file and if possible uses provided metadata to update the file.
    :param metadata: A dict of metadata provided by get_metadata.
    :return: A dict with the absolute path to the file and a relative path to desired location in the datapack.
    """
    cleaned_metadata = remove_formats(metadata, formats=UNSUPPORTED_CARTOGRAPHY_FORMATS)
    files = {}
    stage_dir = os.path.join(settings.EXPORT_STAGING_ROOT, str(cleaned_metadata["run_uid"]), Directory.ARCGIS.value)
    if not os.path.dirname(stage_dir):
        os.makedirs(stage_dir)

    with cd(os.path.join(os.path.dirname(__file__), "arcgis")):
        for dirpath, _, arcgis_template_files in os.walk("./"):
            if not os.path.isdir(stage_dir):
                os.mkdir(stage_dir)
            for arcgis_template_file in arcgis_template_files:
                basename = os.path.basename(arcgis_template_file)
                template_file = os.path.join(stage_dir, basename)
                if os.path.splitext(basename)[-1] in [".lyrx"]:
                    with open(arcgis_template_file, "rb") as open_file:
                        template = json.load(open_file)
                    update_arcgis_json_extents(template, metadata["bbox"])
                    with open(template_file, "w") as open_file:
                        json.dump(template, open_file)
                    files[template_file] = os.path.join(
                        dirpath, Directory.ARCGIS.value, Directory.TEMPLATES.value, arcgis_template_file
                    )
                else:
                    if basename in ["create_mxd.py", "ReadMe.txt"]:
                        files[os.path.abspath(os.path.join(dirpath, arcgis_template_file))] = os.path.join(
                            Directory.ARCGIS.value, "{0}".format(basename)
                        )
                    # This bit is needed because its easier to test and reference the file with a standard extension.
                    elif basename in ["create_aprx.py"]:
                        files[os.path.abspath(os.path.join(dirpath, arcgis_template_file))] = os.path.join(
                            Directory.ARCGIS.value, "{0}.pyt".format(os.path.splitext(basename)[0])
                        )
                    else:
                        # Put the support files in the correct directory.
                        files[os.path.abspath(os.path.join(dirpath, arcgis_template_file))] = os.path.join(
                            Directory.ARCGIS.value, Directory.TEMPLATES.value, "{0}".format(basename)
                        )

    arcgis_metadata_file = os.path.join(stage_dir, "metadata.json")
    arcgis_metadata = get_arcgis_metadata(metadata)

    with open(arcgis_metadata_file, "w") as open_md_file:
        json.dump(arcgis_metadata, open_md_file)
    files[os.path.abspath(arcgis_metadata_file)] = os.path.join(Directory.ARCGIS.value, "metadata.json")

    return files


def update_arcgis_json_extents(document, bbox):
    extent = {
        "xmin": bbox[0],
        "ymin": bbox[1],
        "xmax": bbox[2],
        "ymax": bbox[3],
        "spatialReference": {"wkid": 4326, "latestWkid": 4326},
    }
    layer_definitions = document["layerDefinitions"]
    for layer_definition in layer_definitions:
        if layer_definition.get("featureTable"):
            layer_definition["featureTable"]["dataConnection"]["extent"] = extent
    return document


def remove_formats(metadata: dict, formats: List[str] = UNSUPPORTED_CARTOGRAPHY_FORMATS):
    """
    Used to remove formats from the metadata especially so that they don't show up in the cartography.
    :param data_sources: A dict of metadata provided by get_metadata.
    :param formats: A list of unsupported file extensions (i.e. .gpx)
    :return: The path to the generated qgs file.
    """
    # Create a new dict to not alter the input data.
    if metadata is None:
        metadata = {}
    cleaned_metadata = copy.deepcopy(metadata)
    for slug, data_source in cleaned_metadata.get("data_sources", {}).items():
        cleaned_metadata["data_sources"][slug] = data_source
        cleaned_files = []
        for file_info in cleaned_metadata["data_sources"][slug].get("files"):
            # Add all files that aren't in the remove list.
            if file_info.get("file_ext") not in formats:
                cleaned_files.append(file_info)
        cleaned_metadata["data_sources"][slug]["files"] = cleaned_files
    return cleaned_metadata


def get_human_readable_metadata_document(metadata) -> Dict[str, str]:
    """

    :param metadata: A dictionary returned by get_metadata.
    :return: A filepath to a txt document.
    """
    from eventkit_cloud.tasks.helpers import normalize_name

    stage_dir = os.path.join(settings.EXPORT_STAGING_ROOT, str(metadata["run_uid"]))

    metadata_file = os.path.join(stage_dir, "{0}_ReadMe.txt".format(normalize_name(metadata["name"])))

    with open(metadata_file, "wb") as open_file:
        open_file.write(
            render_to_string("styles/metadata.txt", context={"metadata": metadata})
            .replace("\r\n", "\n")
            .replace("\n", "\r\n")
            .encode()
        )
    return {metadata_file: "metadata.txt"}


def get_last_update(url, type, cert_info=None):
    """
    A wrapper to get different timestamps.
    :param url: The url to get the timestamp
    :param type: The type of services (e.g. osm)
    :param cert_info: Optionally a dict containing cert path and pass
    :return: The timestamp as a string.
    """
    if type == "osm":
        return get_osm_last_update(url, cert_info=cert_info)


def get_metadata_url(url, type):
    """
    A wrapper to get different timestamps.
    :param url: The url to get the timestamp
    :param type: The type of services (e.g. osm)
    :return: The timestamp as a string.
    """
    if type in ["wcs", "wms", "wmts"]:
        return "{0}?request=GetCapabilities".format(url.split("?")[0])
    else:
        return url


def get_osm_last_update(url, **kwargs):
    """
    :param url: A path to the overpass api.
    :param cert_info: Optionally cert info if needed
    :return: The default timestamp as a string (2018-06-18T13:09:59Z)
    """
    try:
        timestamp_url = "{0}timestamp".format(url.rstrip("/").rstrip("interpreter"))
        session = get_or_update_session(**kwargs)
        response = session.get(timestamp_url)
        if response:
            return response.content.decode()
        raise Exception("Get OSM last update failed with {0}: {1}".format(response.status_code, response.content))
    except Exception as e:
        logger.warning(e)
        logger.warning("Could not get the timestamp from the overpass url.")
        return None


def progressive_kill(pid):
    """
    Tries to kill first with TERM and then with KILL.
    :param pid: The process ID to kill
    :return: None.
    """
    try:
        logger.info("Trying to terminate pid {0} with SIGTERM.".format(pid))
        os.kill(pid, signal.SIGTERM)
        time.sleep(5)

        logger.info("Trying to kill pid {0} with SIGKILL.".format(pid))
        os.kill(pid, signal.SIGKILL)
        time.sleep(1)

    except OSError:
        logger.info("{0} PID no longer exists.".format(pid))


def pickle_exception(exception):
    return pickle.dumps(exception, 0).decode()


def get_metadata(data_provider_task_record_uids: List[str], source_only=False) -> Dict[str, Any]:
    """
    A object to hold metadata about the run for the sake of being passed to various scripts for the creation of
    style files or metadata documents for within the datapack.

    This also creates a license file which is considered a part of the metadata and adds it to the "include_files"
    :param source_only: If enabled only the first task for the data_provider_task_record will be included in the
    metadata.  This is useful for generating style files for a single layer instead of redundant layers for each file.
    :param data_provider_task_record_uids: A list of Provider task uid string for either the run task which will add
    all of the provider tasks for the run or for a single data provider task.
    :return: A dict containing the run metadata.

    Example:
    {
    "aoi": "GEOJSON representing the selected AOI."
    "bbox": [
        w, s, e, n
    ],
    "data_sources": {
        "osm": {
            "copyright": None,
            "description": "OpenStreetMap vector data provided in a custom thematic schema. \r\n\t\r\n\tData is
            grouped into separate tables (e.g. water, roads...).",
            "files": [{"file_path": "data/osm/test-osm-20181101.gpkg",
                       "file_ext": ".gpkg",
                       "full_file_path": "/var/lib/eventkit/exports_stage/7fadf34e-58f9-4bb8-ab57-adc1015c4269
                       /osm/test.gpkg",
                       "band_stats":
                       "ramp_shader_steps":}]
            "last_update": "2018-10-29T04:35:02Z\n",
            "metadata": "https://overpass-server.com/overpass/interpreter",
            "name": "OpenStreetMap Data (Themes)",
            "slug": "osm",
            "type": "osm",
            "uid": "0d08ddf6-35c1-464f-b271-75f6911c3f78",
            "layers": ["layer1", "layer2"]
        }
    },
    "date": "20181101",
    "description": "Test",
    "has_elevation": False,
    "has_raster": True,
    "include_files": [
        "/var/lib/eventkit/exports_stage/7fadf34e-58f9-4bb8-ab57-adc1015c4269/osm/test.gpkg",
        "/var/lib/eventkit/exports_stage/7fadf34e-58f9-4bb8-ab57-adc1015c4269/osm/osm_selection.geojson"
    ],
    "name": "test",
    "project": "Test",
    "projections": [4326, 3857]
    "run_uid": "7fadf34e-58f9-4bb8-ab57-adc1015c4269",
    "url": "http://cloud.eventkit.test/status/2010025c-6d61-4a0b-8d5d-ff9c657259eb"
    }
    """

    from eventkit_cloud.tasks.enumerations import TaskState
    from eventkit_cloud.tasks.export_tasks import create_zip_task

    data_provider_task_records = (
        DataProviderTaskRecord.objects.select_related("run__job")
        .prefetch_related("run__job__projections")
        .prefetch_related("provider")
        .filter(uid__in=data_provider_task_record_uids)
    )
    run = data_provider_task_records.first().run

    projections = []
    for _projection in run.job.projections.all():
        projections.append(_projection.srid)

    # To prepare for the zipfile task, the files need to be checked to ensure they weren't
    # deleted during cancellation.
    include_files = {}

    # A dict is used here to ensure that just one file per provider is added,
    # this should be updated when multiple formats are supported.
    metadata = {
        "name": normalize_name(run.job.name),
        "url": "{0}/status/{1}".format(getattr(settings, "SITE_URL"), str(run.job.uid)),
        "description": run.job.description,
        "project": run.job.event,
        "projections": projections,
        "date": timezone.now().strftime("%Y%m%d"),
        "run_uid": str(run.uid),
        "data_sources": {},
        "bbox": run.job.extents,
        "aoi": run.job.bounds_geojson,
        "has_raster": False,  # TODO: These are used for style groupings and seem frivolous.
        "has_elevation": False,
        "has_vector": False,
    }
    for data_provider_task_record in data_provider_task_records:
        data_provider = data_provider_task_record.provider
        provider_type = data_provider.export_provider_type.type_name

        conf = yaml.safe_load(data_provider.config) or dict()
        cert_info = conf.get("cert_info", None)
        metadata["data_sources"][data_provider_task_record.provider.slug] = {
            "uid": str(data_provider_task_record.uid),
            "slug": data_provider_task_record.provider.slug,
            "name": data_provider_task_record.name,
            "files": [],
            "type": data_provider_task_record.provider.get_data_type(),
            "description": str(data_provider.service_description).replace("\r\n", "\n").replace("\n", "\r\n\t"),
            "last_update": get_last_update(data_provider.url, provider_type, cert_info=cert_info),
            "metadata": get_metadata_url(data_provider.url, provider_type),
            "copyright": data_provider.service_copyright,
            "layers": list(data_provider.layers.keys()),
            "level_from": data_provider.level_from,
            "level_to": data_provider.level_to,
        }
        if (
            metadata["data_sources"][data_provider_task_record.provider.slug].get("type")
            == GeospatialDataType.RASTER.value
        ):
            metadata["has_raster"] = True
        if (
            metadata["data_sources"][data_provider_task_record.provider.slug].get("type")
            == GeospatialDataType.ELEVATION.value
        ):
            metadata["has_elevation"] = True
        if metadata["data_sources"][data_provider_task_record.provider.slug].get("type") in [
            GeospatialDataType.VECTOR.value,
            "osm",
            "nome",
        ]:  # TODO: handle osm generically like vector layers
            metadata["has_vector"] = True

        if data_provider_task_record.preview is not None:
            include_files[
                data_provider_task_record.preview.get_file_path(staging=True)
            ] = data_provider_task_record.preview.get_file_path(archive=True)

        # Only include tasks with a specific projection in the metadata.
        # TODO: Refactor to make explicit which files are included in map documents.
        query = reduce(lambda q, value: q | Q(name__icontains=value), projections, Q())
        export_tasks_query = data_provider_task_record.tasks.filter(query)
        if source_only:
            export_tasks: ListOrQuerySet[ExportTaskRecord] = [export_tasks_query.first()]
        else:
            export_tasks = export_tasks_query
        for export_task in export_tasks:

            if TaskState[export_task.status] in TaskState.get_incomplete_states():
                continue

            try:
                staging_filepath = export_task.result.get_file_path(staging=True)
                archive_filepath = export_task.result.get_file_path(archive=True)
            except Exception:
                continue

            current_files = metadata["data_sources"][data_provider_task_record.provider.slug]["files"]

            if staging_filepath not in map(itemgetter("full_file_path"), current_files):
                # Only include files relevant to the user that we can actually add to the carto.
                if export_task.display and ("project file" not in export_task.name.lower()):
                    pattern = re.compile(".*EPSG:(?P<projection>3857|4326).*$")
                    matches = pattern.match(export_task.name)
                    projection = "4326"
                    if matches:
                        projection = pattern.match(export_task.name).groupdict().get("projection")
                    file_data = {
                        "file_path": archive_filepath,
                        "full_file_path": staging_filepath,
                        "file_ext": os.path.splitext(staging_filepath)[1],
                        "projection": projection,
                    }
                    if (
                        metadata["data_sources"][data_provider_task_record.provider.slug].get("type")
                        == GeospatialDataType.ELEVATION.value
                    ):
                        # Get statistics to update ranges in template.
                        try:
                            band_stats = get_band_statistics(staging_filepath)
                            logger.info("Band Stats {0}: {1}".format(staging_filepath, band_stats))
                            file_data["band_stats"] = band_stats
                            # Calculate the value for each elevation step (of 16)
                            try:
                                steps = linspace(band_stats[0], band_stats[1], num=16)
                                file_data["ramp_shader_steps"] = list(map(int, steps))
                            except TypeError:
                                file_data["ramp_shader_steps"] = None
                        except Exception:
                            # TODO: Allow file paths for vszip or extract zip data.
                            file_data["ramp_shader_steps"] = None

                    metadata["data_sources"][data_provider_task_record.provider.slug]["files"] += [file_data]

            if not os.path.isfile(staging_filepath):
                logger.error("Could not find file {0} for export {1}.".format(staging_filepath, export_task.name))
                logger.error(f"Contents of directory: {os.listdir(os.path.dirname(staging_filepath))}")
                continue
            # Exclude zip files created by zip_export_provider
            if not (staging_filepath.endswith(".zip") and export_task.name == create_zip_task.name):
                include_files[staging_filepath] = archive_filepath

        # add the license for this provider if there are other files already
        if include_files:
            try:
                include_files.update(create_license_file(data_provider_task_record))
            except FileNotFoundError:
                # This fails if run at beginning of run.
                pass

        metadata["include_files"] = include_files
    return metadata


def get_arcgis_metadata(metadata):
    """
    A way to add or remove information which will be used by the arcgis script.
    :param metadata: A metadata dict returned from get_metadata
    :return: A metadata dict to be provided within the datapack.
    """
    arcgis_metadata = remove_formats(metadata, formats=UNSUPPORTED_CARTOGRAPHY_FORMATS)

    # remove files which reference the server directories.
    arcgis_metadata.pop("include_files")
    for data_source, data_source_values in arcgis_metadata["data_sources"].items():
        for file_details in data_source_values["files"]:
            file_details.pop("full_file_path", "")

    return arcgis_metadata


def get_all_rabbitmq_objects(api_url: str, rabbit_class: str) -> dict:
    """
    :param api_url: The http api url including authentication values.
    :param rabbit_class: The type of rabbitmq class (i.e. queues or exchanges) as a string.
    :return: An array of dicts with the desired objects.
    """
    url = f"{api_url.rstrip('/')}/{rabbit_class}"
    params = {"page": 1, "page_size": 100, "pagination": True}
    response = None
    try:
        logger.info(f"Getting all {rabbit_class}")
        response = requests.get(url, params=params)
        objects_page = response.json()
        rabbit_objects = objects_page.get("items")
        pages = objects_page.get("page_count", 0)
        for page in range(2, pages + 1):
            logger.info(f"Getting page: {page} of {pages} for {rabbit_class}")
            params["page"] = page
            response = requests.get(url, params=params)
            if response.ok:
                rabbit_objects += response.json()["items"]
            else:
                raise Exception(f"Failed to fetch {rabbit_class}")
        return list_to_dict(rabbit_objects, "name")
    except Exception as e:
        if response:
            logger.error(response.content.decode())
        logger.error(e)
        raise e


def delete_rabbit_objects(api_url: str, rabbit_classes: list = ["queues"], force: bool = False) -> None:
    api_url = api_url.rstrip("/")
    for rabbit_class in rabbit_classes:
        for rabbit_object in get_all_rabbitmq_objects(api_url, rabbit_class):
            object_name = urllib.parse.quote(rabbit_object.get("name"), safe="")
            vhost = urllib.parse.quote(rabbit_object.get("vhost"), safe="")
            # Exchanges don't have consumers or messages, so deleting exchanges is always done.
            consumers = rabbit_object.get("consumers")
            messages = rabbit_object.get("messages")
            if not (messages or consumers) or force:
                object_url = f"{api_url}/{rabbit_class}/{vhost}/{object_name}"
                res = requests.delete(object_url)
                if res.ok:
                    logger.info(f"Removed {rabbit_class}: {object_name}")
                else:
                    logger.info(f"Could not remove {rabbit_class} {object_name}: {res.content}")  # type: ignore
            else:
                logger.info(f"Cannot remove {rabbit_class}: {rabbit_object}")
                if consumers:
                    logger.info(f"There are {consumers} consumers")
                if messages:
                    logger.info(f"There are {messages} messages")


def get_message_count(queue_name: str, message_type: str = "messages") -> int:
    """
    :param queue_name: The queue that you want to check messages for.
    :param message_type: The type of message you want.  e.g. messages or messages_ready
    :return: An integer count of pending messages.
    """
    broker_api_url = getattr(settings, "BROKER_API_URL")
    queue_class = "queues"

    for queue in get_all_rabbitmq_objects(broker_api_url, queue_class):
        if queue.get("name") == queue_name:
            try:
                return queue.get(message_type, 0)
            except Exception as e:
                logger.info(e)

    logger.info(f"Cannot find queue named {queue_name}, returning 0 messages.")
    return 0


def check_cached_task_failures(task_name, task_uid):
    """
    Used to check how many times this task has already attempted to run.
    If the task continues to fail, this will fire an exception to be
    handled by the task.
    """
    cache_key = f"{task_uid}-task-attempts"
    task_attempts = cache.get_or_set(cache_key, 0)
    task_attempts += 1
    cache.set(cache_key, task_attempts)
    if task_attempts > settings.MAX_TASK_ATTEMPTS:
        raise FailedException(task_name=task_name)


def add_export_run_files_to_zip(zipfile, run_zip_file):
    """
    Add additional files stored in ExportRunFile objects to a zipfile.
    """
    if not os.path.exists(settings.EXPORT_RUN_FILES):
        os.makedirs(settings.EXPORT_RUN_FILES)

    export_run_files = ExportRunFile.objects.all()
    for export_run_file in export_run_files:
        run_zip_file.message = f"Adding {export_run_file.file.name} to zip archive."
        export_run_file_path = os.path.join(settings.EXPORT_RUN_FILES, export_run_file.file.name)

        if settings.USE_S3:
            request = requests.get(export_run_file.file.url)
            with open(export_run_file_path, "wb+") as file:
                file.write(request.content)

        extra_directory = export_run_file.directory or ""
        if export_run_file.provider:
            arcname = os.path.join("data", export_run_file.provider.slug, extra_directory, export_run_file.file.name)
            zipfile.write(export_run_file_path, arcname=arcname)
        else:
            arcname = os.path.join(extra_directory, export_run_file.file.name)
            zipfile.write(export_run_file_path, arcname)


def get_data_package_manifest(metadata: dict, ignore_files: list) -> str:
    """
    Uses a metadata to generate a manifest file.

    <MissionPackageManifest version="2">
       <Configuration>
          <Parameter name="uid" value="<UID>"/>
          <Parameter name="name" value="<Name>"/>
       </Configuration>
       <Contents>
          <Content ignore="false" zipEntry="<file_path>">
             <Parameter name="contentType" value="External Native Data"/>
          </Content>
       </Contents>
    </MissionPackageManifest>

    :param metadata: A dict of run contents.
    :param ignore_files: A list of files to ignore.
    :return: File path to manifest file.
    """
    from eventkit_cloud.tasks.helpers import normalize_name

    # Placeholder to add unsupported formats.
    cleaned_metadata = remove_formats(metadata, formats=[])

    if cleaned_metadata:
        run_uid = cleaned_metadata.get("run_uid")
        job_name = normalize_name(cleaned_metadata["name"].lower())
    else:
        run_uid = uuid.uuid4()
        job_name = "DataPack"

    stage_dir = os.path.join(settings.EXPORT_STAGING_ROOT, str(run_uid))

    root = ET.Element("MissionPackageManifest", attrib={"version": "2"})

    # Set up configuration
    configuration = ET.SubElement(root, "Configuration")
    ET.SubElement(configuration, "Parameter", attrib={"name": "uid", "value": run_uid})
    # use the first 30 characters from the name
    ET.SubElement(configuration, "Parameter", attrib={"name": "name", "value": job_name[:30]})

    # Add contents
    contents = ET.SubElement(root, "Contents")
    for data_source_slug, data_source_info in cleaned_metadata.get("data_sources", {}).items():
        data_source_type = data_source_info["type"]
        for data_file in data_source_info["files"]:
            file_path = os.path.relpath(data_file["file_path"])
            content = ET.SubElement(contents, "Content", attrib={"ignore": "false", "zipEntry": file_path})
            if data_source_type == GeospatialDataType.RASTER.value:
                # Let application know that this is raster data.
                ET.SubElement(content, "Parameter", attrib={"name": "contentType", "value": "External Native Data"})
    # Ignore contents
    for data_file in ignore_files:
        file_path = os.path.relpath(data_file)
        ET.SubElement(contents, "Content", attrib={"ignore": "true", "zipEntry": file_path})

    ET.SubElement(contents, "Content", attrib={"ignore": "false", "zipEntry": os.path.join("manifest", "manifest.xml")})

    # Pretty print using xml dom
    manifest_file = os.path.join(stage_dir, "manifest.xml")
    manifest = minidom.parseString(ET.tostring(root)).toprettyxml(indent="   ")

    # Strip the header (and newline) that minidom forces.  Consider lxml in future.
    manifest = "\n".join(manifest.split("\n")[1:-1])

    if not os.path.isdir(os.path.dirname(manifest_file)):
        os.makedirs(os.path.dirname(manifest_file))

    with open(manifest_file, "w") as open_file:
        open_file.write(manifest)
    return manifest_file


def merge_chunks(
    output_file,
    layer_name,
    projection,
    task_uid: str,
    bbox: list,
    stage_dir: str,
    base_url: str,
    task_points=100,
    feature_data=False,
    distinct_field=None,
    session=None,
    *args,
    **kwargs,
):
    session = get_or_update_session(session=session, *args, **kwargs)
    # mypy complains when keyword arguments are passed alongside a **kwargs
    # it believes that session could be getting passed in twice (it could, but shouldn't)
    chunks = download_chunks(
        task_uid, bbox, stage_dir, base_url, task_points, feature_data, session=session, *args, **kwargs
    )  # type: ignore
    task_process = TaskProcess(task_uid=task_uid)
    try:
        out = convert(
            driver="gpkg",
            input_files=chunks,
            output_file=output_file,
            boundary=bbox,
            layer_name=layer_name,
            projection=projection,
            access_mode="append",
            distinct_field=distinct_field,
            executor=task_process.start_process,
        )
        return out
    except Exception:
        logger.error("Failed to convert %s in merge_chunks", chunks, exc_info=True)


def download_chunks_concurrently(layer, task_points, feature_data, *args, **kwargs):
    # Session is not threadsafe https://github.com/psf/requests/issues/2766.
    # We can create a new session and this should be ok to use, but will require more overhead.
    logger.debug("download_chunks_concurrently using *args %s and **kwargs %s", args, kwargs)
    session = get_or_update_session(*args, **kwargs)
    base_path = layer.get("base_path")
    if not os.path.exists(base_path):
        os.mkdir(base_path)
    merge_chunks(
        output_file=layer.get("path"),
        projection=layer.get("projection"),
        layer_name=layer.get("layer_name"),
        task_uid=layer.get("task_uid"),
        bbox=layer.get("bbox"),
        stage_dir=base_path,
        base_url=layer.get("url"),
        cert_info=layer.get("cert_info"),
        task_points=task_points,
        feature_data=feature_data,
        distinct_field=layer.get("distinct_field"),
        session=session,
    )


def download_concurrently(layers: list, concurrency=None, feature_data=False, *args, **kwargs):
    """
    Function concurrently downloads data from a given list URLs and download paths.
    """

    try:
        executor = futures.ThreadPoolExecutor(max_workers=concurrency)

        # Get the total number of task points to compare against current progress.
        task_points = len(layers) * 100

        futures_list = [
            # mypy thinks that this incorrectly passes layer, task_points, feature_data twice
            executor.submit(
                download_chunks_concurrently,
                layer=layer,
                task_points=task_points,
                feature_data=feature_data,
                *args,
                **kwargs,
            )  # type: ignore
            for layer in layers
        ]
        futures.wait(futures_list)

        # result() is called for all futures so that any exception raised within is propagated to the caller.
        [ftr.result() for ftr in futures_list]

    except Exception as e:
        logger.error(f"Unable to execute concurrent downloads: {e}")
        raise e

    return layers


def parse_arcgis_feature_response(file_path: str) -> dict:
    with open(file_path) as f:
        try:
            json_response = json.load(f)
        except JSONDecodeError:
            logger.error("Unable to read JSON from file")
            logger.info("The file contents are:")
            logger.info(f.read())
            raise

        if json_response.get("error"):
            logger.error(json_response)
            raise Exception("The service did not receive a valid response.")

        if "features" not in json_response:
            # If no features are returned it would be good to let user know, but failing and retrying here
            # doesn't seem to be the best approach.
            # Without features and fields gdal will blow up.
            json_response["features"] = []
            json_response["fields"] = []
    return json_response


@retry
def download_arcgis_feature_data(
    task_uid: str,
    input_url: str,
    out_file: str,
    task_points: int = 100,
    session: Session = None,
    service_description: dict = None,
    *args,
    **kwargs,
):
    # This function is necessary because ArcGIS servers often either
    # respond with a 200 status code but also return an error message in the response body,
    # or redirect to a parent URL if a resource is not found.

    logger.debug("Downloading feature data for %s", task_uid)
    if session:
        logger.debug("session %s", session.adapters)
    service_description = service_description or dict()
    pagination = service_description.get("advancedQueryCapabilities", {}).get("supportsPagination", False)
    max_record_count = service_description.get("maxRecordCount", 1000)
    try:
        json_response = None
        if pagination:
            result_offset = 0
            result_record_count = max_record_count
            while True:
                input_url = f"{input_url}?resultOffset={result_offset}&resultRecordCount={result_record_count}"

                with tempfile.NamedTemporaryFile(mode="w+b") as arcgis_response_file:
                    download_data(
                        task_uid, input_url, arcgis_response_file.name, session=session, task_points=task_points
                    )
                    feature_response = parse_arcgis_feature_response(arcgis_response_file.name)
                    if not json_response:
                        json_response = feature_response

                json_response["features"].extend(feature_response["features"])
                result_offset = result_offset + result_record_count
                if not feature_response.get("exceededTransferLimit"):
                    break

        else:
            out_file = download_data(task_uid, input_url, out_file, session=session, task_points=task_points)
            json_response = parse_arcgis_feature_response(out_file)
        with open(out_file, "w") as f:
            json.dump(json_response, f)
    except Exception as e:
        if json_response:
            logger.info(json_response)
        logger.error(f"Feature data download error: {e}")
        raise e

    return out_file


def download_chunks(
    task_uid: str,
    bbox: list,
    stage_dir: str,
    base_url: str,
    task_points=100,
    feature_data=False,
    level=15,
    size=None,
    session=None,
    *args,
    **kwargs,
):
    tile_bboxes = get_chunked_bbox(bbox, size=size, level=level)
    chunks = []
    # TODO: Pass in service description from export_task.
    service_description = {}
    if feature_data:
        service_url = None
        try:
            parsed_url = urllib.parse.urlparse(base_url)
            service_url = parsed_url._replace(path=parsed_url.path.removesuffix("/query")).geturl()
            result = session.get(service_url, params={"f": "json"})
            result.raise_for_status()
            service_description = result.json()
        except requests.exceptions.HTTPError:
            if service_url:
                logger.error("Could not get service description for %s", service_url)
            else:
                logger.error("There was an error parsing the url to get a description for %s", base_url)
    for _index, _tile_bbox in enumerate(tile_bboxes):
        # Replace bbox placeholder here, allowing for the bbox as either a list or tuple
        url = base_url.replace("BBOX_PLACEHOLDER", urllib.parse.quote(str([*_tile_bbox]).strip("[]")))
        outfile = os.path.join(stage_dir, f"chunk{_index}.json")

        download_function = download_arcgis_feature_data if feature_data else download_data
        download_function(
            task_uid,
            url,
            outfile,
            task_points=(task_points * len(tile_bboxes)),
            service_description=service_description,
            *args,
            **kwargs,
        )
        chunks.append(outfile)
    return chunks


def get_file_name_from_response(response: Response) -> str:
    """
    Creates an arbitary file name from a content-type for example content-type: 'application/json; charset=UTF-8'
    would return, 'download.json'.
    """
    filename = "download"
    logger.error(f"Response Headers:{response.headers.get('content-type', '')}")
    mimetype = response.headers.get("content-type", "").split(";")
    if mimetype:
        ext = mimetype[0].split("/")
        if ext:
            filename = f"{filename}.{ext[1]}"
    return filename


@handle_auth
def download_data(task_uid: str, input_url: str, out_file: str = None, session=None, task_points=100, *args, **kwargs):
    """
    Function for downloading data, optionally using a certificate.
    """

    response = None
    try:
        session = get_or_update_session(session=session, *args, **kwargs)
        response = session.get(input_url, stream=True)
        response.raise_for_status()

    except requests.exceptions.RequestException as e:
        logger.error(f"Failed to get data from: {input_url}")
        if response:
            logger.error(response.status_code)
            logger.error(response.content)
        raise Exception("Failed to download data.") from e

    from audit_logging.file_logging import logging_open

    try:
        total_size = int(response.headers.get("content-length"))
    except (ValueError, TypeError):
        if response.content:
            total_size = len(response.content)
        else:
            raise Exception("Request failed to return any data.")

    try:
        if out_file:
            content_type = response.headers.get("content-type")
            if Path(out_file).suffix.replace(".", "") not in content_type:
                raise Exception("The returned data is not in the expected format.")
        else:
            out_file = os.path.join(get_run_staging_dir(task_uid), get_file_name_from_response(response))
            make_dirs(os.path.dirname(out_file))
    except Exception:
        logger.error("Unable to verify data type.")

    written_size = 0
    update_interval = total_size / 100
    start_points = cache.get_or_set(get_task_progress_cache_key(task_uid), 0, timeout=DEFAULT_CACHE_EXPIRATION)
    start_percent = (start_points / task_points) * 100

    logger.info(f"Saving data to: {out_file}")
    with logging_open(out_file, "wb") as file_:
        for chunk in response.iter_content(CHUNK):
            file_.write(chunk)
            written_size += CHUNK

            last_update = cache.get_or_set(get_last_update_cache_key(task_uid), 0)
            last_update += CHUNK
            cache.set(get_last_update_cache_key(task_uid), last_update, timeout=DEFAULT_CACHE_EXPIRATION)

            if last_update > update_interval:
                updated_points = int((last_update / total_size) * 100) if last_update < total_size else 100
                cache.incr(get_task_progress_cache_key(task_uid), updated_points)

                progress_points = cache.get(get_task_progress_cache_key(task_uid))
                progress = progress_points / task_points * 100 if progress_points < task_points else 100
                update_progress(task_uid, progress, subtask_percentage=100 / task_points, subtask_start=start_percent)

                cache.set(get_last_update_cache_key(task_uid), 0, timeout=DEFAULT_CACHE_EXPIRATION)

    if not os.path.isfile(out_file):
        raise Exception("Nothing was returned from the vector feature service.")

    return out_file


def get_task_points_cache_key(task_uid: str):
    return f"{task_uid}_task_points"


def get_task_progress_cache_key(task_uid: str):
    return f"{task_uid}_progress"


def get_last_update_cache_key(task_uid: str):
    return f"{task_uid}_mb_since_update"


def find_in_zip(
    zip_filepath: str,
    stage_dir: str,
    extension: str = None,
    archive_extension: str = "zip",
    matched_files: list = list(),
    extract: bool = False,
):
    """
    Function finds files within archives and returns their vsi path.
    """
    with ZipFile(zip_filepath) as zip_file:
        files_in_zip = zip_file.namelist()
        extension = (extension or "").lower()
        for filepath in files_in_zip:
            file_path = Path(filepath)
            if extension and extension in file_path.suffix.lower() and file_path not in matched_files:
                if extract:
                    output_dest = Path(stage_dir).joinpath(file_path.name)
                    zip_file.extract(member=filepath, path=stage_dir)
                    os.rename(Path(stage_dir).joinpath(file_path), output_dest)
                    return str(output_dest)
                else:
                    return f"/vsizip/{zip_filepath}/{filepath}"
            elif not extension and file_path.suffix:
                file = f"/vsizip/{zip_filepath}/{filepath}"
                meta = get_meta(file)
                driver = meta["driver"] or None
                if driver:
                    return file

            if archive_extension in file_path.suffix:
                nested = Path(f"{stage_dir}/{filepath}")
                nested.parent.mkdir(parents=True, exist_ok=True)
                with open(nested, "wb") as f:
                    f.write(zip_file.read(filepath))

                return find_in_zip(str(nested.absolute()), stage_dir, extension=extension, matched_files=matched_files)


def extract_metadata_files(
    zip_filepath: str, destination: str, extensions: list = [".md", ".txt", ".doc", ".docx", ".csv", ".xls", ".xlsx"]
):
    """
    Function extract metadata files from archives.
    The function will look for any files that match the extensions that were provided,
    and will extract those files into a metadata directory.
    """

    zip_file = ZipFile(zip_filepath)
    files_in_zip = zip_file.namelist()

    metadata_dir = Path(f"{destination}/metadata/")
    metadata_dir.mkdir(parents=True, exist_ok=True)

    for filepath in files_in_zip:
        file_path = Path(filepath)

        if file_path.suffix in extensions:
            zip_file.extract(filepath, path=metadata_dir)

    return str(metadata_dir)


def get_celery_queue_group(run_uid=None, worker=None):
    # IF CELERY_GROUP_NAME is specifically set then that makes most sense to use it.
    if getattr(settings, "CELERY_GROUP_NAME"):
        return getattr(settings, "CELERY_GROUP_NAME")
    if getattr(settings, "CELERY_SCALE_BY_RUN"):
        if not run_uid:
            logger.warning("Attempted to get a celery_queue_group for scaling by run without a run uid.")
        else:
            # Celery group names have to be strings, make sure we always return the UID as a string.
            return str(run_uid)
    # If scaling by run we need to keep tasks for a specific run organized together.
    if not worker:
        raise Exception(
            "Attempted to get a group name without setting CELERY_GROUP_NAME "
            "using a RUN_UID or passing a worker explicitly."
        )
    return worker


def get_geometry(bbox: list, selection: str = None) -> GEOSGeometry:
    geom = GEOSGeometry(Polygon.from_bbox(bbox))
    if selection:
        try:
            with open(selection, "r") as geojson:
                geom = GEOSGeometry(geojson.read())
        except Exception as e:
            logger.error(e)
    return geom


def update_progress(
    task_uid,
    progress=None,
    subtask_percentage=100.0,
    subtask_start=0,
    estimated_finish=None,
    eta=None,
    msg=None,
):
    """
    Updates the progress of the ExportTaskRecord from the given task_uid.
    :param task_uid: A uid to reference the ExportTaskRecord.
    :param progress: The percent of completion for the task or subtask [0-100]
    :param subtask_percentage: is the percentage of the task referenced by task_uid the caller takes up. [0-100]
    :param subtask_start: is the beginning of where this subtask's percentage block beings [0-100]
                          (e.g. when subtask_percentage=0.0 the absolute_progress=subtask_start)
    :param estimated_finish: The datetime of when the entire task is expected to finish, overrides eta estimator
    :param eta: The ETA estimator for this task will be used to automatically determine estimated_finish
    :param msg: Message describing the current activity of the task
    """
    if task_uid is None:
        return

    if not progress and not estimated_finish:
        return

    subtask_percentage = subtask_percentage or 100.0
    subtask_start = subtask_start or 0

    if progress is not None:
        subtask_progress = min(progress, 100.0)
        absolute_progress = min(subtask_start + subtask_progress * (subtask_percentage / 100.0), 100.0)

    # We need to close the existing connection because the logger could be using a forked process which
    # will be invalid and throw an error.
    connection.close()

    if absolute_progress:
        set_cache_value(
            uid=task_uid,
            attribute="progress",
            model_name="ExportTaskRecord",
            value=absolute_progress,
        )
        if eta is not None:
            eta.update(absolute_progress / 100.0, dbg_msg=msg)  # convert to [0-1.0]

    if estimated_finish:
        set_cache_value(
            uid=task_uid,
            attribute="estimated_finish",
            model_name="ExportTaskRecord",
            value=estimated_finish,
        )
    elif eta is not None:
        # Use the updated ETA estimator to determine an estimated_finish
        set_cache_value(
            uid=task_uid,
            attribute="estimated_finish",
            model_name="ExportTaskRecord",
            value=eta.eta_datetime(),
        )


def create_license_file(data_provider_task_record: DataProviderTaskRecord) -> Dict[str, str]:
    # checks a DataProviderTaskRecord's license file and adds it to the file list if it exists
    data_provider_license = data_provider_task_record.provider.license

    # DataProviders are not required to have a license
    if data_provider_license is None:
        return {}

    stage_path = Path(data_provider_task_record.tasks.first().result.get_file_path(staging=True)).parent
    archive_path = Path(data_provider_task_record.tasks.first().result.get_file_path(archive=True)).parent

    stage_license_path = stage_path.joinpath("{0}.txt".format(normalize_name(data_provider_license.name)))
    archive_license_path = archive_path.joinpath("{0}.txt".format(normalize_name(data_provider_license.name)))

    with open(stage_license_path, "wb") as license_file:
        license_file.write(data_provider_license.text.encode())

    return {str(stage_license_path): str(archive_license_path)}


def download_run_directory(old_run: ExportRun, new_run: ExportRun):
    download_dir = get_download_path(old_run.uid)
    old_run_dir = get_run_staging_dir(old_run.uid)
    new_run_dir = get_run_staging_dir(new_run.uid)
    cache_key = str(new_run.uid)

    if not os.path.exists(new_run_dir):
        os.mkdir(new_run_dir)

    # Download the data from previous exports so we can rezip.
    if cache.add(cache_key, True, DEFAULT_CACHE_EXPIRATION):
        logger.info(f"Downloading run data {old_run.uid} -> {new_run.uid}")
        try:
            # TODO: Switch to copytree when migrating to 3.8 after dirs_exist_ok is added.
            dir_util.copy_tree(old_run_dir, new_run_dir)
        except Exception:
            logger.error(
                f"Could not copy run data from staging directory {old_run_dir} it might have already been removed."
            )
        if getattr(settings, "USE_S3", False):
            download_folder_from_s3(str(old_run.uid), output_dir=new_run_dir)
        else:
            try:
                dir_util.copy_tree(download_dir, new_run_dir)
            except Exception as e:
                logger.error(e)
                logger.error(
                    f"Could not copy run data from download directory {download_dir} "
                    f"it might have already been removed."
                )
        # TODO: Use ignore on copytree when switching to shutil in python 3.8.
        delete_files = glob.glob(os.path.join(new_run_dir, "run/*.zip"))
        for delete_file in delete_files:
            os.unlink(delete_file)
        cache.delete(cache_key)
    return new_run_dir


def make_file_downloadable(file_path: Path, skip_copy: bool = False) -> Tuple[Path, str]:
    """Construct the filesystem location and url needed to download the file at filepath.
    Copy filepath to the filesystem location required for download.
    @provider_slug is specific to ExportTasks, not needed for FinalizeHookTasks
    @skip_copy: It looks like sometimes (At least for OverpassQuery) we don't want the file copied,
        generally can be ignored
    @return A url to reach filepath.
    """

    # File name is the relative path, e.g. run/provider_slug/file.ext.
    # File path is an absolute path e.g. /var/lib/eventkit/export_stage/run/provider_slug/file.ext.
    file_name = Path(file_path)
    if Path(settings.EXPORT_STAGING_ROOT) in file_name.parents:
        file_name = file_name.relative_to(settings.EXPORT_STAGING_ROOT)

    download_url = get_download_url(file_name)

    if getattr(settings, "USE_S3", False):
        download_url = s3.upload_to_s3(file_path)
    else:

        download_path = get_download_path(file_name)
        make_dirs(os.path.dirname(download_path))

        if not skip_copy:
            if not os.path.isfile(file_path):
                logger.error(f"Cannot make file {file_path} downloadable because it does not exist.")
            else:
                shutil.copy(file_path, download_path)

    return file_name, download_url


@contextmanager
def cd(newdir):
    prevdir = os.getcwd()
    os.chdir(newdir)
    try:
        yield
    finally:
        os.chdir(prevdir)


def list_to_dict(list_to_convert: dict, key_name: str):
    """
    USed to convert a list of dictionaries to a dictionary using some common properties (i.e. name)
    Careful as data will be lost for duplicate entries, this assumes the list is a "set".
    :param list_to_convert: A list of dictionaries
    :param key_name: A value from each dict to use as the key.
    :return: A dictionary.
    """
    converted_dict = dict()
    if list_to_convert:
        for item in list_to_convert:
            converted_dict[item[key_name]] = item
    return converted_dict


def get_file_paths(directory):
    """
    Gets file paths with absolute file paths for copying the files and a relative file path for
    where the file should be located in the datapack relative to the directory.
    """
    paths = {}
    with cd(directory):
        for dirpath, _, filenames in os.walk("./"):
            for f in filenames:
                paths[os.path.abspath(os.path.join(dirpath, f))] = os.path.join(dirpath, f)
    return paths<|MERGE_RESOLUTION|>--- conflicted
+++ resolved
@@ -5,6 +5,7 @@
 import os
 import pickle
 import re
+import requests
 import shutil
 import signal
 import tempfile
@@ -12,23 +13,10 @@
 import urllib.parse
 import uuid
 import xml.etree.ElementTree as ET
+import yaml
 from concurrent import futures
 from contextlib import contextmanager
 from distutils import dir_util
-from functools import reduce
-from json import JSONDecodeError
-from operator import itemgetter
-from pathlib import Path
-<<<<<<< HEAD
-from typing import Dict, List, Optional, Tuple, Union
-=======
-from typing import List, Optional, Union, ValuesView, Tuple, Dict, Any
->>>>>>> f8f1c3c3
-from xml.dom import minidom
-from zipfile import ZipFile
-
-import requests
-import yaml
 from django.conf import settings
 from django.contrib.gis.geos import GEOSGeometry, Polygon
 from django.core.cache import cache
@@ -36,9 +24,17 @@
 from django.db.models import Q
 from django.template.loader import render_to_string
 from django.utils import timezone
+from functools import reduce
 from gdal_utils import convert, get_band_statistics, get_meta
+from json import JSONDecodeError
 from numpy import linspace
+from operator import itemgetter
+from pathlib import Path
 from requests import Response, Session
+from typing import Dict, List, Optional, Tuple, Union
+from typing import List, Optional, Union, ValuesView, Tuple, Dict, Any
+from xml.dom import minidom
+from zipfile import ZipFile
 
 from eventkit_cloud.core.helpers import get_or_update_session, handle_auth
 from eventkit_cloud.jobs.enumerations import GeospatialDataType
@@ -61,10 +57,7 @@
 from eventkit_cloud.utils.helpers import make_dirs
 from eventkit_cloud.utils.mapproxy import get_chunked_bbox
 from eventkit_cloud.utils.s3 import download_folder_from_s3
-<<<<<<< HEAD
-=======
 from eventkit_cloud.utils.types.django_helpers import ListOrQuerySet
->>>>>>> f8f1c3c3
 
 CHUNK = 1024 * 1024 * 2  # 2MB chunks
 
