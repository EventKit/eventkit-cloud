--- conflicted
+++ resolved
@@ -5,14 +5,12 @@
 import re
 import requests
 import signal
-<<<<<<< HEAD
 import time
+
 from typing import List
 
 from numpy import linspace
-=======
-import urllib.parse
->>>>>>> 80117b18
+
 import yaml
 from django.conf import settings
 from django.core.cache import cache
@@ -20,27 +18,22 @@
 from django.template.loader import render_to_string
 from django.utils import timezone
 from django.utils.text import slugify
-<<<<<<< HEAD
-=======
+
 from enum import Enum
 from functools import reduce
 from numpy import linspace
 from operator import itemgetter
-from time import sleep
->>>>>>> 80117b18
 
 from eventkit_cloud.core.helpers import get_cached_model
 from eventkit_cloud.jobs.models import DataProvider
 from eventkit_cloud.tasks.exceptions import FailedException
-<<<<<<< HEAD
+
 from eventkit_cloud.tasks.models import DataProviderTaskRecord, ExportRunFile, ExportTaskRecord
 import urllib.parse
-=======
-from eventkit_cloud.tasks.models import DataProviderTaskRecord, ExportRunFile
 from eventkit_cloud.utils import auth_requests
 from eventkit_cloud.utils.gdalutils import get_band_statistics
 from eventkit_cloud.utils.generic import cd, get_file_paths  # NOQA
->>>>>>> 80117b18
+
 
 logger = logging.getLogger()
 
@@ -425,18 +418,8 @@
     from eventkit_cloud.tasks.enumerations import TaskStates
     from eventkit_cloud.tasks.export_tasks import create_zip_task
 
-<<<<<<< HEAD
-    data_provider_task_records = DataProviderTaskRecord.objects.filter(uid__in=data_provider_task_record_uids)
+    data_provider_task_records = DataProviderTaskRecord.objects.select_related("run__job").prefetch_related("run__job__projections").filter(uid__in=data_provider_task_record_uids)
     run = data_provider_task_records.first().run
-=======
-    data_provider_task = (
-        DataProviderTaskRecord.objects.select_related("run__job")
-        .prefetch_related("run__job__projections")
-        .get(uid=data_provider_task_uid)
-    )
-
-    run = data_provider_task.run
->>>>>>> 80117b18
 
     projections = []
     for projection in run.job.projections.all():
@@ -488,14 +471,11 @@
         if data_provider_task_record.preview is not None:
             include_files += [get_provider_staging_preview(run.uid, data_provider_task_record.provider.slug)]
 
-<<<<<<< HEAD
-        for export_task in data_provider_task_record.tasks.all():
-=======
         # Only include tasks with a specific projection in the metadata.
         # TODO: Refactor to make explicit which files are included in map documents.
         query = reduce(lambda q, value: q | Q(name__icontains=value), projections, Q())
-        for export_task in provider_task.tasks.filter(query):
->>>>>>> 80117b18
+        for export_task in data_provider_task_record.tasks.filter(query):
+
             if TaskStates[export_task.status] in TaskStates.get_incomplete_states():
                 continue
 
@@ -516,14 +496,11 @@
                         file_ext,
                         data_provider_slug=data_provider_task_record.provider.slug,
                     )
-<<<<<<< HEAD
+
                     filepath = get_archive_data_path(data_provider_task_record.provider.slug, download_filename)
-
-=======
-                    filepath = get_archive_data_path(provider_task.provider.slug, download_filename)
                     pattern = re.compile(".*EPSG:(?P<projection>3857|4326).*$")
                     projection = pattern.match(export_task.name).groupdict().get("projection")
->>>>>>> 80117b18
+
                     file_data = {
                         "file_path": filepath,
                         "full_file_path": full_file_path,
