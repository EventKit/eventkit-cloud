# -*- coding: utf-8 -*-
import logging
from pathlib import Path

from django.conf import settings
from django.contrib.auth.models import User
from django.contrib.contenttypes.models import ContentType
from django.core.files.storage import FileSystemStorage
from django.db import models
from django.utils import timezone
from notifications.models import Notification
from storages.backends.s3boto3 import S3Boto3Storage

<<<<<<< HEAD
from eventkit_cloud.core.helpers import sendnotification, NotificationVerb, NotificationLevel
from eventkit_cloud.core.models import UIDMixin, TimeStampedModelMixin, TimeTrackingModelMixin, LowerCaseCharField
from eventkit_cloud.jobs.models import Job, DataProvider, JobPermissionLevel, JobPermission, RegionalPolicy
from eventkit_cloud.tasks import DEFAULT_CACHE_EXPIRATION, get_cache_value, set_cache_value
=======
from eventkit_cloud.core.helpers import (
    sendnotification,
    NotificationVerb,
    NotificationLevel,
)
from eventkit_cloud.core.models import (
    UIDMixin,
    TimeStampedModelMixin,
    TimeTrackingModelMixin,
    LowerCaseCharField,
    DownloadableMixin,
)
>>>>>>> 0b9bf091
from eventkit_cloud.jobs.helpers import get_valid_regional_justification
from eventkit_cloud.tasks.enumerations import TaskState

logger = logging.getLogger(__name__)


def get_all_users_by_permissions(permissions):
    return User.objects.filter(
        models.Q(groups__name=permissions["groups"]) | models.Q(username__in=permissions["members"])
    ).distinct()


def notification_delete(instance):
    for notification in Notification.objects.filter(actor_object_id=instance.id):
        ct = ContentType.objects.filter(pk=notification.actor_content_type_id).get()
        if ct == ContentType.objects.get_for_model(type(instance)):
            notification.delete()


def notification_soft_delete(instance):
    for notification in Notification.objects.filter(actor_object_id=instance.id):
        ct = ContentType.objects.filter(pk=notification.actor_content_type_id).get()
        if ct == ContentType.objects.get_for_model(type(instance)):
            notification.public = False
            notification.save()


class NotificationModelMixin(models.Model):
    def delete_notifications(self, *args, **kwargs):
        notification_delete(self)

    def soft_delete_notifications(self, *args, **kwargs):
        permissions = kwargs.get("permissions")
        if permissions:
            users = get_all_users_by_permissions(permissions)
            logger.error("users: {0}".format(users))
            for user in users:
                logger.error("Sending notification to {0}".format(user))
                sendnotification(
                    self,
                    user,
                    NotificationVerb.RUN_DELETED.value,
                    None,
                    None,
                    NotificationLevel.WARNING.value,
                    getattr(self, "status", "DELETED"),
                )

    class Meta:
        abstract = True


class FileProducingTaskResult(UIDMixin, DownloadableMixin, NotificationModelMixin):
    """
    A FileProducingTaskResult holds the information from the task, i.e. the reason for executing the task.
    """

    deleted = models.BooleanField(default=False)

    def soft_delete(self, *args, **kwargs):
        from eventkit_cloud.tasks.signals import exporttaskresult_delete_exports

        exporttaskresult_delete_exports(self.__class__, self)
        self.deleted = True
        self.export_task.display = False
        self.save()

    def user_can_download(self, user: User):
        """
        Checks to see if the user has all of the required permissions to download the file.  To not make these
        requests slower ideally the downloadable will have already
        select_related("export_task__export_provider_task__provider", "export_task__export_provider_task__run")
        :param user: The user requesting the file.
        :param downloadable: The downloadable file.
        :return:
        """

        jobs = JobPermission.userjobs(user, JobPermissionLevel.READ.value)
        job = jobs.filter(runs__data_provider_task_records__tasks__result=self).first()
        providers = []

        if not job:
            return False

        # Check the associated RunZipFile for attribute classes.
        attribute_classes = []
        for run_zip_file in self.runzipfile_set.all():
            for data_provider_task_record in run_zip_file.data_provider_task_records.all():
                providers.append(data_provider_task_record.provider)
                if data_provider_task_record.provider.attribute_class:
                    attribute_classes.append(data_provider_task_record.provider.attribute_class)

        for attribute_class in attribute_classes:
            if attribute_class and not attribute_class.users.filter(id=user.id):
                return False

        # Get the providers associated with this download if it's not a zipfile.
        if self.export_task.export_provider_task.provider:
            providers.append(self.export_task.export_provider_task.provider)

        # Check to make sure the user has agreed to the regional policy if one exists.
        for policy in RegionalPolicy.objects.filter(
            region__the_geom__intersects=job.the_geom, providers__in=providers
        ).prefetch_related("justifications"):
            if not get_valid_regional_justification(policy, user):
                return False

        return True

    class Meta:
        managed = True
        db_table = "export_task_results"

    def __str__(self):
        return "FileProducingTaskResult ({}), {}".format(self.uid, self.filename)

<<<<<<< HEAD
    def clone(self, new_run):
        from eventkit_cloud.tasks.export_tasks import make_file_downloadable
        from eventkit_cloud.tasks.helpers import get_download_filename, get_run_download_dir, get_run_staging_dir
=======
    def clone(self):
>>>>>>> 0b9bf091

        self.id = None
        self.uid = None
        self.save()

        return self


class ExportRun(UIDMixin, TimeStampedModelMixin, TimeTrackingModelMixin, NotificationModelMixin):
    """
    ExportRun is the main structure for storing export information.

    A Job provides information for the ExportRun.
    Many ExportRuns can map to a Job.
    Many DataProviderTasks can map to an ExportRun.
    Many ExportTasks can map to an DataProviderTaskRecord.
    """

    job = models.ForeignKey(Job, related_name="runs", on_delete=models.CASCADE)
    user = models.ForeignKey(User, related_name="runs", default=0, on_delete=models.CASCADE)
    worker = models.CharField(max_length=50, editable=False, default="", null=True)
    status = models.CharField(blank=True, max_length=20, db_index=True, default="")
    expiration = models.DateTimeField(default=timezone.now, editable=True)
    notified = models.DateTimeField(default=None, blank=True, null=True)
    deleted = models.BooleanField(default=False, db_index=True)
    delete_user = models.ForeignKey(User, null=True, blank=True, editable=False, on_delete=models.CASCADE)

    class Meta:
        managed = True
        db_table = "export_runs"
        verbose_name = "ExportRun (DataPack)"
        verbose_name_plural = "ExportRuns (DataPacks)"

    def __str__(self):
        return "{0}".format(str(self.uid))

    def soft_delete(self, user=None, *args, **kwargs):
        from eventkit_cloud.tasks.export_tasks import cancel_run
        from eventkit_cloud.tasks.signals import exportrun_delete_exports

        exportrun_delete_exports(self.__class__, self)
        username = None
        if user:
            self.delete_user = user
            username = user.username
        self.deleted = True
        logger.info("Deleting run {0} by user {1}".format(str(self.uid), user))
        cancel_run(export_run_uid=self.uid, canceling_username=username, delete=True)
        self.save()
        self.soft_delete_notifications(*args, **kwargs)

    def clone(self, download_data=True):

        data_provider_task_records = list(self.data_provider_task_records.exclude(provider__slug=""))

        self.pk = None
        self.id = None
        self.uid = None

        self.expiration = timezone.now() + timezone.timedelta(days=14)
        self.created_at = timezone.now()
        self.started_at = None
        self.finished_at = None
        self.save()

        for data_provider_task_record in data_provider_task_records:
            if data_provider_task_record.provider:
                dptr = data_provider_task_record.clone(self)
                if not self.data_provider_task_records.filter(id=dptr.id):
                    self.data_provider_task_records.add(dptr)
        self.save()

        if download_data:
            self.download_data()

        return self

    def download_data(self):
        """
        Downloads the data for a run into the staging directory.
        This is helpful when wanting to clone a run but delay the downloading of the data
        onto a fresh node if not using shared storage.
        """
        # This logic was considered in each related model to the run, but was mostly just passing flags through
        # to both keep existing models and/or download data for the related models.  This became messy and unnecessary,
        # since cloning and managing datapacks is mostly done at the run level.  If managing data fell to the data
        # provider or task level, then it doesn't make sense to have a
        # complicated helper function like this for each model.
        from eventkit_cloud.tasks.helpers import download_run_directory, make_file_downloadable

        previous_run = self.job.runs.order_by("-created_at")[1]
        download_run_directory(previous_run, self)

        data_provider_task_records = (
            self.data_provider_task_records.exclude(slug="run")
            .prefetch_related("tasks__result")
            .select_related("preview")
        )

        for data_provider_task_record in data_provider_task_records:
            file_models = [data_provider_task_record.preview]
            export_task_record: ExportTaskRecord
            for export_task_record in data_provider_task_record.tasks.all():
                file_models.append(export_task_record.result)

            for file_model in file_models:
                if not file_model:
                    continue
                # strip the old run uid off the filename and add a new one.
                filename = Path(str(self.uid)).joinpath(Path(file_model.filename).relative_to(str(previous_run.uid)))
                file_model.filename = filename
                filename, download_url = make_file_downloadable(file_model.get_file_path(staging=True))
                file_model.download_url = download_url
                file_model.save()


class ExportRunFile(UIDMixin, TimeStampedModelMixin):
    """
    The ExportRunFile stores additional files to be added to each ExportRun zip archive.
    """

    storage = None
    if settings.USE_S3:
        storage = S3Boto3Storage()
    else:
        storage = FileSystemStorage(location=settings.EXPORT_RUN_FILES, base_url=settings.EXPORT_RUN_FILES_DOWNLOAD)

    file = models.FileField(verbose_name="File", storage=storage)
    directory = models.CharField(
        max_length=100, null=True, blank=True, help_text="An optional directory name to store the file in."
    )
    provider = models.ForeignKey(
        DataProvider,
        on_delete=models.CASCADE,
        related_name="file_provider",
        null=True,
        blank=True,
        help_text="An optional data provider to associate the file with.",
    )

    def save(self, *args, **kwargs):
        if self.pk:
            export_run_file = ExportRunFile.objects.get(id=self.id)
            if export_run_file.file != self.file:
                export_run_file.file.delete(save=False)
        super(ExportRunFile, self).save(*args, **kwargs)


class DataProviderTaskRecord(UIDMixin, TimeStampedModelMixin, TimeTrackingModelMixin):
    """
    The DataProviderTaskRecord stores the task information for a specific provider.
    """

    from eventkit_cloud.jobs.models import MapImageSnapshot

    name = models.CharField(max_length=100, blank=True)
    slug = LowerCaseCharField(max_length=40, default="")
    provider = models.ForeignKey(
        DataProvider, on_delete=models.CASCADE, related_name="task_record_providers", null=True, blank=True
    )
    run = models.ForeignKey(ExportRun, related_name="data_provider_task_records", on_delete=models.CASCADE)
    status = models.CharField(blank=True, max_length=20, db_index=True)
    display = models.BooleanField(default=False)
    estimated_size = models.FloatField(null=True, blank=True)
    estimated_duration = models.FloatField(null=True, blank=True)
    preview = models.ForeignKey(
        MapImageSnapshot, blank=True, null=True, on_delete=models.SET_NULL, help_text="A preview for a provider task."
    )

    class Meta:
        ordering = ["name"]
        managed = True
        db_table = "data_provider_task_records"
        unique_together = ["provider", "run"]

    def __str__(self):
        return "DataProviderTaskRecord uid: {0}".format(str(self.uid))

    def clone(self, run: ExportRun):
        """
        The ExportRun needs to be a **new** run, otherwise integrity errors will happen.
        """
        export_task_records = list(self.tasks.all())
        preview = self.preview
        self.id = None
        self.uid = None
        self.run = run
        self.save()

        for export_task_record in export_task_records:
            etr = export_task_record.clone(self)
            if not self.tasks.filter(id=etr.id).exists():
                self.tasks.add(etr)

        if preview:
            self.preview = preview.clone()

        return self


class UserDownload(UIDMixin):
    """
    Model that stores each DataPack download event.
    """

    user = models.ForeignKey(User, on_delete=models.CASCADE, related_name="downloads")
    downloaded_at = models.DateTimeField(verbose_name="Time of Download", default=timezone.now, editable=False)
    downloadable = models.ForeignKey(FileProducingTaskResult, on_delete=models.CASCADE, related_name="downloads")

    class Meta:
        ordering = ["-downloaded_at"]

    @property
    def job(self):
        if self.downloadable.export_task:
            return self.downloadable.export_task.export_provider_task.run.job
        if self.downloadable.run:
            return self.downloadable.run.job

    @property
    def provider(self):
        if self.downloadable.export_task:
            return self.downloadable.export_task.export_provider_task.provider

    def clone(self):
        self.id = None
        self.uid = None
        self.save()

        return self


class ExportTaskRecord(UIDMixin, TimeStampedModelMixin, TimeTrackingModelMixin):
    """
    An ExportTaskRecord holds the information about the process doing the actual work for a task.
    """

    celery_uid = models.UUIDField(null=True)  # celery task uid
    name = models.CharField(max_length=100)
    export_provider_task = models.ForeignKey(DataProviderTaskRecord, related_name="tasks", on_delete=models.CASCADE)
    status = models.CharField(blank=True, max_length=20, db_index=True)
    pid = models.IntegerField(blank=True, default=-1)
    worker = models.CharField(max_length=100, blank=True, editable=False, null=True)
    cancel_user = models.ForeignKey(User, null=True, blank=True, editable=False, on_delete=models.CASCADE)
    display = models.BooleanField(default=False)
    result = models.OneToOneField(
        "FileProducingTaskResult", on_delete=models.CASCADE, null=True, blank=True, related_name="export_task"
    )
    hide_download = models.BooleanField(default=False)

    class Meta:
        ordering = ["created_at"]
        managed = True
        db_table = "export_task_records"
        unique_together = ["name", "export_provider_task"]

    def __str__(self):
        return "ExportTaskRecord uid: {0}".format(str(self.uid))

    @property
    def progress(self):
        if TaskState[self.status] in TaskState.get_finished_states():
            return 100
        return get_cache_value(obj=self, attribute="progress", default=0)

    @progress.setter
    def progress(self, value, expiration=DEFAULT_CACHE_EXPIRATION):
        return set_cache_value(obj=self, attribute="progress", value=value, expiration=expiration)

    @property
    def estimated_finish(self):
        if TaskState[self.status] in TaskState.get_finished_states():
            return
        return get_cache_value(obj=self, attribute="estimated_finish", default=0)

    @estimated_finish.setter
    def estimated_finish(self, value, expiration=DEFAULT_CACHE_EXPIRATION):
        return set_cache_value(obj=self, attribute="estimated_finish", value=value, expiration=expiration)

    def clone(self, data_provider_task_record: DataProviderTaskRecord):
        # Get the exceptions from the old ExportTaskRecord
        exceptions = list(self.exceptions.all())

        # Create a new FPTR now because we can't clone the ETR with the old FPTR since it has a unique constraint.
        if self.result:
            file_producing_task_result = self.result.clone()
            file_producing_task_result.id = None
            file_producing_task_result.uid = None
            file_producing_task_result.save()
            self.result = file_producing_task_result

        # Create the new ExportTaskRecord
        self.id = None
        self.uid = None
        self.export_provider_task = data_provider_task_record
        self.save()

        # Add the exceptions to the new ExportTaskRecord
        for exception in exceptions:
            e = exception.clone()
            if not self.exceptions.filter(id=e.id).exists():
                self.exceptions.add(e)
        self.save()

        return self


class ExportTaskException(TimeStampedModelMixin):
    """
    Model to store ExportTaskRecord exceptions for auditing.
    """

    id = models.AutoField(primary_key=True, editable=False)
    task = models.ForeignKey(ExportTaskRecord, related_name="exceptions", on_delete=models.CASCADE)
    exception = models.TextField(editable=False)

    class Meta:
        managed = True
        db_table = "export_task_exceptions"

    def clone(self):
        self.id = None
        self.uid = None
        self.save()

        return self


def prefetch_export_runs(queryset_list_or_model):
    prefetch_args = [
        "job__data_provider_tasks__provider",
        "job__data_provider_tasks__formats",
        "data_provider_task_records__tasks__result",
        "data_provider_task_records__tasks__exceptions",
    ]
    if isinstance(queryset_list_or_model, models.query.QuerySet):
        return queryset_list_or_model.select_related("user").prefetch_related(*prefetch_args)
    elif isinstance(queryset_list_or_model, list):
        models.prefetch_related_objects(queryset_list_or_model, *prefetch_args)
    elif isinstance(queryset_list_or_model, ExportRun):
        models.prefetch_related_objects([queryset_list_or_model], *prefetch_args)
    return queryset_list_or_model


class RunZipFile(UIDMixin, TimeStampedModelMixin, TimeTrackingModelMixin):
    """
    Model to store zip files associated with ExportRun objects.
    """

    run = models.ForeignKey(ExportRun, on_delete=models.CASCADE, related_name="zip_files", null=True, blank=True)
    data_provider_task_records = models.ManyToManyField(DataProviderTaskRecord)
    downloadable_file = models.ForeignKey(FileProducingTaskResult, on_delete=models.CASCADE, null=True, blank=True)

    def __str__(self):
        return f"RunZipFile uid: {self.uid}"

    @property
    def message(self):
        return get_cache_value(obj=self, attribute="message", default="")

    @message.setter
    def message(self, value, expiration=DEFAULT_CACHE_EXPIRATION):
        return set_cache_value(obj=self, attribute="message", value=value, expiration=expiration)

    @property
    def status(self):
        return get_cache_value(obj=self, attribute="status", default="")

    @status.setter
    def status(self, value, expiration=DEFAULT_CACHE_EXPIRATION):
        return set_cache_value(obj=self, attribute="status", value=value, expiration=expiration)


def get_run_zip_file_slug_sets(new_run, old_run_zip_files):
    """
    :param old_run_zip_files: A list of run zip files.
    :return: A set of provider slugs for each zip file.
    """

    data_provider_task_records = new_run.data_provider_task_records.exclude(provider__isnull=True)
    all_run_zip_file_slugs = [
        data_provider_task_record.provider.slug for data_provider_task_record in data_provider_task_records
    ]
    run_zip_file_slug_sets = []

    for old_run_zip_file in old_run_zip_files:
        run_zip_file_slug_set = []
        for data_provider_task_record in old_run_zip_file.data_provider_task_records.all():
            run_zip_file_slug_set.append(data_provider_task_record.provider.slug)

        # Don't rerun the overall project zip file.
        if all_run_zip_file_slugs != run_zip_file_slug_set:
            run_zip_file_slug_sets.append(run_zip_file_slug_set)

    return run_zip_file_slug_sets<|MERGE_RESOLUTION|>--- conflicted
+++ resolved
@@ -11,17 +11,7 @@
 from notifications.models import Notification
 from storages.backends.s3boto3 import S3Boto3Storage
 
-<<<<<<< HEAD
 from eventkit_cloud.core.helpers import sendnotification, NotificationVerb, NotificationLevel
-from eventkit_cloud.core.models import UIDMixin, TimeStampedModelMixin, TimeTrackingModelMixin, LowerCaseCharField
-from eventkit_cloud.jobs.models import Job, DataProvider, JobPermissionLevel, JobPermission, RegionalPolicy
-from eventkit_cloud.tasks import DEFAULT_CACHE_EXPIRATION, get_cache_value, set_cache_value
-=======
-from eventkit_cloud.core.helpers import (
-    sendnotification,
-    NotificationVerb,
-    NotificationLevel,
-)
 from eventkit_cloud.core.models import (
     UIDMixin,
     TimeStampedModelMixin,
@@ -29,8 +19,9 @@
     LowerCaseCharField,
     DownloadableMixin,
 )
->>>>>>> 0b9bf091
 from eventkit_cloud.jobs.helpers import get_valid_regional_justification
+from eventkit_cloud.jobs.models import Job, DataProvider, JobPermissionLevel, JobPermission, RegionalPolicy
+from eventkit_cloud.tasks import get_cache_value, set_cache_value, DEFAULT_CACHE_EXPIRATION
 from eventkit_cloud.tasks.enumerations import TaskState
 
 logger = logging.getLogger(__name__)
@@ -146,13 +137,7 @@
     def __str__(self):
         return "FileProducingTaskResult ({}), {}".format(self.uid, self.filename)
 
-<<<<<<< HEAD
-    def clone(self, new_run):
-        from eventkit_cloud.tasks.export_tasks import make_file_downloadable
-        from eventkit_cloud.tasks.helpers import get_download_filename, get_run_download_dir, get_run_staging_dir
-=======
     def clone(self):
->>>>>>> 0b9bf091
 
         self.id = None
         self.uid = None
