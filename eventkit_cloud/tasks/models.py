--- conflicted
+++ resolved
@@ -360,9 +360,6 @@
 
     @message.setter
     def message(self, value, expiration=DEFAULT_CACHE_EXPIRATION):
-<<<<<<< HEAD
-        return set_cache_value(obj=self, attribute="message", value=value, expiration=expiration)
-=======
         return set_cache_value(obj=self, attribute="message", value=value, expiration=expiration)
 
     @property
@@ -371,5 +368,4 @@
 
     @status.setter
     def status(self, value, expiration=DEFAULT_CACHE_EXPIRATION):
-        return set_cache_value(obj=self, attribute="status", value=value, expiration=expiration)
->>>>>>> 264f4a5b
+        return set_cache_value(obj=self, attribute="status", value=value, expiration=expiration)