# -*- coding: utf-8 -*-
import logging
from pathlib import Path
from typing import List, Optional, Union

from django.contrib.auth.models import User
from django.contrib.contenttypes.models import ContentType
from django.db import models
from django.db.models import Q
from django.utils import timezone
from notifications.models import Notification

from eventkit_cloud.core.helpers import NotificationLevel, NotificationVerb, sendnotification
from eventkit_cloud.core.models import (
    DownloadableMixin,
    FileFieldMixin,
    LowerCaseCharField,
    TimeStampedModelMixin,
    TimeTrackingModelMixin,
    UIDMixin,
)
from eventkit_cloud.jobs.helpers import get_valid_regional_justification
from eventkit_cloud.jobs.models import (
    DataProvider,
    Job,
    JobPermission,
    JobPermissionLevel,
    MapImageSnapshot,
    RegionalPolicy,
)
from eventkit_cloud.tasks import DEFAULT_CACHE_EXPIRATION, get_cache_value, set_cache_value
from eventkit_cloud.tasks.enumerations import TaskState

logger = logging.getLogger(__name__)


def get_all_users_by_permissions(permissions):
    return User.objects.filter(
        models.Q(groups__name=permissions["groups"]) | models.Q(username__in=permissions["members"])
    ).distinct()


def notification_delete(instance):
    for notification in Notification.objects.filter(actor_object_id=instance.id):
        ct = ContentType.objects.filter(pk=notification.actor_content_type_id).get()
        if ct == ContentType.objects.get_for_model(type(instance)):
            notification.delete()


def notification_soft_delete(instance):
    for notification in Notification.objects.filter(actor_object_id=instance.id):
        ct = ContentType.objects.filter(pk=notification.actor_content_type_id).get()
        if ct == ContentType.objects.get_for_model(type(instance)):
            notification.public = False
            notification.save()


class NotificationModelMixin(models.Model):
    def delete_notifications(self, *args, **kwargs):
        notification_delete(self)

    def soft_delete_notifications(self, *args, **kwargs):
        permissions = kwargs.get("permissions")
        if permissions:
            users = get_all_users_by_permissions(permissions)
            logger.error("users: {0}".format(users))
            for user in users:
                logger.error("Sending notification to {0}".format(user))
                sendnotification(
                    self,
                    user,
                    NotificationVerb.RUN_DELETED.value,
                    None,
                    None,
                    NotificationLevel.WARNING.value,
                    getattr(self, "status", "DELETED"),
                )

    class Meta:
        abstract = True


class FileProducingTaskResult(UIDMixin, DownloadableMixin, NotificationModelMixin):
    """
    A FileProducingTaskResult holds the information from the task, i.e. the reason for executing the task.
    """

    deleted = models.BooleanField(default=False)

    def soft_delete(self, *args, **kwargs):
        from eventkit_cloud.tasks.signals import exporttaskresult_delete_exports

        exporttaskresult_delete_exports(self.__class__, self)
        self.deleted = True
        self.export_task.display = False
        self.save()

    def user_can_download(self, user: User):
        """
        Checks to see if the user has all of the required permissions to download the file.  To not make these
        requests slower ideally the downloadable will have already
        select_related("export_task__export_provider_task__provider", "export_task__export_provider_task__run")
        :param user: The user requesting the file.
        :param downloadable: The downloadable file.
        :return:
        """

        jobs = JobPermission.userjobs(user, JobPermissionLevel.READ.value)
        job = jobs.filter(runs__data_provider_task_records__tasks__result=self).first()
        providers = []

        if not job:
            return False

        # Check the associated RunZipFile for attribute classes.
        attribute_classes = []
        for run_zip_file in self.runzipfile_set.all():
            for data_provider_task_record in run_zip_file.data_provider_task_records.all():
                providers.append(data_provider_task_record.provider)
                if data_provider_task_record.provider.attribute_class:
                    attribute_classes.append(data_provider_task_record.provider.attribute_class)

        for attribute_class in attribute_classes:
            if attribute_class and not attribute_class.users.filter(id=user.id):
                return False

        # Get the providers associated with this download if it's not a zipfile.
        if self.export_task.export_provider_task.provider:
            providers.append(self.export_task.export_provider_task.provider)

        # Check to make sure the user has agreed to the regional policy if one exists.
        for policy in RegionalPolicy.objects.filter(
            region__the_geom__intersects=job.the_geom, providers__in=providers
        ).prefetch_related("justifications"):
            if not get_valid_regional_justification(policy, user):
                return False

        return True

    class Meta:
        managed = True
        db_table = "export_task_results"

    def __str__(self):
        return "FileProducingTaskResult ({}), {}".format(self.uid, self.filename)

    def clone(self):

        self.id = None
        self.uid = None
        self.save()

        return self


class ExportRun(UIDMixin, TimeStampedModelMixin, TimeTrackingModelMixin, NotificationModelMixin):
    """
    ExportRun is the main structure for storing export information.

    A Job provides information for the ExportRun.
    Many ExportRuns can map to a Job.
    Many DataProviderTasks can map to an ExportRun.
    Many ExportTasks can map to an DataProviderTaskRecord.
    """

    job = models.ForeignKey(Job, related_name="runs", on_delete=models.CASCADE)
    parent_run = models.ForeignKey(
        "ExportRun", related_name="child_runs", null=True, default=None, on_delete=models.SET_NULL
    )
    user = models.ForeignKey(User, related_name="runs", default=0, on_delete=models.CASCADE)
    worker = models.CharField(max_length=50, editable=False, default="", null=True)
    status = models.CharField(blank=True, max_length=20, db_index=True, default="")
    expiration = models.DateTimeField(default=timezone.now, editable=True)
    notified = models.DateTimeField(default=None, blank=True, null=True)
    deleted = models.BooleanField(default=False, db_index=True)
    is_cloning = models.BooleanField(default=False)
    delete_user = models.ForeignKey(User, null=True, blank=True, editable=False, on_delete=models.CASCADE)

    class Meta:
        managed = True
        db_table = "export_runs"
        verbose_name = "ExportRun (DataPack)"
        verbose_name_plural = "ExportRuns (DataPacks)"

    def __str__(self):
        return "{0}".format(str(self.uid))

    def soft_delete(self, user=None, *args, **kwargs):
        from eventkit_cloud.tasks.export_tasks import cancel_run
        from eventkit_cloud.tasks.signals import exportrun_delete_exports

        exportrun_delete_exports(self.__class__, self)
        username = None
        if user:
            self.delete_user = user
            username = user.username
        self.deleted = True
        logger.info("Deleting run {0} by user {1}".format(str(self.uid), user))
        cancel_run(export_run_uid=self.uid, canceling_username=username, delete=True)
        self.save()
        self.soft_delete_notifications(*args, **kwargs)

    def clone(self, download_data=True):

        data_provider_task_records = list(self.data_provider_task_records.exclude(provider__slug=""))

        parent_id = self.id
        self.pk = None
        self.id = None
        self.uid = None

        self.expiration = timezone.now() + timezone.timedelta(days=14)
        self.created_at = timezone.now()
        self.started_at = None
        self.finished_at = None
        self.save()

        for data_provider_task_record in data_provider_task_records:
            if data_provider_task_record.provider:
                dptr = data_provider_task_record.clone(self)
                if not self.data_provider_task_records.filter(id=dptr.id):
                    self.data_provider_task_records.add(dptr)

        self.parent_run = ExportRun.objects.get(id=parent_id)
        self.is_cloning = True
        self.deleted = False
        self.save()

        if download_data:
            self.download_data()
            self.is_cloning = False
            self.save()

        return self

    def download_data(self):
        """
        Downloads the data for a run into the staging directory.
        This is helpful when wanting to clone a run but delay the downloading of the data
        onto a fresh node if not using shared storage.
        """
        # This logic was considered in each related model to the run, but was mostly just passing flags through
        # to both keep existing models and/or download data for the related models.  This became messy and unnecessary,
        # since cloning and managing datapacks is mostly done at the run level.  If managing data fell to the data
        # provider or task level, then it doesn't make sense to have a
        # complicated helper function like this for each model.
        from eventkit_cloud.tasks.helpers import download_run_directory, make_file_downloadable

        previous_run = self.parent_run
        download_run_directory(previous_run, self)

        data_provider_task_records = (
            self.data_provider_task_records.exclude(slug="run")
            .prefetch_related("tasks__result")
            .select_related("preview")
        )

        for data_provider_task_record in data_provider_task_records:
            file_models: List[Union[Optional[FileProducingTaskResult], Optional[MapImageSnapshot]]] = [
                data_provider_task_record.preview
            ]
            export_task_record: ExportTaskRecord
            for export_task_record in data_provider_task_record.tasks.all():
                file_models.append(export_task_record.result)

            for file_model in file_models:
                if not file_model:
                    continue
                # strip the old run uid off the filename and add a new one.
                filename = Path(str(self.uid)).joinpath(Path(file_model.filename).relative_to(str(previous_run.uid)))
                file_model.filename = str(filename)
                filename, download_url = make_file_downloadable(file_model.get_file_path(staging=True))
                file_model.download_url = download_url
                file_model.save()

        self.is_cloning = False
        self.save()


class ExportRunFile(UIDMixin, TimeStampedModelMixin, FileFieldMixin):
    """
    The ExportRunFile stores additional files to be added to each ExportRun zip archive.
    """

<<<<<<< HEAD
    file = models.FileField(verbose_name="File")
    directory = models.CharField(
        max_length=100, null=True, blank=True, help_text="An optional directory name to store the file in."
    )
=======
>>>>>>> 1a79e0a8
    provider = models.ForeignKey(
        DataProvider,
        on_delete=models.CASCADE,
        related_name="file_provider",
        null=True,
        blank=True,
        help_text="An optional data provider to associate the file with.",
    )


class DataProviderTaskRecord(UIDMixin, TimeStampedModelMixin, TimeTrackingModelMixin):
    """
    The DataProviderTaskRecord stores the task information for a specific provider.
    """

    from eventkit_cloud.jobs.models import MapImageSnapshot

    name = models.CharField(max_length=100, blank=True)
    slug = LowerCaseCharField(max_length=40, default="")
    provider = models.ForeignKey(
        DataProvider, on_delete=models.CASCADE, related_name="task_record_providers", null=True, blank=True
    )
    run = models.ForeignKey(ExportRun, related_name="data_provider_task_records", on_delete=models.CASCADE)
    status = models.CharField(blank=True, max_length=20, db_index=True)
    display = models.BooleanField(default=False)
    estimated_size = models.FloatField(null=True, blank=True)
    estimated_duration = models.FloatField(null=True, blank=True)
    preview = models.ForeignKey(
        MapImageSnapshot, blank=True, null=True, on_delete=models.SET_NULL, help_text="A preview for a provider task."
    )

    class Meta:
        ordering = ["name"]
        managed = True
        db_table = "data_provider_task_records"
        constraints = [
            models.UniqueConstraint(fields=["run", "provider"], name="unique_provider_run_per_task_record"),
            models.UniqueConstraint(
                fields=["run", "slug"], condition=Q(slug="run"), name="unique_run_slug_per_task_record"
            ),
        ]

    def __str__(self):
        return "DataProviderTaskRecord uid: {0}".format(str(self.uid))

    def clone(self, run: ExportRun):
        """
        The ExportRun needs to be a **new** run, otherwise integrity errors will happen.
        """
        export_task_records = list(self.tasks.all())
        preview = self.preview
        self.id = None
        self.uid = None
        self.run = run
        self.save()

        for export_task_record in export_task_records:
            etr = export_task_record.clone(self)
            if not self.tasks.filter(id=etr.id).exists():
                self.tasks.add(etr)

        if preview:
            self.preview = preview.clone()

        return self


class UserDownload(UIDMixin):
    """
    Model that stores each DataPack download event.
    """

    user = models.ForeignKey(User, on_delete=models.CASCADE, related_name="downloads")
    downloaded_at = models.DateTimeField(verbose_name="Time of Download", default=timezone.now, editable=False)
    downloadable = models.ForeignKey(FileProducingTaskResult, on_delete=models.CASCADE, related_name="downloads")

    class Meta:
        ordering = ["-downloaded_at"]

    @property
    def job(self):
        if self.downloadable.export_task:
            return self.downloadable.export_task.export_provider_task.run.job

    @property
    def provider(self):
        if self.downloadable.export_task:
            return self.downloadable.export_task.export_provider_task.provider

    def clone(self):
        self.id = None
        self.uid = None
        self.save()

        return self


class ExportTaskRecord(UIDMixin, TimeStampedModelMixin, TimeTrackingModelMixin):
    """
    An ExportTaskRecord holds the information about the process doing the actual work for a task.
    """

    celery_uid = models.UUIDField(null=True)  # celery task uid
    name = models.CharField(max_length=100)
    export_provider_task = models.ForeignKey(DataProviderTaskRecord, related_name="tasks", on_delete=models.CASCADE)
    status = models.CharField(blank=True, max_length=20, db_index=True)
    pid = models.IntegerField(blank=True, default=-1)
    worker = models.CharField(max_length=100, blank=True, editable=False, null=True)
    cancel_user = models.ForeignKey(User, null=True, blank=True, editable=False, on_delete=models.CASCADE)
    display = models.BooleanField(default=False)
    result = models.OneToOneField(
        "FileProducingTaskResult", on_delete=models.CASCADE, null=True, blank=True, related_name="export_task"
    )
    hide_download = models.BooleanField(default=False)

    class Meta:
        ordering = ["created_at"]
        managed = True
        db_table = "export_task_records"
        constraints = [
            models.UniqueConstraint(
                fields=["name", "export_provider_task"], name="unique_name_per_export_provider_task"
            ),
        ]

    def __str__(self):
        return "ExportTaskRecord uid: {0}".format(str(self.uid))

    @property
    def progress(self):
        if TaskState[self.status] in TaskState.get_finished_states():
            return 100
        return get_cache_value(obj=self, attribute="progress", default=0)

    @progress.setter
    def progress(self, value, expiration=DEFAULT_CACHE_EXPIRATION):
        return set_cache_value(obj=self, attribute="progress", value=value, expiration=expiration)

    @property
    def estimated_finish(self):
        if TaskState[self.status] in TaskState.get_finished_states():
            return
        return get_cache_value(obj=self, attribute="estimated_finish", default=0)

    @estimated_finish.setter
    def estimated_finish(self, value, expiration=DEFAULT_CACHE_EXPIRATION):
        return set_cache_value(obj=self, attribute="estimated_finish", value=value, expiration=expiration)

    def clone(self, data_provider_task_record: DataProviderTaskRecord):
        # Get the exceptions from the old ExportTaskRecord
        exceptions = list(self.exceptions.all())

        # Create a new FPTR now because we can't clone the ETR with the old FPTR since it has a unique constraint.
        if self.result:
            file_producing_task_result = self.result.clone()
            file_producing_task_result.id = None
            file_producing_task_result.uid = None
            file_producing_task_result.save()
            self.result = file_producing_task_result

        # Create the new ExportTaskRecord
        self.id = None
        self.uid = None
        self.export_provider_task = data_provider_task_record
        self.save()

        # Add the exceptions to the new ExportTaskRecord
        for exception in exceptions:
            e = exception.clone()
            if not self.exceptions.filter(id=e.id).exists():
                self.exceptions.add(e)
        self.save()

        return self


class ExportTaskException(TimeStampedModelMixin):
    """
    Model to store ExportTaskRecord exceptions for auditing.
    """

    id = models.AutoField(primary_key=True, editable=False)
    task = models.ForeignKey(ExportTaskRecord, related_name="exceptions", on_delete=models.CASCADE)
    exception = models.TextField(editable=False)

    class Meta:
        managed = True
        db_table = "export_task_exceptions"

    def clone(self):
        self.id = None
        self.uid = None
        self.save()

        return self


def prefetch_export_runs(queryset_list_or_model):
    prefetch_args = [
        "job__data_provider_tasks__provider",
        "job__data_provider_tasks__formats",
        "data_provider_task_records__tasks__result",
        "data_provider_task_records__tasks__exceptions",
    ]
    if isinstance(queryset_list_or_model, models.query.QuerySet):
        return queryset_list_or_model.select_related("user").prefetch_related(*prefetch_args)
    elif isinstance(queryset_list_or_model, list):
        models.prefetch_related_objects(queryset_list_or_model, *prefetch_args)
    elif isinstance(queryset_list_or_model, ExportRun):
        models.prefetch_related_objects([queryset_list_or_model], *prefetch_args)
    return queryset_list_or_model


class RunZipFile(UIDMixin, TimeStampedModelMixin, TimeTrackingModelMixin):
    """
    Model to store zip files associated with ExportRun objects.
    """

    run = models.ForeignKey(ExportRun, on_delete=models.CASCADE, related_name="zip_files", null=True, blank=True)
    data_provider_task_records = models.ManyToManyField(DataProviderTaskRecord)
    downloadable_file = models.ForeignKey(FileProducingTaskResult, on_delete=models.CASCADE, null=True, blank=True)

    def __str__(self):
        return f"RunZipFile uid: {self.uid}"

    @property
    def message(self):
        return get_cache_value(obj=self, attribute="message", default="")

    @message.setter
    def message(self, value, expiration=DEFAULT_CACHE_EXPIRATION):
        return set_cache_value(obj=self, attribute="message", value=value, expiration=expiration)

    @property
    def status(self):
        return get_cache_value(obj=self, attribute="status", default="")

    @status.setter
    def status(self, value, expiration=DEFAULT_CACHE_EXPIRATION):
        return set_cache_value(obj=self, attribute="status", value=value, expiration=expiration)


def get_run_zip_file_slug_sets(new_run, old_run_zip_files):
    """
    :param old_run_zip_files: A list of run zip files.
    :return: A set of provider slugs for each zip file.
    """

    data_provider_task_records = new_run.data_provider_task_records.exclude(provider__isnull=True)
    all_run_zip_file_slugs = [
        data_provider_task_record.provider.slug for data_provider_task_record in data_provider_task_records
    ]
    run_zip_file_slug_sets = []

    for old_run_zip_file in old_run_zip_files:
        run_zip_file_slug_set = []
        for data_provider_task_record in old_run_zip_file.data_provider_task_records.all():
            run_zip_file_slug_set.append(data_provider_task_record.provider.slug)

        # Don't rerun the overall project zip file.
        if all_run_zip_file_slugs != run_zip_file_slug_set:
            run_zip_file_slug_sets.append(run_zip_file_slug_set)

    return run_zip_file_slug_sets<|MERGE_RESOLUTION|>--- conflicted
+++ resolved
@@ -282,13 +282,6 @@
     The ExportRunFile stores additional files to be added to each ExportRun zip archive.
     """
 
-<<<<<<< HEAD
-    file = models.FileField(verbose_name="File")
-    directory = models.CharField(
-        max_length=100, null=True, blank=True, help_text="An optional directory name to store the file in."
-    )
-=======
->>>>>>> 1a79e0a8
     provider = models.ForeignKey(
         DataProvider,
         on_delete=models.CASCADE,
