# -*- coding: utf-8 -*-

import logging
import os
import shutil

from django.conf import settings
from django.contrib.auth.models import User
from django.contrib.contenttypes.models import ContentType
from django.core.cache import cache
from django.core.files.storage import FileSystemStorage
from django.db import models
from django.utils import timezone
from notifications.models import Notification
from storages.backends.s3boto3 import S3Boto3Storage

<<<<<<< HEAD
from eventkit_cloud.core.helpers import sendnotification, NotificationVerb, NotificationLevel
from eventkit_cloud.core.models import UIDMixin, TimeStampedModelMixin, TimeTrackingModelMixin, LowerCaseCharField
from eventkit_cloud.jobs.models import Job, DataProvider, JobPermissionLevel, JobPermission, RegionalPolicy
from eventkit_cloud.tasks import DEFAULT_CACHE_EXPIRATION, get_cache_value, set_cache_value
=======
from eventkit_cloud.core.helpers import (
    sendnotification,
    NotificationVerb,
    NotificationLevel,
)
from eventkit_cloud.core.models import (
    UIDMixin,
    TimeStampedModelMixin,
    TimeTrackingModelMixin,
    LowerCaseCharField,
)
from eventkit_cloud.jobs.helpers import get_valid_regional_justification
from eventkit_cloud.jobs.models import (
    Job,
    DataProvider,
    JobPermissionLevel,
    JobPermission,
    RegionalPolicy,
)
from eventkit_cloud.tasks import (
    DEFAULT_CACHE_EXPIRATION,
    get_cache_value,
    set_cache_value,
)
>>>>>>> 3c7d9584
from eventkit_cloud.tasks.enumerations import TaskState
from eventkit_cloud.utils.s3 import download_folder_from_s3

logger = logging.getLogger(__name__)


def get_all_users_by_permissions(permissions):
    return User.objects.filter(
        models.Q(groups__name=permissions["groups"]) | models.Q(username__in=permissions["members"])
    ).distinct()


def notification_delete(instance):
    for notification in Notification.objects.filter(actor_object_id=instance.id):
        ct = ContentType.objects.filter(pk=notification.actor_content_type_id).get()
        if ct == ContentType.objects.get_for_model(type(instance)):
            notification.delete()


def notification_soft_delete(instance):
    for notification in Notification.objects.filter(actor_object_id=instance.id):
        ct = ContentType.objects.filter(pk=notification.actor_content_type_id).get()
        if ct == ContentType.objects.get_for_model(type(instance)):
            notification.public = False
            notification.save()


class NotificationModelMixin(models.Model):
    def delete_notifications(self, *args, **kwargs):
        notification_delete(self)

    def soft_delete_notifications(self, *args, **kwargs):
        permissions = kwargs.get("permissions")
        if permissions:
            users = get_all_users_by_permissions(permissions)
            logger.error("users: {0}".format(users))
            for user in users:
                logger.error("Sending notification to {0}".format(user))
                sendnotification(
                    self,
                    user,
                    NotificationVerb.RUN_DELETED.value,
                    None,
                    None,
                    NotificationLevel.WARNING.value,
                    getattr(self, "status", "DELETED"),
                )

    class Meta:
        abstract = True


class FileProducingTaskResult(UIDMixin, NotificationModelMixin):
    """
    A FileProducingTaskResult holds the information from the task, i.e. the reason for executing the task.
    """

    filename = models.CharField(max_length=508, blank=True, editable=False)
    size = models.FloatField(null=True, editable=False)
    download_url = models.URLField(verbose_name="URL to export task result output.", max_length=508)
    deleted = models.BooleanField(default=False)

    def soft_delete(self, *args, **kwargs):
        from eventkit_cloud.tasks.signals import exporttaskresult_delete_exports

        exporttaskresult_delete_exports(self.__class__, self)
        self.deleted = True
        self.export_task.display = False
        self.save()

    def user_can_download(self, user: User):
        """
        Checks to see if the user has all of the required permissions to download the file.  To not make these
        requests slower ideally the downloadable will have already
        select_related("export_task__export_provider_task__provider", "export_task__export_provider_task__run")
        :param user: The user requesting the file.
        :param downloadable: The downloadable file.
        :return:
        """

        jobs = JobPermission.userjobs(user, JobPermissionLevel.READ.value)
        job = jobs.filter(runs__data_provider_task_records__tasks__result=self).first()
        providers = []

        if not job:
            return False

        # Check the associated RunZipFile for attribute classes.
        attribute_classes = []
        for run_zip_file in self.runzipfile_set.all():
            for data_provider_task_record in run_zip_file.data_provider_task_records.all():
                providers.append(data_provider_task_record.provider)
                if data_provider_task_record.provider.attribute_class:
                    attribute_classes.append(data_provider_task_record.provider.attribute_class)

        for attribute_class in attribute_classes:
            if attribute_class and not attribute_class.users.filter(id=user.id):
                return False

        # Get the providers associated with this download if it's not a zipfile.
        if self.export_task.export_provider_task.provider:
            providers.append(self.export_task.export_provider_task.provider)

        # Check to make sure the user has agreed to the regional policy if one exists.
        for policy in RegionalPolicy.objects.filter(
            region__the_geom__intersects=job.the_geom, providers__in=providers
        ).prefetch_related("justifications"):
            if not get_valid_regional_justification(policy, user):
                return False

        return True

    class Meta:
        managed = True
        db_table = "export_task_results"

    def __str__(self):
        return "FileProducingTaskResult ({}), {}".format(self.uid, self.filename)

    def clone(self, new_run):
        from eventkit_cloud.tasks.export_tasks import make_file_downloadable
        from eventkit_cloud.tasks.helpers import get_download_filename, get_run_download_dir, get_run_staging_dir

        old_run = self.export_task.export_provider_task.run
        downloads = list(self.downloads.all())
        self.id = None
        self.uid = None
        self.save()

        download_dir = get_run_download_dir(old_run.uid)
        old_run_dir = get_run_staging_dir(old_run.uid)
        new_run_dir = get_run_staging_dir(new_run.uid)

        # Download the data from previous exports so we can rezip.
        if not cache.get(f"{new_run.uid}"):
            if getattr(settings, "USE_S3", False):
                download_folder_from_s3(str(old_run.uid))
                shutil.copytree(old_run_dir, new_run_dir)
            else:
                if not os.path.exists(new_run_dir):
                    shutil.copytree(download_dir, new_run_dir, ignore=shutil.ignore_patterns("run/*.zip"))
            cache.set(f"{new_run.uid}", True, DEFAULT_CACHE_EXPIRATION)

        for download in downloads:
            self.downloads.add(download.clone())

        data_provider_slug = self.export_task.export_provider_task.provider.slug
        file_ext = os.path.splitext(self.filename)[1]
        download_filename = get_download_filename(os.path.splitext(os.path.basename(self.filename))[0], file_ext)
        filepath = os.path.join(new_run_dir, data_provider_slug, self.filename)
        self.download_url = make_file_downloadable(
            filepath, str(new_run.uid), data_provider_slug, download_filename=download_filename
        )
        self.save()

        return self


class ExportRun(UIDMixin, TimeStampedModelMixin, TimeTrackingModelMixin, NotificationModelMixin):
    """
    ExportRun is the main structure for storing export information.

    A Job provides information for the ExportRun.
    Many ExportRuns can map to a Job.
    Many DataProviderTasks can map to an ExportRun.
    Many ExportTasks can map to an DataProviderTaskRecord.
    """

    job = models.ForeignKey(Job, related_name="runs", on_delete=models.CASCADE)
    user = models.ForeignKey(User, related_name="runs", default=0, on_delete=models.CASCADE)
    worker = models.CharField(max_length=50, editable=False, default="", null=True)
    status = models.CharField(blank=True, max_length=20, db_index=True, default="")
    expiration = models.DateTimeField(default=timezone.now, editable=True)
    notified = models.DateTimeField(default=None, blank=True, null=True)
    deleted = models.BooleanField(default=False, db_index=True)
    delete_user = models.ForeignKey(User, null=True, blank=True, editable=False, on_delete=models.CASCADE)

    class Meta:
        managed = True
        db_table = "export_runs"
        verbose_name = "ExportRun (DataPack)"
        verbose_name_plural = "ExportRuns (DataPacks)"

    def __str__(self):
        return "{0}".format(str(self.uid))

    def soft_delete(self, user=None, *args, **kwargs):
        from eventkit_cloud.tasks.export_tasks import cancel_run
        from eventkit_cloud.tasks.signals import exportrun_delete_exports

        exportrun_delete_exports(self.__class__, self)
        username = None
        if user:
            self.delete_user = user
            username = user.username
        self.deleted = True
        logger.info("Deleting run {0} by user {1}".format(str(self.uid), user))
        cancel_run(export_run_uid=self.uid, canceling_username=username, delete=True)
        self.save()
        self.soft_delete_notifications(*args, **kwargs)

    def clone(self):
        data_provider_task_records = list(self.data_provider_task_records.all())
        old_run_zip_files = list(self.zip_files.all())

        self.pk = None
        self.id = None
        self.uid = None
        self.save()

        self.expiration = timezone.now() + timezone.timedelta(days=14)
        self.created_at = timezone.now()
        self.started_at = timezone.now()
        self.finished_at = None
        self.save()

        for data_provider_task_record in data_provider_task_records:
            if data_provider_task_record.provider:
                self.data_provider_task_records.add(data_provider_task_record.clone(new_run=self))

        data_provider_task_record_slug_sets = get_run_zip_file_slug_sets(self, old_run_zip_files)

        return self, data_provider_task_record_slug_sets


class ExportRunFile(UIDMixin, TimeStampedModelMixin):
    """
    The ExportRunFile stores additional files to be added to each ExportRun zip archive.
    """

    storage = None
    if settings.USE_S3:
        storage = S3Boto3Storage()
    else:
        storage = FileSystemStorage(location=settings.EXPORT_RUN_FILES, base_url=settings.EXPORT_RUN_FILES_DOWNLOAD)

    file = models.FileField(verbose_name="File", storage=storage)
    directory = models.CharField(
        max_length=100, null=True, blank=True, help_text="An optional directory name to store the file in."
    )
    provider = models.ForeignKey(
        DataProvider,
        on_delete=models.CASCADE,
        related_name="file_provider",
        null=True,
        blank=True,
        help_text="An optional data provider to associate the file with.",
    )

    def save(self, *args, **kwargs):
        if self.pk:
            export_run_file = ExportRunFile.objects.get(id=self.id)
            if export_run_file.file != self.file:
                export_run_file.file.delete(save=False)
        super(ExportRunFile, self).save(*args, **kwargs)


class DataProviderTaskRecord(UIDMixin, TimeStampedModelMixin, TimeTrackingModelMixin):
    """
    The DataProviderTaskRecord stores the task information for a specific provider.
    """

    from eventkit_cloud.jobs.models import MapImageSnapshot

    name = models.CharField(max_length=100, blank=True)
    slug = LowerCaseCharField(max_length=40, default="")
    provider = models.ForeignKey(
        DataProvider, on_delete=models.CASCADE, related_name="task_record_provider", null=True, blank=True
    )
    run = models.ForeignKey(ExportRun, related_name="data_provider_task_records", on_delete=models.CASCADE)
    status = models.CharField(blank=True, max_length=20, db_index=True)
    display = models.BooleanField(default=False)
    estimated_size = models.FloatField(null=True, blank=True)
    estimated_duration = models.FloatField(null=True, blank=True)
    preview = models.ForeignKey(
        MapImageSnapshot, blank=True, null=True, on_delete=models.SET_NULL, help_text="A preview for a provider task."
    )

    class Meta:
        ordering = ["name"]
        managed = True
        db_table = "data_provider_task_records"

    def __str__(self):
        return "DataProviderTaskRecord uid: {0}".format(str(self.uid))

    def clone(self, new_run):
        export_task_records = list(self.tasks.all())
        preview = self.preview
        self.id = None
        self.uid = None
        self.save()

        for export_task_record in export_task_records:
            self.tasks.add(export_task_record.clone(new_run=new_run))

        if preview:
            self.preview = preview.clone(new_run, self)

        return self


class UserDownload(UIDMixin):
    """
    Model that stores each DataPack download event.
    """

    user = models.ForeignKey(User, on_delete=models.CASCADE, related_name="downloads")
    downloaded_at = models.DateTimeField(verbose_name="Time of Download", default=timezone.now, editable=False)
    downloadable = models.ForeignKey(FileProducingTaskResult, on_delete=models.CASCADE, related_name="downloads")

    class Meta:
        ordering = ["-downloaded_at"]

    @property
    def job(self):
        if self.downloadable.export_task:
            return self.downloadable.export_task.export_provider_task.run.job
        if self.downloadable.run:
            return self.downloadable.run.job

    @property
    def provider(self):
        # TODO: This is one of many reasons why DataProviderTaskRecord should maybe point to DataProvider
        if self.downloadable.export_task:
            return DataProvider.objects.filter(slug=self.downloadable.export_task.export_provider_task.slug).first()

    def clone(self):
        self.id = None
        self.uid = None
        self.save()

        return self


class ExportTaskRecord(UIDMixin, TimeStampedModelMixin, TimeTrackingModelMixin):
    """
    An ExportTaskRecord holds the information about the process doing the actual work for a task.
    """

    celery_uid = models.UUIDField(null=True)  # celery task uid
    name = models.CharField(max_length=100)
    export_provider_task = models.ForeignKey(DataProviderTaskRecord, related_name="tasks", on_delete=models.CASCADE)
    status = models.CharField(blank=True, max_length=20, db_index=True)
    pid = models.IntegerField(blank=True, default=-1)
    worker = models.CharField(max_length=100, blank=True, editable=False, null=True)
    cancel_user = models.ForeignKey(User, null=True, blank=True, editable=False, on_delete=models.CASCADE)
    display = models.BooleanField(default=False)
    result = models.OneToOneField(
        "FileProducingTaskResult", on_delete=models.CASCADE, null=True, blank=True, related_name="export_task"
    )
    hide_download = models.BooleanField(default=False)

    class Meta:
        ordering = ["created_at"]
        managed = True
        db_table = "export_task_records"

    def __str__(self):
        return "ExportTaskRecord uid: {0}".format(str(self.uid))

    @property
    def progress(self):
        if TaskState[self.status] in TaskState.get_finished_states():
            return 100
        return get_cache_value(obj=self, attribute="progress", default=0)

    @progress.setter
    def progress(self, value, expiration=DEFAULT_CACHE_EXPIRATION):
        return set_cache_value(obj=self, attribute="progress", value=value, expiration=expiration)

    @property
    def estimated_finish(self):
        if TaskState[self.status] in TaskState.get_finished_states():
            return
        return get_cache_value(obj=self, attribute="estimated_finish", default=0)

    @estimated_finish.setter
    def estimated_finish(self, value, expiration=DEFAULT_CACHE_EXPIRATION):
        return set_cache_value(obj=self, attribute="estimated_finish", value=value, expiration=expiration)

    def clone(self, new_run):
        # Get the exceptions from the old ExportTaskRecord
        exceptions = ExportTaskException.objects.filter(task__uid=self.uid)
        exceptions = list(self.exceptions.all())

        # Create a new FPTR now because we can't clone the ETR with the old FPTR since it has a unique constraint.
        if self.result:
            file_producing_task_result = self.result.clone(new_run=new_run)
            file_producing_task_result.id = None
            file_producing_task_result.uid = None
            file_producing_task_result.save()
            self.result = file_producing_task_result

        # Create the new ExportTaskRecord
        self.id = None
        self.uid = None
        self.save()

        # Add the exceptions to the new ExportTaskRecord
        for exception in exceptions:
            self.exceptions.add(exception.clone())

        return self


class ExportTaskException(TimeStampedModelMixin):
    """
    Model to store ExportTaskRecord exceptions for auditing.
    """

    id = models.AutoField(primary_key=True, editable=False)
    task = models.ForeignKey(ExportTaskRecord, related_name="exceptions", on_delete=models.CASCADE)
    exception = models.TextField(editable=False)

    class Meta:
        managed = True
        db_table = "export_task_exceptions"

    def clone(self):
        self.id = None
        self.uid = None
        self.save()

        return self


def prefetch_export_runs(queryset_list_or_model):
    prefetch_args = [
        "job__data_provider_tasks__provider",
        "job__data_provider_tasks__formats",
        "data_provider_task_records__tasks__result",
        "data_provider_task_records__tasks__exceptions",
    ]
    if isinstance(queryset_list_or_model, models.query.QuerySet):
        return queryset_list_or_model.select_related("user").prefetch_related(*prefetch_args)
    elif isinstance(queryset_list_or_model, list):
        models.prefetch_related_objects(queryset_list_or_model, *prefetch_args)
    elif isinstance(queryset_list_or_model, ExportRun):
        models.prefetch_related_objects([queryset_list_or_model], *prefetch_args)
    return queryset_list_or_model


class RunZipFile(UIDMixin, TimeStampedModelMixin, TimeTrackingModelMixin):
    """
    Model to store zip files associated with ExportRun objects.
    """

    run = models.ForeignKey(ExportRun, on_delete=models.CASCADE, related_name="zip_files", null=True, blank=True)
    data_provider_task_records = models.ManyToManyField(DataProviderTaskRecord)
    downloadable_file = models.ForeignKey(FileProducingTaskResult, on_delete=models.CASCADE, null=True, blank=True)

    def __str__(self):
        return f"RunZipFile uid: {self.uid}"

    @property
    def message(self):
        return get_cache_value(obj=self, attribute="message", default="")

    @message.setter
    def message(self, value, expiration=DEFAULT_CACHE_EXPIRATION):
        return set_cache_value(obj=self, attribute="message", value=value, expiration=expiration)

    @property
    def status(self):
        return get_cache_value(obj=self, attribute="status", default="")

    @status.setter
    def status(self, value, expiration=DEFAULT_CACHE_EXPIRATION):
        return set_cache_value(obj=self, attribute="status", value=value, expiration=expiration)


def get_run_zip_file_slug_sets(new_run, old_run_zip_files):
    """
    :param old_run_zip_files: A list of run zip files.
    :return: A set of provider slugs for each zip file.
    """

    data_provider_task_records = new_run.data_provider_task_records.exclude(provider__isnull=True)
    all_run_zip_file_slugs = [
        data_provider_task_record.provider.slug for data_provider_task_record in data_provider_task_records
    ]
    run_zip_file_slug_sets = []

    for old_run_zip_file in old_run_zip_files:
        run_zip_file_slug_set = []
        for data_provider_task_record in old_run_zip_file.data_provider_task_records.all():
            run_zip_file_slug_set.append(data_provider_task_record.provider.slug)

        # Don't rerun the overall project zip file.
        if all_run_zip_file_slugs != run_zip_file_slug_set:
            run_zip_file_slug_sets.append(run_zip_file_slug_set)

    return run_zip_file_slug_sets<|MERGE_RESOLUTION|>--- conflicted
+++ resolved
@@ -14,37 +14,11 @@
 from notifications.models import Notification
 from storages.backends.s3boto3 import S3Boto3Storage
 
-<<<<<<< HEAD
 from eventkit_cloud.core.helpers import sendnotification, NotificationVerb, NotificationLevel
 from eventkit_cloud.core.models import UIDMixin, TimeStampedModelMixin, TimeTrackingModelMixin, LowerCaseCharField
 from eventkit_cloud.jobs.models import Job, DataProvider, JobPermissionLevel, JobPermission, RegionalPolicy
 from eventkit_cloud.tasks import DEFAULT_CACHE_EXPIRATION, get_cache_value, set_cache_value
-=======
-from eventkit_cloud.core.helpers import (
-    sendnotification,
-    NotificationVerb,
-    NotificationLevel,
-)
-from eventkit_cloud.core.models import (
-    UIDMixin,
-    TimeStampedModelMixin,
-    TimeTrackingModelMixin,
-    LowerCaseCharField,
-)
 from eventkit_cloud.jobs.helpers import get_valid_regional_justification
-from eventkit_cloud.jobs.models import (
-    Job,
-    DataProvider,
-    JobPermissionLevel,
-    JobPermission,
-    RegionalPolicy,
-)
-from eventkit_cloud.tasks import (
-    DEFAULT_CACHE_EXPIRATION,
-    get_cache_value,
-    set_cache_value,
-)
->>>>>>> 3c7d9584
 from eventkit_cloud.tasks.enumerations import TaskState
 from eventkit_cloud.utils.s3 import download_folder_from_s3
 
