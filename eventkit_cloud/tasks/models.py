--- conflicted
+++ resolved
@@ -351,12 +351,9 @@
     data_provider_task_records = models.ManyToManyField(DataProviderTaskRecord)
     downloadable_file = models.ForeignKey(FileProducingTaskResult, on_delete=models.CASCADE, null=True, blank=True)
 
-<<<<<<< HEAD
-=======
     def __str__(self):
         return f"RunZipFile uid: {self.uid}"
 
->>>>>>> 552d4214
     @property
     def message(self):
         return get_cache_value(obj=self, attribute="message", default="")
