# -*- coding: utf-8 -*-

import os
import shutil
import logging

from django.conf import settings
from django.contrib.auth.models import User
from django.contrib.contenttypes.models import ContentType
from django.core.cache import cache
from django.core.files.storage import FileSystemStorage
from django.db import models
from django.utils import timezone

from storages.backends.s3boto3 import S3Boto3Storage

from eventkit_cloud.core.helpers import (
    sendnotification,
    NotificationVerb,
    NotificationLevel,
)
from eventkit_cloud.core.models import (
    UIDMixin,
    TimeStampedModelMixin,
    TimeTrackingModelMixin,
    LowerCaseCharField,
)
from eventkit_cloud.jobs.models import Job, DataProvider, JobPermissionLevel, JobPermission
from eventkit_cloud.tasks import (
    DEFAULT_CACHE_EXPIRATION,
    get_cache_value,
    set_cache_value,
)
from eventkit_cloud.tasks.enumerations import TaskStates
from eventkit_cloud.utils.s3 import download_folder_from_s3
from notifications.models import Notification


logger = logging.getLogger(__name__)


def get_all_users_by_permissions(permissions):
    return User.objects.filter(
        models.Q(groups__name=permissions["groups"]) | models.Q(username__in=permissions["members"])
    ).distinct()


def notification_delete(instance):
    for notification in Notification.objects.filter(actor_object_id=instance.id):
        ct = ContentType.objects.filter(pk=notification.actor_content_type_id).get()
        if ct == ContentType.objects.get_for_model(type(instance)):
            notification.delete()


def notification_soft_delete(instance):
    for notification in Notification.objects.filter(actor_object_id=instance.id):
        ct = ContentType.objects.filter(pk=notification.actor_content_type_id).get()
        if ct == ContentType.objects.get_for_model(type(instance)):
            notification.public = False
            notification.save()


class NotificationModelMixin(models.Model):
    def delete_notifications(self, *args, **kwargs):
        notification_delete(self)

    def soft_delete_notifications(self, *args, **kwargs):
        permissions = kwargs.get("permissions")
        if permissions:
            users = get_all_users_by_permissions(permissions)
            logger.error("users: {0}".format(users))
            for user in users:
                logger.error("Sending notification to {0}".format(user))
                sendnotification(
                    self,
                    user,
                    NotificationVerb.RUN_DELETED.value,
                    None,
                    None,
                    NotificationLevel.WARNING.value,
                    getattr(self, "status", "DELETED"),
                )

    class Meta:
        abstract = True


class FileProducingTaskResult(UIDMixin, NotificationModelMixin):
    """
    A FileProducingTaskResult holds the information from the task, i.e. the reason for executing the task.
    """

    filename = models.CharField(max_length=508, blank=True, editable=False)
    size = models.FloatField(null=True, editable=False)
    download_url = models.URLField(verbose_name="URL to export task result output.", max_length=508)
    deleted = models.BooleanField(default=False)

    def soft_delete(self, *args, **kwargs):
        from eventkit_cloud.tasks.signals import exporttaskresult_delete_exports

        exporttaskresult_delete_exports(self.__class__, self)
        self.deleted = True
        self.export_task.display = False
        self.save()

    def user_can_download(self, user: User):
        """
            Checks to see if the user has all of the required permissions to download the file.  To not make these
            requests slower ideally the downloadable will have already
            select_related("export_task__export_provider_task__provider", "export_task__export_provider_task__run")
            :param user: The user requesting the file.
            :param downloadable: The downloadable file.
            :return:
            """

        jobs = JobPermission.userjobs(user, JobPermissionLevel.READ.value)
        job = jobs.filter(runs__data_provider_task_records__tasks__result=self).first()

        if not job:
            return False

        # Check the associated RunZipFile for attribute classes.
        attribute_classes = []
        for run_zip_file in self.runzipfile_set.all():
            for data_provider_task_record in run_zip_file.data_provider_task_records.all():
                if data_provider_task_record.provider.attribute_class:
                    attribute_classes.append(data_provider_task_record.provider.attribute_class)

        for attribute_class in attribute_classes:
            if attribute_class and not attribute_class.users.filter(id=user.id):
                return False

        return True

    class Meta:
        managed = True
        db_table = "export_task_results"

    def __str__(self):
        return "FileProducingTaskResult ({}), {}".format(self.uid, self.filename)

    def clone(self, new_run):
        from eventkit_cloud.tasks.export_tasks import make_file_downloadable
        from eventkit_cloud.tasks.helpers import (
            get_download_filename,
            get_run_download_dir,
            get_run_staging_dir,
        )

        old_run = self.export_task.export_provider_task.run
        downloads = list(self.downloads.all())
        self.id = None
        self.uid = None
        self.save()

        download_dir = get_run_download_dir(old_run.uid)
        old_run_dir = get_run_staging_dir(old_run.uid)
        new_run_dir = get_run_staging_dir(new_run.uid)

        # Download the data from previous exports so we can rezip.
        if not cache.get(f"{new_run.uid}"):
            if getattr(settings, "USE_S3", False):
                download_folder_from_s3(str(old_run.uid))
                shutil.copytree(old_run_dir, new_run_dir)
            else:
                if not os.path.exists(new_run_dir):
<<<<<<< HEAD
                    shutil.copytree(download_dir, new_run_dir, ignore=shutil.ignore_patterns("*.zip"))
=======
                    shutil.copytree(download_dir, new_run_dir, ignore=shutil.ignore_patterns("run/*.zip"))
>>>>>>> 48f4b235
            cache.set(f"{new_run.uid}", True, DEFAULT_CACHE_EXPIRATION)

        for download in downloads:
            self.downloads.add(download.clone())

        data_provider_slug = self.export_task.export_provider_task.provider.slug
        file_ext = os.path.splitext(self.filename)[1]
        download_filename = get_download_filename(
            os.path.splitext(os.path.basename(self.filename))[0], file_ext, data_provider_slug=data_provider_slug,
        )
        filepath = os.path.join(new_run_dir, data_provider_slug, self.filename)
        self.download_url = make_file_downloadable(
            filepath, str(new_run.uid), data_provider_slug, download_filename=download_filename
        )
        self.save()

        return self


class ExportRun(UIDMixin, TimeStampedModelMixin, TimeTrackingModelMixin, NotificationModelMixin):
    """
    ExportRun is the main structure for storing export information.

    A Job provides information for the ExportRun.
    Many ExportRuns can map to a Job.
    Many DataProviderTasks can map to an ExportRun.
    Many ExportTasks can map to an DataProviderTaskRecord.
    """

    job = models.ForeignKey(Job, related_name="runs", on_delete=models.CASCADE)
    user = models.ForeignKey(User, related_name="runs", default=0, on_delete=models.CASCADE)
    worker = models.CharField(max_length=50, editable=False, default="", null=True)
    status = models.CharField(blank=True, max_length=20, db_index=True, default="")
    expiration = models.DateTimeField(default=timezone.now, editable=True)
    notified = models.DateTimeField(default=None, blank=True, null=True)
    deleted = models.BooleanField(default=False, db_index=True)
    delete_user = models.ForeignKey(User, null=True, blank=True, editable=False, on_delete=models.CASCADE)

    class Meta:
        managed = True
        db_table = "export_runs"
        verbose_name = "ExportRun (DataPack)"
        verbose_name_plural = "ExportRuns (DataPacks)"

    def __str__(self):
        return "{0}".format(str(self.uid))

    def soft_delete(self, user=None, *args, **kwargs):
        from eventkit_cloud.tasks.export_tasks import cancel_run
        from eventkit_cloud.tasks.signals import exportrun_delete_exports

        exportrun_delete_exports(self.__class__, self)
        username = None
        if user:
            self.delete_user = user
            username = user.username
        self.deleted = True
        logger.info("Deleting run {0} by user {1}".format(str(self.uid), user))
        cancel_run(export_run_uid=self.uid, canceling_username=username, delete=True)
        self.save()
        self.soft_delete_notifications(*args, **kwargs)

    def clone(self):
        data_provider_task_records = list(self.data_provider_task_records.all())
        old_run_zip_files = list(self.zip_files.all())

        self.pk = None
        self.id = None
        self.uid = None
        self.save()

        self.expiration = timezone.now() + timezone.timedelta(days=14)
        self.created_at = timezone.now()
        self.started_at = timezone.now()
        self.finished_at = None
        self.save()

        for data_provider_task_record in data_provider_task_records:
            if data_provider_task_record.provider:
                self.data_provider_task_records.add(data_provider_task_record.clone(new_run=self))

<<<<<<< HEAD
        data_provider_task_record_slug_sets = get_run_zip_file_slug_sets(old_run_zip_files)
=======
        data_provider_task_record_slug_sets = get_run_zip_file_slug_sets(self, old_run_zip_files)
>>>>>>> 48f4b235

        return self, data_provider_task_record_slug_sets


class ExportRunFile(UIDMixin, TimeStampedModelMixin):
    """
    The ExportRunFile stores additional files to be added to each ExportRun zip archive.
    """

    storage = None
    if settings.USE_S3:
        storage = S3Boto3Storage()
    else:
        storage = FileSystemStorage(location=settings.EXPORT_RUN_FILES, base_url=settings.EXPORT_RUN_FILES_DOWNLOAD)

    file = models.FileField(verbose_name="File", storage=storage)
    directory = models.CharField(
        max_length=100, null=True, blank=True, help_text="An optional directory name to store the file in."
    )
    provider = models.ForeignKey(
        DataProvider,
        on_delete=models.CASCADE,
        related_name="file_provider",
        null=True,
        blank=True,
        help_text="An optional data provider to associate the file with.",
    )

    def save(self, *args, **kwargs):
        if self.pk:
            export_run_file = ExportRunFile.objects.get(id=self.id)
            if export_run_file.file != self.file:
                export_run_file.file.delete(save=False)
        super(ExportRunFile, self).save(*args, **kwargs)


class DataProviderTaskRecord(UIDMixin, TimeStampedModelMixin, TimeTrackingModelMixin):
    """
    The DataProviderTaskRecord stores the task information for a specific provider.
    """

    from eventkit_cloud.jobs.models import MapImageSnapshot

    name = models.CharField(max_length=100, blank=True)
    slug = LowerCaseCharField(max_length=40, default="")
    provider = models.ForeignKey(
        DataProvider, on_delete=models.CASCADE, related_name="task_record_provider", null=True, blank=True
    )
    run = models.ForeignKey(ExportRun, related_name="data_provider_task_records", on_delete=models.CASCADE)
    status = models.CharField(blank=True, max_length=20, db_index=True)
    display = models.BooleanField(default=False)
    estimated_size = models.FloatField(null=True, blank=True)
    estimated_duration = models.FloatField(null=True, blank=True)
    preview = models.ForeignKey(
        MapImageSnapshot, blank=True, null=True, on_delete=models.SET_NULL, help_text="A preview for a provider task.",
    )

    class Meta:
        ordering = ["name"]
        managed = True
        db_table = "data_provider_task_records"

    def __str__(self):
        return "DataProviderTaskRecord uid: {0}".format(str(self.uid))

    def clone(self, new_run):
        export_task_records = list(self.tasks.all())
<<<<<<< HEAD
=======
        preview = self.preview
>>>>>>> 48f4b235
        self.id = None
        self.uid = None
        self.save()

        for export_task_record in export_task_records:
            self.tasks.add(export_task_record.clone(new_run=new_run))

<<<<<<< HEAD
=======
        if preview:
            self.preview = preview.clone(new_run, self)

>>>>>>> 48f4b235
        return self


class UserDownload(UIDMixin):
    """
    Model that stores each DataPack download event.
    """

    user = models.ForeignKey(User, on_delete=models.CASCADE, related_name="downloads")
    downloaded_at = models.DateTimeField(verbose_name="Time of Download", default=timezone.now, editable=False)
    downloadable = models.ForeignKey(FileProducingTaskResult, on_delete=models.CASCADE, related_name="downloads")

    class Meta:
        ordering = ["-downloaded_at"]

    @property
    def job(self):
        if self.downloadable.export_task:
            return self.downloadable.export_task.export_provider_task.run.job
        if self.downloadable.run:
            return self.downloadable.run.job

    @property
    def provider(self):
        # TODO: This is one of many reasons why DataProviderTaskRecord should maybe point to DataProvider
        if self.downloadable.export_task:
            return DataProvider.objects.filter(slug=self.downloadable.export_task.export_provider_task.slug).first()

    def clone(self):
        self.id = None
        self.uid = None
        self.save()

        return self


class ExportTaskRecord(UIDMixin, TimeStampedModelMixin, TimeTrackingModelMixin):
    """
    An ExportTaskRecord holds the information about the process doing the actual work for a task.
    """

    celery_uid = models.UUIDField(null=True)  # celery task uid
    name = models.CharField(max_length=100)
    export_provider_task = models.ForeignKey(DataProviderTaskRecord, related_name="tasks", on_delete=models.CASCADE)
    status = models.CharField(blank=True, max_length=20, db_index=True)
    pid = models.IntegerField(blank=True, default=-1)
    worker = models.CharField(max_length=100, blank=True, editable=False, null=True)
    cancel_user = models.ForeignKey(User, null=True, blank=True, editable=False, on_delete=models.CASCADE)
    display = models.BooleanField(default=False)
    result = models.OneToOneField(
        "FileProducingTaskResult", on_delete=models.CASCADE, null=True, blank=True, related_name="export_task",
    )

    class Meta:
        ordering = ["created_at"]
        managed = True
        db_table = "export_task_records"

    def __str__(self):
        return "ExportTaskRecord uid: {0}".format(str(self.uid))

    @property
    def progress(self):
        if TaskStates[self.status] in TaskStates.get_finished_states():
            return 100
        return get_cache_value(obj=self, attribute="progress", default=0)

    @progress.setter
    def progress(self, value, expiration=DEFAULT_CACHE_EXPIRATION):
        return set_cache_value(obj=self, attribute="progress", value=value, expiration=expiration)

    @property
    def estimated_finish(self):
        if TaskStates[self.status] in TaskStates.get_finished_states():
            return
        return get_cache_value(obj=self, attribute="estimated_finish", default=0)

    @estimated_finish.setter
    def estimated_finish(self, value, expiration=DEFAULT_CACHE_EXPIRATION):
        return set_cache_value(obj=self, attribute="estimated_finish", value=value, expiration=expiration)

    def clone(self, new_run):
        # Get the exceptions from the old ExportTaskRecord
        exceptions = ExportTaskException.objects.filter(task__uid=self.uid)
        exceptions = list(self.exceptions.all())

        # Create a new FPTR now because we can't clone the ETR with the old FPTR since it has a unique constraint.
        file_producing_task_result = self.result.clone(new_run=new_run)
        file_producing_task_result.id = None
        file_producing_task_result.uid = None
        file_producing_task_result.save()

        # Create the new ExportTaskRecord
        self.id = None
        self.uid = None
        self.result = file_producing_task_result
        self.save()

        # Add the exceptions to the new ExportTaskRecord
        for exception in exceptions:
            self.exceptions.add(exception.clone())

        return self


class ExportTaskException(TimeStampedModelMixin):
    """
    Model to store ExportTaskRecord exceptions for auditing.
    """

    id = models.AutoField(primary_key=True, editable=False)
    task = models.ForeignKey(ExportTaskRecord, related_name="exceptions", on_delete=models.CASCADE)
    exception = models.TextField(editable=False)

    class Meta:
        managed = True
        db_table = "export_task_exceptions"

    def clone(self):
        self.id = None
        self.uid = None
        self.save()

        return self


def prefetch_export_runs(queryset_list_or_model):
    prefetch_args = [
        "job__data_provider_tasks__provider",
        "job__data_provider_tasks__formats",
        "data_provider_task_records__tasks__result",
        "data_provider_task_records__tasks__exceptions",
    ]
    if isinstance(queryset_list_or_model, models.query.QuerySet):
        return queryset_list_or_model.select_related("user").prefetch_related(*prefetch_args)
    elif isinstance(queryset_list_or_model, list):
        models.prefetch_related_objects(queryset_list_or_model, *prefetch_args)
    elif isinstance(queryset_list_or_model, ExportRun):
        models.prefetch_related_objects([queryset_list_or_model], *prefetch_args)
    return queryset_list_or_model


class RunZipFile(UIDMixin, TimeStampedModelMixin, TimeTrackingModelMixin):
    """
    Model to store zip files associated with ExportRun objects.
    """

    run = models.ForeignKey(ExportRun, on_delete=models.CASCADE, related_name="zip_files", null=True, blank=True)
    data_provider_task_records = models.ManyToManyField(DataProviderTaskRecord)
    downloadable_file = models.ForeignKey(FileProducingTaskResult, on_delete=models.CASCADE, null=True, blank=True)

    def __str__(self):
        return f"RunZipFile uid: {self.uid}"

    @property
    def message(self):
        return get_cache_value(obj=self, attribute="message", default="")

    @message.setter
    def message(self, value, expiration=DEFAULT_CACHE_EXPIRATION):
        return set_cache_value(obj=self, attribute="message", value=value, expiration=expiration)

    @property
    def status(self):
        return get_cache_value(obj=self, attribute="status", default="")

    @status.setter
    def status(self, value, expiration=DEFAULT_CACHE_EXPIRATION):
        return set_cache_value(obj=self, attribute="status", value=value, expiration=expiration)


<<<<<<< HEAD
def get_run_zip_file_slug_sets(old_run_zip_files):
=======
def get_run_zip_file_slug_sets(new_run, old_run_zip_files):
>>>>>>> 48f4b235
    """
        :param old_run_zip_files: A list of run zip files.
        :return: A set of provider slugs for each zip file.
    """

<<<<<<< HEAD
=======
    data_provider_task_records = new_run.data_provider_task_records.exclude(provider__isnull=True)
    all_run_zip_file_slugs = [
        data_provider_task_record.provider.slug for data_provider_task_record in data_provider_task_records
    ]
>>>>>>> 48f4b235
    run_zip_file_slug_sets = []

    for old_run_zip_file in old_run_zip_files:
        run_zip_file_slug_set = []
        for data_provider_task_record in old_run_zip_file.data_provider_task_records.all():
            run_zip_file_slug_set.append(data_provider_task_record.provider.slug)
<<<<<<< HEAD
        run_zip_file_slug_sets.append(run_zip_file_slug_set)
=======

        # Don't rerun the overall project zip file.
        if all_run_zip_file_slugs != run_zip_file_slug_set:
            run_zip_file_slug_sets.append(run_zip_file_slug_set)
>>>>>>> 48f4b235

    return run_zip_file_slug_sets<|MERGE_RESOLUTION|>--- conflicted
+++ resolved
@@ -164,11 +164,7 @@
                 shutil.copytree(old_run_dir, new_run_dir)
             else:
                 if not os.path.exists(new_run_dir):
-<<<<<<< HEAD
-                    shutil.copytree(download_dir, new_run_dir, ignore=shutil.ignore_patterns("*.zip"))
-=======
                     shutil.copytree(download_dir, new_run_dir, ignore=shutil.ignore_patterns("run/*.zip"))
->>>>>>> 48f4b235
             cache.set(f"{new_run.uid}", True, DEFAULT_CACHE_EXPIRATION)
 
         for download in downloads:
@@ -250,11 +246,7 @@
             if data_provider_task_record.provider:
                 self.data_provider_task_records.add(data_provider_task_record.clone(new_run=self))
 
-<<<<<<< HEAD
-        data_provider_task_record_slug_sets = get_run_zip_file_slug_sets(old_run_zip_files)
-=======
         data_provider_task_record_slug_sets = get_run_zip_file_slug_sets(self, old_run_zip_files)
->>>>>>> 48f4b235
 
         return self, data_provider_task_record_slug_sets
 
@@ -322,10 +314,7 @@
 
     def clone(self, new_run):
         export_task_records = list(self.tasks.all())
-<<<<<<< HEAD
-=======
         preview = self.preview
->>>>>>> 48f4b235
         self.id = None
         self.uid = None
         self.save()
@@ -333,12 +322,9 @@
         for export_task_record in export_task_records:
             self.tasks.add(export_task_record.clone(new_run=new_run))
 
-<<<<<<< HEAD
-=======
         if preview:
             self.preview = preview.clone(new_run, self)
 
->>>>>>> 48f4b235
         return self
 
 
@@ -510,36 +496,25 @@
         return set_cache_value(obj=self, attribute="status", value=value, expiration=expiration)
 
 
-<<<<<<< HEAD
-def get_run_zip_file_slug_sets(old_run_zip_files):
-=======
 def get_run_zip_file_slug_sets(new_run, old_run_zip_files):
->>>>>>> 48f4b235
     """
         :param old_run_zip_files: A list of run zip files.
         :return: A set of provider slugs for each zip file.
     """
 
-<<<<<<< HEAD
-=======
     data_provider_task_records = new_run.data_provider_task_records.exclude(provider__isnull=True)
     all_run_zip_file_slugs = [
         data_provider_task_record.provider.slug for data_provider_task_record in data_provider_task_records
     ]
->>>>>>> 48f4b235
     run_zip_file_slug_sets = []
 
     for old_run_zip_file in old_run_zip_files:
         run_zip_file_slug_set = []
         for data_provider_task_record in old_run_zip_file.data_provider_task_records.all():
             run_zip_file_slug_set.append(data_provider_task_record.provider.slug)
-<<<<<<< HEAD
-        run_zip_file_slug_sets.append(run_zip_file_slug_set)
-=======
 
         # Don't rerun the overall project zip file.
         if all_run_zip_file_slugs != run_zip_file_slug_set:
             run_zip_file_slug_sets.append(run_zip_file_slug_set)
->>>>>>> 48f4b235
 
     return run_zip_file_slug_sets