# -*- coding: utf-8 -*-
import importlib
import logging
from typing import List

from celery import chain  # required for tests
from django.db import DatabaseError

from eventkit_cloud.jobs.models import DataProviderTask, ExportFormat
from eventkit_cloud.tasks.enumerations import TaskState
from eventkit_cloud.tasks.export_tasks import reprojection_task, create_datapack_preview
from eventkit_cloud.tasks.helpers import (
    normalize_name,
    get_metadata,
    get_supported_projections,
    get_default_projection,
    get_celery_queue_group,
)
from eventkit_cloud.tasks.models import ExportTaskRecord, DataProviderTaskRecord
from eventkit_cloud.tasks.util_tasks import get_estimates_task

logger = logging.getLogger(__name__)

export_task_registry = {
    "sqlite": "eventkit_cloud.tasks.export_tasks.sqlite_export_task",
    "kml": "eventkit_cloud.tasks.export_tasks.kml_export_task",
    "shp": "eventkit_cloud.tasks.export_tasks.shp_export_task",
    "gpkg": "eventkit_cloud.tasks.export_tasks.geopackage_export_task",
    "gpkg-thematic": "eventkit_cloud.tasks.export_tasks.osm_thematic_gpkg_export_task",
    "gtiff": "eventkit_cloud.tasks.export_tasks.geotiff_export_task",
    "nitf": "eventkit_cloud.tasks.export_tasks.nitf_export_task",
    "hfa": "eventkit_cloud.tasks.export_tasks.hfa_export_task",
    "mbtiles": "eventkit_cloud.tasks.export_tasks.mbtiles_export_task",
    "gpx": "eventkit_cloud.tasks.export_tasks.gpx_export_task",
    "pbf": "eventkit_cloud.tasks.export_tasks.pbf_export_task",
    "ogcapi-process": "eventkit_cloud.tasks.export_tasks.ogc_result_task",
}


class TaskChainBuilder(object):
    """
    Abstract base class for running tasks
    """

    class Meta:
        abstract = True

    def build_tasks(
        self,
        primary_export_task,
        provider_task_uid=None,
        user=None,
        run=None,
        stage_dir=None,
        worker=None,
        service_type=None,
        session_token=None,
        *args,
        **kwargs,
    ):
        """
        Run OSM export tasks. Specifically create a task chain to be picked up by a celery worker later.

        :param primary_export_task: The task which converts the source data to the interchange format (i.e. OSM-> gpkg)
        :param provider_task_uid: A reference uid for the DataProviderTask model.
        :param user: The user executing the task.
        :param run: The ExportRun which this task will belong to.
        :param stage_dir: The directory where to store the files while they are being created.
        :param worker: The celery worker assigned this task.
        :param osm_gpkg: A OSM geopackage with the planet osm schema.
        :return: An DataProviderTaskRecord uid and the Celery Task Chain or None, False.
        """
        # This is just to make it easier to trace when user_details haven't been sent
        user_details = kwargs.get("user_details")
        if user_details is None:
            user_details = {"username": "unknown-{0}TaskChainBuilder.run_task".format(primary_export_task.name)}

        logger.debug("Running Job with id: {0}".format(provider_task_uid))
        # pull the provider_task from the database
        data_provider_task = (
            DataProviderTask.objects.select_related("provider")
            .prefetch_related("formats__supported_projections")
            .get(uid=provider_task_uid)
        )
        data_provider = data_provider_task.provider
        job = run.job

        job_name = normalize_name(job.name)
        # get the formats to export
<<<<<<< HEAD
        formats = [provider_task_format.slug for provider_task_format in data_provider_task.formats.all()]
        export_tasks = {}

        # If WCS we will want geotiff...
        if "wcs" in primary_export_task.name.lower():
            formats += ["gtiff"]

        # build a list of celery tasks based on the export formats...
        for file_format in formats:
            try:
                export_tasks[file_format] = {"obj": create_format_task(file_format), "task_uid": None}
            except KeyError as e:
                logger.debug("KeyError: export_tasks[{}] - {}".format(file_format, e))
            except ImportError as e:
                msg = "Error importing export task: {0}".format(e)
                logger.debug(msg)

        # run the tasks
        data_provider_task_record = DataProviderTaskRecord.objects.create(
            run=run,
            name=data_provider.name,
            provider=data_provider,
            status=TaskState.PENDING.value,
            display=True,
=======
        formats: List[ExportFormat] = list(data_provider_task.formats.all())

        data_provider_task_record: DataProviderTaskRecord = DataProviderTaskRecord.objects.create(
            run=run, name=data_provider.name, provider=data_provider, status=TaskState.PENDING.value, display=True,
>>>>>>> 3c7d9584
        )
        projections = get_metadata([data_provider_task_record.uid])["projections"]

        """
        Create a celery chain which gets the data & runs export formats
        """

        queue_group = get_celery_queue_group(run_uid=run.uid, worker=worker)

        # Record estimates for size and time
        get_estimates_task.apply_async(
            queue=queue_group,
            routing_key=queue_group,
            kwargs={
                "run_uid": run.uid,
                "data_provider_task_uid": data_provider_task.uid,
                "data_provider_task_record_uid": data_provider_task_record.uid,
            },
        )

        export_tasks = {}  # {export_format : (etr_uid, export_task)}
        for export_format in formats:
            logger.info(f"Setting up task for format: {export_format.name} with {export_format.options}")
            export_format_key = (
                "ogcapi-process"
                if export_format.options.get("proxy")
                and (data_provider.slug in export_format.options.get("providers", []))
                else export_format.slug
            )
            export_task = create_format_task(export_format_key)
            default_projection = get_default_projection(get_supported_projections(export_format), projections)
            task_name = export_format.name
            if default_projection:
                task_name = f"{task_name} - EPSG:{default_projection}"
            export_task_record = create_export_task_record(
                task_name=task_name,
                export_provider_task=data_provider_task_record,
                worker=worker,
                display=getattr(export_task, "display", False),
            )
            export_tasks[export_format] = (export_task_record, export_task)

        bbox = run.job.extents

        """
        Create a celery chain which gets the data & runs export formats
        """
        if export_tasks:
            subtasks = list()
            if data_provider.preview_url:
                subtasks.append(
                    create_datapack_preview.s(
                        run_uid=run.uid,
                        stage_dir=stage_dir,
                        task_uid=data_provider_task.uid,
                        user_details=user_details,
                        task_record_uid=data_provider_task_record.uid,
                    ).set(queue=queue_group, routing_key=queue_group)
                )

            for current_format, (export_task_record, export_task) in export_tasks.items():
                supported_projections = get_supported_projections(current_format)
                default_projection = get_default_projection(supported_projections, selected_projections=projections)

                subtasks.append(
                    export_task.s(
                        run_uid=run.uid,
                        stage_dir=stage_dir,
                        job_name=job_name,
                        task_uid=export_task_record.uid,
                        user_details=user_details,
                        locking_task_key=export_task_record.uid,
                        config=data_provider.config,
                        service_url=data_provider.url,
                        export_format_slug=current_format.slug,
                        bbox=bbox,
                        session_token=session_token,
                        provider_slug=data_provider.slug,
                        export_provider_task_record_uid=data_provider_task_record.uid,
                        worker=worker,
                        selection=job.the_geom.geojson,
                        layer=data_provider.layer,
                        service_type=service_type,
                    ).set(queue=queue_group, routing_key=queue_group)
                )

                for projection in list(set(supported_projections) & set(projections)):

                    # This task was already added as the initial format conversion.
                    if projection == default_projection:
                        continue

                    task_name = f"{export_task.name} - EPSG:{projection}"
                    projection_task = create_export_task_record(
                        task_name=task_name,
                        export_provider_task=data_provider_task_record,
                        worker=worker,
                        display=getattr(export_task, "display", True),
                    )
                    subtasks.append(
                        reprojection_task.s(
                            run_uid=run.uid,
                            stage_dir=stage_dir,
                            job_name=job_name,
                            task_uid=projection_task.uid,
                            user_details=user_details,
                            locking_task_key=data_provider_task_record.uid,
                            projection=projection,
                            config=data_provider.config,
                        ).set(queue=queue_group, routing_key=queue_group)
                    )

            format_tasks = chain(subtasks)
        else:
            format_tasks = None

        primary_export_task_record = create_export_task_record(
            task_name=primary_export_task.name,
            export_provider_task=data_provider_task_record,
            worker=worker,
            display=getattr(primary_export_task, "display", False),
        )

        if "osm" in primary_export_task.name.lower():
            queue_routing_key_name = "{}.large".format(queue_group)
        else:
            queue_routing_key_name = queue_group

        # Set custom zoom levels if available, otherwise use the provider defaults.

        min_zoom = data_provider_task.min_zoom if data_provider_task.min_zoom else data_provider.level_from
        max_zoom = data_provider_task.max_zoom if data_provider_task.max_zoom else data_provider.level_to

        primary_export_task_signature = primary_export_task.s(
            name=data_provider.slug,
            run_uid=run.uid,
            provider_slug=data_provider.slug,
            overpass_url=data_provider.url,
            stage_dir=stage_dir,
            export_provider_task_record_uid=data_provider_task_record.uid,
            worker=worker,
            job_name=job_name,
            bbox=bbox,
            selection=job.the_geom.geojson,
            user_details=user_details,
            task_uid=primary_export_task_record.uid,
            layer=data_provider.layer,
            level_from=min_zoom,
            level_to=max_zoom,
            service_type=service_type,
            service_url=data_provider.url,
            config=data_provider.config,
            session_token=session_token,
        )
        primary_export_task_signature = primary_export_task_signature.set(
            queue=queue_routing_key_name, routing_key=queue_routing_key_name
        )
        if format_tasks:
            tasks = chain(primary_export_task_signature, format_tasks)
        else:
            tasks = primary_export_task_signature

        tasks = chain(
            tasks,
        )

        return data_provider_task_record.uid, tasks


def create_format_task(task_format):
    task_fq_name = export_task_registry[task_format]
    # instantiate the required class.
    parts = task_fq_name.split(".")
    module_path, class_name = ".".join(parts[:-1]), parts[-1]
    module = importlib.import_module(module_path)
    CeleryExportTask = getattr(module, class_name)
    return CeleryExportTask


def create_export_task_record(task_name=None, export_provider_task=None, worker=None, display=False):
    try:
        export_task = ExportTaskRecord.objects.create(
            export_provider_task=export_provider_task,
            status=TaskState.PENDING.value,
            name=task_name,
            worker=worker,
            display=display,
        )
        logger.debug("Saved task: {0}".format(task_name))
    except DatabaseError as e:
        logger.error("Saving task {0} threw: {1}".format(task_name, e))
        raise e
    return export_task


def error_handler(task_id=None):
    logger.debug("In error handler %s" % task_id)<|MERGE_RESOLUTION|>--- conflicted
+++ resolved
@@ -87,37 +87,14 @@
 
         job_name = normalize_name(job.name)
         # get the formats to export
-<<<<<<< HEAD
-        formats = [provider_task_format.slug for provider_task_format in data_provider_task.formats.all()]
-        export_tasks = {}
-
-        # If WCS we will want geotiff...
-        if "wcs" in primary_export_task.name.lower():
-            formats += ["gtiff"]
-
-        # build a list of celery tasks based on the export formats...
-        for file_format in formats:
-            try:
-                export_tasks[file_format] = {"obj": create_format_task(file_format), "task_uid": None}
-            except KeyError as e:
-                logger.debug("KeyError: export_tasks[{}] - {}".format(file_format, e))
-            except ImportError as e:
-                msg = "Error importing export task: {0}".format(e)
-                logger.debug(msg)
-
-        # run the tasks
-        data_provider_task_record = DataProviderTaskRecord.objects.create(
+        formats: List[ExportFormat] = list(data_provider_task.formats.all())
+
+        data_provider_task_record: DataProviderTaskRecord = DataProviderTaskRecord.objects.create(
             run=run,
             name=data_provider.name,
             provider=data_provider,
             status=TaskState.PENDING.value,
             display=True,
-=======
-        formats: List[ExportFormat] = list(data_provider_task.formats.all())
-
-        data_provider_task_record: DataProviderTaskRecord = DataProviderTaskRecord.objects.create(
-            run=run, name=data_provider.name, provider=data_provider, status=TaskState.PENDING.value, display=True,
->>>>>>> 3c7d9584
         )
         projections = get_metadata([data_provider_task_record.uid])["projections"]
 
