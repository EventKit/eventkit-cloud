# -*- coding: utf-8 -*-
import importlib
import logging
import re
import json
import os

from django.conf import settings
from django.db import DatabaseError

from celery import chain, group
from celery.canvas import Signature

from eventkit_cloud.jobs.models import ExportProvider, ProviderTask
from eventkit_cloud.tasks.models import ExportTask, ExportProviderTask

from .export_tasks import (OSMConfTask, OSMPrepSchemaTask,
                           OSMToPBFConvertTask, OverpassQueryTask,
                           WFSExportTask, ExternalRasterServiceExportTask,
                           ArcGISFeatureServiceExportTask,)

# Get an instance of a logger
logger = logging.getLogger(__name__)

export_task_registry = {
    'sqlite': 'eventkit_cloud.tasks.export_tasks.SqliteExportTask',
    'kml': 'eventkit_cloud.tasks.export_tasks.KmlExportTask',
    'shp': 'eventkit_cloud.tasks.export_tasks.ShpExportTask',
    'gpkg': 'eventkit_cloud.tasks.export_tasks.GeopackageExportTask',
}

export_task_registry_thematic = {
    'kml': 'eventkit_cloud.tasks.export_tasks.ThematicKmlExportTask',
    'shp': 'eventkit_cloud.tasks.export_tasks.ThematicShpExportTask',
    'sqlite': 'eventkit_cloud.tasks.export_tasks.ThematicSQLiteExportTask',
    'thematic-gpkg': 'eventkit_cloud.tasks.export_tasks.ThematicGPKGExportTask',
    'gpkg': 'eventkit_cloud.tasks.export_tasks.ThematicGPKGExportTask'
}


class TaskRunner(object):
    """
    Abstract base class for running tasks
    """

    class Meta:
        abstract = True

    def run_task(self, *args, **kwargs):
        raise NotImplementedError('Override in subclass.')


class ExportOSMTaskRunner(TaskRunner):
    """
    Runs HOT Export Tasks
    """

    def run_task(self, provider_task_uid=None, user=None, run=None, stage_dir=None, service_type=None):
        """
        Run export tasks.
        Args:
            provider_task_uid: the uid of the provider_task to run.
        Return:
            the ExportRun instance.
        """
        logger.debug('Running Job with id: {0}'.format(provider_task_uid))
        # pull the provider_task from the database
        provider_task = ProviderTask.objects.get(uid=provider_task_uid)
<<<<<<< HEAD
        osm = service_type.get('osm')
        osm_thematic = service_type.get('osm-thematic')
=======

>>>>>>> 3f10dca2
        job = run.job
        job_name = normalize_job_name(job.name)
        # get the formats to export
        formats = [format.slug for format in provider_task.formats.all()]
        export_tasks = {}
        thematic_exports = {}
        task_list = []
        # build a list of celery tasks based on the export formats..
        for format in formats:
            try:
                # instantiate the required class.
                if osm:
                    export_tasks[format] = {'obj': create_format_task(format)(), 'task_uid': None}
                if format != 'gpkg' and osm_thematic:
                    thematic_exports[format] = {'obj': create_format_thematic_task(format)(), 'task_uid': None}
            except KeyError as e:
                logger.debug(e)
            except ImportError as e:
                msg = 'Error importing export task: {0}'.format(e)
                logger.debug(msg)


        # run the tasks
        if osm or osm_thematic:

            # pull out the tags to create the conf file
            categories = job.categorised_tags  # dict of points/lines/polygons
            bbox = job.overpass_extents  # extents of provider_task in order required by overpass

            """
            Set up the initial tasks:
                1. Create the ogr2ogr config file for converting pbf to sqlite.
                2. Create the Overpass Query task which pulls raw data from overpass and filters it.
                3. Convert raw osm to compressed pbf.
                4. Create the default sqlite schema file using ogr2ogr config file created at step 1.
            Store in osm_tasks to hold the task_uid.
            """

            osm_tasks = {'conf': {'obj': OSMConfTask(), 'task_uid': None},
                         'query': {'obj': OverpassQueryTask(), 'task_uid': None},
                         'pbfconvert': {'obj': OSMToPBFConvertTask(), 'task_uid': None},
                         'prep_schema': {'obj': OSMPrepSchemaTask(), 'task_uid': None}}
            # check for transform and/or translate configurations
            """
            Not implemented for now.
            transform = provider_task.configs.filter(config_type='TRANSFORM')
            translate = provider_task.configs.filter(config_type='TRANSLATION')
            """
            export_provider_task = ExportProviderTask.objects.create(run=run,
                                                                     name=provider_task.provider.name,
                                                                     status="PENDING")
            # save initial tasks to the db with 'PENDING' state, store task_uid for updating the task later.
            for task_type, task in osm_tasks.iteritems():
                export_task = create_export_task(task_name=task.get('obj').name,
                                                 export_provider_task=export_provider_task)
                osm_tasks[task_type]['task_uid'] = export_task.uid
            # save export(format) tasks to the db with 'PENDING' state, store task_uid for updating the task later.
            for task_type, task in export_tasks.iteritems():
                export_task = create_export_task(task_name=task.get('obj').name,
                                                 export_provider_task=export_provider_task)
                export_tasks[task_type]['task_uid'] = export_task.uid

            for task_type, task in thematic_exports.iteritems():
                export_task = create_export_task(task_name=task.get('obj').name,
                                                 export_provider_task=export_provider_task)
                thematic_exports[task_type]['task_uid'] = export_task.uid

            """
            Create a celery chain which runs the initial conf and query tasks (initial_tasks),
            followed by a chain of pbfconvert and prep_schema (schema_tasks).
            The export format tasks (format_tasks) are then run in parallel, followed
            by the finalize_task at the end to clean up staging dirs, update run status, email user etc..
            """
            initial_tasks = (
                osm_tasks.get('conf').get('obj').si(categories=categories,
                                                    task_uid=osm_tasks.get('conf').get('task_uid'),
                                                    job_name=job_name,
                                                    stage_dir=stage_dir) |
                osm_tasks.get('query').get('obj').si(stage_dir=stage_dir,
                                                     task_uid=osm_tasks.get('query').get('task_uid'),
                                                     job_name=job_name,
                                                     bbox=bbox,
                                                     filters=job.filters)
            )

            schema_tasks = (
                osm_tasks.get('pbfconvert').get('obj').si(stage_dir=stage_dir,
                                                          job_name=job_name,
                                                          task_uid=osm_tasks.get('pbfconvert').get('task_uid')) |
                osm_tasks.get('prep_schema').get('obj').si(stage_dir=stage_dir,
                                                           job_name=job_name,
                                                           task_uid=osm_tasks.get('prep_schema').get('task_uid'))
            )

            task_chain = (initial_tasks | schema_tasks)

            if osm:
                format_tasks = group(task.get('obj').si(run_uid=run.uid,
                                                        stage_dir=stage_dir,
                                                        job_name=job_name,
                                                        task_uid=task.get('task_uid')) for task_name, task in
                                     export_tasks.iteritems() if task is not None)
                task_chain = (task_chain | format_tasks)

            if osm_thematic:
                thematic_gpkg_task = create_format_thematic_task('thematic-gpkg')()
                thematic_gpkg = {'obj': thematic_gpkg_task,
                                   'task_uid': create_export_task(task_name=thematic_gpkg_task.name,
                                                                  export_provider_task=export_provider_task).uid}
                thematic_tasks = (thematic_gpkg.get('obj').si(run_uid=run.uid,
                                                                stage_dir=stage_dir,
                                                                job_name=job_name,
                                                                task_uid=thematic_gpkg.get('task_uid')) |
                                  group(task.get('obj').si(run_uid=run.uid,
                                                           stage_dir=stage_dir,
                                                           job_name=job_name,
                                                           task_uid=task.get('task_uid')) for task_name, task in
                                        thematic_exports.iteritems())
                                  )
                task_chain = (task_chain | thematic_tasks)

<<<<<<< HEAD
                """
                the tasks are chained instead of nested groups.
                this is because celery3.x has issues with handling these callbacks
                even using redis as a result backend
                """
=======
            format_tasks = group(task.get('obj').si(run_uid=run.uid,
                                                    stage_dir=stage_dir,
                                                    job_name=job_name,
                                                    task_uid=task.get('task_uid')) for task_name, task in
                                 export_tasks.iteritems() if task is not None)
            """
            the tasks are chained instead of nested groups.
            this is because celery3.x has issues with handling these callbacks 
            even using redis as a result backend
            """
            task_chain = (initial_tasks | schema_tasks)
            if format_tasks:
                task_chain = (task_chain | format_tasks)
            if thematic_tasks:
                task_chain = (task_chain | thematic_tasks)
>>>>>>> 3f10dca2

            return export_provider_task.uid, task_chain

        else:
            return None, False


class ExportWFSTaskRunner(TaskRunner):
    """
    Runs External Service Export Tasks
    """
    export_task_registry = settings.EXPORT_TASKS

    def run_task(self, provider_task_uid=None, user=None, run=None, stage_dir=None, service_type=None):
        """
        Run export tasks.

        Args:
            provider_task_uid: the uid of the provider_task to run.

        Return:
            the ExportRun instance.
        """
        logger.debug('Running Job with id: {0}'.format(provider_task_uid))
        # pull the provider_task from the database
        provider_task = ProviderTask.objects.get(uid=provider_task_uid)
        job = run.job
        job_name = normalize_job_name(job.name)
        # get the formats to export
        formats = [format.slug for format in provider_task.formats.all()]
        export_tasks = {}
        # build a list of celery tasks based on the export formats..
        for _format in formats:
            if not _format.startswith('thematic-'):
                try:
                    # instantiate the required class.
                    export_tasks[_format] = {'obj': create_format_task(_format)(), 'task_uid': None}
                except KeyError as e:
                    logger.debug(e)
                except ImportError as e:
                    msg = 'Error importing export task: {0}'.format(e)
                    logger.debug(msg)

        # run the tasks
        if len(export_tasks) > 0:
            bbox = json.loads("[{}]".format(job.overpass_extents))

            # swap xy
            bbox = [bbox[1], bbox[0], bbox[3], bbox[2]]
            export_provider_task = ExportProviderTask.objects.create(run=run,
                                                                     name=provider_task.provider.name,
                                                                     status="PENDING")

            for task_type, task in export_tasks.iteritems():
                export_task = create_export_task(task_name=task.get('obj').name,
                                                 export_provider_task=export_provider_task)
                export_tasks[task_type]['task_uid'] = export_task.uid

            service_task = WFSExportTask()
            export_task = create_export_task(task_name=service_task.name,
                                             export_provider_task=export_provider_task)

            initial_task = (service_task.si(stage_dir=stage_dir,
                                            job_name=job_name,
                                            task_uid=export_task.uid,
                                            name=provider_task.provider.slug,
                                            layer=provider_task.provider.layer,
                                            bbox=bbox,
                                            service_url=provider_task.provider.url))

            format_tasks = group(task.get('obj').si(run_uid=run.uid,
                                                    stage_dir=stage_dir,
                                                    job_name=job_name,
                                                    task_uid=task.get('task_uid')) for task_name, task in
                                 export_tasks.iteritems() if task is not None)

            task_chain = (initial_task | format_tasks)
            return export_provider_task.uid, task_chain


class ExportArcGISFeatureServiceTaskRunner(TaskRunner):
    """
    Runs External Service Export Tasks
    """
    export_task_registry = settings.EXPORT_TASKS

    def run_task(self, provider_task_uid=None, user=None, run=None, stage_dir=None, service_type=None):
        """
        Run export tasks.

        Args:
            provider_task_uid: the uid of the provider_task to run.

        Return:
            the ExportRun instance.
        """
        logger.debug('Running Job with id: {0}'.format(provider_task_uid))
        # pull the provider_task from the database
        provider_task = ProviderTask.objects.get(uid=provider_task_uid)
        job = run.job
        job_name = normalize_job_name(job.name)
        # get the formats to export
        formats = [format.slug for format in provider_task.formats.all()]
        export_tasks = {}
        # build a list of celery tasks based on the export formats..
        for format in formats:
            if not format.startswith('thematic-'):
                try:
                    # instantiate the required class.
                    export_tasks[format] = {'obj': create_format_task(format)(), 'task_uid': None}
                except KeyError as e:
                    logger.debug(e)
                except ImportError as e:
                    msg = 'Error importing export task: {0}'.format(e)
                    logger.debug(msg)

        # run the tasks
        if len(export_tasks) > 0:
            bbox = json.loads("[{}]".format(job.overpass_extents))

            # swap xy
            bbox = [bbox[1], bbox[0], bbox[3], bbox[2]]
            export_provider_task = ExportProviderTask.objects.create(run=run,
                                                                     name=provider_task.provider.name,
                                                                     status="PENDING")

            for task_type, task in export_tasks.iteritems():
                export_task = create_export_task(task_name=task.get('obj').name,
                                                 export_provider_task=export_provider_task)
                export_tasks[task_type]['task_uid'] = export_task.uid

            service_task = ArcGISFeatureServiceExportTask()
            export_task = create_export_task(task_name=service_task.name,
                                             export_provider_task=export_provider_task)

            initial_task = (service_task.si(stage_dir=stage_dir,
                                            job_name=job_name,
                                            task_uid=export_task.uid,
                                            name=provider_task.provider.slug,
                                            layer=provider_task.provider.layer,
                                            bbox=bbox,
                                            service_url=provider_task.provider.url))

            format_tasks = group(task.get('obj').si(run_uid=run.uid,
                                                    stage_dir=stage_dir,
                                                    job_name=job_name,
                                                    task_uid=task.get('task_uid')) for task_name, task in
                                 export_tasks.iteritems() if task is not None)

            task_chain = (initial_task | format_tasks)
            return export_provider_task.uid, task_chain


class ExportExternalRasterServiceTaskRunner(TaskRunner):
    """
    Runs External Service Export Tasks
    """

    def run_task(self, provider_task_uid=None, user=None, run=None, stage_dir=None, service_type=None):
        """
        Run export tasks.

        Args:
            provider_task_uid: the uid of the provider_task to run.

        Return:
            the ExportRun instance.
        """
        logger.debug('Running Job with id: {0}'.format(provider_task_uid))
        # pull the provider_task from the database
        provider_task = ProviderTask.objects.get(uid=provider_task_uid)
        job = run.job
        job_name = normalize_job_name(job.name)
        # get the formats to export
        formats = [format.slug for format in provider_task.formats.all()]
        export_tasks = {}
        # build a list of celery tasks based on the export formats..
        # for format in formats:
        try:
            # instantiate the required class.
            # export_tasks[format] = {'obj': create_format_task(format)(), 'task_uid': None}
            export_tasks['gpkg'] = {'obj': create_format_task('gpkg')(), 'task_uid': None}
        except KeyError as e:
            logger.debug(e)
        except ImportError as e:
            msg = 'Error importing export task: {0}'.format(e)
            logger.debug(msg)

        # run the tasks
        if len(export_tasks) > 0:
            bbox = json.loads("[{}]".format(job.overpass_extents))

            # swap xy
            bbox = [bbox[1], bbox[0], bbox[3], bbox[2]]
            export_provider_task = ExportProviderTask.objects.create(run=run,
                                                                     name=provider_task.provider.name,
                                                                     status="PENDING")

            service_task = ExternalRasterServiceExportTask()
            export_task = create_export_task(task_name=service_task.name,
                                             export_provider_task=export_provider_task)

            return export_provider_task.uid, service_task.si(stage_dir=stage_dir,
                                                             job_name=job_name,
                                                             task_uid=export_task.uid,
                                                             name=provider_task.provider.slug,
                                                             layer=provider_task.provider.layer,
                                                             config=provider_task.provider.config,
                                                             bbox=bbox,
                                                             service_url=provider_task.provider.url,
                                                             level_from=provider_task.provider.level_from,
                                                             level_to=provider_task.provider.level_to,
                                                             service_type=service_type)
        else:
            return None, None

def create_format_task(format):
    task_fq_name = export_task_registry[format]
    # instantiate the required class.
    parts = task_fq_name.split('.')
    module_path, class_name = '.'.join(parts[:-1]), parts[-1]
    module = importlib.import_module(module_path)
    CeleryExportTask = getattr(module, class_name)
    return CeleryExportTask

def create_format_thematic_task(format):
    task_fq_name = export_task_registry_thematic[format]
    # instantiate the required class.
    parts = task_fq_name.split('.')
    module_path, class_name = '.'.join(parts[:-1]), parts[-1]
    module = importlib.import_module(module_path)
    CeleryExportTask = getattr(module, class_name)
    return CeleryExportTask


def normalize_job_name(name):
    # Remove all non-word characters
    s = re.sub(r"[^\w\s]", '', name)
    # Replace all whitespace with a single underscore
    s = re.sub(r"\s+", '_', s)
    return s.lower()


def create_export_task(task_name=None, export_provider_task=None):
    try:
        export_task = ExportTask.objects.create(export_provider_task=export_provider_task,
                                                status='PENDING', name=task_name)
        logger.debug('Saved task: {0}'.format(task_name))
    except DatabaseError as e:
        logger.error('Saving task {0} threw: {1}'.format(task_name, e))
        raise e
    return export_task


def error_handler(task_id=None):
    logger.debug('In error handler %s' % task_id)<|MERGE_RESOLUTION|>--- conflicted
+++ resolved
@@ -66,12 +66,8 @@
         logger.debug('Running Job with id: {0}'.format(provider_task_uid))
         # pull the provider_task from the database
         provider_task = ProviderTask.objects.get(uid=provider_task_uid)
-<<<<<<< HEAD
         osm = service_type.get('osm')
         osm_thematic = service_type.get('osm-thematic')
-=======
-
->>>>>>> 3f10dca2
         job = run.job
         job_name = normalize_job_name(job.name)
         # get the formats to export
@@ -193,29 +189,11 @@
                                   )
                 task_chain = (task_chain | thematic_tasks)
 
-<<<<<<< HEAD
                 """
                 the tasks are chained instead of nested groups.
                 this is because celery3.x has issues with handling these callbacks
                 even using redis as a result backend
                 """
-=======
-            format_tasks = group(task.get('obj').si(run_uid=run.uid,
-                                                    stage_dir=stage_dir,
-                                                    job_name=job_name,
-                                                    task_uid=task.get('task_uid')) for task_name, task in
-                                 export_tasks.iteritems() if task is not None)
-            """
-            the tasks are chained instead of nested groups.
-            this is because celery3.x has issues with handling these callbacks 
-            even using redis as a result backend
-            """
-            task_chain = (initial_tasks | schema_tasks)
-            if format_tasks:
-                task_chain = (task_chain | format_tasks)
-            if thematic_tasks:
-                task_chain = (task_chain | thematic_tasks)
->>>>>>> 3f10dca2
 
             return export_provider_task.uid, task_chain
 
