--- conflicted
+++ resolved
@@ -28,12 +28,7 @@
     'shp': 'eventkit_cloud.tasks.export_tasks.ShpExportTask',
     'thematic-shp': 'eventkit_cloud.tasks.export_tasks.ThematicShpExportTask',
     'gpkg': 'eventkit_cloud.tasks.export_tasks.GeopackageExportTask',
-<<<<<<< HEAD
-    'thematic-gpkg': 'eventkit_cloud.tasks.export_tasks.ThematicGeopackageExportTask'
-    'zip': 'eventkit_cloud.tasks.export_tasks.ZipFileTask'
-=======
     'thematic-sqlite': 'eventkit_cloud.tasks.export_tasks.ThematicSQLiteExportTask'
->>>>>>> dcd9a4df
 }
 
 thematic_tasks_list = ['thematic-sqlite', 'thematic-shp', 'thematic-gpkg']
@@ -71,7 +66,6 @@
         provider_task = ProviderTask.objects.get(uid=provider_task_uid)
         export_provider = ExportProvider.objects.get(id=provider_task.provider_id)
 
-        import pdb; pdb.set_trace()
         job = run.job
         job_name = normalize_job_name(job.name)
         # get the formats to export
@@ -89,8 +83,6 @@
                 msg = 'Error importing export task: {0}'.format(e)
                 logger.debug(msg)
 
-        zipfile_task = dict([(key, val) for key, val in export_tasks.iteritems() if key == 'zip'])
-        export_tasks = dict([(key, val) for key, val in export_tasks.iteritems() if key != 'zip'])
 
         # run the tasks
         if len(export_tasks) > 0:
@@ -191,32 +183,16 @@
                                                     job_name=job_name,
                                                     task_uid=task.get('task_uid')) for task_name, task in
                                  export_tasks.iteritems() if task is not None)
-
-            if zipfile_task:
-                zipfile_task['zip']['task_uid'] = create_export_task(
-                    task_name=zipfile_task['zip']['obj'].name,
-                    export_provider_task=export_provider_task
-                ).uid
-
-                zipfile_task = group(task.get('obj').si(
-                    run_uid=run.uid,
-                    stage_dir=stage_dir,
-                    task_uid=task.get('task_uid'),
-                    provider_slug=export_provider.slug
-                ) for task_name, task in
-                                 zipfile_task.iteritems() if task is not None)
-
             """
             the tasks are chained instead of nested groups.
-            this is because celery3.x has issues with handling these callbacks even using redis as a result backend
+            this is because celery3.x has issues with handling these callbacks 
+            even using redis as a result backend
             """
             task_chain = (initial_tasks | schema_tasks)
             if format_tasks:
                 task_chain = (task_chain | format_tasks)
             if thematic_tasks:
                 task_chain = (task_chain | thematic_tasks)
-            if zipfile_task:
-                task_chain = (task_chain | zipfile_task)
 
             return export_provider_task.uid, task_chain
         else:
