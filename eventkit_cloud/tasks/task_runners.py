--- conflicted
+++ resolved
@@ -184,24 +184,6 @@
                                                            task_uid=task.get('task_uid')).set(queue=worker) for task_name, task in
                                         thematic_exports.iteritems())
                                   )
-<<<<<<< HEAD
-
-            format_tasks = group(task.get('obj').si(run_uid=run.uid,
-                                                    stage_dir=stage_dir,
-                                                    job_name=job_name,
-                                                    task_uid=task.get('task_uid')).set(queue=worker) for task_name, task in
-                                 export_tasks.iteritems() if task is not None)
-            """
-            the tasks are chained instead of nested groups.
-            this is because celery3.x has issues with handling these callbacks 
-            even using redis as a result backend
-            """
-            task_chain = (initial_tasks | schema_tasks)
-            if format_tasks:
-                task_chain = (task_chain | format_tasks)
-            if thematic_tasks:
-=======
->>>>>>> 05716135
                 task_chain = (task_chain | thematic_tasks)
 
                 """
@@ -423,17 +405,13 @@
         else:
             return None, None
 
-<<<<<<< HEAD
-
-def create_format_task(format):
-    task_fq_name = export_task_registry[format]
-=======
+
 def create_format_task(format, type):
     if type == 'osm-generic':
         task_fq_name = export_task_registry[format]
     else:
         task_fq_name = export_task_registry_thematic[format]
->>>>>>> 05716135
+
     # instantiate the required class.
     parts = task_fq_name.split('.')
     module_path, class_name = '.'.join(parts[:-1]), parts[-1]
