# -*- coding: utf-8 -*-
import importlib
import json
import logging
import re

from django.conf import settings
from django.db import DatabaseError

from celery import group, chain  # required for tests
from eventkit_cloud.jobs.models import ProviderTask
from eventkit_cloud.tasks.export_tasks import (
    wfs_export_task, external_raster_service_export_task, arcgis_feature_service_export_task, osm_data_collection_task)
from eventkit_cloud.tasks.models import ExportTask, ExportProviderTask

<<<<<<< HEAD
=======
from .export_tasks import (osm_conf_task, osm_prep_schema_task,
                           osm_to_pbf_convert_task, overpass_query_task,
                           wfs_export_task, external_raster_service_export_task,
                           arcgis_feature_service_export_task, osm_create_styles_task,
                           wcs_export_task)

>>>>>>> 1b11df21

logger = logging.getLogger(__name__)

export_task_registry = {
    'sqlite': 'eventkit_cloud.tasks.export_tasks.sqlite_export_task',
    'kml': 'eventkit_cloud.tasks.export_tasks.kml_export_task',
    'shp': 'eventkit_cloud.tasks.export_tasks.shp_export_task',
    'gpkg': 'eventkit_cloud.tasks.export_tasks.geopackage_export_task',
    'gpkg-thematic': 'eventkit_cloud.tasks.export_tasks.osm_thematic_gpkg_export_task',
}


class TaskRunner(object):
    """
    Abstract base class for running tasks
    """

    class Meta:
        abstract = True

    def run_task(self, *args, **kwargs):
        raise NotImplementedError('Override in subclass.')


class ExportThematicOSMTaskRunner(TaskRunner):
    """ Run Thematic OSM Export Tasks; Essentially, collect data and convert to thematic gpkg, then run output formats.
    """
    feature_selection_config = 'thematic'

    def run_task(self, provider_task_uid=None, user=None, run=None, stage_dir=None, worker=None, **kwargs):
        """
        Run OSM export tasks. Specifically create a task chain to be picked up by a celery worker later.

        :param provider_task_uid: A reference uid for the ProviderTask model.
        :param user: The user executing the task.
        :param run: The ExportRun which this task will belong to.
        :param stage_dir: The directory where to store the files while they are being created.
        :param worker: The celery worker assigned this task.
        :param osm_gpkg: A OSM geopackage with the planet osm schema.
        :return: An ExportProviderTask uid and the Celery Task Chain or None, False.
        """
        # This is just to make it easier to trace when user_details haven't been sent
        user_details = kwargs.get('user_details')
        if user_details is None:
            user_details = {'username': 'unknown-ExportThematicOSMTaskRunner.run_task'}

        logger.debug('Running Job with id: {0}'.format(provider_task_uid))
        # pull the provider_task from the database
        provider_task = ProviderTask.objects.get(uid=provider_task_uid)
        job = run.job

        job_name = normalize_job_name(job.name)
        # get the formats to export
        formats = [provider_task_format.slug for provider_task_format in provider_task.formats.all()]
        export_tasks = {}

        # build a list of celery tasks based on the export formats...
        for format in formats:
            if format == 'gpkg':
                continue
            try:
                export_tasks[format] = {'obj': create_format_task(format), 'task_uid': None}
            except KeyError as e:
                logger.debug('KeyError: export_tasks[{}] - {}'.format(format, e))
            except ImportError as e:
                msg = 'Error importing export task: {0}'.format(e)
                logger.debug(msg)

        # run the tasks
        export_provider_task_record = ExportProviderTask.objects.create(run=run,
                                                                 name=provider_task.provider.name,
                                                                 slug=provider_task.provider.slug,
                                                                 status="PENDING",
                                                                 display=True)

        for format, task in export_tasks.iteritems():
            export_task = create_export_task_record(
                task_name=task.get('obj').name,
                export_provider_task=export_provider_task_record, worker=worker,
                display=getattr(task.get('obj'), "display", False)
            )
            export_tasks[format]['task_uid'] = export_task.uid

        """
        Create a celery chain which gets a gpkg of osm data & runs export formats
        """
        if export_tasks:
            format_tasks = chain(
                task.get('obj').s(
                    run_uid=run.uid, stage_dir=stage_dir, job_name=job_name, task_uid=task.get('task_uid'),
                    user_details=user_details
                ).set(queue=worker, routing_key=worker)
                for format_ignored, task in export_tasks.iteritems()
            )
        else:
            format_tasks = None

        bbox = run.job.extents

        osm_gpkg_task = osm_data_collection_task.si(
            stage_dir, export_provider_task_record.id, worker=worker, osm_query_filters=job.filters,
            job_name=job_name, bbox=bbox, user_details=user_details,
            feature_selection_config=self.feature_selection_config
        )

        thematic_tasks = (osm_gpkg_task | format_tasks) if format_tasks else osm_gpkg_task

        return export_provider_task_record.uid, thematic_tasks


class ExportGenericOSMTaskRunner(ExportThematicOSMTaskRunner):
    feature_selection_config = 'simple'


class ExportWFSTaskRunner(TaskRunner):
    """
    Runs External WFS Service Export Tasks
    """
    export_task_registry = settings.EXPORT_TASKS

    def run_task(self, provider_task_uid=None, user=None, run=None, stage_dir=None, worker=None, **kwargs):
        """
        Run WFS export tasks. Specifically create a task chain to be picked up by a celery worker later.

        :param provider_task_uid: A reference uid for the ProviderTask model.
        :param user: The user executing the task.
        :param run: The ExportRun which this task will belong to.
        :param stage_dir: The directory where to store the files while they are being created.
        :param worker: The celery worker assigned this task.
        :return: An ExportProviderTask uid and the Celery Task Chain or None, False.
        """
        # This is just to make it easier to trace when user_details haven't been sent
        user_details = kwargs.get('user_details')
        if user_details is None:
            user_details = {'username': 'unknown-ExportWFSTaskRunner.run_task'}

        logger.debug('Running Job with id: {0}'.format(provider_task_uid))
        # pull the provider_task from the database
        provider_task = ProviderTask.objects.get(uid=provider_task_uid)
        job = run.job
        job_name = normalize_job_name(job.name)
        # get the formats to export
        formats = [provider_task_format.slug for provider_task_format in provider_task.formats.all()]
        export_tasks = {}
        # build a list of celery tasks based on the export formats..
        for _format in formats:
            try:
                # instantiate the required class.
                export_tasks[_format] = {'obj': create_format_task(_format), 'task_uid': None}
            except KeyError as e:
                logger.debug('KeyError: export_tasks[{}] - {}'.format(_format, e))
            except ImportError as e:
                msg = 'Error importing export task: {0}'.format(e)
                logger.debug(msg)

        # run the tasks
        if len(export_tasks) > 0:
            bbox = json.loads("[{}]".format(job.overpass_extents))

            # swap xy
            bbox = [bbox[1], bbox[0], bbox[3], bbox[2]]
            export_provider_task = ExportProviderTask.objects.create(run=run,
                                                                     name=provider_task.provider.name,
                                                                     slug=provider_task.provider.slug,
                                                                     status="PENDING",
                                                                     display=True)

            for task_type, task in export_tasks.iteritems():
                export_task = create_export_task_record(task_name=task.get('obj').name,
                                                 export_provider_task=export_provider_task, worker=worker, display=getattr(task.get('obj'), "display", False))
                export_tasks[task_type]['task_uid'] = export_task.uid

            service_task = wfs_export_task
            export_task = create_export_task_record(task_name=service_task.name,
                                             export_provider_task=export_provider_task, worker=worker, display=getattr(service_task, "display", False))

            task_chain = (service_task.s(stage_dir=stage_dir,
                                         job_name=job_name,
                                         task_uid=export_task.uid,
                                         name=provider_task.provider.slug,
                                         layer=provider_task.provider.layer,
                                         bbox=bbox,
                                         service_url=provider_task.provider.url,
                                         user_details=user_details).set(queue=worker, routing_key=worker))

            if export_tasks.get('gpkg'):
                gpkg_export_task = export_tasks.pop('gpkg')
                task_chain = (task_chain | gpkg_export_task.get('obj').s(run_uid=run.uid,
                                                                         stage_dir=stage_dir,
                                                                         job_name=job_name,
                                                                         task_uid=gpkg_export_task.get('task_uid'),
                                                                         user_details=user_details)\
                                                                            .set(queue=worker, routing_key=worker))

            if len(export_tasks) > 0:
                format_tasks = chain(task.get('obj').s(run_uid=run.uid,
                                                        stage_dir=stage_dir,
                                                        job_name=job_name,
                                                        task_uid=task.get('task_uid'),
                                                        user_details=user_details).set(queue=worker, routing_key=worker) for task_name, task
                                     in
                                     export_tasks.iteritems() if task is not None)

                task_chain = (task_chain | format_tasks)
            return export_provider_task.uid, task_chain
        else:
            return None, None


# TODO: create super class for OGC web service task runners, to cut down on code duplication
class ExportWCSTaskRunner(TaskRunner):
    """
    Runs External WCS Service Export Tasks
    """
    export_task_registry = settings.EXPORT_TASKS

    def run_task(self, provider_task_uid=None, user=None, run=None, stage_dir=None, worker=None, **kwargs):
        """
        Run WCS export tasks. Specifically create a task chain to be picked up by a celery worker later.

        :param provider_task_uid: A reference uid for the ProviderTask model.
        :param user: The user executing the task.
        :param run: The ExportRun which this task will belong to.
        :param stage_dir: The directory where to store the files while they are being created.
        :param worker: The celery worker assigned this task.
        :return: An ExportProviderTask uid and the Celery Task Chain or None, False.
        """
        # This is just to make it easier to trace when user_details haven't been sent
        user_details = kwargs.get('user_details')
        if user_details is None:
            user_details = {'username': 'unknown-ExportWCSTaskRunner.run_task'}

        logger.debug('Running Job with id: {0}'.format(provider_task_uid))
        # pull the provider_task from the database
        provider_task = ProviderTask.objects.get(uid=provider_task_uid)
        job = run.job
        job_name = normalize_job_name(job.name)
        # get the formats to export
        formats = [provider_task_format.slug for provider_task_format in provider_task.formats.all()]
        export_tasks = {}
        # build a list of celery tasks based on the export formats..
        for _format in formats:
            try:
                # instantiate the required class.
                export_tasks[_format] = {'obj': create_format_task(_format), 'task_uid': None}
            except KeyError as e:
                logger.debug('KeyError: export_tasks[{}] - {}'.format(_format, e))
            except ImportError as e:
                msg = 'Error importing export task: {0}'.format(e)
                logger.debug(msg)

        # run the tasks
        if len(export_tasks) > 0:
            bbox = json.loads("[{}]".format(job.overpass_extents))

            # swap xy
            bbox = [bbox[1], bbox[0], bbox[3], bbox[2]]
            export_provider_task = ExportProviderTask.objects.create(run=run,
                                                                     name=provider_task.provider.name,
                                                                     slug=provider_task.provider.slug,
                                                                     status="PENDING",
                                                                     display=True)

            for task_type, task in export_tasks.iteritems():
                export_task = create_export_task(task_name=task.get('obj').name,
                                                 export_provider_task=export_provider_task, worker=worker,
                                                 display=getattr(task.get('obj'), "display", False))
                export_tasks[task_type]['task_uid'] = export_task.uid

            service_task = wcs_export_task
            export_task = create_export_task(task_name=service_task.name,
                                             export_provider_task=export_provider_task, worker=worker,
                                             display=getattr(service_task, "display", False))

            task_chain = (service_task.s(stage_dir=stage_dir,
                                         job_name=job_name,
                                         task_uid=export_task.uid,
                                         name=provider_task.provider.slug,
                                         layer=provider_task.provider.layer,
                                         bbox=bbox,
                                         service_url=provider_task.provider.url,
                                         user_details=user_details).set(queue=worker, routing_key=worker))

            if export_tasks.get('gpkg'):
                gpkg_export_task = export_tasks.pop('gpkg')
                task_chain = (task_chain | gpkg_export_task.get('obj').s(run_uid=run.uid,
                                                                         stage_dir=stage_dir,
                                                                         job_name=job_name,
                                                                         task_uid=gpkg_export_task.get('task_uid'),
                                                                         user_details=user_details) \
                              .set(queue=worker, routing_key=worker))

            if len(export_tasks) > 0:
                format_tasks = chain(task.get('obj').s(run_uid=run.uid,
                                                       stage_dir=stage_dir,
                                                       job_name=job_name,
                                                       task_uid=task.get('task_uid'),
                                                       user_details=user_details).set(queue=worker, routing_key=worker)
                                     for task_name, task
                                     in
                                     export_tasks.iteritems() if task is not None)

                task_chain = (task_chain | format_tasks)
            return export_provider_task.uid, task_chain
        else:
            return None, None


class ExportArcGISFeatureServiceTaskRunner(TaskRunner):
    """
        Run ArcGIS Feature Service export tasks.
        Specifically create a task chain to be picked up by a celery worker later.

        :param provider_task_uid: A reference uid for the ProviderTask model.
        :param user: The user executing the task.
        :param run: The ExportRun which this task will belong to.
        :param stage_dir: The directory where to store the files while they are being created.
        :param worker: The celery worker assigned this task.
        :return: An ExportProviderTask uid and the Celery Task Chain or None, False.
        """
    export_task_registry = settings.EXPORT_TASKS

    def run_task(self, provider_task_uid=None, user=None, run=None, stage_dir=None, worker=None, **kwargs):
        """
        Run export tasks.

        Args:
            provider_task_uid: the uid of the provider_task to run.

        Return:
            the ExportRun instance.
        """
        # This is just to make it easier to trace when user_details haven't been sent
        user_details = kwargs.get('user_details')
        if user_details is None:
            user_details = {'username': 'unknown-ExportArcGISFeatureServiceTaskRunner.run_task'}

        logger.debug('Running Job with id: {0}'.format(provider_task_uid))
        # pull the provider_task from the database
        provider_task = ProviderTask.objects.get(uid=provider_task_uid)
        job = run.job
        job_name = normalize_job_name(job.name)
        # get the formats to export
        formats = [provider_task_format.slug for provider_task_format in provider_task.formats.all()]
        export_tasks = {}
        # build a list of celery tasks based on the export formats..
        for format in formats:
            try:
                # instantiate the required class.
                export_tasks[format] = {'obj': create_format_task(format), 'task_uid': None}
            except KeyError as e:
                logger.debug('KeyError: export_tasks[{}] - {}'.format(format, e))
            except ImportError as e:
                msg = 'Error importing export task: {0}'.format(e)
                logger.debug(msg)

        # run the tasks
        if len(export_tasks) > 0:
            bbox = json.loads("[{}]".format(job.overpass_extents))

            # swap xy
            bbox = [bbox[1], bbox[0], bbox[3], bbox[2]]
            export_provider_task = ExportProviderTask.objects.create(run=run,
                                                                     name=provider_task.provider.name,
                                                                     slug=provider_task.provider.slug,
                                                                     status="PENDING",
                                                                     display=True)

            for task_type, task in export_tasks.iteritems():
                export_task = create_export_task_record(task_name=task.get('obj').name,
                                                 export_provider_task=export_provider_task, worker=worker, display=getattr(task.get('obj'), "display", False))
                export_tasks[task_type]['task_uid'] = export_task.uid

            service_task = arcgis_feature_service_export_task
            export_task = create_export_task_record(task_name=service_task.name,
                                             export_provider_task=export_provider_task, worker=worker, display=getattr(service_task, "display", False))

            task_chain = (service_task.s(stage_dir=stage_dir,
                                            job_name=job_name,
                                            task_uid=export_task.uid,
                                            name=provider_task.provider.slug,
                                            layer=provider_task.provider.layer,
                                            bbox=bbox,
                                            service_url=provider_task.provider.url,
                                            user_details=user_details).set(queue=worker, routing_key=worker))

            if export_tasks.get('gpkg'):
                gpkg_export_task = export_tasks.pop('gpkg')
                task_chain = (task_chain | gpkg_export_task.get('obj').s(run_uid=run.uid,
                                                                           stage_dir=stage_dir,
                                                                           job_name=job_name,
                                                                           task_uid=gpkg_export_task.get('task_uid'),
                                                                           user_details=user_details).set(
                    queue=worker, routing_key=worker))

            if len(export_tasks) > 0:
                format_tasks = chain(task.get('obj').s(run_uid=run.uid,
                                                        stage_dir=stage_dir,
                                                        job_name=job_name,
                                                        task_uid=task.get('task_uid'),
                                                        user_details=user_details).set(queue=worker, routing_key=worker) for task_name, task
                                     in
                                     export_tasks.iteritems() if task is not None)

                task_chain = (task_chain | format_tasks)
            return export_provider_task.uid, task_chain
        else:
            return None, None


class ExportExternalRasterServiceTaskRunner(TaskRunner):
    """
        Run External Service (raster tiler) export tasks.
        Specifically create a task chain to be picked up by a celery worker later.

        :param provider_task_uid: A reference uid for the ProviderTask model.
        :param user: The user executing the task.
        :param service_type: The type name of the service type to autoconfigure the service (not yet implemented).
        :param run: The ExportRun which this task will belong to.
        :param stage_dir: The directory where to store the files while they are being created.
        :param worker: The celery worker assigned this task.
        :return: An ExportProviderTask uid and the Celery Task Chain or None, False.
        """

    def run_task(self, provider_task_uid=None, user=None, run=None, stage_dir=None, service_type=None, worker=None, **kwargs):
        """
        Run export tasks.

        Args:
            provider_task_uid: the uid of the provider_task to run.

        Return:
            the ExportRun instance.
        """
        user_details = kwargs.get('user_details')
        if user_details is None:
            user_details = {'username': 'unknown-ExportExternalRasterServiceTaskRunner.run_task'}

        logger.debug('Running Job with id: {0}'.format(provider_task_uid))
        # pull the provider_task from the database
        provider_task = ProviderTask.objects.get(uid=provider_task_uid)
        job = run.job
        job_name = normalize_job_name(job.name)

        formats = [provider_task_format.slug for provider_task_format in provider_task.formats.all()]
        export_tasks = {}
        # build a list of celery tasks based on the export formats..
        for _format in formats:
            try:
                # instantiate the required class.
                export_tasks[_format] = {'obj': create_format_task(_format), 'task_uid': None}
            except KeyError as e:
                logger.debug('KeyError: export_tasks[{}] - {}'.format(_format, e))
            except ImportError as e:
                msg = 'Error importing export task: {0}'.format(e)
                logger.debug(msg)

        # run the tasks
        if len(export_tasks) > 0:
            bbox = json.loads("[{}]".format(job.overpass_extents))

            # swap xy
            bbox = [bbox[1], bbox[0], bbox[3], bbox[2]]
            export_provider_task = ExportProviderTask.objects.create(run=run,
                                                                     name=provider_task.provider.name,
                                                                     slug=provider_task.provider.slug,
                                                                     status="PENDING",
                                                                     display=True)


            export_task = create_export_task_record(task_name=external_raster_service_export_task.name,
                                             export_provider_task=export_provider_task, worker=worker, display=getattr(external_raster_service_export_task, "display", False))

            service_task = external_raster_service_export_task.s(stage_dir=stage_dir,
                                                                 run_uid=run.uid,
                                                                 job_name=job_name,
                                                                 task_uid=export_task.uid,
                                                                 name=provider_task.provider.slug,
                                                                 layer=provider_task.provider.layer,
                                                                 config=provider_task.provider.config,
                                                                 bbox=bbox,
                                                                 selection=job.the_geom.geojson,
                                                                 service_url=provider_task.provider.url,
                                                                 level_from=provider_task.provider.level_from,
                                                                 level_to=provider_task.provider.level_to,
                                                                 service_type=service_type,
                                                                 user_details=user_details).set(queue=worker,
                                                                                                routing_key=worker)
            return export_provider_task.uid, service_task
        else:
            return None, None


def create_format_task(task_format):
    task_fq_name = export_task_registry[task_format]
    # instantiate the required class.
    parts = task_fq_name.split('.')
    module_path, class_name = '.'.join(parts[:-1]), parts[-1]
    module = importlib.import_module(module_path)
    CeleryExportTask = getattr(module, class_name)
    return CeleryExportTask


def normalize_job_name(name):
    # Remove all non-word characters
    s = re.sub(r"[^\w\s]", '', name)
    # Replace all whitespace with a single underscore
    s = re.sub(r"\s+", '_', s)
    return s.lower()


def create_export_task_record(task_name=None, export_provider_task=None, worker=None, display=None):
    try:
        export_task = ExportTask.objects.create(export_provider_task=export_provider_task, status='PENDING',
                                                name=task_name, worker=worker)
        if display:
            export_task.display = True
            export_task.save()
        logger.debug('Saved task: {0}'.format(task_name))
    except DatabaseError as e:
        logger.error('Saving task {0} threw: {1}'.format(task_name, e))
        raise e
    return export_task


def error_handler(task_id=None):
    logger.debug('In error handler %s' % task_id)<|MERGE_RESOLUTION|>--- conflicted
+++ resolved
@@ -13,15 +13,12 @@
     wfs_export_task, external_raster_service_export_task, arcgis_feature_service_export_task, osm_data_collection_task)
 from eventkit_cloud.tasks.models import ExportTask, ExportProviderTask
 
-<<<<<<< HEAD
-=======
 from .export_tasks import (osm_conf_task, osm_prep_schema_task,
                            osm_to_pbf_convert_task, overpass_query_task,
                            wfs_export_task, external_raster_service_export_task,
                            arcgis_feature_service_export_task, osm_create_styles_task,
                            wcs_export_task)
 
->>>>>>> 1b11df21
 
 logger = logging.getLogger(__name__)
 
