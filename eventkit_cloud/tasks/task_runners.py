# -*- coding: utf-8 -*-
import importlib
import logging
import re
import json

from django.conf import settings
from django.db import DatabaseError

from celery import chain, group
from celery.canvas import Signature

from eventkit_cloud.jobs.models import ProviderTask
from eventkit_cloud.tasks.models import ExportTask, ExportProviderTask

from .export_tasks import (OSMConfTask, OSMPrepSchemaTask,
                           OSMToPBFConvertTask, OverpassQueryTask, ExternalRasterServiceExportTask,)

# Get an instance of a logger
logger = logging.getLogger(__name__)

export_task_registry = {
    'sqlite': 'eventkit_cloud.tasks.export_tasks.SqliteExportTask',
    'thematic-sqlite': 'eventkit_cloud.tasks.export_tasks.ThematicSqliteExportTask',
    'kml': 'eventkit_cloud.tasks.export_tasks.KmlExportTask',
    'shp': 'eventkit_cloud.tasks.export_tasks.ShpExportTask',
    'thematic-shp': 'eventkit_cloud.tasks.export_tasks.ThematicShpExportTask',
    'gpkg': 'eventkit_cloud.tasks.export_tasks.GeopackageExportTask',
    'thematic-gpkg': 'eventkit_cloud.tasks.export_tasks.ThematicGeopackageExportTask'
}

thematic_tasks_list = ['thematic-sqlite', 'thematic-shp', 'thematic-gpkg']


class TaskRunner(object):
    """
    Abstract base class for running tasks
    """

    class Meta:
        abstract = True

    def run_task(self, *args, **kwargs):
        raise NotImplementedError('Override in subclass.')


class ExportOSMTaskRunner(TaskRunner):
    """
    Runs HOT Export Tasks
    """

    def run_task(self, provider_task_uid=None, user=None, run=None, stage_dir=None, service_type=None):
        """
        Run export tasks.

        Args:
            provider_task_uid: the uid of the provider_task to run.

        Return:
            the ExportRun instance.
        """
        logger.debug('Running Job with id: {0}'.format(provider_task_uid))
        # pull the provider_task from the database
        provider_task = ProviderTask.objects.get(uid=provider_task_uid)
        job = run.job
        job_name = normalize_job_name(job.name)
        # get the formats to export
        formats = [format.slug for format in provider_task.formats.all()]
        export_tasks = {}
        task_list = []
        # build a list of celery tasks based on the export formats..
        for format in formats:
            try:
                # instantiate the required class.
                export_tasks[format] = {'obj': create_format_task(format)(), 'task_uid': None}
            except KeyError as e:
                logger.debug(e)
            except ImportError as e:
                msg = 'Error importing export task: {0}'.format(e)
                logger.debug(msg)

        # run the tasks
        if len(export_tasks) > 0:

            # pull out the tags to create the conf file
            categories = job.categorised_tags  # dict of points/lines/polygons
            bbox = job.overpass_extents  # extents of provider_task in order required by overpass

            """
            Set up the initial tasks:
                1. Create the ogr2ogr config file for converting pbf to sqlite.
                2. Create the Overpass Query task which pulls raw data from overpass and filters it.
                3. Convert raw osm to compressed pbf.
                4. Create the default sqlite schema file using ogr2ogr config file created at step 1.
            Store in osm_tasks to hold the task_uid.
            """

            osm_tasks = {'conf': {'obj': OSMConfTask(), 'task_uid': None},
                         'query': {'obj': OverpassQueryTask(), 'task_uid': None},
                         'pbfconvert': {'obj': OSMToPBFConvertTask(), 'task_uid': None},
                         'prep_schema': {'obj': OSMPrepSchemaTask(), 'task_uid': None}}
            # check for transform and/or translate configurations
            """
            Not implemented for now.

            transform = provider_task.configs.filter(config_type='TRANSFORM')
            translate = provider_task.configs.filter(config_type='TRANSLATION')
            """
            export_provider_task = ExportProviderTask.objects.create(run=run,
                                                                     name=provider_task.provider.name,
                                                                     status="PENDING")
            # save initial tasks to the db with 'PENDING' state, store task_uid for updating the task later.
            for task_type, task in osm_tasks.iteritems():
                export_task = create_export_task(task_name=task.get('obj').name,
                                                 export_provider_task=export_provider_task)
                osm_tasks[task_type]['task_uid'] = export_task.uid
            # save export(format) tasks to the db with 'PENDING' state, store task_uid for updating the task later.
            for task_type, task in export_tasks.iteritems():
                export_task = create_export_task(task_name=task.get('obj').name,
                                                 export_provider_task=export_provider_task)
                export_tasks[task_type]['task_uid'] = export_task.uid

            """
            Create a celery chain which runs the initial conf and query tasks (initial_tasks),
            followed by a chain of pbfconvert and prep_schema (schema_tasks).
            The export format tasks (format_tasks) are then run in parallel, followed
            by the finalize_task at the end to clean up staging dirs, update run status, email user etc..
            """
            initial_tasks = (
                osm_tasks.get('conf').get('obj').si(categories=categories,
                                                    task_uid=osm_tasks.get('conf').get('task_uid'),
                                                    job_name=job_name,
                                                    stage_dir=stage_dir) |
                osm_tasks.get('query').get('obj').si(stage_dir=stage_dir,
                                                     task_uid=osm_tasks.get('query').get('task_uid'),
                                                     job_name=job_name,
                                                     bbox=bbox,
                                                     filters=job.filters)
            )

            schema_tasks = (
                osm_tasks.get('pbfconvert').get('obj').si(stage_dir=stage_dir,
                                                          job_name=job_name,
                                                          task_uid=osm_tasks.get('pbfconvert').get('task_uid')) |
                osm_tasks.get('prep_schema').get('obj').si(stage_dir=stage_dir,
                                                           job_name=job_name,
                                                           task_uid=osm_tasks.get('prep_schema').get('task_uid'))
            )

            thematic_exports = {}
            for thematic_task in thematic_tasks_list:
                if export_tasks.get(thematic_task):
                    thematic_exports[thematic_task] = export_tasks.pop(thematic_task)

            thematic_tasks = None
            if thematic_exports:
                # if user requested thematic-sqlite do it...if not create the celery task, and store the task in the model.

                thematic_sqlite = thematic_exports.pop('thematic-sqlite', None)
                if not thematic_sqlite:
                    thematic_sqlite_task = create_format_task('thematic-sqlite')()
                    thematic_sqlite = {'obj': thematic_sqlite_task,
                                       'task_uid': create_export_task(task_name=thematic_sqlite_task.name,
                                                                      export_provider_task=export_provider_task).uid}
                thematic_tasks = (thematic_sqlite.get('obj').si(run_uid=run.uid,
                                                                stage_dir=stage_dir,
                                                                job_name=job_name,
                                                                task_uid=thematic_sqlite.get('task_uid')) |
                                  group(task.get('obj').si(run_uid=run.uid,
                                                           stage_dir=stage_dir,
                                                           job_name=job_name,
                                                           task_uid=task.get('task_uid')) for task_name, task in
                                        thematic_exports.iteritems())
                                  )

            format_tasks = group(task.get('obj').si(run_uid=run.uid,
                                                    stage_dir=stage_dir,
                                                    job_name=job_name,
                                                    task_uid=task.get('task_uid')) for task_name, task in
                                 export_tasks.iteritems() if task is not None)

            """
            The tasks are chained instead of nested groups.
            This is because celery3.x has issues with handling these callbacks even using redis as a result backend
            """
            task_chain = (initial_tasks | schema_tasks)
            if format_tasks:
                task_chain = (task_chain | format_tasks)
            if thematic_tasks:
                task_chain = (task_chain | thematic_tasks)
            return export_provider_task.uid, task_chain
        else:
            return None, False


class ExportExternalRasterServiceTaskRunner(TaskRunner):
    """
    Runs External Service Export Tasks
    """

    def run_task(self, provider_task_uid=None, user=None, run=None, stage_dir=None, service_type=None):
        """
        Run export tasks.

        Args:
            provider_task_uid: the uid of the provider_task to run.

        Return:
            the ExportRun instance.
        """
        logger.debug('Running Job with id: {0}'.format(provider_task_uid))
        # pull the provider_task from the database
        provider_task = ProviderTask.objects.get(uid=provider_task_uid)
        job = run.job
        job_name = normalize_job_name(job.name)
        # get the formats to export
        formats = [format.slug for format in provider_task.formats.all()]
        export_tasks = {}
        # build a list of celery tasks based on the export formats..
        # for format in formats:
        try:
            # instantiate the required class.
            # export_tasks[format] = {'obj': create_format_task(format)(), 'task_uid': None}
            export_tasks['gpkg'] = {'obj': create_format_task('gpkg')(), 'task_uid': None}
        except KeyError as e:
            logger.debug(e)
        except ImportError as e:
            msg = 'Error importing export task: {0}'.format(e)
            logger.debug(msg)

        # run the tasks
        if len(export_tasks) > 0:
            bbox = json.loads("[{}]".format(job.overpass_extents))

            # swap xy
            bbox = [bbox[1], bbox[0], bbox[3], bbox[2]]
            export_provider_task = ExportProviderTask.objects.create(run=run,
                                                                     name=provider_task.provider.name,
                                                                     status="PENDING")

            service_task = ExternalRasterServiceExportTask()
            export_task = create_export_task(task_name=service_task.name,
                                             export_provider_task=export_provider_task)

            return export_provider_task.uid, service_task.si(stage_dir=stage_dir,
                                                         job_name=job_name,
                                                         task_uid=export_task.uid,
                                                         name=provider_task.provider.slug,
                                                         layer=provider_task.provider.layer,
                                                         config=provider_task.provider.config,
                                                         bbox=bbox,
                                                         service_url=provider_task.provider.url,
                                                         level_from=provider_task.provider.level_from,
<<<<<<< HEAD
                                                         level_to=provider_task.provider.level_to)
        else:
            return None, False


class ExportWMTSTaskRunner(TaskRunner):
    """
    Runs WMTS Export Tasks
    """

    def run_task(self, provider_task_uid=None, user=None, run=None, stage_dir=None):
        """
        Run export tasks
        Args:
            provider_task_uid: the uid of the provider_task to run.

        Returns:
            the ExportRun instance.
        """
        logger.debug('Running Job with id: {}'.format(provider_task_uid))
        # pull the provider_task from the database
        provider_task = ProviderTask.objects.get(uid=provider_task_uid)
        job = run.job
        job_name = normalize_job_name(job.name)
        # get the formats to export
        formats = [format.slug for format in provider_task.formats.all()]
        export_tasks = {}
        # build a list of celery tasks based on the export formats
        # for format in formats:
        try:
            # instantiate the required class.
            # export_tasks[format] = {'obj': create_format_task(format)(), 'task_uid': None}
            export_tasks['gpkg'] = {'obj': create_format_task('gpkg')(), 'task_uid': None}
        except KeyError as e:
            logger.debug(e)
        except ImportError as e:
            msg = 'Error importing export task: {0}'.format(e)
            logger.debug(msg)

        # run the tasks
        if len(export_tasks) > 0:
            bbox = json.loads("[{}]".format(job.overpass_extents))

            # swap xy
            bbox = [bbox[1], bbox[0], bbox[3], bbox[2]]
            export_provider_task = ExportProviderTask.objects.create(run=run,
                                                                     name=provider_task.provider.name,
                                                                     status="PENDING")

            wmts_task = WMTSExportTask()
            export_task = create_export_task(task_name=wmts_task.name,
                                             export_provider_task=export_provider_task)

            return export_provider_task.uid, wmts_task.si(stage_dir=stage_dir,
                                                          job_name=job_name,
                                                          task_uid=export_task.uid,
                                                          name=provider_task.provider.slug,
                                                          layer=provider_task.provider.layer,
                                                          config=provider_task.provider.config,
                                                          bbox=bbox,
                                                          wmts_url=provider_task.provider.url,
                                                          level_from=provider_task.provider.level_from,
                                                          level_to=provider_task.provider.level_to)
        else:
            return None, False


class ExportArcGISTaskRunner(TaskRunner):
    """
    Runs REST Export Tasks
    """

    def run_task(self, provider_task_uid=None, user=None, run=None, stage_dir=None):
        """
        Run export tasks
        Args:
            provider_task_uid: the uid of the provider_task to run.

        Returns:
            the ExportRun instance.
        """
        logger.debug('Running Job with id: {}'.format(provider_task_uid))
        # pull the provider_task from the database
        provider_task = ProviderTask.objects.get(uid=provider_task_uid)
        job = run.job
        job_name = normalize_job_name(job.name)
        # get the formats to export
        formats = [format.slug for format in provider_task.formats.all()]
        export_tasks = {}
        # build a list of celery tasks based on the export formats
        # for format in formats:
        try:
            # instantiate the required class.
            # export_tasks[format] = {'obj': create_format_task(format)(), 'task_uid': None}
            export_tasks['gpkg'] = {'obj': create_format_task('gpkg')(), 'task_uid': None}
        except KeyError as e:
            logger.debug(e)
        except ImportError as e:
            msg = 'Error importing export task: {0}'.format(e)
            logger.debug(msg)

        # run the tasks
        if len(export_tasks) > 0:
            bbox = json.loads("[{}]".format(job.overpass_extents))

            # swap xy
            bbox = [bbox[1], bbox[0], bbox[3], bbox[2]]
            export_provider_task = ExportProviderTask.objects.create(run=run, name=provider_task.provider.name)

            arcgis_task = ArcGISExportTask()
            export_task = create_export_task(task_name=arcgis_task.name,
                                             export_provider_task=export_provider_task)

            return export_provider_task.uid, arcgis_task.si(stage_dir=stage_dir,
                                                            job_name=job_name,
                                                            task_uid=export_task.uid,
                                                            name=provider_task.provider.slug,
                                                            layer=provider_task.provider.layer,
                                                            config=provider_task.provider.config,
                                                            bbox=bbox,
                                                            arcgis_url=provider_task.provider.url,
                                                            level_from=provider_task.provider.level_from,
                                                            level_to=provider_task.provider.level_to)
        else:
            return None, False
=======
                                                         level_to=provider_task.provider.level_to,
                                                         service_type=service_type)
>>>>>>> a91c3479


def create_format_task(format):
    task_fq_name = export_task_registry[format]
    # instantiate the required class.
    parts = task_fq_name.split('.')
    module_path, class_name = '.'.join(parts[:-1]), parts[-1]
    module = importlib.import_module(module_path)
    CeleryExportTask = getattr(module, class_name)
    return CeleryExportTask


def normalize_job_name(name):
    # Remove all non-word characters
    s = re.sub(r"[^\w\s]", '', name)
    # Replace all whitespace with a single underscore
    s = re.sub(r"\s+", '_', s)
    return s.lower()


def create_export_task(task_name=None, export_provider_task=None):
    try:
        export_task = ExportTask.objects.create(export_provider_task=export_provider_task,
                                                status='PENDING', name=task_name)
        logger.debug('Saved task: {0}'.format(task_name))
    except DatabaseError as e:
        logger.error('Saving task {0} threw: {1}'.format(task_name, e))
        raise e
    return export_task


def error_handler(task_id=None):
    logger.debug('In error handler %s' % task_id)<|MERGE_RESOLUTION|>--- conflicted
+++ resolved
@@ -190,7 +190,7 @@
                 task_chain = (task_chain | thematic_tasks)
             return export_provider_task.uid, task_chain
         else:
-            return None, False
+            return None, None
 
 
 class ExportExternalRasterServiceTaskRunner(TaskRunner):
@@ -251,136 +251,11 @@
                                                          bbox=bbox,
                                                          service_url=provider_task.provider.url,
                                                          level_from=provider_task.provider.level_from,
-<<<<<<< HEAD
-                                                         level_to=provider_task.provider.level_to)
-        else:
-            return None, False
-
-
-class ExportWMTSTaskRunner(TaskRunner):
-    """
-    Runs WMTS Export Tasks
-    """
-
-    def run_task(self, provider_task_uid=None, user=None, run=None, stage_dir=None):
-        """
-        Run export tasks
-        Args:
-            provider_task_uid: the uid of the provider_task to run.
-
-        Returns:
-            the ExportRun instance.
-        """
-        logger.debug('Running Job with id: {}'.format(provider_task_uid))
-        # pull the provider_task from the database
-        provider_task = ProviderTask.objects.get(uid=provider_task_uid)
-        job = run.job
-        job_name = normalize_job_name(job.name)
-        # get the formats to export
-        formats = [format.slug for format in provider_task.formats.all()]
-        export_tasks = {}
-        # build a list of celery tasks based on the export formats
-        # for format in formats:
-        try:
-            # instantiate the required class.
-            # export_tasks[format] = {'obj': create_format_task(format)(), 'task_uid': None}
-            export_tasks['gpkg'] = {'obj': create_format_task('gpkg')(), 'task_uid': None}
-        except KeyError as e:
-            logger.debug(e)
-        except ImportError as e:
-            msg = 'Error importing export task: {0}'.format(e)
-            logger.debug(msg)
-
-        # run the tasks
-        if len(export_tasks) > 0:
-            bbox = json.loads("[{}]".format(job.overpass_extents))
-
-            # swap xy
-            bbox = [bbox[1], bbox[0], bbox[3], bbox[2]]
-            export_provider_task = ExportProviderTask.objects.create(run=run,
-                                                                     name=provider_task.provider.name,
-                                                                     status="PENDING")
-
-            wmts_task = WMTSExportTask()
-            export_task = create_export_task(task_name=wmts_task.name,
-                                             export_provider_task=export_provider_task)
-
-            return export_provider_task.uid, wmts_task.si(stage_dir=stage_dir,
-                                                          job_name=job_name,
-                                                          task_uid=export_task.uid,
-                                                          name=provider_task.provider.slug,
-                                                          layer=provider_task.provider.layer,
-                                                          config=provider_task.provider.config,
-                                                          bbox=bbox,
-                                                          wmts_url=provider_task.provider.url,
-                                                          level_from=provider_task.provider.level_from,
-                                                          level_to=provider_task.provider.level_to)
-        else:
-            return None, False
-
-
-class ExportArcGISTaskRunner(TaskRunner):
-    """
-    Runs REST Export Tasks
-    """
-
-    def run_task(self, provider_task_uid=None, user=None, run=None, stage_dir=None):
-        """
-        Run export tasks
-        Args:
-            provider_task_uid: the uid of the provider_task to run.
-
-        Returns:
-            the ExportRun instance.
-        """
-        logger.debug('Running Job with id: {}'.format(provider_task_uid))
-        # pull the provider_task from the database
-        provider_task = ProviderTask.objects.get(uid=provider_task_uid)
-        job = run.job
-        job_name = normalize_job_name(job.name)
-        # get the formats to export
-        formats = [format.slug for format in provider_task.formats.all()]
-        export_tasks = {}
-        # build a list of celery tasks based on the export formats
-        # for format in formats:
-        try:
-            # instantiate the required class.
-            # export_tasks[format] = {'obj': create_format_task(format)(), 'task_uid': None}
-            export_tasks['gpkg'] = {'obj': create_format_task('gpkg')(), 'task_uid': None}
-        except KeyError as e:
-            logger.debug(e)
-        except ImportError as e:
-            msg = 'Error importing export task: {0}'.format(e)
-            logger.debug(msg)
-
-        # run the tasks
-        if len(export_tasks) > 0:
-            bbox = json.loads("[{}]".format(job.overpass_extents))
-
-            # swap xy
-            bbox = [bbox[1], bbox[0], bbox[3], bbox[2]]
-            export_provider_task = ExportProviderTask.objects.create(run=run, name=provider_task.provider.name)
-
-            arcgis_task = ArcGISExportTask()
-            export_task = create_export_task(task_name=arcgis_task.name,
-                                             export_provider_task=export_provider_task)
-
-            return export_provider_task.uid, arcgis_task.si(stage_dir=stage_dir,
-                                                            job_name=job_name,
-                                                            task_uid=export_task.uid,
-                                                            name=provider_task.provider.slug,
-                                                            layer=provider_task.provider.layer,
-                                                            config=provider_task.provider.config,
-                                                            bbox=bbox,
-                                                            arcgis_url=provider_task.provider.url,
-                                                            level_from=provider_task.provider.level_from,
-                                                            level_to=provider_task.provider.level_to)
-        else:
-            return None, False
-=======
                                                          level_to=provider_task.provider.level_to,
                                                          service_type=service_type)
->>>>>>> a91c3479
+        else:
+            return None, None
+
 
 
 def create_format_task(format):
