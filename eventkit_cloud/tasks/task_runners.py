--- conflicted
+++ resolved
@@ -244,23 +244,7 @@
 
         thematic_tasks = (thematic_task | format_tasks) if format_tasks else thematic_task
 
-<<<<<<< HEAD
         return export_provider_task.uid, (thematic_tasks)
-=======
-        bbox = run.job.extents
-        style_task = osm_create_styles_task.s(task_uid=create_export_task(task_name=osm_create_styles_task.name,
-                                                                           export_provider_task=export_provider_task,
-                                                                           worker=worker).uid,
-                                               stage_dir=stage_dir,
-                                               job_name=job_name,
-                                               bbox=bbox,
-                                               provider_slug=provider_task.provider.slug,
-                                               provider_name=provider_task.provider.name).set(queue=worker,
-                                                                                              routing_key=worker)
-
-        return export_provider_task.uid, (thematic_tasks | style_task)
->>>>>>> 875015be
-
 
 class ExportWFSTaskRunner(TaskRunner):
     """
