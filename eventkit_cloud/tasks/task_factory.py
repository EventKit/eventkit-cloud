# -*- coding: utf-8 -*-
from __future__ import absolute_import

from ..jobs.models import Job
from .models import ExportRun
from .task_runners import ExportOSMTaskRunner, ExportWFSTaskRunner, ExportExternalRasterServiceTaskRunner, ExportArcGISFeatureServiceTaskRunner
from django.conf import settings
from .export_tasks import FinalizeExportProviderTask
from celery import chord
from datetime import datetime, timedelta
import logging
import os
from django.db import DatabaseError

# Get an instance of a logger
logger = logging.getLogger(__name__)


class TaskFactory():
<<<<<<< HEAD

    def __init__(self, ):
        self.type_task_map = {'osm': ExportOSMTaskRunner, 'wfs': ExportWFSTaskRunner, 'wms': ExportExternalRasterServiceTaskRunner, 'wmts': ExportExternalRasterServiceTaskRunner, 'arcgis-raster': ExportExternalRasterServiceTaskRunner, 'arcgis-feature': ExportArcGISFeatureServiceTaskRunner}

    def parse_tasks(self, worker=None, run_uid=None):
        if run_uid:
            run = ExportRun.objects.get(uid=run_uid)
            job = run.job
            stage_dir = os.path.join(os.path.join(settings.EXPORT_STAGING_ROOT.rstrip('\/'), str(run.uid)))
            os.makedirs(stage_dir, 6600)
            provider_tasks = [provider_task for provider_task in job.provider_tasks.all()]
=======
    def __init__(self, job_uid):
        self.job = Job.objects.get(uid=job_uid)
        self.type_task_map = {'osm-generic': ExportOSMTaskRunner, 'osm': ExportOSMTaskRunner, 'wfs': ExportWFSTaskRunner, 'wms': ExportExternalRasterServiceTaskRunner, 'wmts': ExportExternalRasterServiceTaskRunner, 'arcgis-raster': ExportExternalRasterServiceTaskRunner, 'arcgis-feature': ExportArcGISFeatureServiceTaskRunner}
        # setup the staging directory
        self.run = self.create_run()
        if self.run:
            self.stage_dir = os.path.join(os.path.join(settings.EXPORT_STAGING_ROOT.rstrip('\/'), str(self.run.uid)))
            os.makedirs(self.stage_dir, 6600)

    def parse_tasks(self):
        if self.run:
            osm_task = None
            osm_types = {'osm-generic': None, 'osm': None}
            provider_tasks = []
            osm_provider_tasks = {}
            # Add providers to list.
            # If both osm and osm-thematic are requested then only add one task which will run both exports
            for provider_task in self.job.provider_tasks.all():
                provider_type = provider_task.provider.export_provider_type.type_name
                if provider_type in ['osm-generic', 'osm']:
                    osm_types[provider_type] = True
                    osm_provider_tasks[provider_type] = provider_task
                else:
                    provider_tasks.append(provider_task)
            if osm_types.get('osm'):
                provider_tasks.append(osm_provider_tasks.get('osm'))
                osm_task = osm_provider_tasks.get('osm')
            elif osm_types.get('osm-generic'):
                provider_tasks.append(osm_provider_tasks.get('osm-generic'))
                osm_task = osm_provider_tasks.get('osm-generic')

>>>>>>> 05716135
            if provider_tasks:
                for provider_task in provider_tasks:
                    # Create an instance of a task runner based on the type name
                    if self.type_task_map.get(provider_task.provider.export_provider_type.type_name):
                        task_runner = self.type_task_map.get(provider_task.provider.export_provider_type.type_name)()
<<<<<<< HEAD
                        os.makedirs(os.path.join(stage_dir, provider_task.provider.slug), 6600)
                        export_provider_task_uid, task_runner_tasks = task_runner.run_task(user=job.user,
                                                                                           provider_task_uid=provider_task.uid,
                                                                                           run=run,
                                                                                           stage_dir=os.path.join(
                                                                                               stage_dir,
                                                                                               provider_task.provider.slug),
                                                                                           service_type=provider_task.provider.export_provider_type.type_name,
                                                                                           worker=worker)
=======
                        os.makedirs(os.path.join(self.stage_dir, provider_task.provider.slug), 6600)
                        # If the provider is osm we need to pass in a dict which indicates which osm providers will be included
                        if provider_task == osm_task:
                            args = {'user': self.job.user,
                                    'provider_task_uid': provider_task.uid,
                                    'run': self.run,
                                    'stage_dir': os.path.join(
                                       self.stage_dir,
                                       'osm-data'),
                                    'service_type': osm_types
                                    }
                        else:
                            args = {'user': self.job.user,
                                    'provider_task_uid': provider_task.uid,
                                    'run': self.run,
                                    'stage_dir': os.path.join(
                                       self.stage_dir,
                                       provider_task.provider.slug),
                                    'service_type': provider_task.provider.export_provider_type.type_name
                                    }
                        export_provider_task_uid, task_runner_tasks = task_runner.run_task(**args)
>>>>>>> 05716135
                        # Run the task, and when it completes return the status of the task to the model.
                        # The FinalizeExportProviderTask will check to see if all of the tasks are done, and if they are
                        #  it will call FinalizeTask which will mark the entire job complete/incomplete.
                        if not task_runner_tasks:
                            return False
                        finalize_export_provider_task = FinalizeExportProviderTask()
                        (task_runner_tasks | finalize_export_provider_task.si(run_uid=run.uid,
                                                                              stage_dir=os.path.join(
                                                                                  stage_dir,
                                                                                  provider_task.provider.slug),
                                                                              export_provider_task_uid=export_provider_task_uid,
                                                                              worker=worker).set(queue=worker)
                              ).apply_async(interval=1, max_retries=10, expires=datetime.now() + timedelta(days=2),
                                            link_error=[finalize_export_provider_task.si(run_uid=run.uid,
                                                                                         stage_dir=os.path.join(
                                                                                             stage_dir,
                                                                                             provider_task.provider.slug),
                                                                                         export_provider_task_uid=export_provider_task_uid,
                                                                                         worker=worker).set(queue=worker)])
            else:
                return False


def create_run(job_uid):
    # start the run
    try:
        # enforce max runs
        max_runs = settings.EXPORT_MAX_RUNS
        # get the number of existing runs for this job
        job = Job.objects.get(uid=job_uid)
        run_count = job.runs.count()
        if run_count > 0:
            while run_count > max_runs - 1:
                # delete the earliest runs
                job.runs.earliest(field_name='started_at').delete()  # delete earliest
                run_count -= 1
        # add the export run to the database
        run = ExportRun.objects.create(job=job, user=job.user, status='SUBMITTED')  # persist the run
        run.save()
        run_uid = str(run.uid)
        logger.debug('Saved run with id: {0}'.format(run_uid))
        return run_uid
    except DatabaseError as e:
        logger.error('Error saving export run: {0}'.format(e))
        raise e
<|MERGE_RESOLUTION|>--- conflicted
+++ resolved
@@ -17,19 +17,7 @@
 
 
 class TaskFactory():
-<<<<<<< HEAD
 
-    def __init__(self, ):
-        self.type_task_map = {'osm': ExportOSMTaskRunner, 'wfs': ExportWFSTaskRunner, 'wms': ExportExternalRasterServiceTaskRunner, 'wmts': ExportExternalRasterServiceTaskRunner, 'arcgis-raster': ExportExternalRasterServiceTaskRunner, 'arcgis-feature': ExportArcGISFeatureServiceTaskRunner}
-
-    def parse_tasks(self, worker=None, run_uid=None):
-        if run_uid:
-            run = ExportRun.objects.get(uid=run_uid)
-            job = run.job
-            stage_dir = os.path.join(os.path.join(settings.EXPORT_STAGING_ROOT.rstrip('\/'), str(run.uid)))
-            os.makedirs(stage_dir, 6600)
-            provider_tasks = [provider_task for provider_task in job.provider_tasks.all()]
-=======
     def __init__(self, job_uid):
         self.job = Job.objects.get(uid=job_uid)
         self.type_task_map = {'osm-generic': ExportOSMTaskRunner, 'osm': ExportOSMTaskRunner, 'wfs': ExportWFSTaskRunner, 'wms': ExportExternalRasterServiceTaskRunner, 'wmts': ExportExternalRasterServiceTaskRunner, 'arcgis-raster': ExportExternalRasterServiceTaskRunner, 'arcgis-feature': ExportArcGISFeatureServiceTaskRunner}
@@ -61,23 +49,11 @@
                 provider_tasks.append(osm_provider_tasks.get('osm-generic'))
                 osm_task = osm_provider_tasks.get('osm-generic')
 
->>>>>>> 05716135
             if provider_tasks:
                 for provider_task in provider_tasks:
                     # Create an instance of a task runner based on the type name
                     if self.type_task_map.get(provider_task.provider.export_provider_type.type_name):
                         task_runner = self.type_task_map.get(provider_task.provider.export_provider_type.type_name)()
-<<<<<<< HEAD
-                        os.makedirs(os.path.join(stage_dir, provider_task.provider.slug), 6600)
-                        export_provider_task_uid, task_runner_tasks = task_runner.run_task(user=job.user,
-                                                                                           provider_task_uid=provider_task.uid,
-                                                                                           run=run,
-                                                                                           stage_dir=os.path.join(
-                                                                                               stage_dir,
-                                                                                               provider_task.provider.slug),
-                                                                                           service_type=provider_task.provider.export_provider_type.type_name,
-                                                                                           worker=worker)
-=======
                         os.makedirs(os.path.join(self.stage_dir, provider_task.provider.slug), 6600)
                         # If the provider is osm we need to pass in a dict which indicates which osm providers will be included
                         if provider_task == osm_task:
@@ -99,7 +75,7 @@
                                     'service_type': provider_task.provider.export_provider_type.type_name
                                     }
                         export_provider_task_uid, task_runner_tasks = task_runner.run_task(**args)
->>>>>>> 05716135
+
                         # Run the task, and when it completes return the status of the task to the model.
                         # The FinalizeExportProviderTask will check to see if all of the tasks are done, and if they are
                         #  it will call FinalizeTask which will mark the entire job complete/incomplete.
