--- conflicted
+++ resolved
@@ -145,14 +145,11 @@
                 stage_dir=get_run_staging_dir(run_uid),
                 worker=worker,
             )
-<<<<<<< HEAD
-            for provider_task in job.provider_tasks.all():
+
+            for provider_task in job.data_provider_tasks.all():
                 # Skip any providers that weren't selected to be re-run.
                 if data_provider_slugs and provider_task.provider.slug not in data_provider_slugs:
                     continue
-=======
-            for provider_task in job.data_provider_tasks.all():
->>>>>>> 94de2921
 
                 if self.type_task_map.get(provider_task.provider.export_provider_type.type_name):
                     # Each task builder has a primary task which pulls the source data, grab that task here...
