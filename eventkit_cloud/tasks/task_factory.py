--- conflicted
+++ resolved
@@ -10,15 +10,7 @@
 from django.db import DatabaseError, transaction
 from django.utils import timezone
 
-<<<<<<< HEAD
-from eventkit_cloud.core.helpers import (
-    NotificationLevel,
-    NotificationVerb,
-    sendnotification,
-)
-=======
 from eventkit_cloud.core.helpers import NotificationLevel, NotificationVerb, sendnotification
->>>>>>> 3a9a4fbf
 from eventkit_cloud.jobs.models import Job, JobPermission, JobPermissionLevel
 from eventkit_cloud.tasks.enumerations import TaskState
 from eventkit_cloud.tasks.export_tasks import (
@@ -37,22 +29,9 @@
     wcs_export_task,
     wfs_export_task,
 )
-<<<<<<< HEAD
-from eventkit_cloud.tasks.helpers import (
-    get_celery_queue_group,
-    get_provider_staging_dir,
-    get_run_staging_dir,
-)
-from eventkit_cloud.tasks.models import DataProviderTaskRecord, ExportRun
-from eventkit_cloud.tasks.task_builders import (
-    TaskChainBuilder,
-    create_export_task_record,
-)
-=======
 from eventkit_cloud.tasks.helpers import get_celery_queue_group, get_provider_staging_dir, get_run_staging_dir
 from eventkit_cloud.tasks.models import DataProviderTaskRecord, ExportRun
 from eventkit_cloud.tasks.task_builders import TaskChainBuilder, create_export_task_record
->>>>>>> 3a9a4fbf
 from eventkit_cloud.utils.types.django_helpers import DjangoUserType
 
 User = get_user_model()
