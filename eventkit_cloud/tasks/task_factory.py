--- conflicted
+++ resolved
@@ -10,21 +10,13 @@
 from django.db import DatabaseError, transaction
 from django.utils import timezone
 
-<<<<<<< HEAD
 from celery import chain, group, chord
 from eventkit_cloud.tasks.export_tasks import finalize_run_task, example_finalize_run_hook_task, prepare_for_export_zip_task, zip_file_task
 
 from ..jobs.models import Job
 from ..tasks.export_tasks import (finalize_export_provider_task, TaskPriority,
                                   wait_for_providers_task, TaskStates)
-=======
-from celery import chain
-from eventkit_cloud.tasks.export_tasks import zip_export_provider, finalize_run_task, finalize_run_task_as_errback, \
-    example_finalize_run_hook_task, prepare_for_export_zip_task, zip_file_task
-
-from ..jobs.models import Job
-from ..tasks.export_tasks import finalize_export_provider_task, clean_up_failure_task, TaskPriority
->>>>>>> fdd15654
+
 from ..tasks.models import ExportRun, ExportProviderTask
 from ..tasks.task_runners import create_export_task_record
 from .task_runners import (
@@ -101,18 +93,12 @@
 
             # Contains one chain per item in provider_task_records
             provider_task_chains = []
-<<<<<<< HEAD
 
             finalize_task_settings = {
                 'interval': 4, 'max_retries': 10, 'queue': worker, 'routing_key': worker,
                 'priority': TaskPriority.FINALIZE_RUN.value}
 
             for provider_task_record in job.provider_tasks.all():
-=======
-            for provider_task_record in job.provider_tasks.all():
-                provider_subtask_chains = []
-                provider_task_uids = []
->>>>>>> fdd15654
 
                 # Create an instance of a task runner based on the type name
                 if self.type_task_map.get(provider_task_record.provider.export_provider_type.type_name):
@@ -134,21 +120,18 @@
                     }
 
                     provider_task_uid, provider_subtask_chain = task_runner.run_task(**args)
-<<<<<<< HEAD
 
                     wait_for_providers_signature = wait_for_providers_task.s(
                         run_uid=run_uid,
                         locking_task_key=run_uid,
                         callback_task=create_finalize_run_task_collection(run_uid, run_dir, worker, apply_args=finalize_task_settings),
                         apply_args=finalize_task_settings)
-=======
-                    provider_task_uids += [provider_task_uid]
->>>>>>> fdd15654
+
 
                     if provider_subtask_chain:
                         # The finalize_export_provider_task will check all of the export tasks
                         # for this provider and save the export provider's status.
-<<<<<<< HEAD
+
                         clean_up_task_chain = chain(
                             finalize_export_provider_task.si(
                                 export_provider_task_uid=provider_task_uid,
@@ -177,46 +160,6 @@
                         )
 
                         finalized_provider_task_chain.apply_async(**finalize_task_settings)
-=======
-                        clean_up_task_sig = clean_up_failure_task.si(
-                            run_uid=run_uid, run_dir=run_dir,
-                            export_provider_task_uids=provider_task_uids, worker=worker, queue=worker,
-                            routing_key=worker
-                        )
-                        finalize_export_provider_sig = finalize_export_provider_task.s(
-                            run_uid=run_uid,
-                            run_dir=run_dir,
-                            export_provider_task_uid=provider_task_uid,
-                            worker=worker,
-                            link_error=clean_up_task_sig,
-                            queue=worker,
-                            routing_key=worker
-                        )
-                        finalized_provider_task_chain = chain(
-                            provider_subtask_chain, finalize_export_provider_sig
-                        )
-                        provider_subtask_chains.append(finalized_provider_task_chain)
-
-                if not provider_subtask_chains:
-                    continue
-
-                # This ensures the export provider's subtasks are sequenced in the order the providers appear
-                # in the group.
-                provider_task_chain = chain(provider_subtask_chains)
-                provider_task_chains.append(provider_task_chain)
-
-            # A group would allow things to execute in parallel, but you can't add link_error to a group.
-            #    and we need to assure that the errback from create_finalize_run_task_collection() is called.
-            all_provider_task_chain = chain([ptc for ptc in provider_task_chains])
-
-            finalize_run_tasks, errback = create_finalize_run_task_collection(run_uid, run_dir, worker)
-
-            all_tasks = chain(all_provider_task_chain, finalize_run_tasks)
-            all_tasks.set(link_error=errback)
-            tasks_results = all_tasks.apply_async()
-
-            return tasks_results
->>>>>>> fdd15654
 
 
 @transaction.atomic
