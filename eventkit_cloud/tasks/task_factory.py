# -*- coding: utf-8 -*-
from __future__ import absolute_import

from datetime import datetime, timedelta
import logging
import os
import itertools

from django.conf import settings
from django.db import DatabaseError, transaction
from django.utils import timezone
from ..core.models import JobPermission


from celery import chain

from eventkit_cloud.tasks.export_tasks import (zip_export_provider, finalize_run_task,
                                               prepare_for_export_zip_task,
                                               zip_file_task,
                                               output_selection_geojson_task)

from ..jobs.models import Job
from ..ui.helpers import get_style_files
from ..tasks.export_tasks import (finalize_export_provider_task, TaskPriority,
                                  wait_for_providers_task, TaskStates)

from ..tasks.models import ExportRun, DataProviderTaskRecord
from ..tasks.task_runners import create_export_task_record
from .task_runners import (
    ExportOSMTaskRunner,
    ExportWFSTaskRunner,
    ExportWCSTaskRunner,
    ExportExternalRasterServiceTaskRunner,
    ExportArcGISFeatureServiceTaskRunner
)

from ..core.helpers import sendnotification, NotificationVerbs

# Get an instance of a logger
logger = logging.getLogger(__name__)


class TaskFactory:
    """
    A class create Task Runners based on an Export Run.
    """

    def __init__(self,):
        self.type_task_map = {'osm': ExportOSMTaskRunner,
                              'wfs': ExportWFSTaskRunner,
                              'wms': ExportExternalRasterServiceTaskRunner,
                              'wcs': ExportWCSTaskRunner,
                              'wmts': ExportExternalRasterServiceTaskRunner,
                              'tms': ExportExternalRasterServiceTaskRunner,
                              'arcgis-raster': ExportExternalRasterServiceTaskRunner,
                              'arcgis-feature': ExportArcGISFeatureServiceTaskRunner}

    def parse_tasks(self, worker=None, run_uid=None, user_details=None):
        """
        This handles all of the logic for taking the information about what individual celery tasks and groups them under
        specific providers.

        Each Provider (e.g. OSM) gets a chain:  OSM_TASK -> FORMAT_TASKS = PROVIDER_SUBTASK_CHAIN
        They need to be finalized (was the task successful?) to update the database state:
            PROVIDER_SUBTASK_CHAIN -> FINALIZE_PROVIDER_TASK

        We also have an optional chain of tasks that get processed after the providers are run:
            AD_HOC_TASK1 -> AD_HOC_TASK2 -> FINALIZE_RUN_TASK = FINALIZE_RUN_TASK_COLLECTION

        If the PROVIDER_SUBTASK_CHAIN fails it needs to be cleaned up.  The clean up task also calls the finalize provider
        task. This is because when a task fails the failed task will call an on_error (link_error) task and never return.
            PROVIDER_SUBTASK_CHAIN -> FINALIZE_PROVIDER_TASK
                   |
                   v
                CLEAN_UP_FAILURE_TASK -> FINALIZE_PROVIDER_TASK

        Now there needs to be someway for the finalize tasks to be called.  Since we now have several a possible forked path,
        we need each path to check the state of the providers to see if they are all finished before moving on.
        It would be great if celery would implicitly handled that, but it doesn't ever merge the forked paths.
        So we add a WAIT_FOR_PROVIDERS task to check state once the providers are ready they call the final tasks.

        PROVIDER_SUBTASK_CHAIN -> FINALIZE_PROVIDER_TASK -> WAIT_FOR_PROVIDERS   \
                   |                                                              ==> FINALIZE_RUN_TASK_COLLECTION
                   v                                                             /
            CLEAN_UP_FAILURE_TASK -> FINALIZE_PROVIDER_TASK -> WAIT_FOR_PROVIDERS


        :param worker: A worker node (hostname) for a celery worker, this should match the node name used when starting,
         the celery worker.
        :param run_uid: A uid to reference an ExportRun.
        :return: The AsyncResult from the celery chain of all tasks for this run.
        """
        # This is just to make it easier to trace when user_details haven't been sent
        if user_details is None:
            user_details = {'username': 'TaskFactory-parse_tasks'}

        if run_uid:
            run = ExportRun.objects.get(uid=run_uid)
            job = run.job
            run_dir = os.path.join(settings.EXPORT_STAGING_ROOT.rstrip('\/'), str(run.uid))
            os.makedirs(run_dir, 0750)

            finalize_task_settings = {
                'interval': 4, 'max_retries': 10, 'queue': worker, 'routing_key': worker,
                'priority': TaskPriority.FINALIZE_RUN.value}

            finalized_provider_task_chain_list = []
            for provider_task_record in job.provider_tasks.all():

                # Create an instance of a task runner based on the type name
                if self.type_task_map.get(provider_task_record.provider.export_provider_type.type_name):
                    type_name = provider_task_record.provider.export_provider_type.type_name
                    task_runner = self.type_task_map.get(type_name)()
                    os.makedirs(os.path.join(run_dir, provider_task_record.provider.slug), 6600)
                    stage_dir = os.path.join(
                                run_dir,
                                provider_task_record.provider.slug)

                    args = {
                        'user': job.user,
                        'provider_task_uid': provider_task_record.uid,
                        'run': run,
                        'stage_dir': stage_dir,
                        'service_type': provider_task_record.provider.export_provider_type.type_name,
                        'worker': worker,
                        'user_details': user_details
                    }

                    provider_task_uid, provider_subtask_chain = task_runner.run_task(**args)

                    wait_for_providers_signature = wait_for_providers_task.s(
                        run_uid=run_uid,
                        locking_task_key=run_uid,
                        callback_task=create_finalize_run_task_collection(run_uid, run_dir, worker, apply_args=finalize_task_settings),
                        apply_args=finalize_task_settings).set(**finalize_task_settings)

                    if provider_subtask_chain:
                        # The finalize_export_provider_task will check all of the export tasks
                        # for this provider and save the export provider's status.

                        selection_task = create_task(
                            export_provider_task_uid=provider_task_uid,
                            stage_dir=stage_dir,
                            worker=worker,
                            task=output_selection_geojson_task,
                            selection=job.the_geom.geojson,
                            user_details=user_details
                        )

                        # create signature to close out the provider tasks
                        finalize_export_provider_signature = finalize_export_provider_task.s(
                            export_provider_task_uid=provider_task_uid,
                            status=TaskStates.COMPLETED.value,
                            locking_task_key=run_uid
                        )

                        # add zip if required
                        if provider_task_record.provider.zip:
                            zip_export_provider_sig = get_zip_task_chain(export_provider_task_uid=provider_task_uid,
                                                                         stage_dir=stage_dir, worker=worker,
                                                                         job_name=run.job.name)
                            provider_subtask_chain = chain(
                                provider_subtask_chain, zip_export_provider_sig
                            )

                        finalized_provider_task_chain_list.append(chain(
                            selection_task,
                            provider_subtask_chain,
                            finalize_export_provider_signature,
                            wait_for_providers_signature
                        ))

            # we kick off all of the sub-tasks at once down here rather than one at a time in the for loop above so
            # that if an error occurs earlier on in the method, all of the tasks will fail rather than an undefined
            # number of them. this simplifies error handling, because we don't have to deduce which tasks were
            # successfully kicked off and which ones failed.
            for item in finalized_provider_task_chain_list:
                item.apply_async(**finalize_task_settings)


@transaction.atomic
def create_run(job_uid, user=None):
    """
    This will create a new Run based on the provided job uid.
    :param job_uid: The UID to reference the Job model.
    :return: An ExportRun object.
    """

    # start the run
    try:
        # https://docs.djangoproject.com/en/1.10/topics/db/transactions/#django.db.transaction.atomic
        # enforce max runs
        with transaction.atomic():
            max_runs = settings.EXPORT_MAX_RUNS

            # get the number of existing runs for this job
            job = Job.objects.get(uid=job_uid)
            invalid_licenses = get_invalid_licenses(job)
            if invalid_licenses:
                raise InvalidLicense("The user: {0} has not agreed to the following licenses: {1}.\n" \
                            "Please use the user account page, or the user api to agree to the " \
                            "licenses prior to exporting the data.".format(job.user.username, invalid_licenses))
            if not user:
                user = job.user

            perms, job_ids = JobPermission.userjobs(user, JobPermission.Permissions.ADMIN.value)
            if  not job.id in job_ids:
                raise Unauthorized("The user: {0} is not authorized to create a run based on the job: {1}.".format(
                    job.user.username, job.name
                ))

            run_count = job.runs.filter(deleted=False).count()
            if run_count > 0:
                while run_count > max_runs - 1:
                    # delete the earliest runs
                    job.runs.filter(deleted=False).earliest(field_name='started_at').soft_delete(user=user)
                    run_count -= 1

            # add the export run to the database
            run = ExportRun.objects.create(job=job, user=user, status='SUBMITTED',
                                           expiration=(timezone.now() + timezone.timedelta(days=14)))  # persist the run
<<<<<<< HEAD
            job.last_export_run = run
            job.save()
=======
            sendnotification(run, run.user, NotificationVerbs.START.value, None, None, "info", '')
>>>>>>> f8c550fb
            run_uid = run.uid
            logger.debug('Saved run with id: {0}'.format(str(run_uid)))
            return run_uid
    except DatabaseError as e:
        logger.error('Error saving export run: {0}'.format(e))
        raise e


def create_task(export_provider_task_uid=None, stage_dir=None, worker=None, selection=None, task=None,
                job_name=None, user_details=None):
    """
    Create a new task to export the bounds for an DataProviderTaskRecord
    :param export_provider_task_uid: An export provider task UUID.
    :param worker: The name of the celery worker assigned the task.
    :return: A celery task signature.
    """
    # This is just to make it easier to trace when user_details haven't been sent
    if user_details is None:
        user_details = {'username': 'unknown-create_task'}

    export_provider_task = DataProviderTaskRecord.objects.get(uid=export_provider_task_uid)
    export_task = create_export_task_record(
        task_name=task.name, export_provider_task=export_provider_task, worker=worker,
        display=getattr(task, "display", False)
    )
    return task.s(
        run_uid=export_provider_task.run.uid, task_uid=export_task.uid, selection=selection, stage_dir=stage_dir,
        provider_slug=export_provider_task.slug, export_provider_task_uid=export_provider_task_uid, job_name=job_name,
        user_details=user_details, bbox=export_provider_task.run.job.extents, locking_task_key=export_provider_task_uid
    ).set(queue=worker, routing_key=worker)


def get_zip_task_chain(export_provider_task_uid=None, stage_dir=None, worker=None, job_name=None):
    return chain(
        #create_task(export_provider_task_uid=export_provider_task_uid, stage_dir=stage_dir, worker=worker,
        #            task=bounds_export_task, job_name=job_name),
        create_task(export_provider_task_uid=export_provider_task_uid, stage_dir=stage_dir, worker=worker,
                    task=zip_export_provider, job_name=job_name)
    )

def get_invalid_licenses(job, user=None):
    """
    :param user: A user to verify licenses against.
    :param job: The job containing the licensed datasets.
    :return: A list of invalid licenses.
    """
    from ..api.serializers import UserDataSerializer
    user = user or job.user
    licenses = UserDataSerializer.get_accepted_licenses(user)
    invalid_licenses = []
    for provider_tasks in job.provider_tasks.all():
        license = provider_tasks.provider.license
        if license and not licenses.get(license.slug):
            invalid_licenses += [license.name]
    return invalid_licenses


class Error(Exception):
    def __init__(self, message):
        super(Exception, self).__init__(message)

class Unauthorized(Error):
    def __init__(self, message):
        super(Error, self).__init__('Unauthorized: {0}'.format(message))

class InvalidLicense(Error):
    def __init__(self, message):
        super(Error, self).__init__('InvalidLicense: {0}'.format(message))


def create_finalize_run_task_collection(run_uid=None, run_dir=None, worker=None, apply_args=None):
    """ Returns a 2-tuple celery chain of tasks that need to be executed after all of the export providers in a run
        have finished, and a finalize_run_task signature for use as an errback.
        Add any additional tasks you want in hook_tasks.
        @see export_tasks.FinalizeRunHookTask for expected hook task signature.
    """
    apply_args = apply_args or dict()

    # These should be subclassed from FinalizeRunHookTask
    hook_tasks = []
    hook_task_sigs = []
    if len(hook_tasks) > 0:
        # When the resulting chain is made part of a bigger chain, we don't want the result of the previous
        #    link getting passed to the first hook task
        hook_task_sigs.append(hook_tasks[0].si([], run_uid=run_uid).set(**apply_args))
        hook_task_sigs.extend(
            [hook_task.s(run_uid=run_uid).set(**apply_args) for hook_task in hook_tasks[1:]]
        )

    prepare_zip_sigature = prepare_for_export_zip_task.s(run_uid=run_uid).set(**apply_args)

    zip_task_signature = zip_file_task.s(run_uid=run_uid, static_files=get_style_files()).set(**apply_args)

    # Use .si() to ignore the result of previous tasks, we just care that finalize_run_task runs last
    finalize_signature = finalize_run_task.si(run_uid=run_uid, stage_dir=run_dir).set(**apply_args)

    all_task_sigs = itertools.chain(hook_task_sigs, [prepare_zip_sigature, zip_task_signature, finalize_signature])

    finalize_chain = chain(*all_task_sigs)

    return finalize_chain<|MERGE_RESOLUTION|>--- conflicted
+++ resolved
@@ -219,12 +219,9 @@
             # add the export run to the database
             run = ExportRun.objects.create(job=job, user=user, status='SUBMITTED',
                                            expiration=(timezone.now() + timezone.timedelta(days=14)))  # persist the run
-<<<<<<< HEAD
             job.last_export_run = run
             job.save()
-=======
             sendnotification(run, run.user, NotificationVerbs.START.value, None, None, "info", '')
->>>>>>> f8c550fb
             run_uid = run.uid
             logger.debug('Saved run with id: {0}'.format(str(run_uid)))
             return run_uid
