# -*- coding: utf-8 -*-
from __future__ import absolute_import

import itertools
import logging
import os

from celery import chain
from django.conf import settings
from django.db import DatabaseError, transaction
from django.utils import timezone

<<<<<<< HEAD
from celery import chain
from eventkit_cloud.tasks.export_tasks import (finalize_run_task, create_zip_task, output_selection_geojson_task)

from ..jobs.models import Job
from ..tasks.export_tasks import (finalize_export_provider_task, TaskPriority,
                                  wait_for_providers_task, TaskStates)

from ..tasks.models import ExportRun, DataProviderTaskRecord
from ..tasks.task_runners import create_export_task_record
from .task_runners import (
    ExportOSMTaskRunner,
    ExportWFSTaskRunner,
    ExportWCSTaskRunner,
    ExportExternalRasterServiceTaskRunner,
    ExportArcGISFeatureServiceTaskRunner
)
from .helpers import get_run_staging_dir, get_provider_staging_dir
=======
from eventkit_cloud.core.helpers import sendnotification, NotificationVerb, NotificationLevel
from eventkit_cloud.core.models import JobPermission, JobPermissionLevel
from eventkit_cloud.jobs.models import Job
from eventkit_cloud.tasks.export_tasks import (finalize_export_provider_task, TaskPriority,
                                               wait_for_providers_task, TaskStates,
                                               zip_export_provider, finalize_run_task,
                                               prepare_for_export_zip_task, zip_file_task,
                                               output_selection_geojson_task,
                                               osm_data_collection_task, wfs_export_task,
                                               external_raster_service_export_task, wcs_export_task,
                                               arcgis_feature_service_export_task)
from eventkit_cloud.tasks.helpers import get_run_staging_dir, get_provider_staging_dir
from eventkit_cloud.tasks.models import ExportRun, DataProviderTaskRecord
from eventkit_cloud.tasks.task_builders import TaskChainBuilder, create_export_task_record

from eventkit_cloud.ui.helpers import get_style_files
>>>>>>> 76f8e47d

# Get an instance of a logger
logger = logging.getLogger(__name__)


class TaskFactory:
    """
    A class to assemble task chains (using TaskChainBuilders) based on an Export Run.
    """

    def __init__(self,):
        self.type_task_map = {'osm': osm_data_collection_task,
                              'wfs': wfs_export_task,
                              'wms': external_raster_service_export_task,
                              'wcs': wcs_export_task,
                              'wmts': external_raster_service_export_task,
                              'tms': external_raster_service_export_task,
                              'arcgis-raster': external_raster_service_export_task,
                              'arcgis-feature': arcgis_feature_service_export_task}

    def parse_tasks(self, worker=None, run_uid=None, user_details=None):
        """
        This handles all of the logic for taking the information about what individual celery tasks and groups them under
        specific providers.

        Each Provider (e.g. OSM) gets a chain:  OSM_TASK -> FORMAT_TASKS = PROVIDER_SUBTASK_CHAIN
        They need to be finalized (was the task successful?) to update the database state:
            PROVIDER_SUBTASK_CHAIN -> FINALIZE_PROVIDER_TASK

        We also have an optional chain of tasks that get processed after the providers are run:
            AD_HOC_TASK1 -> AD_HOC_TASK2 -> FINALIZE_RUN_TASK = FINALIZE_RUN_TASK_COLLECTION

        If the PROVIDER_SUBTASK_CHAIN fails it needs to be cleaned up.  The clean up task also calls the finalize provider
        task. This is because when a task fails the failed task will call an on_error (link_error) task and never return.
        task. This is because when a task fails the failed task will call an on_error (link_error) task and never return.
            PROVIDER_SUBTASK_CHAIN -> FINALIZE_PROVIDER_TASK
                   |
                   v
                CLEAN_UP_FAILURE_TASK -> FINALIZE_PROVIDER_TASK

        Now there needs to be someway for the finalize tasks to be called.  Since we now have several a possible forked path,
        we need each path to check the state of the providers to see if they are all finished before moving on.
        It would be great if celery would implicitly handled that, but it doesn't ever merge the forked paths.
        So we add a WAIT_FOR_PROVIDERS task to check state once the providers are ready they call the final tasks.

        PROVIDER_SUBTASK_CHAIN -> FINALIZE_PROVIDER_TASK -> WAIT_FOR_PROVIDERS   \
                   |                                                              ==> FINALIZE_RUN_TASK_COLLECTION
                   v                                                             /
            CLEAN_UP_FAILURE_TASK -> FINALIZE_PROVIDER_TASK -> WAIT_FOR_PROVIDERS


        :param worker: A worker node (hostname) for a celery worker, this should match the node name used when starting,
         the celery worker.
        :param run_uid: A uid to reference an ExportRun.
        :return: The AsyncResult from the celery chain of all tasks for this run.
        """
        # This is just to make it easier to trace when user_details haven't been sent
        if user_details is None:
            user_details = {'username': 'TaskFactory-parse_tasks'}

        if run_uid:
            run = ExportRun.objects.get(uid=run_uid)
            job = run.job
            run_dir = get_run_staging_dir(run.uid)
            os.makedirs(run_dir, 0750)

            finalize_task_settings = {
                'interval': 4, 'max_retries': 10, 'queue': worker, 'routing_key': worker,
                'priority': TaskPriority.FINALIZE_RUN.value}

            finalized_provider_task_chain_list = []
            # Create a task record which can hold tasks for the run (datapack)
            run_task_record = DataProviderTaskRecord.objects.create(run=run,
                                                                    name="run",
                                                                    slug="run",
                                                                    status=TaskStates.PENDING.value,
                                                                    display=False)
            stage_dir = get_provider_staging_dir(run_dir, run_task_record.slug)
            os.makedirs(stage_dir, 6600)
            run_zip_task_chain = get_zip_task_chain(data_provider_task_uid=run_task_record.uid,
                                                    stage_dir=get_run_staging_dir(run_uid), worker=worker)
            for provider_task_record in job.provider_tasks.all():

                if self.type_task_map.get(provider_task_record.provider.export_provider_type.type_name):
                    # Each task builder has a primary task which pulls the source data, grab that task here...
                    type_name = provider_task_record.provider.export_provider_type.type_name

                    primary_export_task = self.type_task_map.get(type_name)

                    stage_dir = get_provider_staging_dir(run_dir, provider_task_record.provider.slug)
                    os.makedirs(stage_dir, 6600)

                    args = {
                        'primary_export_task': primary_export_task,
                        'user': job.user,
                        'provider_task_uid': provider_task_record.uid,
                        'run': run,
                        'stage_dir': stage_dir,
                        'service_type': provider_task_record.provider.export_provider_type.type_name,
                        'worker': worker,
                        'user_details': user_details
                    }

                    provider_task_uid, provider_subtask_chain = TaskChainBuilder().build_tasks(**args)


                    wait_for_providers_signature = wait_for_providers_task.s(
                        run_uid=run_uid,
                        locking_task_key=run_uid,
                        callback_task=create_finalize_run_task_collection(run_uid, run_dir, run_zip_task_chain, apply_args=finalize_task_settings),
                        apply_args=finalize_task_settings).set(**finalize_task_settings)

                    if provider_subtask_chain:
                        # The finalize_export_provider_task will check all of the export tasks
                        # for this provider and save the export provider's status.

                        selection_task = create_task(
                            data_provider_task_uid=provider_task_uid,
                            stage_dir=stage_dir,
                            worker=worker,
                            task=output_selection_geojson_task,
                            selection=job.the_geom.geojson,
                            user_details=user_details
                        )

                        # create signature to close out the provider tasks
                        finalize_export_provider_signature = finalize_export_provider_task.s(
                            data_provider_task_uid=provider_task_uid,
                            status=TaskStates.COMPLETED.value,
                            locking_task_key=run_uid
                        )

                        # add zip if required
                        if provider_task_record.provider.zip:
                            zip_export_provider_sig = get_zip_task_chain(data_provider_task_uid=provider_task_uid,
                                                                         stage_dir=stage_dir, worker=worker)
                            provider_subtask_chain = chain(
                                provider_subtask_chain, zip_export_provider_sig
                            )

                        finalized_provider_task_chain_list.append(chain(
                            selection_task,
                            provider_subtask_chain,
                            finalize_export_provider_signature,
                            wait_for_providers_signature
                        ))

            # we kick off all of the sub-tasks at once down here rather than one at a time in the for loop above so
            # that if an error occurs earlier on in the method, all of the tasks will fail rather than an undefined
            # number of them. this simplifies error handling, because we don't have to deduce which tasks were
            # successfully kicked off and which ones failed.
            for item in finalized_provider_task_chain_list:
                item.apply_async(**finalize_task_settings)


@transaction.atomic
def create_run(job_uid, user=None):
    """
    This will create a new Run based on the provided job uid.
    :param job_uid: The UID to reference the Job model.
    :return: An ExportRun object.
    """

    # start the run
    try:
        # https://docs.djangoproject.com/en/1.10/topics/db/transactions/#django.db.transaction.atomic
        # enforce max runs
        with transaction.atomic():
            max_runs = settings.EXPORT_MAX_RUNS

            # get the number of existing runs for this job
            job = Job.objects.get(uid=job_uid)
            if not job.provider_tasks.all():
                raise Error("This job does not have any data sources or formats associated with it, "
                            "try cloning the job or submitting a new request.")
            invalid_licenses = get_invalid_licenses(job)
            if invalid_licenses:
                raise InvalidLicense("The user: {0} has not agreed to the following licenses: {1}.\n" \
                            "Please use the user account page, or the user api to agree to the " \
                            "licenses prior to exporting the data.".format(job.user.username, invalid_licenses))
            if not user:
                user = job.user

            perms, job_ids = JobPermission.userjobs(user, JobPermissionLevel.ADMIN.value)
            if  not job.id in job_ids:
                raise Unauthorized("The user: {0} is not authorized to create a run based on the job: {1}.".format(
                    job.user.username, job.name
                ))

            run_count = job.runs.filter(deleted=False).count()
            if run_count > 0:
                while run_count > max_runs - 1:
                    # delete the earliest runs
                    job.runs.filter(deleted=False).earliest(field_name='started_at').soft_delete(user=user)
                    run_count -= 1

            # add the export run to the database
            run = ExportRun.objects.create(job=job, user=user, status='SUBMITTED',
                                           expiration=(timezone.now() + timezone.timedelta(days=14)))  # persist the run
            job.last_export_run = run
            job.save()
            sendnotification(run, run.user, NotificationVerb.RUN_STARTED.value, None, None, NotificationLevel.INFO.value, '')
            run_uid = run.uid
            logger.debug('Saved run with id: {0}'.format(str(run_uid)))
            return run_uid
    except DatabaseError as e:
        logger.error('Error saving export run: {0}'.format(e))
        raise e


def create_task(data_provider_task_uid=None, stage_dir=None, worker=None, selection=None, task=None,
                job_name=None, user_details=None):
    """
    Create a new task to export the bounds for an DataProviderTaskRecord
    :param data_provider_task_uid: An export provider task UUID.
    :param worker: The name of the celery worker assigned the task.
    :return: A celery task signature.
    """
    # This is just to make it easier to trace when user_details haven't been sent
    if user_details is None:
        user_details = {'username': 'unknown-create_task'}

    export_provider_task = DataProviderTaskRecord.objects.get(uid=data_provider_task_uid)
    export_task = create_export_task_record(
        task_name=task.name, export_provider_task=export_provider_task, worker=worker,
        display=getattr(task, "display", False)
    )
    return task.s(
        run_uid=export_provider_task.run.uid, task_uid=export_task.uid, selection=selection, stage_dir=stage_dir,
        provider_slug=export_provider_task.slug, data_provider_task_uid=data_provider_task_uid, job_name=job_name,
        user_details=user_details, bbox=export_provider_task.run.job.extents, locking_task_key=data_provider_task_uid
    ).set(queue=worker, routing_key=worker)


def get_zip_task_chain(data_provider_task_uid=None, worker=None, stage_dir=None):
    return chain(
        create_task(data_provider_task_uid=data_provider_task_uid, stage_dir=stage_dir, worker=worker, task=create_zip_task)
    )


def get_invalid_licenses(job, user=None):
    """
    :param user: A user to verify licenses against.
    :param job: The job containing the licensed datasets.
    :return: A list of invalid licenses.
    """
    from eventkit_cloud.api.serializers import UserDataSerializer
    user = user or job.user
    licenses = UserDataSerializer.get_accepted_licenses(user)
    invalid_licenses = []
    for provider_tasks in job.provider_tasks.all():
        license = provider_tasks.provider.license
        if license and not licenses.get(license.slug):
            invalid_licenses += [license.name]
    return invalid_licenses


class Error(Exception):
    def __init__(self, message):
        super(Exception, self).__init__(message)


class Unauthorized(Error):
    def __init__(self, message):
        super(Error, self).__init__('Unauthorized: {0}'.format(message))


class InvalidLicense(Error):
    def __init__(self, message):
        super(Error, self).__init__('InvalidLicense: {0}'.format(message))


def create_finalize_run_task_collection(run_uid=None, run_dir=None, run_zip_task_chain=None, apply_args=None):
    """ Returns a 2-tuple celery chain of tasks that need to be executed after all of the export providers in a run
        have finished, and a finalize_run_task signature for use as an errback.
        Add any additional tasks you want in hook_tasks.
        @see export_tasks.FinalizeRunHookTask for expected hook task signature.
    """
    apply_args = apply_args or dict()

    # Use .si() to ignore the result of previous tasks, we just care that finalize_run_task runs last
    finalize_signature = finalize_run_task.si(run_uid=run_uid, stage_dir=run_dir).set(**apply_args)

    all_task_sigs = itertools.chain([run_zip_task_chain, finalize_signature])

    finalize_chain = chain(*all_task_sigs)

    return finalize_chain<|MERGE_RESOLUTION|>--- conflicted
+++ resolved
@@ -10,42 +10,19 @@
 from django.db import DatabaseError, transaction
 from django.utils import timezone
 
-<<<<<<< HEAD
-from celery import chain
-from eventkit_cloud.tasks.export_tasks import (finalize_run_task, create_zip_task, output_selection_geojson_task)
-
-from ..jobs.models import Job
-from ..tasks.export_tasks import (finalize_export_provider_task, TaskPriority,
-                                  wait_for_providers_task, TaskStates)
-
-from ..tasks.models import ExportRun, DataProviderTaskRecord
-from ..tasks.task_runners import create_export_task_record
-from .task_runners import (
-    ExportOSMTaskRunner,
-    ExportWFSTaskRunner,
-    ExportWCSTaskRunner,
-    ExportExternalRasterServiceTaskRunner,
-    ExportArcGISFeatureServiceTaskRunner
-)
-from .helpers import get_run_staging_dir, get_provider_staging_dir
-=======
 from eventkit_cloud.core.helpers import sendnotification, NotificationVerb, NotificationLevel
 from eventkit_cloud.core.models import JobPermission, JobPermissionLevel
 from eventkit_cloud.jobs.models import Job
 from eventkit_cloud.tasks.export_tasks import (finalize_export_provider_task, TaskPriority,
                                                wait_for_providers_task, TaskStates,
-                                               zip_export_provider, finalize_run_task,
-                                               prepare_for_export_zip_task, zip_file_task,
+                                               create_zip_task, finalize_run_task,
                                                output_selection_geojson_task,
                                                osm_data_collection_task, wfs_export_task,
                                                external_raster_service_export_task, wcs_export_task,
                                                arcgis_feature_service_export_task)
-from eventkit_cloud.tasks.helpers import get_run_staging_dir, get_provider_staging_dir
+from eventkit_cloud.tasks.helpers import get_run_staging_dir, get_provider_staging_dir, get_style_files
 from eventkit_cloud.tasks.models import ExportRun, DataProviderTaskRecord
 from eventkit_cloud.tasks.task_builders import TaskChainBuilder, create_export_task_record
-
-from eventkit_cloud.ui.helpers import get_style_files
->>>>>>> 76f8e47d
 
 # Get an instance of a logger
 logger = logging.getLogger(__name__)
