--- conflicted
+++ resolved
@@ -10,14 +10,11 @@
 from django.db import DatabaseError, transaction
 from django.utils import timezone
 
-<<<<<<< HEAD
 from celery import chain
-from eventkit_cloud.tasks.export_tasks import zip_export_provider, finalize_run_task, finalize_run_task_as_errback, \
-    example_finalize_run_hook_task, prepare_for_export_zip_task, zip_file_task, osm_create_styles_task, bounds_export_task
-=======
-from celery import chain, group, chord
-from eventkit_cloud.tasks.export_tasks import finalize_run_task, example_finalize_run_hook_task, prepare_for_export_zip_task, zip_file_task
->>>>>>> 39030246
+
+from eventkit_cloud.tasks.export_tasks import (zip_export_provider, finalize_run_task, finalize_run_task_as_errback,
+                                               osm_create_styles_task, bounds_export_task,
+                                               prepare_for_export_zip_task, zip_file_task)
 
 from ..jobs.models import Job
 from ..tasks.export_tasks import (finalize_export_provider_task, TaskPriority,
@@ -153,50 +150,27 @@
                         else:
                             provider_subtask_chain.on_error(clean_up_task_chain)
 
+                        # create signature to close out the provider tasks
                         finalize_export_provider_signature = finalize_export_provider_task.s(
                             export_provider_task_uid=provider_task_uid,
                             status=TaskStates.COMPLETED.value,
                             locking_task_key=run_uid
                         )
-<<<<<<< HEAD
+
+                        # add zip if required
                         if provider_task_record.provider.zip:
                             zip_export_provider_sig = get_zip_task_chain(export_provider_task_uid=provider_task_uid,
                                                                          stage_dir=stage_dir, worker=worker,
                                                                          job_name=run.job.name)
-                            finalized_provider_task_chain = chain(
-                                provider_subtask_chain, zip_export_provider_sig, finalize_export_provider_sig
+                            provider_task_chain = chain(
+                                provider_subtask_chain, zip_export_provider_sig, finalize_export_provider_signature
                             )
-                        else:
-                            finalized_provider_task_chain = chain(
-                                provider_subtask_chain, finalize_export_provider_sig
-                            )
-                        provider_subtask_chains.append(finalized_provider_task_chain)
-
-                if not provider_subtask_chains:
-                    continue
-
-                # This ensures the export provider's subtasks are sequenced in the order the providers appear
-                # in the group.
-                provider_task_chain = chain(provider_subtask_chains)
-                provider_task_chains.append(provider_task_chain)
-
-            # A group would allow things to execute in parallel, but you can't add link_error to a group.
-            #    and we need to assure that the errback from create_finalize_run_task_collection() is called.
-            all_provider_task_chain = chain([ptc for ptc in provider_task_chains])
-
-            finalize_run_tasks, errback = create_finalize_run_task_collection(run_uid, run_dir, worker)
-
-            all_tasks = chain(all_provider_task_chain, finalize_run_tasks)
-            all_tasks.set(link_error=errback)
-            tasks_results = all_tasks.apply_async()
-=======
 
                         finalized_provider_task_chain = chain(
-                            provider_subtask_chain,
+                            provider_task_chain,
                             finalize_export_provider_signature,
                             wait_for_providers_signature
                         )
->>>>>>> 39030246
 
                         finalized_provider_task_chain.apply_async(**finalize_task_settings)
 
@@ -327,25 +301,15 @@
             [hook_task.s(run_uid=run_uid).set(**apply_args) for hook_task in hook_tasks[1:]]
         )
 
-<<<<<<< HEAD
-    # prepare_zip_sig = prepare_for_export_zip_task.s(run_uid=run_uid).set(**finalize_task_settings)
-
-    # zip_task_sig = zip_file_task.s(run_uid=run_uid).set(**finalize_task_settings)
-=======
     prepare_zip_sigature = prepare_for_export_zip_task.s(run_uid=run_uid).set(**apply_args)
 
     zip_task_signature = zip_file_task.s(run_uid=run_uid).set(**apply_args)
->>>>>>> 39030246
 
     # Use .si() to ignore the result of previous tasks, we just care that finalize_run_task runs last
     finalize_signature = finalize_run_task.si(run_uid=run_uid, stage_dir=run_dir).set(**apply_args)
 
-<<<<<<< HEAD
-    #all_task_sigs = itertools.chain(hook_task_sigs, [prepare_zip_sig, zip_task_sig, finalize_sig])
-    all_task_sigs = itertools.chain(hook_task_sigs, [finalize_sig])
-=======
     all_task_sigs = itertools.chain(hook_task_sigs, [prepare_zip_sigature, zip_task_signature, finalize_signature])
->>>>>>> 39030246
+
     finalize_chain = chain(*all_task_sigs)
 
     return finalize_chain