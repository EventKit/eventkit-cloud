--- conflicted
+++ resolved
@@ -83,12 +83,9 @@
         if self.acquire_lock(lock_key=lock_key, value=self.request.id):
             logger.debug("Task {0} started.".format(self.request.id))
             logger.debug("exit __call__ for {0}".format(self.request.id))
-<<<<<<< HEAD
-            super(LockingTask, self).__call__(*args, **kwargs)
-=======
-            return super(LockingTask, self).__call__(*args, **kwargs)
->>>>>>> dd4b6403
+            result = super(LockingTask, self).__call__(*args, **kwargs)
             self.release_lock()
+            return result
         else:
             if retry:
                 logger.warn("Task {0} waiting for lock {1} to be free.".format(self.request.id, lock_key))
