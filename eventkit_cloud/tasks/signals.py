import logging
import os
import shutil

from django.conf import settings
from django.db.models.signals import pre_delete
from django.dispatch.dispatcher import receiver
<<<<<<< HEAD

from eventkit_cloud.tasks.models import ExportRun, FileProducingTaskResult
from eventkit_cloud.utils.s3 import delete_from_s3
=======
from .models import ExportRun, FileProducingTaskResult, notification_delete
import os
import shutil
import logging
>>>>>>> a713484b

logger = logging.getLogger(__file__)


@receiver(pre_delete, sender=ExportRun)
def exportrun_delete_exports(sender, instance, *args, **kwargs):
    """
    Delete the associated export files and notifications when an ExportRun is deleted.
    """
    if getattr(settings, 'USE_S3', False):
        delete_from_s3(run_uid=str(instance.uid))
    run_dir = '{0}/{1}'.format(settings.EXPORT_DOWNLOAD_ROOT.rstrip('/'), instance.uid)
    try:
        shutil.rmtree(run_dir, ignore_errors=True)
        logger.info("The directory {0} was deleted.".format(run_dir))
    except OSError:
        logger.warn("The directory {0} was already moved or doesn't exist.".format(run_dir))
    instance.delete_notifications()


@receiver(pre_delete, sender=FileProducingTaskResult)
def exporttaskresult_delete_exports(sender, instance, *args, **kwargs):
    """
    Delete associated files when deleting the FileProducingTaskResult.
    """
    # The url should be constructed as [download context, run_uid, filename]
    if getattr(settings, 'USE_S3', False):
        delete_from_s3(download_url=instance.download_url)
    url_parts = instance.download_url.split('/')
    full_file_download_path = '/'.join([settings.EXPORT_DOWNLOAD_ROOT.rstrip('/'), url_parts[-2], url_parts[-1]])
    try:
        os.remove(full_file_download_path)
        logger.info("The directory {0} was deleted.".format(full_file_download_path))
    except OSError:
        logger.warn("The file {0} was already removed or does not exist.".format(full_file_download_path))
    instance.delete_notifications()<|MERGE_RESOLUTION|>--- conflicted
+++ resolved
@@ -1,20 +1,14 @@
-import logging
-import os
-import shutil
-
 from django.conf import settings
 from django.db.models.signals import pre_delete
 from django.dispatch.dispatcher import receiver
-<<<<<<< HEAD
 
 from eventkit_cloud.tasks.models import ExportRun, FileProducingTaskResult
 from eventkit_cloud.utils.s3 import delete_from_s3
-=======
-from .models import ExportRun, FileProducingTaskResult, notification_delete
+
 import os
 import shutil
 import logging
->>>>>>> a713484b
+
 
 logger = logging.getLogger(__file__)
 
