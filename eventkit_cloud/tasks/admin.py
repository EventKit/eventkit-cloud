from django.contrib import admin

from eventkit_cloud.tasks.models import (
    DataProviderTaskRecord,
    ExportRun,
    ExportRunFile,
    UserDownload,
    ExportTaskRecord,
    RunZipFile,
    FileProducingTaskResult,
)

import logging
import pickle
import traceback

logger = logging.getLogger(__name__)


class DataProviderTaskRecordAdmin(admin.ModelAdmin):
    model = DataProviderTaskRecord

    readonly_fields = (
        "name",
        "slug",
        "run",
        "status",
        "display",
        "estimated_size",
        "estimated_duration",
        "preview",
        "created_at",
        "updated_at",
    )
    search_fields = ("uid", "name", "provider", "status")
    list_display = ["uid", "name", "provider", "run", "status", "updated_at"]

    def has_add_permission(self, request, obj=None):
        return False


class ExportTaskRecordAdmin(admin.ModelAdmin):
    model = ExportTaskRecord

    readonly_fields = (
        "export_provider_task",
        "celery_uid",
        "name",
        "status",
        "progress",
        "estimated_finish",
        "pid",
        "worker",
        "cancel_user",
        "result",
        "exceptions",
    )
    search_fields = [
        "uid",
        "name",
        "status",
        "export_provider_task__uid",
        "export_provider_task__slug",
        "export_provider_task__run__uid",
        "export_provider_task__run__job__uid",
    ]

    @staticmethod
    def exceptions(obj):

        exceptions = []
        for exc in obj.exceptions.all():
            # set a default (incase not found)
            exc_info = ["", "Exception info not found or unreadable."]
            try:
                exc_info = pickle.loads(exc.exception.encode()).exc_info
            except Exception as te:
                logger.warning(te)
            exceptions += [" ".join(traceback.format_exception(*exc_info))]
        return "\n".join(exceptions)

    list_display = ["uid", "name", "progress", "status", "display"]

    def has_add_permission(self, request, obj=None):
        return False


class ExportRunAdmin(admin.ModelAdmin):
    readonly_fields = ("delete_user", "user", "status", "started_at", "finished_at")
    list_display = ["uid", "status", "user", "notified", "expiration", "deleted"]

    def has_add_permission(self, request, obj=None):
        return False


class ExportRunFileAdmin(admin.ModelAdmin):
    list_display = ["uid", "file", "provider", "directory"]


class UserDownloadAdmin(admin.ModelAdmin):
    """
    User download records
    """

    def list_display_provider(self):
        if self.provider is None:
            return "DataPack Zip"
        else:
            return self.provider.slug

    list_display_provider.short_description = "Provider"
    model = UserDownload

    readonly_fields = ("user", "provider", "job", "downloaded_at")
    list_display = ("user", list_display_provider, "job", "downloaded_at")
    list_filter = ("user", ("downloaded_at", admin.DateFieldListFilter))

    def has_add_permission(self, request, obj=None):
        return False


class FileProducingTaskResultAdmin(admin.ModelAdmin):
    list_display = ["filename", "size", "download_url", "deleted"]


class RunZipFileAdmin(admin.ModelAdmin):
<<<<<<< HEAD
    list_display = ["run", "downloadable_file"]
=======
    list_display = ["uid", "run", "downloadable_file"]
>>>>>>> 552d4214


admin.site.register(DataProviderTaskRecord, DataProviderTaskRecordAdmin)
admin.site.register(ExportRun, ExportRunAdmin)
admin.site.register(ExportRunFile, ExportRunFileAdmin)
admin.site.register(UserDownload, UserDownloadAdmin)
admin.site.register(ExportTaskRecord, ExportTaskRecordAdmin)
admin.site.register(FileProducingTaskResult, FileProducingTaskResultAdmin)
admin.site.register(RunZipFile, RunZipFileAdmin)<|MERGE_RESOLUTION|>--- conflicted
+++ resolved
@@ -124,11 +124,7 @@
 
 
 class RunZipFileAdmin(admin.ModelAdmin):
-<<<<<<< HEAD
-    list_display = ["run", "downloadable_file"]
-=======
     list_display = ["uid", "run", "downloadable_file"]
->>>>>>> 552d4214
 
 
 admin.site.register(DataProviderTaskRecord, DataProviderTaskRecordAdmin)
