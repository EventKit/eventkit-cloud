# -*- coding: utf-8 -*-
from __future__ import absolute_import

import cPickle
from collections import Sequence
import json
import logging
import os
import shutil
import socket
import traceback
from zipfile import ZipFile, ZIP_DEFLATED

from django.conf import settings
from django.contrib.gis.geos import Polygon

from django.core.cache import caches
from django.core.mail import EmailMultiAlternatives
from django.db import DatabaseError, transaction
from django.db.models import Q
from django.template.loader import get_template, render_to_string
from django.utils import timezone
from celery import signature
from celery.result import AsyncResult
from celery.utils.log import get_task_logger
from enum import Enum
from ..feature_selection.feature_selection import FeatureSelection
from audit_logging.celery_support import UserDetailsBase
from ..ui.helpers import get_style_files, generate_qgs_style
from ..celery import app, TaskPriority
from ..utils import (
    kml, overpass, pbf, s3, shp, external_service, wfs, wcs, arcgis_feature_service, sqlite, geopackage, gdalutils
)
from ..utils.hotosm_geopackage import Geopackage
from ..utils.geopackage import add_file_metadata

from .exceptions import CancelException, DeleteException

BLACKLISTED_ZIP_EXTS = ['.pbf', '.ini', '.txt', '.om5', '.osm', '.lck']

# Get an instance of a logger
logger = get_task_logger(__name__)


class TaskStates(Enum):

    COMPLETED = "COMPLETED"  # Used for runs when all tasks were successful
    INCOMPLETE = "INCOMPLETE"  # Used for runs when one or more tasks were unsuccessful
    SUBMITTED = "SUBMITTED"  # Used for runs that have not been started

    PENDING = "PENDING"  # Used for tasks that have not been started
    RUNNING = "RUNNING"  # Used for tasks that have been started
    CANCELED = "CANCELED"  # Used for tasks that have been CANCELED by the user
    SUCCESS = "SUCCESS"  # Used for tasks that have successfully completed
    FAILED = "FAILED"  # Used for tasks that have failed (an exception other than CancelException was thrown

    # or a non-zero exit code was returned.)

    @staticmethod
    def get_finished_states():
        return [TaskStates.COMPLETED, TaskStates.INCOMPLETE, TaskStates.CANCELED, TaskStates.SUCCESS, TaskStates.FAILED]

    @staticmethod
    def get_incomplete_states():
        return [TaskStates.FAILED, TaskStates.INCOMPLETE, TaskStates.CANCELED]


# http://docs.celeryproject.org/en/latest/tutorials/task-cookbook.html
# https://github.com/celery/celery/issues/3270

class LockingTask(UserDetailsBase):
    """
    Base task with lock to prevent multiple execution of tasks with ETA.
    It happens with multiple workers for tasks with any delay (countdown, ETA). Its a bug
    https://github.com/celery/kombu/issues/337.
    You may override cache backend by setting `CELERY_TASK_LOCK_CACHE` in your Django settings file.

    This task can also be used to ensure that a task isn't running at the same time as another task by specifying,
    a lock_key in the task arguments.  If the lock_key is present but unavailable the task will be tried again later.
    """
    cache = caches[getattr(settings, 'CELERY_TASK_LOCK_CACHE', 'default')]
    lock_expiration = 60 * 60 * 12  # 12 Hours
    lock_key = None
    max_retries = None

    def get_lock_key(self):
        """
        Unique string for task as lock key
        """
        return 'TaskLock_%s_%s_%s' % (self.__class__.__name__, self.request.id, self.request.retries)

    def acquire_lock(self, lock_key=None, value="True"):
        """
        Set lock.
        :param lock_key: Location to store lock.
        :param value: Some value to store for audit.
        :return:
        """
        result = False
        lock_key = lock_key or self.get_lock_key()
        try:
            result = self.cache.add(lock_key, value, self.lock_expiration)
            # result = self.cache.add(str(self.lock_key), value, self.lock_expiration)
            logger.info('Acquiring {0} key: {1}'.format(lock_key, 'succeed' if result else 'failed'))
        finally:
            return result

    def __call__(self, *args, **kwargs):
        """
        Checking for lock existence then call otherwise re-queue
        """
        retry = False
        logger.debug("enter __call__ for {0}".format(self.request.id))

        lock_key = kwargs.get('locking_task_key')
        worker = kwargs.get('worker')
        task_settings = {
            'interval': 4, 'max_retries': 10, 'queue': worker, 'routing_key': worker,
            'priority': TaskPriority.TASK_RUNNER.value}

        if lock_key:
            self.lock_expiration = 5
            self.lock_key = lock_key
            retry = True
        else:
            self.lock_key = self.get_lock_key()

        if self.acquire_lock(lock_key=lock_key, value=self.request.id):
            logger.debug('Task {0} started.'.format(self.request.id))
            logger.debug("exit __call__ for {0}".format(self.request.id))
            return super(LockingTask, self).__call__(*args, **kwargs)
        else:
            if retry:
                logger.warn('Task {0} waiting for lock {1} to be free.'.format(self.request.id, lock_key))
                if worker:
<<<<<<< HEAD
                    self.apply_async(args=args, kwargs=kwargs, **task_settings)
=======
                    self.apply_async(args=args, kwargs=kwargs)
>>>>>>> a66f7ec3
                else:
                    self.delay(*args, **kwargs)
            else:
                logger.info('Task {0} skipped due to lock'.format(self.request.id))

    def after_return(self, *args, **kwargs):
        logger.debug('Task {0} releasing lock'.format(self.request.id))
        self.cache.delete(self.lock_key)
        super(LockingTask, self).after_return(*args, **kwargs)


def make_file_downloadable(filepath, run_uid, provider_slug='', skip_copy=False, download_filename=None):
    """ Construct the filesystem location and url needed to download the file at filepath.
        Copy filepath to the filesystem location required for download.
        @provider_slug is specific to ExportTasks, not needed for FinalizeHookTasks
        @skip_copy: It looks like sometimes (At least for OverpassQuery) we don't want the file copied,
            generally can be ignored
        @return A url to reach filepath.
    """
    download_filesystem_root = settings.EXPORT_DOWNLOAD_ROOT.rstrip('\/')
    download_url_root = settings.EXPORT_MEDIA_ROOT
    run_dir = os.path.join(download_filesystem_root, run_uid)
    filename = os.path.basename(filepath)
    if download_filename is None:
        download_filename = filename

    if getattr(settings, "USE_S3", False):
        download_url = s3.upload_to_s3(
            run_uid,
            os.path.join(provider_slug, filename),
            download_filename
        )
    else:
        try:
            if not os.path.isdir(run_dir):
                os.makedirs(run_dir)
        except OSError as e:
            logger.info(e)

        download_url = os.path.join(download_url_root, run_uid, download_filename)

        download_filepath = os.path.join(download_filesystem_root, run_uid, download_filename)
        if not skip_copy:
            shutil.copy(filepath, download_filepath)

    return download_url


# ExportTask abstract base class and subclasses.
class ExportTask(LockingTask):
    """
    Abstract base class for export tasks.
    """

    # whether to abort the whole provider if this task fails.
    abort_on_error = False

    def __call__(self, *args, **kwargs):
        task_uid = kwargs.get('task_uid')

        try:
            retval = super(ExportTask, self).__call__(*args, **kwargs)

            """
                   Update the successfully completed task as follows:

                       1. update the time the task completed
                       2. calculate the size of the output file
                       3. calculate the download path of the export
                       4. create the export download directory
                       5. copy the export file to the download directory
                       6. create the export task result
                       7. update the export task status and save it
                   """
            # If a task is skipped it will be successfully completed but it won't have a return value.  These tasks should
            # just return.
            if not retval:
                return
            from ..tasks.models import (FileProducingTaskResult, ExportTask as ExportTaskModel)
            # update the task
            finished = timezone.now()
            task = ExportTaskModel.objects.get(uid=task_uid)
            if TaskStates.CANCELED.value in [task.status, task.export_provider_task.status]:
                logging.info('Task reported on success but was previously canceled ', format(task_uid))
                raise CancelException(task_name=task.export_provider_task.name, user_name=task.cancel_user.username)
            task.finished_at = finished
            task.progress = 100
            task.pid = -1
            # get the output
            output_url = retval['result']
            stat = os.stat(output_url)
            size = stat.st_size / 1024 / 1024.00
            # construct the download_path
            parts = output_url.split('/')
            filename = parts[-1]
            provider_slug = parts[-2]
            run_uid = parts[-3]
            name, ext = os.path.splitext(filename)
            download_filename = '{0}-{1}-{2}{3}'.format(
                name,
                provider_slug,
                finished.strftime('%Y%m%d'),
                ext
            )

            # construct the download url
            skip_copy = (task.name == 'OverpassQuery')
            download_url = make_file_downloadable(
                output_url, run_uid, provider_slug=provider_slug, skip_copy=skip_copy,
                download_filename=download_filename
            )

            # save the task and task result
            result = FileProducingTaskResult.objects.create(
                filename=filename,
                size=size,
                download_url=download_url
            )

            task.result = result
            task.status = TaskStates.SUCCESS.value
            task.save()
            return retval
        except Exception as e:
            tb = traceback.format_exc()
            logger.error('Exception in handler for {}:\n{}'.format(self.name, tb))
            from billiard.einfo import ExceptionInfo
            einfo = ExceptionInfo()
            self.on_failure(e, task_uid, args, kwargs, einfo)


    @transaction.atomic
    def on_failure(self, exc, task_id, args, kwargs, einfo):
        """
        Update the failed task as follows:

            1. pull out the ExportTask
            2. update the task status and finish time
            3. create an export task exception
            4. save the export task with the task exception
            5. run export_task_error_handler if the run should be aborted
               - this is only for initial tasks on which subsequent export tasks depend
        """
        from ..tasks.models import ExportTask as ExportTaskModel
        from ..tasks.models import ExportTaskException, ExportProviderTask
        task = ExportTaskModel.objects.get(celery_uid=task_id)
        task.finished_at = timezone.now()
        task.save()
        exception = cPickle.dumps(einfo)
        ete = ExportTaskException(task=task, exception=exception)
        ete.save()
        super(ExportTask, self).on_failure(exc, task_id, args, kwargs, einfo)
        if task.status != TaskStates.CANCELED.value:
            task.status = TaskStates.FAILED.value
            task.save()
            logger.debug('Task name: {0} failed, {1}'.format(self.name, einfo))
            if self.abort_on_error:
                export_provider_task = ExportProviderTask.objects.get(tasks__celery_uid=task_id)
                cancel_export_provider_task.delay(export_provider_task_uid=export_provider_task.uid,
                                                  canceling_username=None, delete=False, error=True,
                                                  locking_task_key="cancel_export_provider_task-{0}".format(export_provider_task.uid))
                run = export_provider_task.run
                stage_dir = kwargs['stage_dir']
                export_task_error_handler(
                    run_uid=str(run.uid),
                    task_id=task_id,
                    stage_dir=stage_dir
                )
            return {'state': TaskStates.CANCELED.value}

    def update_task_state(self, result=None, task_status=TaskStates.RUNNING.value, task_uid=None):
        """
        Update the task state and celery task uid.
        Can use the celery uid for diagnostics.
        """
        result = result or {}
        started = timezone.now()
        from ..tasks.models import ExportTask as ExportTaskModel
        try:
            task = ExportTaskModel.objects.get(uid=task_uid)
            celery_uid = self.request.id
            task.celery_uid = celery_uid
            task.save()
            result = parse_result(result, 'state') or []
            if TaskStates.CANCELED.value in [task.status, task.export_provider_task.status, result]:
                logging.info('canceling before run %s', celery_uid)
                raise CancelException(task_name=task.export_provider_task.name, user_name=task.cancel_user.username)
            task.pid = os.getpid()
            task.status = task_status
            task.export_provider_task.status = TaskStates.RUNNING.value
            task.started_at = started
            task.save()
            task.export_provider_task.save()
            logger.debug('Updated task: {0} with uid: {1}'.format(task.name, task.uid))
        except DatabaseError as e:
            logger.error('Updating task {0} state throws: {1}'.format(task_uid, e))
            raise e


class FormatTask(ExportTask):
    """
    A class to manage tasks which are desired output from the user, and not merely associated files or metadata.
    """
    display = True


def osm_data_collection_pipeline(
        export_task_record_uid, stage_dir, job_name='no_job_name_specified',
        bbox=None, user_details=None, config=None):
    """ Collects data from OSM & produces a thematic gpkg as a subtask of the task referenced by
        export_provider_task_id.
        bbox expected format is an iterable of the form [ long0, lat0, long1, lat1 ]
    """
    # --- Overpass Query
    op = overpass.Overpass(
        bbox=bbox, stage_dir=stage_dir,
        job_name=job_name, task_uid=export_task_record_uid,
        raw_data_filename='{}_query.osm'.format(job_name)
    )

    osm_data_filename = op.run_query(user_details=user_details, subtask_percentage=60)  # run the query

    # --- Convert Overpass result to PBF
    osm_filename = os.path.join(stage_dir, osm_data_filename)
    pbf_filename = os.path.join(stage_dir, '{}_query.pbf'.format(job_name))
    pbf_filepath = pbf.OSMToPBF(osm=osm_filename, pbffile=pbf_filename, task_uid=export_task_record_uid).convert()

    # --- Generate thematic gpkg from PBF
    geopackage_filepath = os.path.join(stage_dir, '{}.gpkg'.format(job_name))

    feature_selection = FeatureSelection.example(config)
    update_progress(export_task_record_uid, progress=75)

    geom = Polygon.from_bbox(bbox)
    g = Geopackage(pbf_filepath, geopackage_filepath, stage_dir, feature_selection, geom)
    g.run()

    # --- Add the Land Boundaries polygon layer
    database = settings.DATABASES['feature_data']
    in_dataset = 'PG:"dbname={name} host={host} user={user} password={password} port={port}"'.format(host=database['HOST'],
                                        user=database['USER'],
                                        password=database['PASSWORD'].replace('$', '\$'),
                                        port=database['PORT'],
                                        name=database['NAME'])

    gdalutils.clip_dataset(boundary=bbox, in_dataset=in_dataset, out_dataset=geopackage_filepath, table="land_polygons", fmt='gpkg')

    ret_geopackage_filepath = g.results[0].parts[0]
    assert(ret_geopackage_filepath == geopackage_filepath)
    update_progress(export_task_record_uid, progress=100)

    return geopackage_filepath


@app.task(name="OSM (.gpkg)", bind=True, base=FormatTask)
def osm_data_collection_task(
        self, result=None, stage_dir=None, run_uid=None, provider_slug=None, task_uid=None,
        job_name='no_job_name_specified', bbox=None, user_details=None,
        config=None, *args, **kwargs):
    """ Collects data from OSM & produces a thematic gpkg as a subtask of the task referenced by
        export_provider_task_id.
        bbox expected format is an iterable of the form [ long0, lat0, long1, lat1 ]
    """
    from .models import ExportRun

    logger.debug("enter run for {0}".format(self.name))


    result = result or {}
    run = ExportRun.objects.get(uid=run_uid)

    self.update_task_state(result=result, task_uid=task_uid)

    if user_details is None:
        user_details = {'username': 'username not set in osm_data_collection_task'}

    gpkg_filepath = osm_data_collection_pipeline(
        task_uid, stage_dir, job_name=job_name, bbox=bbox, user_details=user_details,
        config=config
    )

    selection = parse_result(result, 'selection')
    if selection:
        logger.debug("Calling clip_dataset with boundary={}, in_dataset={}".format(selection, gpkg_filepath))
        gpkg_filepath = gdalutils.clip_dataset(boundary=selection, in_dataset=gpkg_filepath, fmt=None)

    result['result'] = gpkg_filepath
    result['geopackage'] = gpkg_filepath

    result = add_metadata_task(result=result, job_uid=run.job.uid, provider_slug=provider_slug)

    logger.debug("exit run for {0}".format(self.name))

    return result


@app.task(name="Add Metadata", bind=True, base=UserDetailsBase, abort_on_error=False)
def add_metadata_task(self, result=None, job_uid=None, provider_slug=None, user_details=None, *args, **kwargs):
    """
    Task to create styles for osm.
    """
    from ..jobs.models import Job, ExportProvider

    job = Job.objects.get(uid=job_uid)

    provider = ExportProvider.objects.get(slug=provider_slug)
    result = result or {}
    input_gpkg = parse_result(result, 'geopackage')
    date_time = timezone.now()
    bbox = job.extents
    metadata_values = {"fileIdentifier": '{0}-{1}-{2}'.format(job.name, provider.slug, date_time.strftime("%Y%m%d")),
                       "abstract": job.description,
                       "title": job.name,
                       "westBoundLongitude": bbox[0],
                       "southBoundLatitude": bbox[1],
                       "eastBoundLongitude": bbox[2],
                       "northBoundLatitude": bbox[3],
                       "URL": provider.preview_url,
                       "applicationProfile": None,
                       "code": None,
                       "name": provider.name,
                       "description": provider.service_description,
                       "dateStamp": date_time.isoformat()
                       }

    metadata = render_to_string('data/geopackage_metadata.xml', context=metadata_values)

    add_file_metadata(input_gpkg, metadata)

    result['result'] = input_gpkg
    result['geopackage'] = input_gpkg
    return result


@app.task(name='ESRI Shapefile Format', bind=True, base=FormatTask)
def shp_export_task(self, result=None, run_uid=None, task_uid=None, stage_dir=None, job_name=None, user_details=None,
                    *args, **kwargs):
    """
    Class defining SHP export function.
    """
    result = result or {}
    self.update_task_state(result=result, task_uid=task_uid)
    gpkg = os.path.join(stage_dir, '{0}.gpkg'.format(job_name))
    shapefile = os.path.join(stage_dir, '{0}_shp'.format(job_name))

    try:
        s2s = shp.GPKGToShp(gpkg=gpkg, shapefile=shapefile, task_uid=task_uid)
        out = s2s.convert()
        result['result'] = out
        result['geopackage'] = gpkg
        return result
    except Exception as e:
        logger.error('Exception while converting {} -> {}: {}'.format(gpkg, shapefile, str(e)))
        raise


@app.task(name='KML Format', bind=True, base=FormatTask)
def kml_export_task(self, result=None, run_uid=None, task_uid=None, stage_dir=None, job_name=None, user_details=None,
                    *args, **kwargs):
    """
    Class defining KML export function.
    """
    result = result or {}

    self.update_task_state(result=result, task_uid=task_uid)
    gpkg = os.path.join(stage_dir, '{0}.gpkg'.format(job_name))
    kmlfile = os.path.join(stage_dir, '{0}.kml'.format(job_name))
    try:
        s2k = kml.GPKGToKml(gpkg=gpkg, kmlfile=kmlfile, task_uid=task_uid)
        out = s2k.convert()
        result['result'] = out
        result['geopackage'] = gpkg
        return result
    except Exception as e:
        logger.error('Raised exception in kml export, %s', str(e))
        raise Exception(e)


@app.task(name='SQLITE Format', bind=True, base=FormatTask)
def sqlite_export_task(self, result=None, run_uid=None, task_uid=None, stage_dir=None, job_name=None,
                       user_details=None, *args, **kwargs):
    """
    Class defining SQLITE export function.
    """
    result = result or {}

    self.update_task_state(result=result, task_uid=task_uid)
    gpkg = os.path.join(stage_dir, '{0}.gpkg'.format(job_name))
    sqlitefile = os.path.join(stage_dir, '{0}.sqlite'.format(job_name))
    try:
        s2g = sqlite.GPKGToSQLite(gpkg=gpkg, sqlitefile=sqlitefile, task_uid=task_uid)
        out = s2g.convert()
        result['result'] = out
        result['geopackage'] = gpkg
        return result
    except Exception as e:
        logger.error('Raised exception in sqlite export, %s', str(e))
        raise Exception(e)


@app.task(name='Area of Interest (.geojson)', bind=True, base=ExportTask)
def output_selection_geojson_task(self, result=None, task_uid=None, selection=None, stage_dir=None, provider_slug=None,
                                  *args, **kwargs):
    """
    Class defining geopackage export function.
    """
    result = result or {}

    self.update_task_state(result=result, task_uid=task_uid)

    geojson_file = os.path.join(stage_dir,
                                "{0}_selection.geojson".format(provider_slug))
    if selection:
        # Test if json.
        json.loads(selection)
        from audit_logging.file_logging import logging_open
        user_details = kwargs.get('user_details')
        with logging_open(geojson_file, 'w', user_details=user_details) as open_file:
            open_file.write(selection)
        result['selection'] = geojson_file
        result['result'] = geojson_file

    return result


@app.task(name='Geopackage Format', bind=True, base=FormatTask)
def geopackage_export_task(self, result={}, run_uid=None, task_uid=None,
        user_details=None, *args, **kwargs):

    """
    Class defining geopackage export function.
    """
    from .models import ExportRun, ExportTask

    result = result or {}
    run = ExportRun.objects.get(uid=run_uid)
    task = ExportTask.objects.get(uid=task_uid)

    self.update_task_state(result=result, task_uid=task_uid)

    selection = parse_result(result, 'selection')
    if selection:
        gpkg = parse_result(result, 'result')
        gdalutils.clip_dataset(boundary=selection, in_dataset=gpkg, fmt=None)

    add_metadata_task(result=result, job_uid=run.job.uid, provider_slug=task.export_provider_task.slug)
    gpkg = parse_result(result, 'result')
    gpkg = gdalutils.convert(dataset=gpkg, fmt='gpkg', task_uid=task_uid)

    result['result'] = gpkg
    result['geopackage'] = gpkg
    return result


@app.task(name='Geotiff Format (.tif)', bind=True, base=FormatTask)
def geotiff_export_task(self, result=None, run_uid=None, task_uid=None, stage_dir=None, job_name=None,
                        user_details=None, *args, **kwargs):
    """
    Class defining geopackage export function.
    """
    from .models import ExportRun
    result = result or {}

    self.update_task_state(result=result, task_uid=task_uid)

    gtiff = parse_result(result, 'result')
    selection = parse_result(result, 'selection')
    if selection:
        gdalutils.clip_dataset(boundary=selection, in_dataset=gtiff, fmt=None)

    gtiff = gdalutils.convert(dataset=gtiff, fmt='gtiff', task_uid=task_uid)

    result['result'] = gtiff
    result['geotiff'] = gtiff
    return result


@app.task(name='Clip Export', bind=True, base=LockingTask)
def clip_export_task(self, result=None, run_uid=None, task_uid=None, stage_dir=None, job_name=None, user_details=None,
                     *args, **kwargs):
    """
    Clips a dataset to a vector cutline and returns a dataset of the same format.
    :param self:
    :param result:
    :param run_uid:
    :param task_uid:
    :param stage_dir:
    :param job_name:
    :param user_details:
    :return:
    """
    result = result or {}
    # self.update_task_state(result=result, task_uid=task_uid)

    dataset = parse_result(result, 'result')
    selection = parse_result(result, 'selection')
    if selection:
        dataset = gdalutils.clip_dataset(boundary=selection, in_dataset=dataset, fmt=None)

    result['result'] = dataset
    return result


@app.task(name='WFSExport', bind=True, base=ExportTask, abort_on_error=True)
def wfs_export_task(self, result=None, layer=None, config=None, run_uid=None, task_uid=None, stage_dir=None,
                    job_name=None, bbox=None, service_url=None, name=None, service_type=None, user_details=None,
                    *args, **kwargs):
    """
    Class defining geopackage export for WFS service.
    """
    result = result or {}
    self.update_task_state(result=result, task_uid=task_uid)

    gpkg = os.path.join(stage_dir, '{0}.gpkg'.format(job_name))
    try:
        w2g = wfs.WFSToGPKG(gpkg=gpkg, bbox=bbox, service_url=service_url, name=name, layer=layer,
                            config=config, service_type=service_type, task_uid=task_uid)
        out = w2g.convert()
        result['result'] = out
        result['geopackage'] = out
        return result
    except Exception as e:
        logger.error('Raised exception in wfs export, %s', str(e))
        raise Exception(e)


@app.task(name='WCS Export', bind=True, base=ExportTask, abort_on_error=True)
def wcs_export_task(self, result=None, layer=None, config=None, run_uid=None, task_uid=None, stage_dir=None,
                    job_name=None, bbox=None, service_url=None, name=None, service_type=None, user_details=None,
                    *args, **kwargs):
    """
    Class defining export for WCS services
    """
    result = result or {}
    self.update_task_state(result=result, task_uid=task_uid)
    out = os.path.join(stage_dir, '{0}.tif'.format(job_name))
    try:
        wcs_conv = wcs.WCSConverter(out=out, bbox=bbox, service_url=service_url, name=name, layer=layer,
                                    config=config, service_type=service_type, task_uid=task_uid, debug=True,
                                    fmt="gtiff")
        wcs_conv.convert()
        result['result'] = out
        result['geotiff'] = out
        return result
    except Exception as e:
        logger.error('Raised exception in WCS service export: %s', str(e))
        raise Exception(e)


@app.task(name='ArcFeatureServiceExport', bind=True, base=FormatTask)
def arcgis_feature_service_export_task(self, result=None, layer=None, config=None, run_uid=None, task_uid=None,
                                       stage_dir=None, job_name=None, bbox=None, service_url=None, name=None,
                                       service_type=None, user_details=None,
                                       *args, **kwargs):
    """
    Class defining sqlite export for ArcFeatureService service.
    """
    result = result or {}
    self.update_task_state(result=result, task_uid=task_uid)
    gpkg = os.path.join(stage_dir, '{0}.gpkg'.format(job_name))
    try:
        w2g = arcgis_feature_service.ArcGISFeatureServiceToGPKG(gpkg=gpkg, bbox=bbox, service_url=service_url,
                                                                name=name, layer=layer,
                                                                config=config, service_type=service_type,
                                                                task_uid=task_uid,
                                                                *args, **kwargs)
        out = w2g.convert()
        result['result'] = out
        result['geopackage'] = out
        return result
    except Exception as e:
        logger.error('Raised exception in arcgis feature service export, %s', str(e))
        raise Exception(e)


@app.task(name='Project file (.zip)', bind=True, base=FormatTask)
def zip_export_provider(self, result=None, job_name=None, export_provider_task_uid=None, run_uid=None, task_uid=None,
                        stage_dir=None, *args, **kwargs):
    from .models import ExportProviderTask
    from .task_runners import normalize_name

    result = result or {}

    self.update_task_state(result=result, task_uid=task_uid)

    # To prepare for the zipfile task, the files need to be checked to ensure they weren't
    # deleted during cancellation.
    logger.debug("Running 'zip_export_provider' for {0}".format(job_name))
    include_files = []
    export_provider_task = ExportProviderTask.objects.get(uid=export_provider_task_uid)
    if TaskStates[export_provider_task.status] not in TaskStates.get_incomplete_states():
        for export_task in export_provider_task.tasks.all():
            try:
                filename = export_task.result.filename
                export_task.display = False
            except Exception:
                logger.error("export_task: {0} did not have a result... skipping.".format(export_task.name))
                continue
            full_file_path = os.path.join(stage_dir, filename)
            if not os.path.isfile(full_file_path):
                logger.error("Could not find file {0} for export {1}.".format(full_file_path,
                                                                              export_task.name))
                continue
            include_files += [full_file_path]
            export_task.save()
    # Need to remove duplicates from the list because
    # some intermediate tasks produce files with the same name.
    # sorted while adding time allows comparisons in tests.
    include_files = sorted(list(set(include_files)))
    if include_files:
        qgs_style_file = generate_qgs_style(run_uid=run_uid, export_provider_task=export_provider_task)
        include_files += [qgs_style_file]
        logger.debug("Zipping files: {0}".format(include_files))
        zip_file = zip_file_task.run(run_uid=run_uid, include_files=include_files,
                                     file_name=os.path.join(stage_dir, "{0}.zip".format(normalize_name(job_name))),
                                     adhoc=True, static_files=get_style_files()).get('result')
    else:
        raise Exception("There are no files in this provider available to zip.")
    if not zip_file:
        raise Exception("A zipfile could not be created, please contact an administrator.")
    result['result'] = zip_file

    return result


@app.task(name='Area of Interest (.gpkg)', bind=True, base=ExportTask)
def bounds_export_task(self, result={}, run_uid=None, task_uid=None, stage_dir=None, provider_slug=None,
                       *args, **kwargs):
    """
    Class defining geopackage export function.
    """
    user_details = kwargs.get('user_details')
    # This is just to make it easier to trace when user_details haven't been sent
    if user_details is None:
        user_details = {'username': 'unknown-bounds_export_task'}

    from .models import ExportRun

    self.update_task_state(result=result, task_uid=task_uid)
    run = ExportRun.objects.get(uid=run_uid)

    result_gpkg = parse_result(result, 'geopackage')
    bounds = run.job.the_geom.geojson or run.job.bounds_geojson

    gpkg = os.path.join(stage_dir, '{0}_bounds.gpkg'.format(provider_slug))
    gpkg = geopackage.add_geojson_to_geopackage(
        geojson=bounds, gpkg=gpkg, layer_name='bounds', task_uid=task_uid, user_details=user_details
    )

    result['result'] = gpkg
    result['geopackage'] = result_gpkg
    return result


@app.task(name='Raster export (.gpkg)', bind=True, base=FormatTask, abort_on_error=True)
def external_raster_service_export_task(self, result=None, layer=None, config=None, run_uid=None, task_uid=None,
                                        stage_dir=None, job_name=None, bbox=None, service_url=None, level_from=None,
                                        level_to=None, name=None, service_type=None, *args, **kwargs):
    """
    Class defining geopackage export for external raster service.
    """

    from .models import ExportRun, ExportTask

    result = result or {}
    run = ExportRun.objects.get(uid=run_uid)
    task = ExportTask.objects.get(uid=task_uid)

    self.update_task_state(result=result, task_uid=task_uid)

    selection = parse_result(result, 'selection')

    gpkgfile = os.path.join(stage_dir, '{0}.gpkg'.format(job_name))
    try:
        w2g = external_service.ExternalRasterServiceToGeopackage(gpkgfile=gpkgfile, bbox=bbox,
                                                                 service_url=service_url, name=name, layer=layer,
                                                                 config=config, level_from=level_from,
                                                                 level_to=level_to, service_type=service_type,
                                                                 task_uid=task_uid, selection=selection)
        gpkg = w2g.convert()
        result['result'] = gpkg
        result['geopackage'] = gpkg
        add_metadata_task(result=result, job_uid=run.job.uid, provider_slug=task.export_provider_task.slug)

        return result
    except Exception as e:
        logger.error('Raised exception in raster service export, %s', str(e))
        raise Exception(e)


@app.task(name='Pickup Run', bind=True)
def pick_up_run_task(self, result=None, run_uid=None, user_details=None, *args, **kwargs):
    """
    Generates a Celery task to assign a celery pipeline to a specific worker.
    """
    # This is just to make it easier to trace when user_details haven't been sent
    if user_details is None:
        user_details = {'username': 'unknown-pick_up_run_task'}

    from .models import ExportRun
    from .task_factory import TaskFactory

    worker = socket.gethostname()
    run = ExportRun.objects.get(uid=run_uid)
    run.worker = worker
    run.save()
    TaskFactory().parse_tasks(worker=worker, run_uid=run_uid, user_details=user_details)


#This could be improved by using Redis or Memcached to help manage state.
@app.task(name='Wait For Providers', base=LockingTask)
def wait_for_providers_task(result=None, apply_args=None, run_uid=None, callback_task=None, *args, **kwargs):
    from .models import ExportRun

    if isinstance(callback_task, dict):
        callback_task = signature(callback_task)

    run = ExportRun.objects.filter(uid=run_uid).first()
    if run:
        if all(TaskStates[provider_task.status] in TaskStates.get_finished_states() for provider_task in run.provider_tasks.all()):
            callback_task.apply_async(**apply_args)
        else:
            logger.error("Waiting for other tasks to finish.")
    else:
        raise Exception("A run could not be found for uid {0}".format(run_uid))


class FinalizeRunHookTask(LockingTask):
    """ Base for tasks which execute after all export provider tasks have completed, but before finalize_run_task.
        - Ensures the task state is recorded when the task is started and after it has completed.
        - Combines new_zip_filepaths list from the previous FinalizeRunHookTask in a chain with the new
          filepaths returned from this task so they can all be passed to prepare_for_export_zip_task later in the chain.
        @params:
          new_zip_filepaths is a list of new files the previous FinalizeRunHookTask created in the export directory.
          kwarg 'run_uid' is the value of ExportRun.uid for the ExportRun which is being finalized.
        @see create_finalize_run_task_collection
        @returns: list of any new files created that should be included in the ExportRun's zip & available for
            download.  These should be located in the download directory; see example_finalize_run_hook_task
            for details.
    """

    def __call__(self, new_zip_filepaths=None, run_uid=None):
        """ Override execution so tasks derived from this aren't responsible for concatenating files
            from previous tasks to their return value.
        """
        if new_zip_filepaths is None:
            new_zip_filepaths = []

        if not isinstance(new_zip_filepaths, Sequence):
            msg = 'new_zip_filepaths is not a sequence, got: {}'.format(new_zip_filepaths)
            logger.error(msg)
            raise Exception(msg)

        self.run_uid = run_uid
        if run_uid is None:
            raise ValueError('"run_uid" is a required kwarg for tasks subclassed from FinalizeRunHookTask')

        self.record_task_state()

        # Ensure that the staging and download directories for the run this task is associated with exist
        try:
            os.makedirs(os.path.join(settings.EXPORT_STAGING_ROOT.rstrip('\/'), run_uid))
        except OSError:
            pass  # Already exists

        try:
            os.makedirs(os.path.join(settings.EXPORT_DOWNLOAD_ROOT.rstrip('\/'), run_uid))
        except OSError:
            pass  # Already exists

        task_files = super(FinalizeRunHookTask, self).__call__(new_zip_filepaths, run_uid=run_uid)
        # task_files could be None
        task_files = task_files or []

        self.save_files_produced(task_files, run_uid)
        new_zip_filepaths.extend(task_files)
        return new_zip_filepaths

    def save_files_produced(self, new_files, run_uid):
        if len(new_files) > 0:
            from eventkit_cloud.tasks.models import FileProducingTaskResult, FinalizeRunHookTaskRecord

            for file_path in new_files:
                filename = os.path.split(file_path)[-1]
                provider_slug = os.path.split(file_path)[-2]
                size = os.path.getsize(file_path)
                url = make_file_downloadable(file_path, run_uid, provider_slug=provider_slug)

                result = FileProducingTaskResult.objects.create(filename=filename, size=size, download_url=url)
                task_record = FinalizeRunHookTaskRecord.objects.get(celery_uid=self.request.id)
                task_record.result = result
                task_record.save()

    def record_task_state(self, started_at=None, finished_at=None, testing_run_uid=None):
        """ When testing-only param testing_run_uid is set, this value will be used if self.run_uid is not set
        """
        run_uid = getattr(self, 'run_uid', None) or testing_run_uid
        if run_uid is None:
            msg = 'ExportRun uid is {}, unable to record task state.'.format(self.run_uid)
            logger.error(msg)
            raise TypeError(msg)

        from eventkit_cloud.tasks.models import FinalizeRunHookTaskRecord
        from eventkit_cloud.tasks.models import ExportRun

        export_run = ExportRun.objects.get(uid=run_uid)
        worker_name = self.request.hostname
        status = AsyncResult(self.request.id).status
        tr, _ = FinalizeRunHookTaskRecord.objects.get_or_create(
            run=export_run, celery_uid=self.request.id, task_name=self.name,
            status=status, pid=os.getpid(), worker=worker_name
        )

        if started_at or finished_at:
            if started_at:
                tr.started_at = started_at
            if finished_at:
                tr.finished_at = finished_at
            tr.save()

    def after_return(self, status, retval, task_id, args, kwargs, einfo):
        self.record_task_state(finished_at=timezone.now())
        super(FinalizeRunHookTask, self).after_return(status, retval, task_id, args, kwargs, einfo)


@app.task(name='Do Some Example Thing', base=FinalizeRunHookTask, bind=True)
def example_finalize_run_hook_task(self, new_zip_filepaths=[], run_uid=None, *args, **kwargs):
    """ Just a placeholder hook task that doesn't do anything except create a new file to collect from the chain
        It's included in.
    """
    staging_root = settings.EXPORT_STAGING_ROOT

    f1_name = 'non_downloadable_file_not_included_in_zip'
    # If this were a real task, you'd do something with a file at f1_path now.
    # It won't be saved to the database for display to user or included in the zip file.

    # The path to this file is returned, so it will be duplicated to the download directory, it's location
    #    stored in the database, and passed along the finalize run task chain for inclusion in the run's zip.
    f2_name = 'downloadable_file_to_be_included_in_zip'
    f2_stage_path = os.path.join(staging_root, str(run_uid), f2_name)
    with open(f2_stage_path, 'w+') as f2:
        f2.write('hi')

    created_files = [f2_stage_path]

    logger.debug('example_finalize_run_hook_task.  Created files: {}, new_zip_filepaths: {}, run_uid: {}' \
                 .format(created_files, new_zip_filepaths, run_uid))

    return created_files


@app.task(name='Prepare Export Zip', base=FinalizeRunHookTask)
def prepare_for_export_zip_task(result=None, extra_files=None, run_uid=None, *args, **kwargs):
    from eventkit_cloud.tasks.models import ExportRun
    run = ExportRun.objects.get(uid=run_uid)

    # To prepare for the zipfile task, the files need to be checked to ensure they weren't
    # deleted during cancellation.
    include_files = list([])

    provider_tasks = run.provider_tasks.all()

    for provider_task in provider_tasks:
        if TaskStates[provider_task.status] not in TaskStates.get_incomplete_states():
            for export_task in provider_task.tasks.all():
                try:
                    filename = export_task.result.filename
                except Exception:
                    continue
                full_file_path = os.path.join(settings.EXPORT_STAGING_ROOT, str(run_uid),
                                                 provider_task.slug, filename)
                if not os.path.isfile(full_file_path):
                    logger.error("Could not find file {0} for export {1}.".format(full_file_path,
                                                                                     export_task.name))
                    continue
                # Exclude zip files created by zip_export_provider
                if full_file_path.endswith(".zip") == False:
                    include_files += [full_file_path]

    if include_files:
        # No need to add QGIS file if there aren't any files to be zipped.
        qgs_style_file = generate_qgs_style(run_uid=run_uid)
        include_files += [qgs_style_file]
        # Need to remove duplicates from the list because
        # some intermediate tasks produce files with the same name.
        # and add the static resources
        include_files = set(include_files)

    return include_files


@app.task(name='Finalize Export Provider Task', base=UserDetailsBase)
def finalize_export_provider_task(result=None, export_provider_task_uid=None,
                                  status=None, *args, **kwargs):
    """
    Finalizes provider task.

    Cleans up staging directory.
    Updates export provider status.
    """

    from eventkit_cloud.tasks.models import ExportProviderTask
    with transaction.atomic():

        export_provider_task = ExportProviderTask.objects.get(uid=export_provider_task_uid)
        for export_task in export_provider_task.tasks.all():
            if TaskStates[status] not in TaskStates.get_finished_states():
                export_task.status = status
                export_task.finished_at = timezone.now()
                export_task.save()
        export_provider_task.status = status
        export_provider_task.finished_at = timezone.now()
        export_provider_task.save()

    return result


@app.task(name='Zip File Task', bind=False, base=UserDetailsBase)
def zip_file_task(include_files, run_uid=None, file_name=None, adhoc=False, static_files=None, *args, **kwargs):
    """
    rolls up runs into a zip file
    """
    from eventkit_cloud.tasks.models import ExportRun as ExportRunModel
    from .task_runners import normalize_name
    from django import db

    download_root = settings.EXPORT_DOWNLOAD_ROOT.rstrip('\/')
    staging_root = settings.EXPORT_STAGING_ROOT.rstrip('\/')

    dl_filepath = os.path.join(download_root, str(run_uid))
    st_filepath = os.path.join(staging_root, str(run_uid))

    files = []
    if not include_files:
        logger.warn("zip_file_task called with no include_files.")
        return {'result': None}
    files += [filename for filename in include_files if os.path.splitext(filename)[-1] not in BLACKLISTED_ZIP_EXTS]

    run = ExportRunModel.objects.get(uid=run_uid)

    name = run.job.name
    project = run.job.event
    date = timezone.now().strftime('%Y%m%d')
    # XXX: name-project-eventkit-yyyymmdd.zip
    if file_name:
        zip_filename = file_name
    else:
        zip_filename = "{0}-{1}-{2}-{3}.{4}".format(
            normalize_name(name),
            normalize_name(project),
            "eventkit",
            date,
            'zip'
        )

    zip_st_filepath = os.path.join(st_filepath, zip_filename)
    zip_dl_filepath = os.path.join(dl_filepath, zip_filename)
    with ZipFile(zip_st_filepath, 'a', compression=ZIP_DEFLATED, allowZip64=True) as zipfile:
        if static_files:
            for absolute_file_path, relative_file_path in static_files.iteritems():
                zipfile.write(
                    absolute_file_path,
                    arcname=relative_file_path
                )
        for filepath in files:
            name, ext = os.path.splitext(filepath)
            provider_slug, name = os.path.split(name)
            provider_slug = os.path.split(provider_slug)[1]

            if filepath.endswith(".qgs"):
                # put the style file in the root of the zip
                filename = '{0}{1}'.format(
                    name,
                    ext
                    )
            else:
                # Put the files into directories based on their provider_slug
                # prepend with `data`
                filename = 'data/{0}/{1}-{0}-{2}{3}'.format(
                    provider_slug,
                    name,
                    date,
                    ext
                    )

            zipfile.write(
                filepath,
                arcname=filename
            )

    # This is stupid but the whole zip setup needs to be updated, this should be just helper code, and this stuff should
    # be handled as an ExportTask.

    if not adhoc:
        run_uid = str(run_uid)
        if getattr(settings, "USE_S3", False):
            zipfile_url = s3.upload_to_s3(run_uid, zip_st_filepath, zip_filename)
        else:
            if zip_st_filepath != zip_dl_filepath:
                shutil.copy(zip_st_filepath, zip_dl_filepath)
            zipfile_url = os.path.join(run_uid, zip_filename)

        #Update Connection
        db.close_old_connections()
        run.refresh_from_db()

        run.zipfile_url = zipfile_url

        try:
            run.save()
        except Exception as e:
            logger.error(e)

    result = {'result': zip_st_filepath}
    return result


class FinalizeRunBase(LockingTask):

    name = 'Finalize Export Run'

    def run(self, result=None, run_uid=None, stage_dir=None):
        """
         Finalizes export run.

        Cleans up staging directory.
        Updates run with finish time.
        Emails user notification.
        """
        from eventkit_cloud.tasks.models import ExportRun
        result = result or {}

        run = ExportRun.objects.get(uid=run_uid)
        if run.job.include_zipfile and not run.zipfile_url:
            logger.error("THE ZIPFILE IS MISSING FROM RUN {0}".format(run.uid))
        run.status = TaskStates.COMPLETED.value
        provider_tasks = run.provider_tasks.all()

        # Complicated Celery chain from TaskFactory.parse_tasks() is incorrectly running pieces in parallel;
        #    this waits until all provider tasks have finished before continuing.
        if any(getattr(TaskStates, task.status, None) == TaskStates.PENDING for task in provider_tasks):
            finalize_run_task.retry(
                result=result, run_uid=run_uid, stage_dir=stage_dir, interval_start=4, interval_max=10
            )

        # mark run as incomplete if any tasks fail
        if any(getattr(TaskStates, task.status, None) in TaskStates.get_incomplete_states() for task in provider_tasks):
            run.status = TaskStates.INCOMPLETE.value
        if all(getattr(TaskStates, task.status, None) == TaskStates.CANCELED for task in provider_tasks):
            run.status = TaskStates.CANCELED.value
        finished = timezone.now()
        run.finished_at = finished
        run.save()

        # send notification email to user
        hostname = settings.HOSTNAME
        url = 'http://{0}/exports/{1}'.format(hostname, run.job.uid)
        addr = run.user.email
        if run.status == TaskStates.CANCELED.value:
            subject = "Your Eventkit Data Pack was CANCELED."
        else:
            subject = "Your Eventkit Data Pack is ready."
        to = [addr]
        from_email = getattr(
            settings,
            'DEFAULT_FROM_EMAIL',
            'Eventkit Team <eventkit.team@gmail.com>'
        )
        ctx = {'url': url, 'status': run.status}

        text = get_template('email/email.txt').render(ctx)
        html = get_template('email/email.html').render(ctx)
        try:
            msg = EmailMultiAlternatives(subject, text, to=to, from_email=from_email)
            msg.attach_alternative(html, "text/html")
            msg.send()
        except Exception as e:
            logger.error("Encountered an error when sending status email: {}".format(e))

        result['stage_dir'] = stage_dir
        return result

    def after_return(self, status, retval, task_id, args, kwargs, einfo):
        super(FinalizeRunBase, self).after_return(status, retval, task_id, args, kwargs, einfo)
        stage_dir = None if retval is None else retval.get('stage_dir')
        try:
            if stage_dir and os.path.isdir(stage_dir):
                shutil.rmtree(stage_dir)
        except IOError or OSError:
            logger.error('Error removing {0} during export finalize'.format(stage_dir))


# There's a celery bug with callbacks that use bind=True.  If altering this task do not use Bind.
# @see: https://github.com/celery/celery/issues/3723
@app.task(name='Finalize Run Task', base=FinalizeRunBase)
def finalize_run_task(result=None, run_uid=None, stage_dir=None, apply_args=None, *args, **kwargs):
    """
             Finalizes export run.

            Cleans up staging directory.
            Updates run with finish time.
            Emails user notification.
            """
    from eventkit_cloud.tasks.models import ExportRun
    result = result or {}

    run = ExportRun.objects.get(uid=run_uid)
    if run.job.include_zipfile and not run.zipfile_url:
        logger.error("THE ZIPFILE IS MISSING FROM RUN {0}".format(run.uid))
    run.status = TaskStates.COMPLETED.value
    provider_tasks = run.provider_tasks.all()

    # mark run as incomplete if any tasks fail
    if any(getattr(TaskStates, task.status, None) in TaskStates.get_incomplete_states() for task in provider_tasks):
        run.status = TaskStates.INCOMPLETE.value
    if all(getattr(TaskStates, task.status, None) == TaskStates.CANCELED for task in provider_tasks):
        run.status = TaskStates.CANCELED.value
    finished = timezone.now()
    run.finished_at = finished
    run.save()

    # send notification email to user
    hostname = settings.HOSTNAME
    url = 'http://{0}/exports/{1}'.format(hostname, run.job.uid)
    addr = run.user.email
    if run.status == TaskStates.CANCELED.value:
        subject = "Your Eventkit Data Pack was CANCELED."
    else:
        subject = "Your Eventkit Data Pack is ready."
    to = [addr]
    from_email = getattr(
        settings,
        'DEFAULT_FROM_EMAIL',
        'Eventkit Team <eventkit.team@gmail.com>'
    )
    ctx = {'url': url, 'status': run.status}

    text = get_template('email/email.txt').render(ctx)
    html = get_template('email/email.html').render(ctx)
    try:
        msg = EmailMultiAlternatives(subject, text, to=to, from_email=from_email)
        msg.attach_alternative(html, "text/html")
        msg.send()
    except Exception as e:
        logger.error("Encountered an error when sending status email: {}".format(e))

    result['stage_dir'] = stage_dir
    return result


@app.task(name='Export Task Error Handler', bind=True)
def export_task_error_handler(self, result=None, run_uid=None, task_id=None, stage_dir=None, *args, **kwargs):
    """
    Handles un-recoverable errors in export tasks.
    """
    from eventkit_cloud.tasks.models import ExportRun
    result = result or {}

    run = ExportRun.objects.get(uid=run_uid)
    try:
        if os.path.isdir(stage_dir):
            # DON'T leave the stage_dir in place for debugging
            shutil.rmtree(stage_dir)
    except IOError:
        logger.error('Error removing {0} during export finalize'.format(stage_dir))

    site_url = settings.SITE_URL
    url = '{0}/status/{1}'.format(site_url.rstrip('/'), run.job.uid)
    addr = run.user.email
    subject = "Your Eventkit Data Pack has a failure."
    # email user and administrator
    to = [addr, settings.TASK_ERROR_EMAIL]
    from_email = getattr(settings, 'DEFAULT_FROM_EMAIL', 'Eventkit Team <eventkit.team@gmail.com>')
    ctx = {
        'url': url,
        'task_id': task_id,
        'job_name': run.job.name
    }
    text = get_template('email/error_email.txt').render(ctx)
    html = get_template('email/error_email.html').render(ctx)
    msg = EmailMultiAlternatives(subject, text, to=to, from_email=from_email)
    msg.attach_alternative(html, "text/html")
    msg.send()
    return result


@app.task(name='Cancel Export Provider Task', base=LockingTask)
def cancel_export_provider_task(result=None, export_provider_task_uid=None, canceling_username=None, delete=False,
                                error=False, *args, **kwargs):
    """
    Cancels an ExportProviderTask and terminates each subtasks execution.
    Checks if all ExportProviderTasks for the Run grouping them have finished & updates the Run's status.
    """

    #There is enough over use of this class (i.e. for errors, deletions, canceling) the reason is because it had all
    #the working logic for stopping future jobs, but that can probably be abstracted a bit, and then let the caller
    # manage the task state (i.e. the task should be FAILED or CANCELED).
    from ..tasks.models import ExportProviderTask, ExportTaskException
    from ..tasks.exceptions import CancelException
    from billiard.einfo import ExceptionInfo
    from django.contrib.auth.models import User

    result = result or {}

    export_provider_task = ExportProviderTask.objects.filter(uid=export_provider_task_uid).first()
    canceling_user = User.objects.filter(username=canceling_username).first()

    if not export_provider_task:
        result['result'] = False
        return result

    export_tasks = export_provider_task.tasks.all()

    # Loop through both the tasks in the ExportProviderTask model, as well as the Task Chain in celery
    for export_task in export_tasks.filter(~Q(status=TaskStates.CANCELED.value)| ~Q(status=TaskStates.FAILED.value)):
        if delete:
            exception_class = DeleteException
        else:
            exception_class = CancelException
        if TaskStates[export_task.status] not in TaskStates.get_finished_states():
            export_task.status = TaskStates.CANCELED.value
            if canceling_user:
                export_task.cancel_user = canceling_user
            export_task.save()
        # This part is to populate the UI with the cancel message.  If a different mechanism is incorporated
        # to pass task information to the users, then it may make sense to replace this.
        try:
            raise exception_class(task_name=export_provider_task.name, user_name=canceling_user)
        except exception_class as ce:
            einfo = ExceptionInfo()
            einfo.exception = ce
            ExportTaskException.objects.create(task=export_task, exception=cPickle.dumps(einfo))

        # Remove the ExportTaskResult, which will clean up the files.
        task_result = export_task.result
        if task_result:
            task_result.soft_delete()

        if export_task.pid > 0 and export_task.worker:
            kill_task.apply_async(
                kwargs={"task_pid": export_task.pid, "celery_uid": export_task.celery_uid},
                queue="{0}.cancel".format(export_task.worker),
                priority=TaskPriority.CANCEL.value,
                routing_key="{0}.cancel".format(export_task.worker))

    if TaskStates[export_provider_task.status] not in TaskStates.get_finished_states():
        if error:
            export_provider_task.status = TaskStates.FAILED.value
        else:
            export_provider_task.status = TaskStates.CANCELED.value
    export_provider_task.save()

    if error:
        finalize_export_provider_task(
            export_provider_task_uid=export_provider_task_uid,
            status=TaskStates.INCOMPLETE.value
        )
    else:
        finalize_export_provider_task(
            export_provider_task_uid=export_provider_task_uid,
            status=TaskStates.CANCELED.value
        )

    return result


@app.task(name='Cancel Run', base=UserDetailsBase)
def cancel_run(result=None, export_run_uid=None, canceling_username=None, delete=False, *args, **kwargs):
    from ..tasks.models import ExportRun

    result = result or {}

    export_run = ExportRun.objects.filter(uid=export_run_uid).first()

    if not export_run:
        result['result'] = False
        return result

    for export_provider_task in export_run.provider_tasks.all():
        cancel_export_provider_task(export_provider_task_uid=export_provider_task.uid,
                                    canceling_username=canceling_username, delete=delete,
                                    locking_task_key="cancel_export_provider_task-{0}".format(export_provider_task.uid))
    result['result'] = True
    return result


@app.task(name='Kill Task', base=LockingTask)
def kill_task(result=None, task_pid=None, celery_uid=None, *args, **kwargs):
    """
    Asks a worker to kill a task.
    """

    import os, signal
    import celery
    result = result or {}

    if task_pid:
        # Don't kill tasks with default pid.
        if task_pid <= 0:
            return
        try:
            # Ensure the task is still running otherwise the wrong process will be killed
            if AsyncResult(celery_uid, app=app).state == celery.states.STARTED:
                # If the task finished prior to receiving this kill message it could throw an OSError.
                os.kill(task_pid, signal.SIGTERM)
        except OSError:
            logger.info("{0} PID does not exist.")
    return result


def update_progress(task_uid, progress=None, subtask_percentage=100.0, estimated_finish=None):
    """
    Updates the progress of the ExportTask from the given task_uid.
    :param task_uid: A uid to reference the ExportTask.
    :param subtask_percentage: is the percentage of the task referenced by task_uid the caller takes up.
    :return: A function which can be called to update the progress on an ExportTask.
    """
    if task_uid is None:
        return

    from ..tasks.models import ExportTask
    from django.db import connection

    if not estimated_finish and not progress:
        return

    absolute_progress = progress * (subtask_percentage / 100.0)
    if absolute_progress > 100:
        absolute_progress = 100

    # We need to close the existing connection because the logger could be using a forked process which,
    # will be invalid and throw an error.
    connection.close()

    export_task = ExportTask.objects.get(uid=task_uid)
    if absolute_progress:
        export_task.progress = absolute_progress
    if estimated_finish:
        export_task.estimated_finish = estimated_finish
    export_task.save()


def parse_result(task_result, key=''):
    """
    Used to parse the celery result for a specific value.
    :param task_result: A str, dict, or list.
    :param key: A key to search dicts for
    :return: The value at the desired key or the original task result if not in a list or dict.
    """
    if not task_result:
        return None
    if isinstance(task_result, list):
        for result in task_result:
            if result.get(key):
                return result.get(key)
    elif isinstance(task_result, dict):
        return task_result.get(key)


def get_function(function):
    from importlib import import_module

    module, function_name = function.rsplit('.', 1)

    module_object = import_module(module)
    function_object = getattr(module_object, function_name)

    return function_object<|MERGE_RESOLUTION|>--- conflicted
+++ resolved
@@ -133,11 +133,7 @@
             if retry:
                 logger.warn('Task {0} waiting for lock {1} to be free.'.format(self.request.id, lock_key))
                 if worker:
-<<<<<<< HEAD
-                    self.apply_async(args=args, kwargs=kwargs, **task_settings)
-=======
                     self.apply_async(args=args, kwargs=kwargs)
->>>>>>> a66f7ec3
                 else:
                     self.delay(*args, **kwargs)
             else:
