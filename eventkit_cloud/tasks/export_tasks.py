# -*- coding: utf-8 -*-
from __future__ import absolute_import

import cPickle
from collections import Sequence
import logging
import os
import shutil
import socket
import traceback
from zipfile import ZipFile, ZIP_DEFLATED

from django.conf import settings
from django.contrib.gis.geos import Polygon
<<<<<<< HEAD
=======

from django.contrib.gis.geos.geometry import GEOSGeometry
>>>>>>> 39030246
from django.core.cache import caches
from django.core.mail import EmailMultiAlternatives
from django.db import DatabaseError, transaction
from django.db.models import Q
from django.template.loader import get_template, render_to_string
from django.utils import timezone
from celery import signature
from celery.result import AsyncResult
from celery.utils.log import get_task_logger
from enum import Enum
from ..feature_selection.feature_selection import FeatureSelection
from audit_logging.celery_support import UserDetailsBase
from ..ui.helpers import get_style_files
from ..celery import app, TaskPriority
from ..utils import (
<<<<<<< HEAD
    kml, overpass, pbf, s3, shp, external_service, wfs, wcs, arcgis_feature_service, sqlite, geopackage, gdalutils
)
from ..utils.hotosm_geopackage import Geopackage
=======
    kml, overpass, pbf, s3, shp, external_service, wfs, wcs, arcgis_feature_service, sqlite, gdalutils
)
from ..utils.hotosm_geopackage import Geopackage

>>>>>>> 39030246
from .exceptions import CancelException, DeleteException

BLACKLISTED_ZIP_EXTS = ['.pbf', '.ini', '.txt', '.om5', '.osm', '.lck']

# Get an instance of a logger
logger = get_task_logger(__name__)


class TaskStates(Enum):

    COMPLETED = "COMPLETED"  # Used for runs when all tasks were successful
    INCOMPLETE = "INCOMPLETE"  # Used for runs when one or more tasks were unsuccessful
    SUBMITTED = "SUBMITTED"  # Used for runs that have not been started

    PENDING = "PENDING"  # Used for tasks that have not been started
    RUNNING = "RUNNING"  # Used for tasks that have been started
    CANCELED = "CANCELED"  # Used for tasks that have been CANCELED by the user
    SUCCESS = "SUCCESS"  # Used for tasks that have successfully completed
    FAILED = "FAILED"  # Used for tasks that have failed (an exception other than CancelException was thrown

    # or a non-zero exit code was returned.)

    @staticmethod
    def get_finished_states():
        return [TaskStates.COMPLETED, TaskStates.INCOMPLETE, TaskStates.CANCELED, TaskStates.SUCCESS, TaskStates.FAILED]

    @staticmethod
    def get_incomplete_states():
        return [TaskStates.FAILED, TaskStates.INCOMPLETE, TaskStates.CANCELED]


# http://docs.celeryproject.org/en/latest/tutorials/task-cookbook.html
# https://github.com/celery/celery/issues/3270

class LockingTask(UserDetailsBase):
    """
    Base task with lock to prevent multiple execution of tasks with ETA.
    It happens with multiple workers for tasks with any delay (countdown, ETA). Its a bug
    https://github.com/celery/kombu/issues/337.
    You may override cache backend by setting `CELERY_TASK_LOCK_CACHE` in your Django settings file.

    This task can also be used to ensure that a task isn't running at the same time as another task by specifying,
    a lock_key in the task arguments.  If the lock_key is present but unavailable the task will be tried again later.
    """
    cache = caches[getattr(settings, 'CELERY_TASK_LOCK_CACHE', 'default')]
    lock_expiration = 60 * 60 * 12  # 12 Hours
    lock_key = None
    max_retries = None

    def get_lock_key(self):
        """
        Unique string for task as lock key
        """
        return 'TaskLock_%s_%s_%s' % (self.__class__.__name__, self.request.id, self.request.retries)

    def acquire_lock(self):
        """
        Set lock
        """
        result = None
        try:
            result = self.cache.add(self.lock_key, True, self.lock_expiration)
            logger.debug('Acquiring {0} key: {1}'.format(self.lock_key, 'succeed' if result else 'failed'))
        finally:
            return result

    def __call__(self, *args, **kwargs):
        """
        Checking for lock existence
        """
        retry=False

        lock_key = kwargs.get('locking_task_key')

        if lock_key:
            self.lock_expiration=5
            self.lock_key = lock_key
            retry = True
        else:
            self.lock_key = self.get_lock_key()

        if self.acquire_lock():
            logger.debug('Task {0} started.'.format(self.request.id))
            return super(LockingTask, self).__call__(*args, **kwargs)
        else:
            if retry:
                logger.info('Task {0} waiting for lock {1} to be free.'.format(self.request.id, lock_key))
                self.delay(*args, **kwargs)
            else:
                logger.info('Task {0} skipped due to lock'.format(self.request.id))

    def after_return(self, *args, **kwargs):
        logger.info('Task {0} releasing lock'.format(self.request.id))
        self.cache.delete(self.lock_key)
        super(LockingTask, self).after_return(*args, **kwargs)


def make_file_downloadable(filepath, run_uid, provider_slug='', skip_copy=False, download_filename=None):
    """ Construct the filesystem location and url needed to download the file at filepath.
        Copy filepath to the filesystem location required for download.
        @provider_slug is specific to ExportTasks, not needed for FinalizeHookTasks
        @skip_copy: It looks like sometimes (At least for OverpassQuery) we don't want the file copied,
            generally can be ignored
        @return A url to reach filepath.
    """
    download_filesystem_root = settings.EXPORT_DOWNLOAD_ROOT.rstrip('\/')
    download_url_root = settings.EXPORT_MEDIA_ROOT
    run_dir = os.path.join(download_filesystem_root, run_uid)
    filename = os.path.basename(filepath)
    if download_filename is None:
        download_filename = filename

    if getattr(settings, "USE_S3", False):
        download_url = s3.upload_to_s3(
            run_uid,
            os.path.join(provider_slug, filename),
            download_filename
        )
    else:
        try:
            if not os.path.isdir(run_dir):
                os.makedirs(run_dir)
        except OSError as e:
            logger.info(e)

        download_url = os.path.join(download_url_root, run_uid, download_filename)

        download_filepath = os.path.join(download_filesystem_root, run_uid, download_filename)
        if not skip_copy:
            shutil.copy(filepath, download_filepath)

    return download_url


# ExportTask abstract base class and subclasses.
class ExportTask(LockingTask):
    """
    Abstract base class for export tasks.
    """

    # whether to abort the whole provider if this task fails.
    abort_on_error = False

    @transaction.atomic
    def on_success(self, retval, task_id, args, kwargs):
        """
        Update the successfully completed task as follows:

            1. update the time the task completed
            2. calculate the size of the output file
            3. calculate the download path of the export
            4. create the export download directory
            5. copy the export file to the download directory
            6. create the export task result
            7. update the export task status and save it
        """
        # If a task is skipped it will be successfully completed but it won't have a return value.  These tasks should
        # just return.
        if not retval:
            return

        try:
            from ..tasks.models import (FileProducingTaskResult, ExportTask as ExportTaskModel)
            # update the task
            finished = timezone.now()
            task = ExportTaskModel.objects.get(celery_uid=task_id)
            if TaskStates.CANCELED.value in [task.status, task.export_provider_task.status]:
                logging.info('Task reported on success but was previously canceled ', format(task_id))
                raise CancelException(task_name=task.export_provider_task.name, user_name=task.cancel_user.username)
            task.finished_at = finished
            task.progress = 100
            task.pid = -1
            # get the output
            output_url = retval['result']
            stat = os.stat(output_url)
            size = stat.st_size / 1024 / 1024.00
            # construct the download_path
            parts = output_url.split('/')
            filename = parts[-1]
            provider_slug = parts[-2]
            run_uid = parts[-3]
            name, ext = os.path.splitext(filename)
            download_filename = '{0}-{1}-{2}{3}'.format(
                name,
                provider_slug,
                finished.strftime('%Y%m%d'),
                ext
            )

            # construct the download url
            skip_copy = (task.name == 'OverpassQuery')
            download_url = make_file_downloadable(
                output_url, run_uid, provider_slug=provider_slug, skip_copy=skip_copy,
                download_filename=download_filename
            )

            # save the task and task result
            result = FileProducingTaskResult.objects.create(
                filename=filename,
                size=size,
                download_url=download_url
            )

            task.result = result
            task.status = TaskStates.SUCCESS.value
            task.save()
            super(ExportTask, self).on_success(retval, task_id, args, kwargs)
        except Exception as e:
            tb = traceback.format_exc()
            logger.error('Exception in on_success handler for {}:\n{}'.format(self.name, tb))
            from billiard.einfo import ExceptionInfo
            einfo = ExceptionInfo()
            einfo.exception = e
            self.on_failure(e, task_id, args, kwargs, einfo)

    @transaction.atomic
    def on_failure(self, exc, task_id, args, kwargs, einfo):
        """
        Update the failed task as follows:

            1. pull out the ExportTask
            2. update the task status and finish time
            3. create an export task exception
            4. save the export task with the task exception
            5. run export_task_error_handler if the run should be aborted
               - this is only for initial tasks on which subsequent export tasks depend
        """
        from ..tasks.models import ExportTask as ExportTaskModel
        from ..tasks.models import ExportTaskException, ExportProviderTask
        task = ExportTaskModel.objects.get(celery_uid=task_id)
        task.finished_at = timezone.now()
        task.save()
        exception = cPickle.dumps(einfo)
        ete = ExportTaskException(task=task, exception=exception)
        ete.save()
        super(ExportTask, self).on_failure(exc, task_id, args, kwargs, einfo)
        if task.status != TaskStates.CANCELED.value:
            task.status = TaskStates.FAILED.value
            task.save()
            logger.debug('Task name: {0} failed, {1}'.format(self.name, einfo))
            if self.abort_on_error:
                export_provider_task = ExportProviderTask.objects.get(tasks__celery_uid=task_id)
                cancel_export_provider_task.delay(export_provider_task_uid=export_provider_task.uid,
                                                  canceling_username=None, delete=False,
                                                  locking_task_key="cancel_export_provider_task-{0}".format(export_provider_task.uid))
                run = export_provider_task.run
                stage_dir = kwargs['stage_dir']
                export_task_error_handler(
                    run_uid=str(run.uid),
                    task_id=task_id,
                    stage_dir=stage_dir
                )
            return {'state': TaskStates.CANCELED.value}

    def update_task_state(self, result=None, task_status=TaskStates.RUNNING.value, task_uid=None):
        """
        Update the task state and celery task uid.
        Can use the celery uid for diagnostics.
        """
        result = result or {}
        started = timezone.now()
        from ..tasks.models import ExportTask as ExportTaskModel
        try:
            task = ExportTaskModel.objects.get(uid=task_uid)
            celery_uid = self.request.id
            task.celery_uid = celery_uid
            task.save()
            result = parse_result(result, 'state') or []
            if TaskStates.CANCELED.value in [task.status, task.export_provider_task.status, result]:
                logging.info('canceling before run %s', celery_uid)
                raise CancelException(task_name=task.export_provider_task.name, user_name=task.cancel_user.username)
            task.pid = os.getpid()
            task.status = task_status
            task.export_provider_task.status = TaskStates.RUNNING.value
            task.started_at = started
            task.save()
            task.export_provider_task.save()
            logger.debug('Updated task: {0} with uid: {1}'.format(task.name, task.uid))
        except DatabaseError as e:
            logger.error('Updating task {0} state throws: {1}'.format(task_uid, e))
            raise e


class FormatTask(ExportTask):
    """
    A class to manage tasks which are desired output from the user, and not merely associated files or metadata.
    """
    display = True


def osm_data_collection_pipeline(
        export_task_record_uid, stage_dir, job_name='no_job_name_specified',
        bbox=None, user_details=None, config=None):
    """ Collects data from OSM & produces a thematic gpkg as a subtask of the task referenced by
        export_provider_task_id.
        bbox expected format is an iterable of the form [ long0, lat0, long1, lat1 ]
    """
    # --- Overpass Query
    op = overpass.Overpass(
        bbox=bbox, stage_dir=stage_dir,
        job_name=job_name, task_uid=export_task_record_uid,
        raw_data_filename='{}_query.osm'.format(job_name)
    )

    osm_data_filename = op.run_query(user_details=user_details, subtask_percentage=60)  # run the query

    # --- Convert Overpass result to PBF
    osm_filename = os.path.join(stage_dir, osm_data_filename)
    pbf_filename = os.path.join(stage_dir, '{}_query.pbf'.format(job_name))
    pbf_filepath = pbf.OSMToPBF(osm=osm_filename, pbffile=pbf_filename, task_uid=export_task_record_uid).convert()

    # --- Generate thematic gpkg from PBF
    geopackage_filepath = os.path.join(stage_dir, '{}.gpkg'.format(job_name))

    feature_selection = FeatureSelection.example(config)
    update_progress(export_task_record_uid, progress=75)

    geom = Polygon.from_bbox(bbox)
    g = Geopackage(pbf_filepath, geopackage_filepath, stage_dir, feature_selection, geom)
    g.run()
    ret_geopackage_filepath = g.results[0].parts[0]
    assert(ret_geopackage_filepath == geopackage_filepath)
    update_progress(export_task_record_uid, progress=100)

    return geopackage_filepath


@app.task(name="OSM Data Collection", bind=True, base=FormatTask)
def osm_data_collection_task(
        self, result=None, stage_dir=None, provider_slug=None, task_uid=None,
        job_name='no_job_name_specified', bbox=None, user_details=None,
        config=None, *args, **kwargs):
    """ Collects data from OSM & produces a thematic gpkg as a subtask of the task referenced by
        export_provider_task_id.
        bbox expected format is an iterable of the form [ long0, lat0, long1, lat1 ]
    """
    from eventkit_cloud.tasks.models import ExportProviderTask
    from eventkit_cloud.tasks.task_runners import create_export_task_record

    self.update_task_state(result=result, task_uid=task_uid)

    if user_details is None:
        user_details = {'username': 'username not set in osm_data_collection_task'}

    gpkg_filepath = osm_data_collection_pipeline(
        task_uid, stage_dir, job_name=job_name, bbox=bbox, user_details=user_details,
        config=config
    )

    return {'result': gpkg_filepath}


@app.task(name="QGIS Project file (.qgs)", bind=True, base=FormatTask, abort_on_error=False)
def osm_create_styles_task(self, result=None, task_uid=None, stage_dir=None, job_name=None, provider_slug=None,
                           provider_name=None, bbox=None, user_details=None, *args, **kwargs):
    """
    Task to create styles for osm.
    """
    from .task_runners import normalize_name
    from audit_logging.file_logging import logging_open

    result = result or {}
    self.update_task_state(result=result, task_uid=task_uid)
    input_gpkg = parse_result(result, 'geopackage')

    job_name = normalize_name(job_name)

    gpkg_file = '{0}.gpkg'.format(job_name)
    style_file = os.path.join(stage_dir, '{0}-osm-{1}.qgs'.format(job_name,
                                                                  timezone.now().strftime("%Y%m%d")))

    with logging_open(style_file, 'w', user_details=user_details) as open_file:
        open_file.write(render_to_string('styles/Style.qgs', context={'gpkg_filename': os.path.basename(gpkg_file),
                                                                      'layer_id_prefix': '{0}-osm-{1}'.format(job_name,
                                                                                                              timezone.now().strftime(
                                                                                                                  "%Y%m%d")),
                                                                      'layer_id_date_time': '{0}'.format(
                                                                          timezone.now().strftime("%Y%m%d%H%M%S%f")[
                                                                          :-3]),
                                                                      'bbox': bbox,
                                                                      'provider_name': provider_name}))
    result['result'] = style_file
    result['geopackage'] = input_gpkg
    return result


@app.task(name='ESRI Shapefile Format', bind=True, base=FormatTask)
def shp_export_task(self, result=None, run_uid=None, task_uid=None, stage_dir=None, job_name=None, user_details=None):
    """
    Class defining SHP export function.
    """
    result = result or {}
    self.update_task_state(result=result, task_uid=task_uid)
    gpkg = os.path.join(stage_dir, '{0}.gpkg'.format(job_name))
    shapefile = os.path.join(stage_dir, '{0}_shp'.format(job_name))

    try:
        s2s = shp.GPKGToShp(gpkg=gpkg, shapefile=shapefile, task_uid=task_uid)
        out = s2s.convert()
        result['result'] = out
        result['geopackage'] = gpkg
        return result
    except Exception as e:
        logger.error('Exception while converting {} -> {}: {}'.format(gpkg, shapefile, str(e)))
        raise


@app.task(name='KML Format', bind=True, base=FormatTask)
def kml_export_task(self, result=None, run_uid=None, task_uid=None, stage_dir=None, job_name=None, user_details=None):
    """
    Class defining KML export function.
    """
    result = result or {}

    self.update_task_state(result=result, task_uid=task_uid)
    gpkg = os.path.join(stage_dir, '{0}.gpkg'.format(job_name))
    kmlfile = os.path.join(stage_dir, '{0}.kml'.format(job_name))
    try:
        s2k = kml.GPKGToKml(gpkg=gpkg, kmlfile=kmlfile, task_uid=task_uid)
        out = s2k.convert()
        result['result'] = out
        result['geopackage'] = gpkg
        return result
    except Exception as e:
        logger.error('Raised exception in kml export, %s', str(e))
        raise Exception(e)


@app.task(name='SQLITE Format', bind=True, base=FormatTask)
def sqlite_export_task(self, result=None, run_uid=None, task_uid=None, stage_dir=None, job_name=None,
                       user_details=None):
    """
    Class defining SQLITE export function.
    """
    result = result or {}

    self.update_task_state(result=result, task_uid=task_uid)
    gpkg = os.path.join(stage_dir, '{0}.gpkg'.format(job_name))
    sqlitefile = os.path.join(stage_dir, '{0}.sqlite'.format(job_name))
    try:
        s2g = sqlite.GPKGToSQLite(gpkg=gpkg, sqlitefile=sqlitefile, task_uid=task_uid)
        out = s2g.convert()
        result['result'] = out
        result['geopackage'] = gpkg
        return result
    except Exception as e:
        logger.error('Raised exception in sqlite export, %s', str(e))
        raise Exception(e)


@app.task(name='Geopackage Format', bind=True, base=FormatTask)
def geopackage_export_task(self, result={}, run_uid=None, task_uid=None, stage_dir=None, job_name=None,
        user_details=None):

    """
    Class defining geopackage export function.
    """
    from .models import ExportRun
    result = result or {}

    self.update_task_state(result=result, task_uid=task_uid)

    selection = parse_result(result, 'selection')
    if selection:
        clip_export_task(result=result, task_uid=task_uid)  # TODO: remove this, should be separate in task chain

    gpkg = parse_result(result, 'result')
    gpkg = gdalutils.convert(dataset=gpkg, fmt='gpkg', task_uid=task_uid)

    result['result'] = gpkg
    result['geopackage'] = gpkg
    return result


@app.task(name='Geotiff Format (.tif)', bind=True, base=FormatTask)
def geotiff_export_task(self, result=None, run_uid=None, task_uid=None, stage_dir=None, job_name=None,
                        user_details=None):
    """
    Class defining geopackage export function.
    """
    from .models import ExportRun
    result = result or {}

    self.update_task_state(result=result, task_uid=task_uid)

    selection = parse_result(result, 'selection')
    if selection:
        clip_export_task(result=result, task_uid=task_uid)  # TODO: remove this, should be separate in task chain

    gtiff = parse_result(result, 'result')
    gtiff = gdalutils.convert(dataset=gtiff, fmt='gtiff', task_uid=task_uid)

    result['result'] = gtiff
    result['geotiff'] = gtiff
    return result


@app.task(name='Clip Export', bind=True, base=LockingTask)
def clip_export_task(self, result=None, run_uid=None, task_uid=None, stage_dir=None, job_name=None, user_details=None):
    """
    Clips a dataset to a vector cutline and returns a dataset of the same format.
    :param self:
    :param result:
    :param run_uid:
    :param task_uid:
    :param stage_dir:
    :param job_name:
    :param user_details:
    :return:
    """
    result = result or {}
    # self.update_task_state(result=result, task_uid=task_uid)

    dataset = parse_result(result, 'result')
    selection = parse_result(result, 'selection')
    dataset = gdalutils.clip_dataset(geojson_file=selection, dataset=dataset, fmt=None)

    result['result'] = dataset
    return result


@app.task(name='WFSExport', bind=True, base=ExportTask, abort_on_error=True)
def wfs_export_task(self, result=None, layer=None, config=None, run_uid=None, task_uid=None, stage_dir=None,
                    job_name=None, bbox=None, service_url=None, name=None, service_type=None, user_details=None):
    """
    Class defining geopackage export for WFS service.
    """
    result = result or {}
    self.update_task_state(result=result, task_uid=task_uid)

    gpkg = os.path.join(stage_dir, '{0}.gpkg'.format(job_name))
    try:
        w2g = wfs.WFSToGPKG(gpkg=gpkg, bbox=bbox, service_url=service_url, name=name, layer=layer,
                            config=config, service_type=service_type, task_uid=task_uid)
        out = w2g.convert()
        result['result'] = out
        result['geopackage'] = out
        return result
    except Exception as e:
        logger.error('Raised exception in external service export, %s', str(e))
        raise Exception(e)


@app.task(name='WCS Export', bind=True, base=ExportTask, abort_on_error=True)
def wcs_export_task(self, result=None, layer=None, config=None, run_uid=None, task_uid=None, stage_dir=None,
                    job_name=None, bbox=None, service_url=None, name=None, service_type=None, user_details=None):
    """
    Class defining export for WCS services
    """
    result = result or {}
    self.update_task_state(result=result, task_uid=task_uid)
    out = os.path.join(stage_dir, '{0}.tif'.format(job_name))
    try:
        wcs_conv = wcs.WCSConverter(out=out, bbox=bbox, service_url=service_url, name=name, layer=layer,
                                    config=config, service_type=service_type, task_uid=task_uid, debug=True,
                                    fmt="gtiff")
        wcs_conv.convert()
        result['result'] = out
        result['geotiff'] = out
        return result
    except Exception as e:
        logger.error('Raised exception in WCS service export: %s', str(e))
        raise Exception(e)


@app.task(name='ArcFeatureServiceExport', bind=True, base=FormatTask)
def arcgis_feature_service_export_task(self, result=None, layer=None, config=None, run_uid=None, task_uid=None,
                                       stage_dir=None, job_name=None, bbox=None, service_url=None, name=None,
                                       service_type=None, user_details=None):
    """
    Class defining sqlite export for ArcFeatureService service.
    """
    result = result or {}
    self.update_task_state(result=result, task_uid=task_uid)
    gpkg = os.path.join(stage_dir, '{0}.gpkg'.format(job_name))
    try:
        w2g = arcgis_feature_service.ArcGISFeatureServiceToGPKG(gpkg=gpkg, bbox=bbox, service_url=service_url,
                                                                name=name, layer=layer,
                                                                config=config, service_type=service_type,
                                                                task_uid=task_uid)
        out = w2g.convert()
        result['result'] = out
        result['geopackage'] = out
        return result
    except Exception as e:
        logger.error('Raised exception in external service export, %s', str(e))
        raise Exception(e)


@app.task(name='Project file (.zip)', bind=True, base=FormatTask)
def zip_export_provider(self, result=None, job_name=None, export_provider_task_uid=None, run_uid=None, task_uid=None,
                        stage_dir=None, *args, **kwargs):
    from .models import ExportProviderTask
    from .task_runners import normalize_name

    result = result or {}

    self.update_task_state(result=result, task_uid=task_uid)

    # To prepare for the zipfile task, the files need to be checked to ensure they weren't
    # deleted during cancellation.
    logger.debug("Running 'zip_export_provider' for {0}".format(job_name))
    include_files = []
    export_provider_task = ExportProviderTask.objects.get(uid=export_provider_task_uid)
    if TaskStates[export_provider_task.status] not in TaskStates.get_incomplete_states():
        for export_task in export_provider_task.tasks.all():
            try:
                filename = export_task.result.filename
                export_task.display = False
            except Exception:
                logger.error("export_task: {0} did not have a result... skipping.".format(export_task.name))
                continue
            full_file_path = os.path.join(stage_dir, filename)
            if not os.path.isfile(full_file_path):
                logger.error("Could not find file {0} for export {1}.".format(full_file_path,
                                                                              export_task.name))
                continue
            include_files += [full_file_path]
            export_task.save()
    # Need to remove duplicates from the list because
    # some intermediate tasks produce files with the same name.
    # sorted while adding time allows comparisons in tests.
    include_files = sorted(list(set(include_files)))
    if include_files:
        logger.debug("Zipping files: {0}".format(include_files))
        zip_file = zip_file_task.run(run_uid=run_uid, include_files=include_files,
                                     file_name=os.path.join(stage_dir, "{0}.zip".format(normalize_name(job_name))),
                                     adhoc=True, static_files=get_style_files()).get('result')
    else:
        raise Exception("There are no files in this provider available to zip.")
    if not zip_file:
        raise Exception("A zipfile could not be created, please contact an administrator.")
    result['result'] = zip_file
    return result


<<<<<<< HEAD
@app.task(name='Area of Interest (.gpkg)', bind=True, base=ExportTask)
def bounds_export_task(self, result={}, run_uid=None, task_uid=None, stage_dir=None, provider_slug=None, *args, **kwargs):
    """
    Class defining geopackage export function.
    """
    user_details = kwargs.get('user_details')
    # This is just to make it easier to trace when user_details haven't been sent
    if user_details is None:
        user_details = {'username': 'unknown-bounds_export_task'}

    from .models import ExportRun

    self.update_task_state(result=result, task_uid=task_uid)
    run = ExportRun.objects.get(uid=run_uid)

    result_gpkg = parse_result(result, 'geopackage')
    bounds = run.job.the_geom.geojson or run.job.bounds_geojson

    gpkg = os.path.join(stage_dir, '{0}_bounds.gpkg'.format(provider_slug))
    gpkg = geopackage.add_geojson_to_geopackage(
        geojson=bounds, gpkg=gpkg, layer_name='bounds', task_uid=task_uid, user_details=user_details
    )

    result['result'] = gpkg
    result['geopackage'] = result_gpkg
    return result


@app.task(name='Raster export (.gpkg)', bind=True, base=FormatTask)
=======
@app.task(name='Raster export (.gpkg)', bind=True, base=FormatTask, abort_on_error=True)
>>>>>>> 39030246
def external_raster_service_export_task(self, result=None, layer=None, config=None, run_uid=None, task_uid=None,
                                        stage_dir=None, job_name=None, bbox=None, service_url=None, level_from=None,
                                        level_to=None, name=None, service_type=None, *args, **kwargs):
    """
    Class defining geopackage export for external raster service.
    """
    logger.info('Doing nothing in external_raster_service_export_task ({})'.format(self.name))
    result = result or {}

    self.update_task_state(result=result, task_uid=task_uid)

    selection = parse_result(result, 'selection')
    gpkgfile = os.path.join(stage_dir, '{0}.gpkg'.format(job_name))
    try:
        w2g = external_service.ExternalRasterServiceToGeopackage(gpkgfile=gpkgfile, bbox=bbox,
                                                                 service_url=service_url, name=name, layer=layer,
                                                                 config=config, level_from=level_from,
                                                                 level_to=level_to, service_type=service_type,
                                                                 task_uid=task_uid, selection=selection)
        gpkg = w2g.convert()
        result['result'] = gpkg
        result['geopackage'] = gpkg
        return result
    except Exception as e:
        logger.error('Raised exception in external service export, %s', str(e))
        raise Exception(e)


@app.task(name='Pickup Run', bind=True)
def pick_up_run_task(self, result=None, run_uid=None, user_details=None):
    """
    Generates a Celery task to assign a celery pipeline to a specific worker.
    """
    # This is just to make it easier to trace when user_details haven't been sent
    if user_details is None:
        user_details = {'username': 'unknown-pick_up_run_task'}

    from .models import ExportRun
    from .task_factory import TaskFactory

    worker = socket.gethostname()
    run = ExportRun.objects.get(uid=run_uid)
    run.worker = worker
    run.save()
    TaskFactory().parse_tasks(worker=worker, run_uid=run_uid, user_details=user_details)


def include_zipfile(run_uid=None, provider_tasks=[], extra_files=[]):
    """ Collects all export provider result files, combines them with @extra_files,
        and runs a zip_file_task with the resulting set of files.
    """
    from eventkit_cloud.tasks.models import ExportRun
    run = ExportRun.objects.get(uid=run_uid)

    if run.job.include_zipfile:
        # To prepare for the zipfile task, the files need to be checked to ensure they weren't
        # deleted during cancellation.
        include_files = []

        for export_provider_task in provider_tasks:
            if TaskStates[export_provider_task.status] not in TaskStates.get_incomplete_states():
                for export_task in export_provider_task.tasks.all():
                    try:
                        filename = export_task.result.filename
                    except Exception:
                        continue
                    full_file_path = os.path.join(settings.EXPORT_STAGING_ROOT, str(run_uid),
                                                  export_provider_task.slug, filename)
                    if not os.path.isfile(full_file_path):
                        logger.error("Could not find file {0} for export {1}.".format(full_file_path,
                                                                                      export_task.name))
                        continue
                    include_files += [full_file_path]
        # Need to remove duplicates from the list because
        # some intermediate tasks produce files with the same name.
        include_files.extend(extra_files)
        include_files = list(set(include_files))
        if include_files:
            zip_file_task.run(run_uid=run_uid, include_files=include_files)
        else:
            logger.warn('No files to zip for run_uid/provider_tasks: {}/{}'.format(run_uid, provider_tasks))


#This could be improved by using Redis or Memcached to help manage state.
@app.task(name='Wait For Providers', base=LockingTask)
def wait_for_providers_task(result=None, apply_args=None, run_uid=None, callback_task=None, *args, **kwargs):
    from .models import ExportRun

    if isinstance(callback_task, dict):
        callback_task = signature(callback_task)

    run = ExportRun.objects.filter(uid=run_uid).first()
    if run:
        if all(TaskStates[provider_task.status] in TaskStates.get_finished_states() for provider_task in run.provider_tasks.all()):
            callback_task.apply_async(**apply_args)
            logger.error("Run finish.")
        else:
            logger.error("Waiting for other tasks to finish.")
    else:
        raise Exception("A run could not be found for uid {0}".format(run_uid))


class FinalizeRunHookTask(LockingTask):
    """ Base for tasks which execute after all export provider tasks have completed, but before finalize_run_task.
        - Ensures the task state is recorded when the task is started and after it has completed.
        - Combines new_zip_filepaths list from the previous FinalizeRunHookTask in a chain with the new
          filepaths returned from this task so they can all be passed to prepare_for_export_zip_task later in the chain.
        @params:
          new_zip_filepaths is a list of new files the previous FinalizeRunHookTask created in the export directory.
          kwarg 'run_uid' is the value of ExportRun.uid for the ExportRun which is being finalized.
        @see create_finalize_run_task_collection
        @returns: list of any new files created that should be included in the ExportRun's zip & available for
            download.  These should be located in the download directory; see example_finalize_run_hook_task
            for details.
    """

    def __call__(self, new_zip_filepaths=None, run_uid=None):
        """ Override execution so tasks derived from this aren't responsible for concatenating files
            from previous tasks to their return value.
        """
        if new_zip_filepaths is None:
            new_zip_filepaths = []

        if not isinstance(new_zip_filepaths, Sequence):
            msg = 'new_zip_filepaths is not a sequence, got: {}'.format(new_zip_filepaths)
            logger.error(msg)
            raise Exception(msg)

        self.run_uid = run_uid
        if run_uid is None:
            raise ValueError('"run_uid" is a required kwarg for tasks subclassed from FinalizeRunHookTask')

        self.record_task_state()

        # Ensure that the staging and download directories for the run this task is associated with exist
        try:
            os.makedirs(os.path.join(settings.EXPORT_STAGING_ROOT.rstrip('\/'), run_uid))
        except OSError:
            pass  # Already exists

        try:
            os.makedirs(os.path.join(settings.EXPORT_DOWNLOAD_ROOT.rstrip('\/'), run_uid))
        except OSError:
            pass  # Already exists

        task_files = super(FinalizeRunHookTask, self).__call__(new_zip_filepaths, run_uid=run_uid)
        # task_files could be None
        task_files = task_files or []

        self.save_files_produced(task_files, run_uid)
        new_zip_filepaths.extend(task_files)
        return new_zip_filepaths

    def save_files_produced(self, new_files, run_uid):
        if len(new_files) > 0:
            from eventkit_cloud.tasks.models import FileProducingTaskResult, FinalizeRunHookTaskRecord

            for file_path in new_files:
                filename = os.path.split(file_path)[-1]
                size = os.path.getsize(file_path)
                url = make_file_downloadable(file_path, run_uid)

                fptr = FileProducingTaskResult.objects.create(filename=filename, size=size, download_url=url)
                task_record = FinalizeRunHookTaskRecord.objects.get(celery_uid=self.request.id)
                task_record.result = fptr
                task_record.save()

    def record_task_state(self, started_at=None, finished_at=None, testing_run_uid=None):
        """ When testing-only param testing_run_uid is set, this value will be used if self.run_uid is not set
        """
        run_uid = getattr(self, 'run_uid', None) or testing_run_uid
        if run_uid is None:
            msg = 'ExportRun uid is {}, unable to record task state.'.format(self.run_uid)
            logger.error(msg)
            raise TypeError(msg)

        from eventkit_cloud.tasks.models import FinalizeRunHookTaskRecord
        from eventkit_cloud.tasks.models import ExportRun

        export_run = ExportRun.objects.get(uid=run_uid)
        worker_name = self.request.hostname
        status = AsyncResult(self.request.id).status
        tr, _ = FinalizeRunHookTaskRecord.objects.get_or_create(
            run=export_run, celery_uid=self.request.id, task_name=self.name,
            status=status, pid=os.getpid(), worker=worker_name
        )

        if started_at or finished_at:
            if started_at:
                tr.started_at = started_at
            if finished_at:
                tr.finished_at = finished_at
            tr.save()

    def after_return(self, status, retval, task_id, args, kwargs, einfo):
        self.record_task_state(finished_at=timezone.now())
        super(FinalizeRunHookTask, self).after_return(status, retval, task_id, args, kwargs, einfo)


@app.task(name='Do Some Example Thing', base=FinalizeRunHookTask, bind=True)
def example_finalize_run_hook_task(self, new_zip_filepaths=[], run_uid=None):
    """ Just a placeholder hook task that doesn't do anything except create a new file to collect from the chain
        It's included in.
    """
    staging_root = settings.EXPORT_STAGING_ROOT

    f1_name = 'non_downloadable_file_not_included_in_zip'
    # If this were a real task, you'd do something with a file at f1_path now.
    # It won't be saved to the database for display to user or included in the zip file.

    # The path to this file is returned, so it will be duplicated to the download directory, it's location
    #    stored in the database, and passed along the finalize run task chain for inclusion in the run's zip.
    f2_name = 'downloadable_file_to_be_included_in_zip'
    f2_stage_path = os.path.join(staging_root, str(run_uid), f2_name)
    with open(f2_stage_path, 'w+') as f2:
        f2.write('hi')

    created_files = [f2_stage_path]

    logger.debug('example_finalize_run_hook_task.  Created files: {}, new_zip_filepaths: {}, run_uid: {}' \
                 .format(created_files, new_zip_filepaths, run_uid))

    return created_files


@app.task(name='Prepare Export Zip', base=FinalizeRunHookTask)
def prepare_for_export_zip_task(result=None, extra_files=None, run_uid=None):
    from eventkit_cloud.tasks.models import ExportRun
    run = ExportRun.objects.get(uid=run_uid)

    if run.job.include_zipfile:
        # To prepare for the zipfile task, the files need to be checked to ensure they weren't
        # deleted during cancellation.

        include_files = []
        if extra_files:
            include_files = list(extra_files)

        provider_tasks = run.provider_tasks.all()

        for provider_task in provider_tasks:
            if TaskStates[provider_task.status] not in TaskStates.get_incomplete_states():
                for export_task in provider_task.tasks.all():
                    try:
                        filename = export_task.result.filename
                    except Exception:
                        continue
                    full_file_path = os.path.join(settings.EXPORT_STAGING_ROOT, str(run_uid),
                                                  provider_task.slug, filename)
                    if not os.path.isfile(full_file_path):
                        logger.error("Could not find file {0} for export {1}.".format(full_file_path,
                                                                                      export_task.name))
                        continue
                    include_files += [full_file_path]
        # Need to remove duplicates from the list because
        # some intermediate tasks produce files with the same name.
        include_files = set(include_files)
        if include_files:
            zip_file_task.run(run_uid=run_uid, include_files=include_files)
        else:
            logger.warn('No files to zip for run_uid: {}'.format(run_uid))


@app.task(name='Finalize Export Provider Task', base=UserDetailsBase)
def finalize_export_provider_task(result=None, export_provider_task_uid=None,
                                  status=None, *args, **kwargs):
    """
    Finalizes provider task.

    Cleans up staging directory.
    Updates export provider status.
    """

    from eventkit_cloud.tasks.models import ExportProviderTask
    with transaction.atomic():

        export_provider_task = ExportProviderTask.objects.get(uid=export_provider_task_uid)
        for export_task in export_provider_task.tasks.all():
            if TaskStates[status] not in TaskStates.get_finished_states():
                export_task.status = status
                export_task.finished_at = timezone.now()
                export_task.save()
        export_provider_task.status = status
        export_provider_task.finished_at = timezone.now()
        export_provider_task.save()

    return result


@app.task(name='Zip File Task', bind=False, base=UserDetailsBase)
def zip_file_task(include_files, run_uid=None, file_name=None, adhoc=False, static_files=None):
    """
    rolls up runs into a zip file
    """
    from eventkit_cloud.tasks.models import ExportRun as ExportRunModel
    download_root = settings.EXPORT_DOWNLOAD_ROOT.rstrip('\/')
    staging_root = settings.EXPORT_STAGING_ROOT.rstrip('\/')

    dl_filepath = os.path.join(download_root, str(run_uid))
    st_filepath = os.path.join(staging_root, str(run_uid))

    files = []
    if not include_files:
        logger.warn("zip_file_task called with no include_files.")
        return {'result': None}
    files += [filename for filename in include_files if os.path.splitext(filename)[-1] not in BLACKLISTED_ZIP_EXTS]

    run = ExportRunModel.objects.get(uid=run_uid)

    name = run.job.name
    project = run.job.event
    date = timezone.now().strftime('%Y%m%d')
    # XXX: name-project-eventkit-yyyymmdd.zip
    if file_name:
        zip_filename = file_name
    else:
        zip_filename = "{0}-{1}-{2}-{3}.{4}".format(
            name,
            project,
            "eventkit",
            date,
            'zip'
        )

    zip_st_filepath = os.path.join(st_filepath, zip_filename)
    zip_dl_filepath = os.path.join(dl_filepath, zip_filename)
    with ZipFile(zip_st_filepath, 'a', compression=ZIP_DEFLATED, allowZip64=True) as zipfile:
        if static_files:
            for absolute_file_path, relative_file_path in static_files.iteritems():
                zipfile.write(
                    absolute_file_path,
                    arcname=relative_file_path
                )
        for filepath in files:
            name, ext = os.path.splitext(filepath)
            provider_slug, name = os.path.split(name)
            provider_slug = os.path.split(provider_slug)[1]

            filename = '{0}-{1}-{2}{3}'.format(
                name,
                provider_slug,
                date,
                ext
            )
            zipfile.write(
                filepath,
                arcname=filename
            )

    # This is stupid but the whole zip setup needs to be updated, this should be just helper code, and this stuff should
    # be handled as an ExportTask.

    if not adhoc:
        run_uid = str(run_uid)
        if getattr(settings, "USE_S3", False):

            # TODO open up a stream directly to the s3 file so no local
            #      persistence is required
            zipfile_url = s3.upload_to_s3(run_uid, zip_filename, zip_filename)
            os.remove(zip_st_filepath)
        else:
            if zip_st_filepath != zip_dl_filepath:
                shutil.copy(zip_st_filepath, zip_dl_filepath)
            zipfile_url = os.path.join(run_uid, zip_filename)

        run.zipfile_url = zipfile_url
        run.save()

    result = {'result': zip_st_filepath}
    return result


class FinalizeRunBase(LockingTask):

    name = 'Finalize Export Run'

    def run(self, result=None, run_uid=None, stage_dir=None):
        """
         Finalizes export run.

        Cleans up staging directory.
        Updates run with finish time.
        Emails user notification.
        """
        from eventkit_cloud.tasks.models import ExportRun
        result = result or {}

        run = ExportRun.objects.get(uid=run_uid)
        if run.job.include_zipfile and not run.zipfile_url:
            logger.error("THE ZIPFILE IS MISSING FROM RUN {0}".format(run.uid))
        run.status = TaskStates.COMPLETED.value
        provider_tasks = run.provider_tasks.all()

        # Complicated Celery chain from TaskFactory.parse_tasks() is incorrectly running pieces in parallel;
        #    this waits until all provider tasks have finished before continuing.
        if any(getattr(TaskStates, task.status, None) == TaskStates.PENDING for task in provider_tasks):
            finalize_run_task.retry(
                result=result, run_uid=run_uid, stage_dir=stage_dir, interval_start=4, interval_max=10
            )

        # mark run as incomplete if any tasks fail
        if any(getattr(TaskStates, task.status, None) in TaskStates.get_incomplete_states() for task in provider_tasks):
            run.status = TaskStates.INCOMPLETE.value
        if all(getattr(TaskStates, task.status, None) == TaskStates.CANCELED for task in provider_tasks):
            run.status = TaskStates.CANCELED.value
        finished = timezone.now()
        run.finished_at = finished
        run.save()

        # send notification email to user
        hostname = settings.HOSTNAME
        url = 'http://{0}/exports/{1}'.format(hostname, run.job.uid)
        addr = run.user.email
        if run.status == TaskStates.CANCELED.value:
            subject = "Your Eventkit Data Pack was CANCELED."
        else:
            subject = "Your Eventkit Data Pack is ready."
        to = [addr]
        from_email = getattr(
            settings,
            'DEFAULT_FROM_EMAIL',
            'Eventkit Team <eventkit.team@gmail.com>'
        )
        ctx = {'url': url, 'status': run.status}

        text = get_template('email/email.txt').render(ctx)
        html = get_template('email/email.html').render(ctx)
        try:
            msg = EmailMultiAlternatives(subject, text, to=to, from_email=from_email)
            msg.attach_alternative(html, "text/html")
            msg.send()
        except Exception as e:
            logger.error("Encountered an error when sending status email: {}".format(e))

        result['stage_dir'] = stage_dir
        return result

    def after_return(self, status, retval, task_id, args, kwargs, einfo):
        super(FinalizeRunBase, self).after_return(status, retval, task_id, args, kwargs, einfo)
        stage_dir = None if retval is None else retval.get('stage_dir')
        try:
            if stage_dir and os.path.isdir(stage_dir):
                shutil.rmtree(stage_dir)
        except IOError or OSError:
            logger.error('Error removing {0} during export finalize'.format(stage_dir))


# There's a celery bug with callbacks that use bind=True.  If altering this task do not use Bind.
# @see: https://github.com/celery/celery/issues/3723
@app.task(name='Finalize Run Task', base=FinalizeRunBase)
def finalize_run_task(result=None, run_uid=None, stage_dir=None, apply_args=None):
    """
             Finalizes export run.

            Cleans up staging directory.
            Updates run with finish time.
            Emails user notification.
            """
    from eventkit_cloud.tasks.models import ExportRun
    result = result or {}

    run = ExportRun.objects.get(uid=run_uid)
    if run.job.include_zipfile and not run.zipfile_url:
        logger.error("THE ZIPFILE IS MISSING FROM RUN {0}".format(run.uid))
    run.status = TaskStates.COMPLETED.value
    provider_tasks = run.provider_tasks.all()

    # mark run as incomplete if any tasks fail
    if any(getattr(TaskStates, task.status, None) in TaskStates.get_incomplete_states() for task in provider_tasks):
        run.status = TaskStates.INCOMPLETE.value
    if all(getattr(TaskStates, task.status, None) == TaskStates.CANCELED for task in provider_tasks):
        run.status = TaskStates.CANCELED.value
    finished = timezone.now()
    run.finished_at = finished
    run.save()

    # send notification email to user
    hostname = settings.HOSTNAME
    url = 'http://{0}/exports/{1}'.format(hostname, run.job.uid)
    addr = run.user.email
    if run.status == TaskStates.CANCELED.value:
        subject = "Your Eventkit Data Pack was CANCELED."
    else:
        subject = "Your Eventkit Data Pack is ready."
    to = [addr]
    from_email = getattr(
        settings,
        'DEFAULT_FROM_EMAIL',
        'Eventkit Team <eventkit.team@gmail.com>'
    )
    ctx = {'url': url, 'status': run.status}

    text = get_template('email/email.txt').render(ctx)
    html = get_template('email/email.html').render(ctx)
    try:
        msg = EmailMultiAlternatives(subject, text, to=to, from_email=from_email)
        msg.attach_alternative(html, "text/html")
        msg.send()
    except Exception as e:
        logger.error("Encountered an error when sending status email: {}".format(e))

    result['stage_dir'] = stage_dir
    return result


@app.task(name='Export Task Error Handler', bind=True)
def export_task_error_handler(self, result=None, run_uid=None, task_id=None, stage_dir=None):
    """
    Handles un-recoverable errors in export tasks.
    """
    from eventkit_cloud.tasks.models import ExportRun
    result = result or {}

    run = ExportRun.objects.get(uid=run_uid)
    try:
        if os.path.isdir(stage_dir):
            # DON'T leave the stage_dir in place for debugging
            shutil.rmtree(stage_dir)
    except IOError:
        logger.error('Error removing {0} during export finalize'.format(stage_dir))

    site_url = settings.SITE_URL
    url = '{0}/status/{1}'.format(site_url.rstrip('/'), run.job.uid)
    addr = run.user.email
    subject = "Your Eventkit Data Pack has a failure."
    # email user and administrator
    to = [addr, settings.TASK_ERROR_EMAIL]
    from_email = getattr(settings, 'DEFAULT_FROM_EMAIL', 'Eventkit Team <eventkit.team@gmail.com>')
    ctx = {
        'url': url,
        'task_id': task_id,
        'job_name': run.job.name
    }
    text = get_template('email/error_email.txt').render(ctx)
    html = get_template('email/error_email.html').render(ctx)
    msg = EmailMultiAlternatives(subject, text, to=to, from_email=from_email)
    msg.attach_alternative(html, "text/html")
    msg.send()
    return result


@app.task(name='Cancel Export Provider Task', base=LockingTask)
def cancel_export_provider_task(result=None, export_provider_task_uid=None, canceling_username=None, delete=False,
                                *args, **kwargs):
    """
    Cancels an ExportProviderTask and terminates each subtasks execution.
    Checks if all ExportProviderTasks for the Run grouping them have finished & updates the Run's status.
    """
    from ..tasks.models import ExportProviderTask, ExportTaskException, FileProducingTaskResult
    from ..tasks.exceptions import CancelException
    from billiard.einfo import ExceptionInfo
    from django.contrib.auth.models import User

    result = result or {}

    export_provider_task = ExportProviderTask.objects.filter(uid=export_provider_task_uid).first()
    canceling_user = User.objects.filter(username=canceling_username).first()

    if not export_provider_task:
        result['result'] = False
        return result

    export_tasks = export_provider_task.tasks.all()

    # Loop through both the tasks in the ExportProviderTask model, as well as the Task Chain in celery
    for export_task in export_tasks.filter(~Q(status=TaskStates.CANCELED.value)):
        if delete:
            exception_class = DeleteException
        else:
            exception_class = CancelException
        if TaskStates[export_task.status] not in TaskStates.get_finished_states():
            export_task.status = TaskStates.CANCELED.value
            if canceling_user:
                export_task.cancel_user = canceling_user
            export_task.save()
        # This part is to populate the UI with the cancel message.  If a different mechanism is incorporated
        # to pass task information to the users, then it may make sense to replace this.
        try:
            raise exception_class(task_name=export_provider_task.name, user_name=canceling_user)
        except exception_class as ce:
            einfo = ExceptionInfo()
            einfo.exception = ce
            ExportTaskException.objects.create(task=export_task, exception=cPickle.dumps(einfo))

        # Remove the ExportTaskResult, which will clean up the files.
        task_result = export_task.result
        if task_result:
            task_result.soft_delete()

        if export_task.pid > 0 and export_task.worker:
            kill_task.apply_async(
                kwargs={"task_pid": export_task.pid, "celery_uid": export_task.celery_uid},
                queue="{0}.cancel".format(export_task.worker),
                priority=TaskPriority.CANCEL.value,
                routing_key="{0}.cancel".format(export_task.worker))

    if TaskStates[export_provider_task.status] not in TaskStates.get_finished_states():
        export_provider_task.status = TaskStates.CANCELED.value
    export_provider_task.save()

    # Because the task is revoked the follow on is never run... if using revoke this is required, if using kill,
    # this can probably be removed as the task will simply fail and the follow on task from the task_factory will
    # pick up the task.
    run_uid = export_provider_task.run.uid

    finalize_export_provider_task(
        export_provider_task_uid=export_provider_task_uid,
        status=TaskStates.CANCELED.value
    )

    return result


@app.task(name='Cancel Run', base=UserDetailsBase)
def cancel_run(result=None, export_run_uid=None, canceling_username=None, delete=False):
    from ..tasks.models import ExportRun

    result = result or {}

    export_run = ExportRun.objects.filter(uid=export_run_uid).first()

    if not export_run:
        result['result'] = False
        return result

    for export_provider_task in export_run.provider_tasks.all():
        cancel_export_provider_task(export_provider_task_uid=export_provider_task.uid,
                                    canceling_username=canceling_username, delete=delete,
                                    locking_task_key="cancel_export_provider_task-{0}".format(export_provider_task.uid))
    result['result'] = True
    return result


@app.task(name='Kill Task', base=LockingTask)
def kill_task(result=None, task_pid=None, celery_uid=None):
    """
    Asks a worker to kill a task.
    """

    import os, signal
    import celery
    result = result or {}

    if task_pid:
        # Don't kill tasks with default pid.
        if task_pid <= 0:
            return
        try:
            # Ensure the task is still running otherwise the wrong process will be killed
            if AsyncResult(celery_uid, app=app).state == celery.states.STARTED:
                # If the task finished prior to receiving this kill message it could throw an OSError.
                os.kill(task_pid, signal.SIGTERM)
        except OSError:
            logger.info("{0} PID does not exist.")
    return result


def update_progress(task_uid, progress=None, subtask_percentage=100.0, estimated_finish=None):
    """
    Updates the progress of the ExportTask from the given task_uid.
    :param task_uid: A uid to reference the ExportTask.
    :param subtask_percentage: is the percentage of the task referenced by task_uid the caller takes up.
    :return: A function which can be called to update the progress on an ExportTask.
    """
    if task_uid is None:
        return

    from ..tasks.models import ExportTask
    from django.db import connection

    if not estimated_finish and not progress:
        return

    absolute_progress = progress * (subtask_percentage / 100.0)
    if absolute_progress > 100:
        absolute_progress = 100

    # We need to close the existing connection because the logger could be using a forked process which,
    # will be invalid and throw an error.
    connection.close()

    export_task = ExportTask.objects.get(uid=task_uid)
    if absolute_progress:
        export_task.progress = absolute_progress
    if estimated_finish:
        export_task.estimated_finish = estimated_finish
    export_task.save()


def parse_result(task_result, key=''):
    """
    Used to parse the celery result for a specific value.
    :param task_result: A str, dict, or list.
    :param key: A key to search dicts for
    :return: The value at the desired key or the original task result if not in a list or dict.
    """
    if not task_result:
        return None
    if isinstance(task_result, list):
        for result in task_result:
            if result.get(key):
                return result.get(key)
    elif isinstance(task_result, dict):
        return task_result.get(key)


def get_function(function):
    from importlib import import_module

    module, function_name = function.rsplit('.', 1)

    module_object = import_module(module)
    function_object = getattr(module_object, function_name)

    return function_object<|MERGE_RESOLUTION|>--- conflicted
+++ resolved
@@ -12,11 +12,7 @@
 
 from django.conf import settings
 from django.contrib.gis.geos import Polygon
-<<<<<<< HEAD
-=======
-
-from django.contrib.gis.geos.geometry import GEOSGeometry
->>>>>>> 39030246
+
 from django.core.cache import caches
 from django.core.mail import EmailMultiAlternatives
 from django.db import DatabaseError, transaction
@@ -32,16 +28,10 @@
 from ..ui.helpers import get_style_files
 from ..celery import app, TaskPriority
 from ..utils import (
-<<<<<<< HEAD
     kml, overpass, pbf, s3, shp, external_service, wfs, wcs, arcgis_feature_service, sqlite, geopackage, gdalutils
 )
 from ..utils.hotosm_geopackage import Geopackage
-=======
-    kml, overpass, pbf, s3, shp, external_service, wfs, wcs, arcgis_feature_service, sqlite, gdalutils
-)
-from ..utils.hotosm_geopackage import Geopackage
-
->>>>>>> 39030246
+
 from .exceptions import CancelException, DeleteException
 
 BLACKLISTED_ZIP_EXTS = ['.pbf', '.ini', '.txt', '.om5', '.osm', '.lck']
@@ -678,7 +668,6 @@
     return result
 
 
-<<<<<<< HEAD
 @app.task(name='Area of Interest (.gpkg)', bind=True, base=ExportTask)
 def bounds_export_task(self, result={}, run_uid=None, task_uid=None, stage_dir=None, provider_slug=None, *args, **kwargs):
     """
@@ -707,10 +696,7 @@
     return result
 
 
-@app.task(name='Raster export (.gpkg)', bind=True, base=FormatTask)
-=======
 @app.task(name='Raster export (.gpkg)', bind=True, base=FormatTask, abort_on_error=True)
->>>>>>> 39030246
 def external_raster_service_export_task(self, result=None, layer=None, config=None, run_uid=None, task_uid=None,
                                         stage_dir=None, job_name=None, bbox=None, service_url=None, level_from=None,
                                         level_to=None, name=None, service_type=None, *args, **kwargs):
