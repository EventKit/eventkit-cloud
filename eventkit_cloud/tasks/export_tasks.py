--- conflicted
+++ resolved
@@ -27,12 +27,7 @@
 from .exceptions import CancelException
 import socket
 
-<<<<<<< HEAD
-BLACKLISTED_ZIP_EXTS = ['.pbf', '.osm', '.ini', '.txt', 'om5']
-=======
 BLACKLISTED_ZIP_EXTS = ['.pbf', '.ini', '.txt', '.om5', '.osm']
-COMPLETE_STATES = ['COMPLETED', 'INCOMPLETE', 'CANCELED']
->>>>>>> 003e6aa4
 
 # Get an instance of a logger
 logger = get_task_logger(__name__)
