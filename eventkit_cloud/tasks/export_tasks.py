--- conflicted
+++ resolved
@@ -89,52 +89,6 @@
 logger = get_task_logger(__name__)
 
 
-<<<<<<< HEAD
-# http://docs.celeryproject.org/en/latest/tutorials/task-cookbook.html
-# https://github.com/celery/celery/issues/3270
-
-
-def make_file_downloadable(filepath, run_uid, provider_slug=None, skip_copy=False, download_filename=None):
-    """Construct the filesystem location and url needed to download the file at filepath.
-    Copy filepath to the filesystem location required for download.
-    @provider_slug is specific to ExportTasks, not needed for FinalizeHookTasks
-    @skip_copy: It looks like sometimes (At least for OverpassQuery) we don't want the file copied,
-        generally can be ignored
-    @return A url to reach filepath.
-    """
-
-    if provider_slug:
-        staging_dir = get_provider_staging_dir(run_uid, provider_slug)
-        run_download_dir = get_provider_download_dir(run_uid, provider_slug)
-    else:
-        staging_dir = get_run_staging_dir(run_uid)
-        run_download_dir = get_run_download_dir(run_uid)
-
-    run_download_url = get_run_download_url(run_uid, provider_slug)
-    filename = os.path.basename(filepath)
-    if download_filename is None:
-        download_filename = filename
-
-    if getattr(settings, "USE_S3", False):
-        source_path = os.path.join(staging_dir, filename)
-        if provider_slug:
-            download_filepath = os.path.join(run_uid, provider_slug, download_filename)
-        else:
-            download_filepath = os.path.join(run_uid, download_filename)
-        download_url = s3.upload_to_s3(source_path, download_filepath)
-    else:
-        make_dirs(run_download_dir)
-
-        download_url = os.path.join(run_download_url, download_filename)
-
-        download_filepath = os.path.join(run_download_dir, download_filename)
-        if not skip_copy:
-            shutil.copy(filepath, download_filepath)
-    return download_url
-
-
-=======
->>>>>>> 0b9bf091
 # ExportTaskRecord abstract base class and subclasses.
 class ExportTask(EventKitBaseTask):
     """
@@ -720,7 +674,10 @@
 
 @app.task(name="OSM PBF (.pbf)", bind=True, base=FormatTask, acks_late=True)
 def pbf_export_task(
-    self, result=None, *args, **kwargs,
+    self,
+    result=None,
+    *args,
+    **kwargs,
 ):
     """
     Function defining PBF export function, this format is already generated in the OSM step.  It just needs to be
@@ -2349,7 +2306,7 @@
     :param config: The configuration for a datasource.
     :param driver: The file format to look for specific creation options.
     :return: A tuple of None or the first value is list of warp creation options, and
-     the second value is a list of translate create options.     """
+     the second value is a list of translate create options."""
     if config:
         conf = yaml.safe_load(config) or dict()
         params = conf.get("formats", {}).get(driver, {})
@@ -2400,7 +2357,11 @@
     if basic_auth:
         username, password = os.getenv(basic_auth).split(":")
     if getattr(settings, "SITE_NAME", os.getenv("HOSTNAME")) in download_url:
-        session = EventKitClient(getattr(settings, "SITE_URL"), username=username, password=password,)
+        session = EventKitClient(
+            getattr(settings, "SITE_URL"),
+            username=username,
+            password=password,
+        )
         session = session.client
         cert_info = None
     else:
