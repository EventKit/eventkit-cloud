# -*- coding: utf-8 -*-
from __future__ import absolute_import

import cPickle
from collections import Sequence
import json
import logging
import os
import shutil
import socket
import traceback
from zipfile import ZipFile, ZIP_DEFLATED

from django.conf import settings
from django.contrib.gis.geos import Polygon

from django.core.cache import caches
from django.core.mail import EmailMultiAlternatives
from django.core.exceptions import ObjectDoesNotExist
from django.db import DatabaseError, transaction
from django.template.loader import get_template, render_to_string
from django.utils import timezone
from celery import signature
from celery.result import AsyncResult
from celery.utils.log import get_task_logger
from enum import Enum
from audit_logging.celery_support import UserDetailsBase

from ..feature_selection.feature_selection import FeatureSelection
from eventkit_cloud.tasks.helpers import get_style_files, create_license_file, generate_qgs_style, \
    get_human_readable_metadata_document
from ..celery import app, TaskPriority
from ..utils import (
    kml, overpass, pbf, s3, shp, external_service, wfs, wcs, arcgis_feature_service, sqlite, geopackage, gdalutils
)
from ..utils.hotosm_geopackage import Geopackage
from ..utils.geopackage import add_file_metadata
from ..core.helpers import sendnotification, NotificationVerb, NotificationLevel

from .exceptions import CancelException, DeleteException
from .helpers import normalize_name, get_archive_data_path, get_run_download_url, get_download_filename, get_run_staging_dir, \
    get_provider_staging_dir, get_run_download_dir, Directory, default_format_time, progressive_kill

BLACKLISTED_ZIP_EXTS = ['.ini', '.om5', '.osm', '.lck', '.pyc']

# Get an instance of a logger
logger = get_task_logger(__name__)


class TaskStates(Enum):
    COMPLETED = "COMPLETED"  # Used for runs when all tasks were successful
    INCOMPLETE = "INCOMPLETE"  # Used for runs when one or more tasks were unsuccessful
    SUBMITTED = "SUBMITTED"  # Used for runs that have not been started

    PENDING = "PENDING"  # Used for tasks that have not been started
    RUNNING = "RUNNING"  # Used for tasks that have been started
    CANCELED = "CANCELED"  # Used for tasks that have been CANCELED by the user
    SUCCESS = "SUCCESS"  # Used for tasks that have successfully completed
    FAILED = "FAILED"  # Used for tasks that have failed (an exception other than CancelException was thrown

    # or a non-zero exit code was returned.)

    @staticmethod
    def get_finished_states():
        return [TaskStates.COMPLETED, TaskStates.INCOMPLETE, TaskStates.CANCELED, TaskStates.SUCCESS, TaskStates.FAILED]

    @staticmethod
    def get_incomplete_states():
        return [TaskStates.FAILED, TaskStates.INCOMPLETE, TaskStates.CANCELED]


# http://docs.celeryproject.org/en/latest/tutorials/task-cookbook.html
# https://github.com/celery/celery/issues/3270

class LockingTask(UserDetailsBase):
    """
    Base task with lock to prevent multiple execution of tasks with ETA.
    It happens with multiple workers for tasks with any delay (countdown, ETA). Its a bug
    https://github.com/celery/kombu/issues/337.
    You may override cache backend by setting `CELERY_TASK_LOCK_CACHE` in your Django settings file.

    This task can also be used to ensure that a task isn't running at the same time as another task by specifying,
    a lock_key in the task arguments.  If the lock_key is present but unavailable the task will be tried again later.
    """
    cache = caches[getattr(settings, 'CELERY_TASK_LOCK_CACHE', 'default')]
    lock_expiration = 60 * 60 * 12  # 12 Hours
    lock_key = None
    max_retries = None

    def get_lock_key(self):
        """
        Unique string for task as lock key
        """
        return 'TaskLock_%s_%s_%s' % (self.__class__.__name__, self.request.id, self.request.retries)

    def acquire_lock(self, lock_key=None, value="True"):
        """
        Set lock.
        :param lock_key: Location to store lock.
        :param value: Some value to store for audit.
        :return:
        """
        result = False
        lock_key = lock_key or self.get_lock_key()
        try:
            result = self.cache.add(lock_key, value, self.lock_expiration)
            # result = self.cache.add(str(self.lock_key), value, self.lock_expiration)
            logger.info('Acquiring {0} key: {1}'.format(lock_key, 'succeed' if result else 'failed'))
        finally:
            return result

    def __call__(self, *args, **kwargs):
        """
        Checking for lock existence then call otherwise re-queue
        """
        retry = False
        logger.debug("enter __call__ for {0}".format(self.request.id))

        lock_key = kwargs.get('locking_task_key')
        worker = kwargs.get('worker')
        task_settings = {
            'interval': 4, 'max_retries': 10, 'queue': worker, 'routing_key': worker,
            'priority': TaskPriority.TASK_RUNNER.value}

        if lock_key:
            self.lock_expiration = 5
            self.lock_key = lock_key
            retry = True
        else:
            self.lock_key = self.get_lock_key()

        if self.acquire_lock(lock_key=lock_key, value=self.request.id):
            logger.debug('Task {0} started.'.format(self.request.id))
            logger.debug("exit __call__ for {0}".format(self.request.id))
            return super(LockingTask, self).__call__(*args, **kwargs)
        else:
            if retry:
                logger.warn('Task {0} waiting for lock {1} to be free.'.format(self.request.id, lock_key))
                if worker:
                    self.apply_async(args=args, kwargs=kwargs)
                else:
                    self.delay(*args, **kwargs)
            else:
                logger.info('Task {0} skipped due to lock'.format(self.request.id))

    def after_return(self, *args, **kwargs):
        logger.debug('Task {0} releasing lock'.format(self.request.id))
        self.cache.delete(self.lock_key)
        super(LockingTask, self).after_return(*args, **kwargs)


def make_file_downloadable(filepath, run_uid, provider_slug=None, skip_copy=False, download_filename=None,
                           size=None, direct=False):
    """ Construct the filesystem location and url needed to download the file at filepath.
        Copy filepath to the filesystem location required for download.
        @provider_slug is specific to ExportTasks, not needed for FinalizeHookTasks
        @skip_copy: It looks like sometimes (At least for OverpassQuery) we don't want the file copied,
            generally can be ignored
        @direct: If true, return the direct download URL and skip the Downloadable tracking step
        @return A url to reach filepath.
    """

    staging_dir = get_run_staging_dir(run_uid)
    if provider_slug:
        staging_dir = get_provider_staging_dir(run_uid, provider_slug)
    run_download_dir = get_run_download_dir(run_uid)
    run_download_url = get_run_download_url(run_uid)

    filename = os.path.basename(filepath)
    if download_filename is None:
        download_filename = filename

    if getattr(settings, "USE_S3", False):
        download_url = s3.upload_to_s3(
            run_uid,
            os.path.join(staging_dir, filename),
            download_filename,
        )
    else:
        make_dirs(run_download_dir)

        download_url = os.path.join(run_download_url, download_filename)

        download_filepath = os.path.join(run_download_dir, download_filename)
        if not skip_copy:
            shutil.copy(filepath, download_filepath)

    return download_url


# ExportTaskRecord abstract base class and subclasses.
class ExportTask(UserDetailsBase):
    """
    Abstract base class for export tasks.
    """

    # whether to abort the whole provider if this task fails.
    abort_on_error = False

    def __call__(self, *args, **kwargs):

        from ..tasks.models import FileProducingTaskResult, ExportTaskRecord
        task_uid = kwargs.get('task_uid')

        try:
            task = ExportTaskRecord.objects.get(uid=task_uid)

            try:
                task_state_result = args[0]
            except IndexError:
                task_state_result = None
            self.update_task_state(result=task_state_result, task_uid=task_uid)

            if not TaskStates.CANCELED.value in [task.status, task.export_provider_task.status]:
                retval = super(ExportTask, self).__call__(*args, **kwargs)

            """
            Update the successfully completed task as follows:

                1. update the time the task completed
                2. calculate the size of the output file
                3. calculate the download path of the export
                4. create the export download directory
                5. copy the export file to the download directory
                6. create the export task result
                7. update the export task status and save it
                """
            # If a task is skipped it will be successfully completed but it won't have a return value.  These tasks
            # should just return.
            if not retval:
                return
            # update the task
            finished = timezone.now()
            if TaskStates.CANCELED.value in [task.status, task.export_provider_task.status]:
                logging.info('Task reported on success but was previously canceled ', format(task_uid))
                username = None
                if task.cancel_user:
                    username = task.cancel_user.username
                raise CancelException(task_name=task.export_provider_task.name, user_name=username)

            task.finished_at = finished
            task.progress = 100
            task.pid = -1
            # get the output
            output_url = retval['result']
            stat = os.stat(output_url)
            size = stat.st_size / 1024 / 1024.00
            # construct the download_path
            parts = output_url.split('/')
            filename = parts[-1]
            provider_slug = parts[-2]
            run_uid = parts[-3]
            name, ext = os.path.splitext(filename)
            if provider_slug == 'run':
                event = normalize_name(task.export_provider_task.run.job.event)
                download_filename = get_download_filename(name,
                                                          finished,
                                                          ext,
                                                          additional_descriptors=[event, 'eventkit'])
            else:
                download_filename = get_download_filename(name,
                                                          finished,
                                                          ext,
                                                          additional_descriptors=provider_slug)

            # construct the download url
            skip_copy = (task.name == 'OverpassQuery')
            download_url = make_file_downloadable(
                output_url, run_uid, provider_slug=provider_slug, skip_copy=skip_copy,
                download_filename=download_filename,
            )

            # save the task and task result
            result = FileProducingTaskResult.objects.create(
                filename=filename,
                size=size,
                download_url=download_url
            )

            task.result = result
            task.status = TaskStates.SUCCESS.value
            task.save()
            retval['status'] = TaskStates.SUCCESS.value
            return retval
        except CancelException as e:
            return {'status': TaskStates.CANCELED.value}
        except Exception as e:
            tb = traceback.format_exc()
            logger.error('Exception in the handler for {}:\n{}'.format(self.name, tb))
            from billiard.einfo import ExceptionInfo
            einfo = ExceptionInfo()
            result = self.task_failure(e, task_uid, args, kwargs, einfo)
            return result

    @transaction.atomic
    def task_failure(self, exc, task_id, args, kwargs, einfo):
        """
        Update the failed task as follows:

            1. pull out the ExportTaskRecord
            2. update the task status and finish time
            3. create an export task exception
            4. save the export task with the task exception
            5. run export_task_error_handler if the run should be aborted
               - this is only for initial tasks on which subsequent export tasks depend
        """
        from ..tasks.models import ExportTaskRecord
        from ..tasks.models import ExportTaskException, DataProviderTaskRecord
        try:
            task = ExportTaskRecord.objects.get(uid=task_id)
            task.finished_at = timezone.now()
            task.save()
        except Exception:
            import traceback
            logger.error(traceback.format_exc())
            logger.error('Cannot update the status of ExportTaskRecord object: no such object has been created for '
                         'this task yet.')
        exception = cPickle.dumps(einfo)
        ete = ExportTaskException(task=task, exception=exception)
        ete.save()
        if task.status != TaskStates.CANCELED.value:
            task.status = TaskStates.FAILED.value
            task.save()
            logger.debug('Task name: {0} failed, {1}'.format(self.name, einfo))
            if self.abort_on_error:
                export_provider_task = DataProviderTaskRecord.objects.get(tasks__uid=task_id)
                cancel_synchronous_task_chain(data_provider_task_uid=export_provider_task.uid)
                run = export_provider_task.run
                stage_dir = kwargs['stage_dir']
                export_task_error_handler(
                    run_uid=str(run.uid),
                    task_id=task_id,
                    stage_dir=stage_dir
                )
            return {'status': TaskStates.FAILED.value}
        return {'status': TaskStates.CANCELED.value}

    def update_task_state(self, result=None, task_status=TaskStates.RUNNING.value, task_uid=None):
        """
        Update the task state and celery task uid.
        Can use the celery uid for diagnostics.
        """
        result = result or {}
        started = timezone.now()
        from ..tasks.models import ExportTaskRecord
        try:
            task = ExportTaskRecord.objects.get(uid=task_uid)
            celery_uid = self.request.id
            if not celery_uid:
                raise Exception("Failed to save celery_UID")
            task.celery_uid = celery_uid
            task.save()
            result = parse_result(result, 'status') or []
            if TaskStates.CANCELED.value in [task.status, task.export_provider_task.status, result]:
                logging.info('canceling before run %s', celery_uid)
                task.status = TaskStates.CANCELED.value
                task.save()
                raise CancelException(task_name=task.export_provider_task.name)
            # The parent ID is actually the process running in celery.
            task.pid = os.getppid()
            task.status = task_status
            task.export_provider_task.status = TaskStates.RUNNING.value
            task.started_at = started
            task.save()
            task.export_provider_task.save()
            logger.debug('Updated task: {0} with uid: {1}'.format(task.name, task.uid))
        except DatabaseError as e:
            logger.error('Updating task {0} state throws: {1}'.format(task_uid, e))
            raise e


class AbortOnErrorTask(ExportTask):
    abort_on_error = True


class FormatTask(ExportTask):
    """
    A class to manage tasks which are desired output from the user, and not merely associated files or metadata.
    """
    display = True


def osm_data_collection_pipeline(
        export_task_record_uid, stage_dir, job_name='no_job_name_specified', url=None, slug=None,
        bbox=None, user_details=None, config=None):
    """
    Collects data from OSM & produces a thematic gpkg as a subtask of the task referenced by export_provider_task_id.
    bbox expected format is an iterable of the form [ long0, lat0, long1, lat1 ]
    """
    # --- Overpass Query
    op = overpass.Overpass(
        bbox=bbox, stage_dir=stage_dir, slug=slug, url=url,
        job_name=job_name, task_uid=export_task_record_uid,
        raw_data_filename='{}_query.osm'.format(job_name)
    )

    osm_data_filename = op.run_query(user_details=user_details, subtask_percentage=20)  # run the query

    # --- Convert Overpass result to PBF
    osm_filename = os.path.join(stage_dir, osm_data_filename)
    pbf_filename = os.path.join(stage_dir, '{}_query.pbf'.format(job_name))
    pbf_filepath = pbf.OSMToPBF(osm=osm_filename, pbffile=pbf_filename, task_uid=export_task_record_uid).convert()

    # --- Generate thematic gpkg from PBF
    geopackage_filepath = os.path.join(stage_dir, '{}.gpkg'.format(job_name))

    if config is None:
        logger.error("No configuration was provided for OSM export")
        raise RuntimeError("The configuration field is required for OSM data providers")

    feature_selection = FeatureSelection.example(config)
    update_progress(export_task_record_uid, progress=25)
    geom = Polygon.from_bbox(bbox)
    g = Geopackage(pbf_filepath, geopackage_filepath, stage_dir, feature_selection, geom,
                   export_task_record_uid=export_task_record_uid)
    g.run()
    update_progress(export_task_record_uid, progress=75)
    # --- Add the Land Boundaries polygon layer
    database = settings.DATABASES['feature_data']
    in_dataset = 'PG:"dbname={name} host={host} user={user} password={password} port={port}"'.format(
        host=database['HOST'],
        user=database['USER'],
        password=database['PASSWORD'].replace('$', '\$'),
        port=database['PORT'],
        name=database['NAME'])
    update_progress(export_task_record_uid, progress=95)
    gdalutils.clip_dataset(boundary=bbox, in_dataset=in_dataset, out_dataset=geopackage_filepath, table="land_polygons",
                           fmt='gpkg')

    ret_geopackage_filepath = g.results[0].parts[0]
    assert (ret_geopackage_filepath == geopackage_filepath)
    update_progress(export_task_record_uid, progress=100)

    return geopackage_filepath


@app.task(name="OSM (.gpkg)", bind=True, base=FormatTask, abort_on_error=True)
def osm_data_collection_task(
        self, result=None, stage_dir=None, run_uid=None, provider_slug=None, overpass_url=None, task_uid=None,
        job_name='no_job_name_specified', bbox=None, user_details=None,
        config=None, *args, **kwargs):
    """
    Collects data from OSM & produces a thematic gpkg as a subtask of the task referenced by export_provider_task_id.
    bbox expected format is an iterable of the form [ long0, lat0, long1, lat1 ]
    """
    from .models import ExportRun

    logger.debug("enter run for {0}".format(self.name))

    result = result or {}
    run = ExportRun.objects.get(uid=run_uid)

    if user_details is None:
        user_details = {'username': 'username not set in osm_data_collection_task'}

    gpkg_filepath = osm_data_collection_pipeline(
        task_uid, stage_dir, slug=provider_slug, job_name=job_name, bbox=bbox, user_details=user_details,
        url=overpass_url, config=config
    )

    selection = parse_result(result, 'selection')
    if selection:
        logger.debug("Calling clip_dataset with boundary={}, in_dataset={}".format(selection, gpkg_filepath))
        gpkg_filepath = gdalutils.clip_dataset(boundary=selection, in_dataset=gpkg_filepath, fmt=None)

    result['result'] = gpkg_filepath
    result['geopackage'] = gpkg_filepath

    result = add_metadata_task(result=result, job_uid=run.job.uid, provider_slug=provider_slug)

    logger.debug("exit run for {0}".format(self.name))

    return result


@app.task(name="Add Metadata", bind=True, base=UserDetailsBase, abort_on_error=False)
def add_metadata_task(self, result=None, job_uid=None, provider_slug=None, user_details=None, *args, **kwargs):
    """
    Task to create styles for osm.
    """
    from ..jobs.models import Job, DataProvider

    job = Job.objects.get(uid=job_uid)

    provider = DataProvider.objects.get(slug=provider_slug)
    result = result or {}
    input_gpkg = parse_result(result, 'geopackage')
    date_time = timezone.now()
    bbox = job.extents
    metadata_values = {"fileIdentifier": '{0}-{1}-{2}'.format(job.name, provider.slug, default_format_time(date_time)),
                       "abstract": job.description,
                       "title": job.name,
                       "westBoundLongitude": bbox[0],
                       "southBoundLatitude": bbox[1],
                       "eastBoundLongitude": bbox[2],
                       "northBoundLatitude": bbox[3],
                       "URL": provider.preview_url,
                       "applicationProfile": None,
                       "code": None,
                       "name": provider.name,
                       "description": provider.service_description,
                       "dateStamp": date_time.isoformat()
                       }

    metadata = render_to_string('data/geopackage_metadata.xml', context=metadata_values)

    add_file_metadata(input_gpkg, metadata)

    result['result'] = input_gpkg
    result['geopackage'] = input_gpkg
    return result


@app.task(name='ESRI Shapefile Format', bind=True, base=FormatTask)
def shp_export_task(self, result=None, run_uid=None, task_uid=None, stage_dir=None, job_name=None, user_details=None,
                    *args, **kwargs):
    """
    Class defining SHP export function.
    """
    result = result or {}
    gpkg = os.path.join(stage_dir, '{0}.gpkg'.format(job_name))
    shapefile = os.path.join(stage_dir, '{0}_shp'.format(job_name))

    try:
        s2s = shp.GPKGToShp(gpkg=gpkg, shapefile=shapefile, task_uid=task_uid)
        out = s2s.convert()
        result['result'] = out
        result['geopackage'] = gpkg
        return result
    except Exception as e:
        logger.error('Exception while converting {} -> {}: {}'.format(gpkg, shapefile, str(e)))
        raise


@app.task(name='KML Format', bind=True, base=FormatTask)
def kml_export_task(self, result=None, run_uid=None, task_uid=None, stage_dir=None, job_name=None, user_details=None,
                    *args, **kwargs):
    """
    Class defining KML export function.
    """
    result = result or {}

    gpkg = os.path.join(stage_dir, '{0}.gpkg'.format(job_name))
    kmlfile = os.path.join(stage_dir, '{0}.kml'.format(job_name))
    try:
        s2k = kml.GPKGToKml(gpkg=gpkg, kmlfile=kmlfile, task_uid=task_uid)
        out = s2k.convert()
        result['result'] = out
        result['geopackage'] = gpkg
        return result
    except Exception as e:
        logger.error('Raised exception in kml export, %s', str(e))
        raise Exception(e)


@app.task(name='SQLITE Format', bind=True, base=FormatTask)
def sqlite_export_task(self, result=None, run_uid=None, task_uid=None, stage_dir=None, job_name=None,
                       user_details=None, *args, **kwargs):
    """
    Class defining SQLITE export function.
    """
    result = result or {}

    gpkg = os.path.join(stage_dir, '{0}.gpkg'.format(job_name))
    sqlitefile = os.path.join(stage_dir, '{0}.sqlite'.format(job_name))
    try:
        s2g = sqlite.GPKGToSQLite(gpkg=gpkg, sqlitefile=sqlitefile, task_uid=task_uid)
        out = s2g.convert()
        result['result'] = out
        result['geopackage'] = gpkg
        return result
    except Exception as e:
        logger.error('Raised exception in sqlite export, %s', str(e))
        raise Exception(e)


@app.task(name='Area of Interest (.geojson)', bind=True, base=ExportTask)
def output_selection_geojson_task(self, result=None, task_uid=None, selection=None, stage_dir=None, provider_slug=None,
                                  *args, **kwargs):
    """
    Class defining geopackage export function.
    """
    result = result or {}

    geojson_file = os.path.join(stage_dir, "{0}_selection.geojson".format(provider_slug))
    if selection:
        # Test if json.
        json.loads(selection)

        from audit_logging.file_logging import logging_open
        user_details = kwargs.get('user_details')
        with logging_open(geojson_file, 'w', user_details=user_details) as open_file:
            open_file.write(selection.encode('utf-8'))
        result['selection'] = geojson_file
        result['result'] = geojson_file

    return result


@app.task(name='Geopackage Format', bind=True, base=FormatTask)
def geopackage_export_task(self, result={}, run_uid=None, task_uid=None,
                           user_details=None, *args, **kwargs):
    """
    Class defining geopackage export function.
    """
    from .models import ExportRun, ExportTaskRecord

    result = result or {}
    run = ExportRun.objects.get(uid=run_uid)
    task = ExportTaskRecord.objects.get(uid=task_uid)

    selection = parse_result(result, 'selection')
    if selection:
        gpkg = parse_result(result, 'result')
        gdalutils.clip_dataset(boundary=selection, in_dataset=gpkg, fmt=None)

    add_metadata_task(result=result, job_uid=run.job.uid, provider_slug=task.export_provider_task.slug)
    gpkg = parse_result(result, 'result')
    gpkg = gdalutils.convert(dataset=gpkg, fmt='gpkg', task_uid=task_uid)

    result['result'] = gpkg
    result['geopackage'] = gpkg
    return result


@app.task(name='Geotiff Format (.tif)', bind=True, base=FormatTask)
def geotiff_export_task(self, result=None, run_uid=None, task_uid=None, stage_dir=None, job_name=None,
                        user_details=None, *args, **kwargs):
    """
    Class defining geopackage export function.
    """
    from .models import ExportRun
    result = result or {}

    gtiff = parse_result(result, 'result')
    selection = parse_result(result, 'selection')
    if selection:
        gtiff = gdalutils.clip_dataset(boundary=selection, in_dataset=gtiff, fmt='gtiff', task_uid=task_uid)
    else:
        gtiff = gdalutils.convert(dataset=gtiff, fmt='gtiff', task_uid=task_uid)

    result['result'] = gtiff
    result['geotiff'] = gtiff
    return result


@app.task(name='Clip Export', bind=True, base=UserDetailsBase)
def clip_export_task(self, result=None, run_uid=None, task_uid=None, stage_dir=None, job_name=None, user_details=None,
                     *args, **kwargs):
    """
    Clips a dataset to a vector cutline and returns a dataset of the same format.
    :param self:
    :param result:
    :param run_uid:
    :param task_uid:
    :param stage_dir:
    :param job_name:
    :param user_details:
    :return:
    """
    result = result or {}
    # self.update_task_state(result=result, task_uid=task_uid)

    dataset = parse_result(result, 'result')
    selection = parse_result(result, 'selection')
    if selection:
        dataset = gdalutils.clip_dataset(boundary=selection, in_dataset=dataset, fmt=None)

    result['result'] = dataset
    return result


@app.task(name='WFSExport', bind=True, base=ExportTask, abort_on_error=True)
def wfs_export_task(self, result=None, layer=None, config=None, run_uid=None, task_uid=None, stage_dir=None,
                    job_name=None, bbox=None, service_url=None, name=None, service_type=None, user_details=None,
                    *args, **kwargs):
    """
    Class defining geopackage export for WFS service.
    """
    result = result or {}

    gpkg = os.path.join(stage_dir, '{0}.gpkg'.format(job_name))
    try:
        w2g = wfs.WFSToGPKG(gpkg=gpkg, bbox=bbox, service_url=service_url, name=name, layer=layer,
                            config=config, service_type=service_type, task_uid=task_uid)
        out = w2g.convert()
        result['result'] = out
        result['geopackage'] = out
        return result
    except Exception as e:
        logger.error('Raised exception in wfs export, %s', str(e))
        raise Exception(e)


@app.task(name='WCS Export', bind=True, base=ExportTask, abort_on_error=True)
def wcs_export_task(self, result=None, layer=None, config=None, run_uid=None, task_uid=None, stage_dir=None,
                    job_name=None, bbox=None, service_url=None, name=None, service_type=None, user_details=None,
                    *args, **kwargs):
    """
    Class defining export for WCS services
    """
    from ..tasks.models import ExportTaskRecord

    result = result or {}
    out = os.path.join(stage_dir, '{0}.tif'.format(job_name))

    task = ExportTaskRecord.objects.get(uid=task_uid)
    try:
        wcs_conv = wcs.WCSConverter(config=config, out=out, bbox=bbox, service_url=service_url, layer=layer, debug=True,
                                    name=name, task_uid=task_uid, fmt="gtiff", slug=task.export_provider_task.slug,
                                    user_details=user_details)
        wcs_conv.convert()
        result['result'] = out
        result['geotiff'] = out
        return result
    except Exception as e:
        logger.error('Raised exception in WCS service export: %s', str(e))
        raise Exception(e)


@app.task(name='ArcFeatureServiceExport', bind=True, base=FormatTask)
def arcgis_feature_service_export_task(self, result=None, layer=None, config=None, run_uid=None, task_uid=None,
                                       stage_dir=None, job_name=None, bbox=None, service_url=None, name=None,
                                       service_type=None, user_details=None,
                                       *args, **kwargs):
    """
    Class defining sqlite export for ArcFeatureService service.
    """
    result = result or {}
    gpkg = os.path.join(stage_dir, '{0}.gpkg'.format(job_name))
    try:
        w2g = arcgis_feature_service.ArcGISFeatureServiceToGPKG(gpkg=gpkg, bbox=bbox, service_url=service_url,
                                                                name=name, layer=layer,
                                                                config=config, service_type=service_type,
                                                                task_uid=task_uid,
                                                                *args, **kwargs)
        out = w2g.convert()
        result['result'] = out
        result['geopackage'] = out
        return result
    except Exception as e:
        logger.error('Raised exception in arcgis feature service export, %s', str(e))
        raise Exception(e)


@app.task(name='Area of Interest (.gpkg)', bind=True, base=ExportTask)
def bounds_export_task(self, result={}, run_uid=None, task_uid=None, stage_dir=None, provider_slug=None,
                       *args, **kwargs):
    """
    Class defining geopackage export function.
    """
    user_details = kwargs.get('user_details')
    # This is just to make it easier to trace when user_details haven't been sent
    if user_details is None:
        user_details = {'username': 'unknown-bounds_export_task'}

    from .models import ExportRun

    run = ExportRun.objects.get(uid=run_uid)

    result_gpkg = parse_result(result, 'geopackage')
    bounds = run.job.the_geom.geojson or run.job.bounds_geojson

    gpkg = os.path.join(stage_dir, '{0}_bounds.gpkg'.format(provider_slug))
    gpkg = geopackage.add_geojson_to_geopackage(
        geojson=bounds, gpkg=gpkg, layer_name='bounds', task_uid=task_uid, user_details=user_details
    )

    result['result'] = gpkg
    result['geopackage'] = result_gpkg
    return result


@app.task(name='Raster export (.gpkg)', bind=True, base=FormatTask, abort_on_error=True)
def external_raster_service_export_task(self, result=None, layer=None, config=None, run_uid=None, task_uid=None,
                                        stage_dir=None, job_name=None, bbox=None, service_url=None, level_from=None,
                                        level_to=None, name=None, service_type=None, *args, **kwargs):
    """
    Class defining geopackage export for external raster service.
    """

    from .models import ExportRun, ExportTaskRecord

    result = result or {}
    run = ExportRun.objects.get(uid=run_uid)
    task = ExportTaskRecord.objects.get(uid=task_uid)

    selection = parse_result(result, 'selection')

    gpkgfile = os.path.join(stage_dir, '{0}.gpkg'.format(job_name))
    try:
        w2g = external_service.ExternalRasterServiceToGeopackage(gpkgfile=gpkgfile, bbox=bbox,
                                                                 service_url=service_url, name=name, layer=layer,
                                                                 config=config, level_from=level_from,
                                                                 level_to=level_to, service_type=service_type,
                                                                 task_uid=task_uid, selection=selection)
        gpkg = w2g.convert()
        result['result'] = gpkg
        result['geopackage'] = gpkg
        add_metadata_task(result=result, job_uid=run.job.uid, provider_slug=task.export_provider_task.slug)

        return result
    except Exception as e:
        logger.error('Raised exception in raster service export, %s', str(e))
        raise Exception(e)


@app.task(name='Pickup Run', bind=True)
def pick_up_run_task(self, result=None, run_uid=None, user_details=None, *args, **kwargs):
    """
    Generates a Celery task to assign a celery pipeline to a specific worker.
    """
    # This is just to make it easier to trace when user_details haven't been sent
    if user_details is None:
        user_details = {'username': 'unknown-pick_up_run_task'}

    from .models import ExportRun
    from .task_factory import TaskFactory
    run = ExportRun.objects.get(uid=run_uid)
    try:
        worker = socket.gethostname()
        run.worker = worker
        run.save()
        TaskFactory().parse_tasks(worker=worker, run_uid=run_uid, user_details=user_details)
    except Exception as e:
        run.status = TaskStates.FAILED.value
        run.save()
        logger.error(str(e))
        raise


# This could be improved by using Redis or Memcached to help manage state.
@app.task(name='Wait For Providers', base=UserDetailsBase)
def wait_for_providers_task(result=None, apply_args=None, run_uid=None, callback_task=None, *args, **kwargs):
    from .models import ExportRun

    if isinstance(callback_task, dict):
        callback_task = signature(callback_task)

    run = ExportRun.objects.filter(uid=run_uid).first()
    if run:
        provider_tasks = run.provider_tasks.filter(~Q(slug='run'))
        if all(TaskStates[provider_task.status] in TaskStates.get_finished_states() for provider_task in
               provider_tasks):
            callback_task.apply_async(**apply_args)
        else:
            logger.error("Waiting for other tasks to finish.")
    else:
        raise Exception("A run could not be found for uid {0}".format(run_uid))


<<<<<<< HEAD
@app.task(name='Project File (.zip)', base=FormatTask)
def create_zip_task(result=None, task_uid=None, data_provider_task_uid=None, *args, **kwargs):
=======
class FinalizeRunHookTask(UserDetailsBase):
    """ Base for tasks which execute after all export provider tasks have completed, but before finalize_run_task.
        - Ensures the task state is recorded when the task is started and after it has completed.
        - Combines new_zip_filepaths list from the previous FinalizeRunHookTask in a chain with the new
          filepaths returned from this task so they can all be passed to prepare_for_export_zip_task later in the chain.
        @params:
          new_zip_filepaths is a list of new files the previous FinalizeRunHookTask created in the export directory.
          kwarg 'run_uid' is the value of ExportRun.uid for the ExportRun which is being finalized.
        @see create_finalize_run_task_collection
        @returns: list of any new files created that should be included in the ExportRun's zip & available for
            download.  These should be located in the download directory; see example_finalize_run_hook_task
            for details.
>>>>>>> 3a6b8417
    """
    :param result: The celery task result value, it should be a dict with the current state.
    :param data_provider_task_uid: A data provider to zip (this or run_uid must be passed).
    :param run_uid: A run to be zipped (this or data_provider_task_uid must be passed).
    :return: The run files, or a single zip file if data_provider_task_uid is passed.
    """
    from eventkit_cloud.tasks.models import DataProviderTaskRecord
    from eventkit_cloud.tasks.task_runners import normalize_name

    if not result:
        result = {}

    data_provider_task = DataProviderTaskRecord.objects.get(uid=data_provider_task_uid)
    run = data_provider_task.run

    if data_provider_task.name == 'run':
        provider_tasks = run.provider_tasks.filter(~Q(name='run'))
    else:
        provider_tasks = [data_provider_task]

    # To prepare for the zipfile task, the files need to be checked to ensure they weren't
    # deleted during cancellation.
    include_files = list([])

    metadata = {"name": normalize_name(run.job.name), "bbox": run.job.extents, "data_sources": {}}

    for provider_task in provider_tasks:
        metadata['data_sources'][provider_task.slug] = {"name": provider_task.name}
        if TaskStates[provider_task.status] not in TaskStates.get_incomplete_states():
            provider_staging_dir = get_provider_staging_dir(run.uid, provider_task.slug)
            for export_task in provider_task.tasks.all():
                try:
                    filename = export_task.result.filename
                except Exception:
                    continue
                full_file_path = os.path.join(provider_staging_dir, filename)
                ext = os.path.splitext(filename)[1]
                if ext in ['.gpkg', '.tif']:
                    download_filename = get_download_filename(os.path.splitext(os.path.basename(filename))[0],
                                                              timezone.now(),
                                                              ext)
                    filepath = get_archive_data_path(
                        provider_task.slug,
                        download_filename
                    )
                    metadata['data_sources'][provider_task.slug]['file_path'] = filepath
                    metadata['data_sources'][provider_task.slug]['type'] = get_data_type_from_provider(
                        provider_task.slug)
                    # If a single data source is being zipped hide the task to only display the zip in the UI.
                    if data_provider_task.name != 'run':
                        export_task.display = False
                        export_task.save()
                if not os.path.isfile(full_file_path):
                    logger.error("Could not find file {0} for export {1}.".format(full_file_path, export_task.name))
                    continue
                # Exclude zip files created by zip_export_provider
                if not full_file_path.endswith(".zip"):
                    include_files += [full_file_path]

        # add the license for this provider if there are other files already
        license_file = create_license_file(provider_task)
        if license_file:
            include_files += [license_file]

    if include_files:
        arcgis_dir = os.path.join(get_run_staging_dir(run.uid), Directory.ARCGIS.value)
        make_dirs(arcgis_dir)
        metadata_file = os.path.join(arcgis_dir, 'metadata.json')
        with open(metadata_file, 'w') as open_md_file:
            json.dump(metadata, open_md_file)
        include_files += [metadata_file]
        # No need to add QGIS file if there aren't any files to be zipped.
        include_files += [generate_qgs_style(run_uid=run.uid)]
        include_files += [get_human_readable_metadata_document(run_uid=run.uid)]
        # Need to remove duplicates from the list because
        # some intermediate tasks produce files with the same name.
        # and add the static resources
        include_files = set(include_files)
        result['result'] = zip_files(include_files=include_files,
                                     file_path=os.path.join(get_provider_staging_dir(run.uid, data_provider_task.slug),
                                                            "{0}.zip".format(normalize_name(run.job.name))),
                                     static_files=get_style_files())
    return result


@app.task(name='Finalize Export Provider Task', base=UserDetailsBase)
def finalize_export_provider_task(result=None, data_provider_task_uid=None,
                                  status=None, *args, **kwargs):
    """
    Finalizes provider task.

    Cleans up staging directory.
    Updates export provider status.
    """

    from eventkit_cloud.tasks.models import DataProviderTaskRecord
    # if the status was a success, we can assume all the ExportTasks succeeded. if not, we need to parse ExportTasks to
    # mark tasks not run yet as cancelled.
    result_status = parse_result(result, 'status')

    with transaction.atomic():

<<<<<<< HEAD
        export_provider_task = DataProviderTaskRecord.objects.get(uid=data_provider_task_uid)
        if TaskStates[result_status] != TaskStates.SUCCESS:
=======
        export_provider_task = DataProviderTaskRecord.objects.get(uid=export_provider_task_uid)
        if TaskStates[result_status] == TaskStates.CANCELED:
            export_provider_task.status = TaskStates.CANCELED.value
        elif TaskStates[result_status] != TaskStates.SUCCESS:
>>>>>>> 3a6b8417
            export_provider_task.status = TaskStates.INCOMPLETE.value
        else:
            export_provider_task.status = TaskStates.COMPLETED.value
        export_provider_task.finished_at = timezone.now()
        export_provider_task.save()

    return result


def zip_files(include_files, file_path=None, static_files=None, *args, **kwargs):
    """
    Contains the organization for the files within the archive.
    :param include_files: A list of files to be included.
    :param run_uid: The UUID of the export run.
    :param file_path: An optional name for the archive.
    :param static_files: Files that are in the same location for every datapack (i.e. templates and metadata files).
    :return: The zipfile path.
    """


    if not include_files:
        logger.error("zip_file_task called with no include_files.")
        raise Exception("zip_file_task called with no include_files.")

    if not file_path:
        logger.error("zip_file_task called no file path.")
        raise Exception("zip_file_task called no file path.")

    files = [filename for filename in include_files if os.path.splitext(filename)[-1] not in BLACKLISTED_ZIP_EXTS]

    with ZipFile(file_path, 'a', compression=ZIP_DEFLATED, allowZip64=True) as zipfile:
        if static_files:
            for absolute_file_path, relative_file_path in static_files.iteritems():
                filename = relative_file_path
                # Support files should go in the correct directory.  It might make sense to break these files up
                # by directory and then just put each directory in the correct location so that we don't have to
                # list all support files in the future.
                basename = os.path.basename(absolute_file_path)
                if basename == "__init__.py":
                    continue
                elif os.path.basename(os.path.dirname(absolute_file_path)) == Directory.ARCGIS.value:
                    if basename == "create_mxd.py":
                        filename = os.path.join(Directory.ARCGIS.value, '{0}'.format(basename))
                    else:
                        # Put the support files in the correct directory.
                        filename = os.path.join(Directory.ARCGIS.value, Directory.TEMPLATES.value, '{0}'.format(basename))
                zipfile.write(
                    absolute_file_path,
                    arcname=filename
                )
        for filepath in files:
            # This takes files from the absolute stage paths and puts them in the provider directories in the data dir.
            # (e.g. staging_root/run_uid/provider_slug/file_name.ext -> data/provider_slug/file_name.ext)
            name, ext = os.path.splitext(filepath)
            provider_slug, name = os.path.split(name)
            provider_slug = os.path.split(provider_slug)[1]

            if filepath.endswith((".qgs", "ReadMe.txt")):
                # put the style file in the root of the zip
                filename = '{0}{1}'.format(
                    name,
                    ext
                )
            elif filepath.endswith("metadata.json"):
                # put the metadata file in arcgis folder unless it becomes more useful.
                filename = os.path.join(Directory.ARCGIS.value, '{0}{1}'.format(
                    name,
                    ext
                ))
            else:
                # Put the files into directories based on their provider_slug
                # prepend with `data`
                download_filename = get_download_filename(
                    name,
                    timezone.now(),
                    ext,
                    additional_descriptors=provider_slug
                )
                filename = get_archive_data_path(
                    provider_slug,
                    download_filename
                )

            zipfile.write(
                filepath,
                arcname=filename
            )
            
    return file_path


class FinalizeRunBase(UserDetailsBase):
    name = 'Finalize Export Run'

    def run(self, result=None, run_uid=None, stage_dir=None):
        """
         Finalizes export run.

        Cleans up staging directory.
        Updates run with finish time.
        Emails user notification.
        """
        from eventkit_cloud.tasks.models import ExportRun
        result = result or {}

        run = ExportRun.objects.get(uid=run_uid)
        if run.job.include_zipfile and not run.zipfile_url:
            logger.error("THE ZIPFILE IS MISSING FROM RUN {0}".format(run.uid))
        run.status = TaskStates.COMPLETED.value
        notification_level = NotificationLevel.SUCCESS.value
        verb = NotificationVerb.RUN_COMPLETED.value
        provider_tasks = run.provider_tasks.all()

        # Complicated Celery chain from TaskFactory.parse_tasks() is incorrectly running pieces in parallel;
        #    this waits until all provider tasks have finished before continuing.
        if any(getattr(TaskStates, task.status, None) == TaskStates.PENDING for task in provider_tasks):
            finalize_run_task.retry(
                result=result, run_uid=run_uid, stage_dir=stage_dir, interval_start=4, interval_max=10
            )

        # mark run as incomplete if any tasks fail
        if any(getattr(TaskStates, task.status, None) in TaskStates.get_incomplete_states() for task in provider_tasks):
            run.status = TaskStates.INCOMPLETE.value
            notification_level = NotificationLevel.WARNING.value
            verb = NotificationVerb.RUN_FAILED.value
        if all(getattr(TaskStates, task.status, None) == TaskStates.CANCELED for task in provider_tasks):
            run.status = TaskStates.CANCELED.value
            notification_level = NotificationLevel.WARNING.value
            verb = NotificationVerb.RUN_CANCELED.value
        finished = timezone.now()
        run.finished_at = finished
        run.save()

        # sendnotification to user via django notifications
        sendnotification(run, run.job.user, verb, None, None, notification_level, run.status)

        # send notification email to user
        site_url = settings.SITE_URL.rstrip('/')
        url = '{0}/exports/{1}'.format(site_url, run.job.uid)
        addr = run.user.email
        if run.status == TaskStates.CANCELED.value:
            subject = "Your Eventkit Data Pack was CANCELED."
        else:
            subject = "Your Eventkit Data Pack is ready."
        to = [addr]
        from_email = getattr(
            settings,
            'DEFAULT_FROM_EMAIL',
            'Eventkit Team <eventkit.team@gmail.com>'
        )
        ctx = {'url': url, 'status': run.status}

        text = get_template('email/email.txt').render(ctx)
        html = get_template('email/email.html').render(ctx)
        try:
            msg = EmailMultiAlternatives(subject, text, to=to, from_email=from_email)
            msg.attach_alternative(html, "text/html")
            msg.send()
        except Exception as e:
            logger.error("Encountered an error when sending status email: {}".format(e))

        result['stage_dir'] = stage_dir
        return result

    def after_return(self, status, retval, task_id, args, kwargs, einfo):
        super(FinalizeRunBase, self).after_return(status, retval, task_id, args, kwargs, einfo)
        stage_dir = None if retval is None else retval.get('stage_dir')
        try:
            if stage_dir and os.path.isdir(stage_dir):
                if not os.getenv('KEEP_STAGE', False):
                    shutil.rmtree(stage_dir)
        except IOError or OSError:
            logger.error('Error removing {0} during export finalize'.format(stage_dir))


# There's a celery bug with callbacks that use bind=True.  If altering this task do not use Bind.
# @see: https://github.com/celery/celery/issues/3723
@app.task(name='Finalize Run Task', base=FinalizeRunBase)
def finalize_run_task(result=None, run_uid=None, stage_dir=None, apply_args=None, *args, **kwargs):
    """
             Finalizes export run.

            Cleans up staging directory.
            Updates run with finish time.
            Emails user notification.
            """
    from eventkit_cloud.tasks.models import ExportRun
    result = result or {}

    run = ExportRun.objects.get(uid=run_uid)
    if run.job.include_zipfile and not run.zipfile_url:
        logger.error("THE ZIPFILE IS MISSING FROM RUN {0}".format(run.uid))
    run.status = TaskStates.COMPLETED.value
    verb = NotificationVerb.RUN_COMPLETED.value
    notification_level = NotificationLevel.SUCCESS.value
    provider_tasks = run.provider_tasks.all()

    # mark run as incomplete if any tasks fail
    if any(getattr(TaskStates, task.status, None) in TaskStates.get_incomplete_states() for task in provider_tasks):
        run.status = TaskStates.INCOMPLETE.value
        notification_level = NotificationLevel.WARNING.value
        verb = NotificationVerb.RUN_FAILED.value
    if all(getattr(TaskStates, task.status, None) == TaskStates.CANCELED for task in provider_tasks):
        run.status = TaskStates.CANCELED.value
        verb = NotificationVerb.RUN_CANCELED.value
        notification_level = NotificationLevel.WARNING.value
    finished = timezone.now()
    run.finished_at = finished
    run.save()

    #sendnotification to user via django notifications

    sendnotification(run, run.job.user, verb, None, None, notification_level, run.status)

    # send notification email to user
    site_url = settings.SITE_URL.rstrip('/')
    url = '{0}/exports/{1}'.format(site_url, run.job.uid)
    addr = run.user.email
    if run.status == TaskStates.CANCELED.value:
        subject = "Your Eventkit Data Pack was CANCELED."
    else:
        subject = "Your Eventkit Data Pack is ready."
    to = [addr]
    from_email = getattr(
        settings,
        'DEFAULT_FROM_EMAIL',
        'Eventkit Team <eventkit.team@gmail.com>'
    )
    ctx = {'url': url, 'status': run.status}

    text = get_template('email/email.txt').render(ctx)
    html = get_template('email/email.html').render(ctx)
    try:
        msg = EmailMultiAlternatives(subject, text, to=to, from_email=from_email)
        msg.attach_alternative(html, "text/html")
        msg.send()
    except Exception as e:
        logger.error("Encountered an error when sending status email: {}".format(e))

    result['stage_dir'] = stage_dir
    return result


@app.task(name='Export Task Error Handler', bind=True)
def export_task_error_handler(self, result=None, run_uid=None, task_id=None, stage_dir=None, *args, **kwargs):
    """
    Handles un-recoverable errors in export tasks.
    """
    from eventkit_cloud.tasks.models import ExportRun
    result = result or {}

    run = ExportRun.objects.get(uid=run_uid)
    try:
        if os.path.isdir(stage_dir):
            if not os.getenv('KEEP_STAGE', False):
                shutil.rmtree(stage_dir)
    except IOError:
        logger.error('Error removing {0} during export finalize'.format(stage_dir))

    site_url = settings.SITE_URL
    url = '{0}/status/{1}'.format(site_url.rstrip('/'), run.job.uid)
    addr = run.user.email
    subject = "Your Eventkit Data Pack has a failure."
    # email user and administrator
    to = [addr, settings.TASK_ERROR_EMAIL]
    from_email = getattr(settings, 'DEFAULT_FROM_EMAIL', 'Eventkit Team <eventkit.team@gmail.com>')
    ctx = {
        'url': url,
        'task_id': task_id,
        'job_name': run.job.name
    }
    text = get_template('email/error_email.txt').render(ctx)
    html = get_template('email/error_email.html').render(ctx)
    msg = EmailMultiAlternatives(subject, text, to=to, from_email=from_email)
    msg.attach_alternative(html, "text/html")
    msg.send()
    return result


def cancel_synchronous_task_chain(data_provider_task_uid=None):
    from ..tasks.models import DataProviderTaskRecord
<<<<<<< HEAD
    export_provider_task = DataProviderTaskRecord.objects.filter(uid=data_provider_task_uid).first()
    for export_task in export_provider_task.tasks.all():
=======

    data_provider_task_record = DataProviderTaskRecord.objects.get(uid=data_provider_task_uid)
    for export_task in data_provider_task_record.tasks.all():
>>>>>>> 3a6b8417
        if TaskStates[export_task.status] == TaskStates.PENDING.value:
            export_task.status = TaskStates.CANCELED.value
            export_task.save()
            kill_task.apply_async(
                kwargs={"task_pid": export_task.pid, "celery_uid": export_task.celery_uid},
                queue="{0}.cancel".format(export_task.worker),
                priority=TaskPriority.CANCEL.value,
                routing_key="{0}.cancel".format(export_task.worker))


<<<<<<< HEAD
@app.task(name='Cancel Export Provider Task', base=LockingTask)
=======
@app.task(name='Cancel Export Provider Task', base=UserDetailsBase)
>>>>>>> 3a6b8417
def cancel_export_provider_task(result=None, data_provider_task_uid=None, canceling_username=None, delete=False,
                                error=False, *args, **kwargs):
    """
    Cancels an DataProviderTaskRecord and terminates each subtasks execution.
    Checks if all DataProviderTasks for the Run grouping them have finished & updates the Run's status.
    """

    # There is enough over use of this class (i.e. for errors, deletions, canceling) the reason is because it had all
    # the working logic for stopping future jobs, but that can probably be abstracted a bit, and then let the caller
    # manage the task state (i.e. the task should be FAILED or CANCELED).
    from ..tasks.models import DataProviderTaskRecord, ExportTaskException
    from ..tasks.exceptions import CancelException
    from billiard.einfo import ExceptionInfo
    from django.contrib.auth.models import User

    result = result or {}
    data_provider_task_record = DataProviderTaskRecord.objects.get(uid=data_provider_task_uid)

<<<<<<< HEAD
    export_provider_task = DataProviderTaskRecord.objects.filter(uid=data_provider_task_uid).first()
    canceling_user = User.objects.filter(username=canceling_username).first()

    if not export_provider_task:
        result['result'] = False
        return result
=======
    # There might not be a canceling user...
    try:
        canceling_user = User.objects.get(username=canceling_username)
    except ObjectDoesNotExist:
        canceling_user = None
>>>>>>> 3a6b8417

    export_tasks = data_provider_task_record.tasks.all()

    # Loop through both the tasks in the DataProviderTaskRecord model, as well as the Task Chain in celery
    for export_task in export_tasks.all():
        if delete:
            exception_class = DeleteException
        else:
            exception_class = CancelException
        if TaskStates[export_task.status] not in TaskStates.get_finished_states():
            export_task.status = TaskStates.CANCELED.value
            if canceling_user:
                export_task.cancel_user = canceling_user
            export_task.save()
        # This part is to populate the UI with the cancel message.  If a different mechanism is incorporated
        # to pass task information to the users, then it may make sense to replace this.
        try:
            raise exception_class(task_name=data_provider_task_record.name, user_name=canceling_user)
        except exception_class as ce:
            einfo = ExceptionInfo()
            einfo.exception = ce
            ExportTaskException.objects.create(task=export_task, exception=cPickle.dumps(einfo))

        # Remove the ExportTaskResult, which will clean up the files.
        task_result = export_task.result
        if task_result:
            task_result.soft_delete()

        if export_task.pid > 0 and export_task.worker:
            kill_task.apply_async(
                kwargs={"task_pid": export_task.pid, "celery_uid": export_task.celery_uid},
                queue="{0}.cancel".format(export_task.worker),
                priority=TaskPriority.CANCEL.value,
                routing_key="{0}.cancel".format(export_task.worker))

    if TaskStates[data_provider_task_record.status] not in TaskStates.get_finished_states():
        if error:
            data_provider_task_record.status = TaskStates.FAILED.value
        else:
            data_provider_task_record.status = TaskStates.CANCELED.value
    data_provider_task_record.save()

    return result


@app.task(name='Cancel Run', base=UserDetailsBase)
def cancel_run(result=None, export_run_uid=None, canceling_username=None, delete=False, *args, **kwargs):
    from ..tasks.models import ExportRun

    result = result or {}

    export_run = ExportRun.objects.get(uid=export_run_uid)

    for export_provider_task in export_run.provider_tasks.all():
        cancel_export_provider_task(data_provider_task_uid=export_provider_task.uid,
                                    canceling_username=canceling_username, delete=delete,
                                    locking_task_key="cancel_export_provider_task-{0}".format(export_provider_task.uid))
    result['result'] = True
    return result


@app.task(name='Kill Task', base=UserDetailsBase)
def kill_task(result=None, task_pid=None, celery_uid=None, *args, **kwargs):
    """
    Asks a worker to kill a task.
    """

    import celery
    result = result or {}

    if celery_uid:
        try:
            # Ensure the task is still running otherwise the wrong process will be killed
            if AsyncResult(celery_uid, app=app).state == celery.states.STARTED:
                # If the task finished prior to receiving this kill message it could throw an OSError.
                logger.info("Attempting to kill {0}".format(task_pid))
                # Don't kill tasks with default pid.
                if task_pid > 0:
                    progressive_kill(task_pid)
            else:
                logger.info("The celery_uid {0} has the status of {1}.".format(celery_uid,
                                                                               AsyncResult(celery_uid, app=app).state))
        except OSError:
            logger.info("{0} PID does not exist.".format(task_pid))
    return result


def update_progress(task_uid, progress=None, subtask_percentage=100.0, estimated_finish=None):
    """
    Updates the progress of the ExportTaskRecord from the given task_uid.
    :param task_uid: A uid to reference the ExportTaskRecord.
    :param subtask_percentage: is the percentage of the task referenced by task_uid the caller takes up.
    :return: A function which can be called to update the progress on an ExportTaskRecord.
    """
    if task_uid is None:
        return

    from ..tasks.models import ExportTaskRecord
    from django.db import connection

    if not estimated_finish and not progress:
        return

    absolute_progress = progress * (subtask_percentage / 100.0)
    if absolute_progress > 100:
        absolute_progress = 100

    # We need to close the existing connection because the logger could be using a forked process which
    # will be invalid and throw an error.
    connection.close()

    export_task = ExportTaskRecord.objects.get(uid=task_uid)
    if absolute_progress:
        export_task.progress = absolute_progress
    if estimated_finish:
        export_task.estimated_finish = estimated_finish
    export_task.save()


def parse_result(task_result, key=''):
    """
    Used to parse the celery result for a specific value.
    :param task_result: A str, dict, or list.
    :param key: A key to search dicts for
    :return: The value at the desired key or the original task result if not in a list or dict.
    """
    if not task_result:
        return None
    if isinstance(task_result, list):
        for result in task_result:
            if result.get(key):
                return result.get(key)
    elif isinstance(task_result, dict):
        return task_result.get(key)


def get_function(function):
    from importlib import import_module

    module, function_name = function.rsplit('.', 1)

    module_object = import_module(module)
    function_object = getattr(module_object, function_name)

    return function_object


def get_data_type_from_provider(provider_slug):
    from ..jobs.models import DataProvider
    # NOTE TIF here is a place holder until we figure out how to support other formats.
    data_types = {'wms': 'raster',
                  'tms': 'raster',
                  'wmts': 'raster',
                  'wcs': 'tif',
                  'wfs': 'vector',
                  'osm': 'osm',
                  'arcgis-feature': 'vector',
                  'arcgis-raster': 'raster'}
    data_provider = DataProvider.objects.get(slug=provider_slug)
    type_name = data_provider.export_provider_type.type_name
    type_mapped = data_types.get(type_name)
    if data_provider.slug.lower() == 'nome':
        type_mapped = 'nome'
    return type_mapped


def make_dirs(path):
    try:
        os.makedirs(path)
    except OSError:
        if not os.path.isdir(path):
            raise<|MERGE_RESOLUTION|>--- conflicted
+++ resolved
@@ -849,23 +849,8 @@
         raise Exception("A run could not be found for uid {0}".format(run_uid))
 
 
-<<<<<<< HEAD
 @app.task(name='Project File (.zip)', base=FormatTask)
 def create_zip_task(result=None, task_uid=None, data_provider_task_uid=None, *args, **kwargs):
-=======
-class FinalizeRunHookTask(UserDetailsBase):
-    """ Base for tasks which execute after all export provider tasks have completed, but before finalize_run_task.
-        - Ensures the task state is recorded when the task is started and after it has completed.
-        - Combines new_zip_filepaths list from the previous FinalizeRunHookTask in a chain with the new
-          filepaths returned from this task so they can all be passed to prepare_for_export_zip_task later in the chain.
-        @params:
-          new_zip_filepaths is a list of new files the previous FinalizeRunHookTask created in the export directory.
-          kwarg 'run_uid' is the value of ExportRun.uid for the ExportRun which is being finalized.
-        @see create_finalize_run_task_collection
-        @returns: list of any new files created that should be included in the ExportRun's zip & available for
-            download.  These should be located in the download directory; see example_finalize_run_hook_task
-            for details.
->>>>>>> 3a6b8417
     """
     :param result: The celery task result value, it should be a dict with the current state.
     :param data_provider_task_uid: A data provider to zip (this or run_uid must be passed).
@@ -968,15 +953,10 @@
 
     with transaction.atomic():
 
-<<<<<<< HEAD
-        export_provider_task = DataProviderTaskRecord.objects.get(uid=data_provider_task_uid)
-        if TaskStates[result_status] != TaskStates.SUCCESS:
-=======
         export_provider_task = DataProviderTaskRecord.objects.get(uid=export_provider_task_uid)
         if TaskStates[result_status] == TaskStates.CANCELED:
             export_provider_task.status = TaskStates.CANCELED.value
         elif TaskStates[result_status] != TaskStates.SUCCESS:
->>>>>>> 3a6b8417
             export_provider_task.status = TaskStates.INCOMPLETE.value
         else:
             export_provider_task.status = TaskStates.COMPLETED.value
@@ -1066,159 +1046,7 @@
             )
             
     return file_path
-
-
-class FinalizeRunBase(UserDetailsBase):
-    name = 'Finalize Export Run'
-
-    def run(self, result=None, run_uid=None, stage_dir=None):
-        """
-         Finalizes export run.
-
-        Cleans up staging directory.
-        Updates run with finish time.
-        Emails user notification.
-        """
-        from eventkit_cloud.tasks.models import ExportRun
-        result = result or {}
-
-        run = ExportRun.objects.get(uid=run_uid)
-        if run.job.include_zipfile and not run.zipfile_url:
-            logger.error("THE ZIPFILE IS MISSING FROM RUN {0}".format(run.uid))
-        run.status = TaskStates.COMPLETED.value
-        notification_level = NotificationLevel.SUCCESS.value
-        verb = NotificationVerb.RUN_COMPLETED.value
-        provider_tasks = run.provider_tasks.all()
-
-        # Complicated Celery chain from TaskFactory.parse_tasks() is incorrectly running pieces in parallel;
-        #    this waits until all provider tasks have finished before continuing.
-        if any(getattr(TaskStates, task.status, None) == TaskStates.PENDING for task in provider_tasks):
-            finalize_run_task.retry(
-                result=result, run_uid=run_uid, stage_dir=stage_dir, interval_start=4, interval_max=10
-            )
-
-        # mark run as incomplete if any tasks fail
-        if any(getattr(TaskStates, task.status, None) in TaskStates.get_incomplete_states() for task in provider_tasks):
-            run.status = TaskStates.INCOMPLETE.value
-            notification_level = NotificationLevel.WARNING.value
-            verb = NotificationVerb.RUN_FAILED.value
-        if all(getattr(TaskStates, task.status, None) == TaskStates.CANCELED for task in provider_tasks):
-            run.status = TaskStates.CANCELED.value
-            notification_level = NotificationLevel.WARNING.value
-            verb = NotificationVerb.RUN_CANCELED.value
-        finished = timezone.now()
-        run.finished_at = finished
-        run.save()
-
-        # sendnotification to user via django notifications
-        sendnotification(run, run.job.user, verb, None, None, notification_level, run.status)
-
-        # send notification email to user
-        site_url = settings.SITE_URL.rstrip('/')
-        url = '{0}/exports/{1}'.format(site_url, run.job.uid)
-        addr = run.user.email
-        if run.status == TaskStates.CANCELED.value:
-            subject = "Your Eventkit Data Pack was CANCELED."
-        else:
-            subject = "Your Eventkit Data Pack is ready."
-        to = [addr]
-        from_email = getattr(
-            settings,
-            'DEFAULT_FROM_EMAIL',
-            'Eventkit Team <eventkit.team@gmail.com>'
-        )
-        ctx = {'url': url, 'status': run.status}
-
-        text = get_template('email/email.txt').render(ctx)
-        html = get_template('email/email.html').render(ctx)
-        try:
-            msg = EmailMultiAlternatives(subject, text, to=to, from_email=from_email)
-            msg.attach_alternative(html, "text/html")
-            msg.send()
-        except Exception as e:
-            logger.error("Encountered an error when sending status email: {}".format(e))
-
-        result['stage_dir'] = stage_dir
-        return result
-
-    def after_return(self, status, retval, task_id, args, kwargs, einfo):
-        super(FinalizeRunBase, self).after_return(status, retval, task_id, args, kwargs, einfo)
-        stage_dir = None if retval is None else retval.get('stage_dir')
-        try:
-            if stage_dir and os.path.isdir(stage_dir):
-                if not os.getenv('KEEP_STAGE', False):
-                    shutil.rmtree(stage_dir)
-        except IOError or OSError:
-            logger.error('Error removing {0} during export finalize'.format(stage_dir))
-
-
-# There's a celery bug with callbacks that use bind=True.  If altering this task do not use Bind.
-# @see: https://github.com/celery/celery/issues/3723
-@app.task(name='Finalize Run Task', base=FinalizeRunBase)
-def finalize_run_task(result=None, run_uid=None, stage_dir=None, apply_args=None, *args, **kwargs):
-    """
-             Finalizes export run.
-
-            Cleans up staging directory.
-            Updates run with finish time.
-            Emails user notification.
-            """
-    from eventkit_cloud.tasks.models import ExportRun
-    result = result or {}
-
-    run = ExportRun.objects.get(uid=run_uid)
-    if run.job.include_zipfile and not run.zipfile_url:
-        logger.error("THE ZIPFILE IS MISSING FROM RUN {0}".format(run.uid))
-    run.status = TaskStates.COMPLETED.value
-    verb = NotificationVerb.RUN_COMPLETED.value
-    notification_level = NotificationLevel.SUCCESS.value
-    provider_tasks = run.provider_tasks.all()
-
-    # mark run as incomplete if any tasks fail
-    if any(getattr(TaskStates, task.status, None) in TaskStates.get_incomplete_states() for task in provider_tasks):
-        run.status = TaskStates.INCOMPLETE.value
-        notification_level = NotificationLevel.WARNING.value
-        verb = NotificationVerb.RUN_FAILED.value
-    if all(getattr(TaskStates, task.status, None) == TaskStates.CANCELED for task in provider_tasks):
-        run.status = TaskStates.CANCELED.value
-        verb = NotificationVerb.RUN_CANCELED.value
-        notification_level = NotificationLevel.WARNING.value
-    finished = timezone.now()
-    run.finished_at = finished
-    run.save()
-
-    #sendnotification to user via django notifications
-
-    sendnotification(run, run.job.user, verb, None, None, notification_level, run.status)
-
-    # send notification email to user
-    site_url = settings.SITE_URL.rstrip('/')
-    url = '{0}/exports/{1}'.format(site_url, run.job.uid)
-    addr = run.user.email
-    if run.status == TaskStates.CANCELED.value:
-        subject = "Your Eventkit Data Pack was CANCELED."
-    else:
-        subject = "Your Eventkit Data Pack is ready."
-    to = [addr]
-    from_email = getattr(
-        settings,
-        'DEFAULT_FROM_EMAIL',
-        'Eventkit Team <eventkit.team@gmail.com>'
-    )
-    ctx = {'url': url, 'status': run.status}
-
-    text = get_template('email/email.txt').render(ctx)
-    html = get_template('email/email.html').render(ctx)
-    try:
-        msg = EmailMultiAlternatives(subject, text, to=to, from_email=from_email)
-        msg.attach_alternative(html, "text/html")
-        msg.send()
-    except Exception as e:
-        logger.error("Encountered an error when sending status email: {}".format(e))
-
-    result['stage_dir'] = stage_dir
-    return result
-
+    
 
 @app.task(name='Export Task Error Handler', bind=True)
 def export_task_error_handler(self, result=None, run_uid=None, task_id=None, stage_dir=None, *args, **kwargs):
@@ -1258,14 +1086,9 @@
 
 def cancel_synchronous_task_chain(data_provider_task_uid=None):
     from ..tasks.models import DataProviderTaskRecord
-<<<<<<< HEAD
-    export_provider_task = DataProviderTaskRecord.objects.filter(uid=data_provider_task_uid).first()
-    for export_task in export_provider_task.tasks.all():
-=======
 
     data_provider_task_record = DataProviderTaskRecord.objects.get(uid=data_provider_task_uid)
     for export_task in data_provider_task_record.tasks.all():
->>>>>>> 3a6b8417
         if TaskStates[export_task.status] == TaskStates.PENDING.value:
             export_task.status = TaskStates.CANCELED.value
             export_task.save()
@@ -1276,11 +1099,7 @@
                 routing_key="{0}.cancel".format(export_task.worker))
 
 
-<<<<<<< HEAD
-@app.task(name='Cancel Export Provider Task', base=LockingTask)
-=======
 @app.task(name='Cancel Export Provider Task', base=UserDetailsBase)
->>>>>>> 3a6b8417
 def cancel_export_provider_task(result=None, data_provider_task_uid=None, canceling_username=None, delete=False,
                                 error=False, *args, **kwargs):
     """
@@ -1299,20 +1118,11 @@
     result = result or {}
     data_provider_task_record = DataProviderTaskRecord.objects.get(uid=data_provider_task_uid)
 
-<<<<<<< HEAD
-    export_provider_task = DataProviderTaskRecord.objects.filter(uid=data_provider_task_uid).first()
-    canceling_user = User.objects.filter(username=canceling_username).first()
-
-    if not export_provider_task:
-        result['result'] = False
-        return result
-=======
     # There might not be a canceling user...
     try:
         canceling_user = User.objects.get(username=canceling_username)
     except ObjectDoesNotExist:
         canceling_user = None
->>>>>>> 3a6b8417
 
     export_tasks = data_provider_task_record.tasks.all()
 
