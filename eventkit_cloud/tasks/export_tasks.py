--- conflicted
+++ resolved
@@ -255,16 +255,13 @@
     name = "ESRI Shapefile Export"
 
     def run(self, run_uid=None, task_uid=None, stage_dir=None, job_name=None):
+
         from eventkit_cloud.tasks.models import ExportRun
         self.update_task_state(task_uid=task_uid)
-<<<<<<< HEAD
-        thematic_gpkg = os.path.join(stage_dir, '{0}_thematic.gpkg'.format(job_name))
-        shapefile = os.path.join(stage_dir, '{0}_thematic_shp'.format(job_name))
-=======
         run = ExportRun.objects.get(uid=run_uid)
         thematic_gpkg = os.path.join(stage_dir, '{0}.gpkg'.format(job_name))
         shapefile = os.path.join(stage_dir,'{0}_shp'.format(job_name))
->>>>>>> 05716135
+
         try:
             t2s = shp.GPKGToShp(gpkg=thematic_gpkg, shapefile=shapefile)
             out = t2s.convert()
@@ -305,14 +302,11 @@
     name = 'ESRI Shapefile Format (Generic)'
 
     def run(self, run_uid=None, task_uid=None, stage_dir=None, job_name=None):
-        self.update_task_state(task_uid=task_uid)
-<<<<<<< HEAD
-        gpkg = os.path.join(stage_dir, '{0}.gpkg'.format(job_name))
-        shapefile = os.path.join(stage_dir, '{0}_shp'.format(job_name))
-=======
+
+        self.update_task_state(task_uid=task_uid)
         gpkg = os.path.join(stage_dir, '{0}_generic.gpkg'.format(job_name))
         shapefile = os.path.join(stage_dir,'{0}_generic_shp'.format(job_name))
->>>>>>> 05716135
+
         try:
             s2s = shp.GPKGToShp(gpkg=gpkg, shapefile=shapefile)
             out = s2s.convert()
@@ -575,17 +569,7 @@
                 zipfile_task.si(
                     run_uid=run_uid,
                     stage_dir=stage_dir
-<<<<<<< HEAD
                 ).set(queue=worker)()
-=======
-                )()
-
-        if os.path.isdir(stage_dir):
-            try:
-                shutil.rmtree(stage_dir)
-            except IOError or OSError:
-                logger.error('Error removing {0} during export finalize'.format(stage_dir))
->>>>>>> 05716135
 
 
 class ZipFileTask(Task):
