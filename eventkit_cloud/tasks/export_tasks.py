--- conflicted
+++ resolved
@@ -1345,15 +1345,7 @@
 def arcgis_feature_service_export_task(
     self,
     result=None,
-<<<<<<< HEAD
-    projection=4326,
-=======
-    task_uid=None,
-    stage_dir=None,
-    bbox=None,
-    service_url=None,
     projection=None,
->>>>>>> 9a3d113a
     **kwargs,
 ):
     """
@@ -1373,33 +1365,20 @@
     out = gpkg
     for layer_name, layer in vector_layer_data.items():
         # TODO: using wrong signature for filepath, however pipeline counts on projection-provider_slug.ext.
-<<<<<<< HEAD
-        path = get_export_filepath(self.stage_dir, self.task, f"{layer.get('name')}-{projection}", "gpkg")
+        layer_slug = slugify(layer_name)
+        path = get_export_filepath(self.stage_dir, self.task, f"{layer_slug}-{projection}", "gpkg")
+        src_srs = layer.get("src_srs") or 4326
+        src_bbox = convert_bbox(self.task.export_provider_task.run.job.extents, to_projection=src_srs)
         url = get_arcgis_query_url(layer.get("url"))
-        layers[layer_name] = {
+
+        layers[layer_slug] = {
             "task_uid": str(self.task.uid),
-            "url": url,
-            "path": path,
-            "base_path": os.path.dirname(path),
-            "bbox": self.task.export_provider_task.run.job.extents,
-            "projection": 4326,
-            "layer_name": layer_name,
-=======
-        layer_slug = slugify(layer_name)
-        path = get_export_filepath(stage_dir, export_task_record, f"{layer_slug}-{projection}", "gpkg")
-        src_srs = layer.get("src_srs") or 4326
-        src_bbox = convert_bbox(bbox, to_projection=src_srs)
-        url = get_arcgis_query_url(layer.get("url"))
-
-        layers[layer_slug] = {
-            "task_uid": task_uid,
             "url": url,
             "path": path,
             "base_path": os.path.dirname(path),
             "bbox": src_bbox,
             "src_srs": src_srs,
             "layer_name": layer_slug,
->>>>>>> 9a3d113a
             "level": layer.get("level", 15),
             "distinct_field": layer.get("distinct_field"),
             "service_description": layer.get("service_description"),
