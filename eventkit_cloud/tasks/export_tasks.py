# -*- coding: utf-8 -*-

import json
import logging
import os
import re
import shutil
import socket
import time
import traceback
from typing import List
from urllib.parse import urlencode, urljoin

from zipfile import ZipFile, ZIP_DEFLATED

from billiard.einfo import ExceptionInfo
from celery import signature
from celery.result import AsyncResult
from celery.utils.log import get_task_logger
from django.conf import settings
from django.contrib.gis.geos import Polygon
from django.contrib.auth.models import User

from django.core.exceptions import ObjectDoesNotExist
from django.core.mail import EmailMultiAlternatives
from django.db import DatabaseError, transaction
from django.db.models import Q
from django.template.loader import get_template
from django.utils import timezone

from eventkit_cloud.celery import app, TaskPriority
from eventkit_cloud.core.helpers import (
    sendnotification,
    NotificationVerb,
    NotificationLevel,
)

from eventkit_cloud.feature_selection.feature_selection import FeatureSelection
from eventkit_cloud.tasks import set_cache_value
from eventkit_cloud.tasks.enumerations import TaskStates
from eventkit_cloud.tasks.exceptions import CancelException, DeleteException
from eventkit_cloud.tasks.helpers import (
    Directory,
    PREVIEW_TAIL,
    add_export_run_files_to_zip,
    check_cached_task_failures,
    clean_config,
    generate_qgs_style,
    get_arcgis_metadata,
    get_archive_data_path,
    get_download_filename,
    get_export_filename,
    get_human_readable_metadata_document,
    get_metadata,
    get_provider_download_dir,
    get_provider_slug,
    get_provider_staging_dir,
    get_provider_staging_preview,
    get_run_download_dir,
    get_run_download_url,
    get_run_staging_dir,
    get_style_files,
    normalize_name,
    pickle_exception,
    progressive_kill,
)
from eventkit_cloud.tasks.metadata import metadata_tasks
from eventkit_cloud.tasks.task_process import update_progress
from eventkit_cloud.utils.auth_requests import get_cred
from eventkit_cloud.utils import overpass, pbf, s3, mapproxy, wcs, geopackage, gdalutils
<<<<<<< HEAD
from eventkit_cloud.utils.ogr import OGR
from eventkit_cloud.utils.qgis import convert_qgis_gpkg_to_kml
=======
>>>>>>> cdbe6c2f
from eventkit_cloud.utils.rocket_chat import RocketChat
from eventkit_cloud.utils.stats.eta_estimator import ETA
from eventkit_cloud.tasks.task_base import EventKitBaseTask
from audit_logging.celery_support import UserDetailsBase

from eventkit_cloud.tasks.models import (
    ExportTaskRecord,
    ExportTaskException,
    DataProviderTaskRecord,
    FileProducingTaskResult,
    ExportRun,
    RunZipFile,
)
from eventkit_cloud.jobs.models import DataProviderTask
from typing import Union
import yaml


BLACKLISTED_ZIP_EXTS = [".ini", ".om5", ".osm", ".lck", ".pyc"]

# Get an instance of a logger
logger = get_task_logger(__name__)


# http://docs.celeryproject.org/en/latest/tutorials/task-cookbook.html
# https://github.com/celery/celery/issues/3270


def make_file_downloadable(filepath, run_uid, provider_slug=None, skip_copy=False, download_filename=None):
    """ Construct the filesystem location and url needed to download the file at filepath.
        Copy filepath to the filesystem location required for download.
        @provider_slug is specific to ExportTasks, not needed for FinalizeHookTasks
        @skip_copy: It looks like sometimes (At least for OverpassQuery) we don't want the file copied,
            generally can be ignored
        @return A url to reach filepath.
    """

    if provider_slug:
        staging_dir = get_provider_staging_dir(run_uid, provider_slug)
        run_download_dir = get_provider_download_dir(run_uid, provider_slug)
    else:
        staging_dir = get_run_staging_dir(run_uid)
        run_download_dir = get_run_download_dir(run_uid)

    run_download_url = get_run_download_url(run_uid, provider_slug)
    filename = os.path.basename(filepath)
    if download_filename is None:
        download_filename = filename

    if getattr(settings, "USE_S3", False):
        source_path = os.path.join(staging_dir, filename)
        if provider_slug:
            download_filepath = os.path.join(run_uid, provider_slug, download_filename)
        else:
            download_filepath = os.path.join(run_uid, download_filename)
        download_url = s3.upload_to_s3(source_path, download_filepath)
    else:
        make_dirs(run_download_dir)

        download_url = os.path.join(run_download_url, download_filename)

        download_filepath = os.path.join(run_download_dir, download_filename)
        if not skip_copy:
            shutil.copy(filepath, download_filepath)
    return download_url


# ExportTaskRecord abstract base class and subclasses.
class ExportTask(EventKitBaseTask):
    """
    Abstract base class for export tasks.
    """

    # whether to abort the whole provider if this task fails.
    abort_on_error = False
    name = "ExportTask"

    def __call__(self, *args, **kwargs) -> dict:
        task_uid = kwargs.get("task_uid")

        try:
            task = (
                ExportTaskRecord.objects.select_related("export_provider_task__run__job")
                .select_related("export_provider_task__provider")
                .get(uid=task_uid)
            )

            check_cached_task_failures(task.name, task_uid)

            task.worker = socket.gethostname()
            task.save()

            try:
                task_state_result = args[0]
            except IndexError:
                task_state_result = None
            self.update_task_state(result=task_state_result, task_uid=task_uid)

            if TaskStates.CANCELED.value not in [
                task.status,
                task.export_provider_task.status,
            ]:
                retval = super(ExportTask, self).__call__(*args, **kwargs)

            """
            Update the successfully completed task as follows:

                1. update the time the task completed
                2. calculate the size of the output file
                3. calculate the download path of the export
                4. create the export download directory
                5. copy the export file to the download directory
                6. create the export task result
                7. update the export task status and save it
                """
            # If a task is skipped it will be successfully completed but it won't have a return value.
            # Something needs to be populated to notify the user and to skip the following steps.
            if not (retval and retval.get("result")):
                raise Exception("This task was skipped due to previous failures/cancellations.")

            try:
                add_metadata(task.export_provider_task.run.job, task.export_provider_task.provider, retval)
            except Exception:
                logger.error(traceback.format_exc())
                logger.error("Failed to add metadata.")

            # update the task
            finished = timezone.now()
            if TaskStates.CANCELED.value in [
                task.status,
                task.export_provider_task.status,
            ]:
                logging.info(
                    "Task reported on success but was previously canceled ", format(task_uid),
                )
                username = None
                if task.cancel_user:
                    username = task.cancel_user.username
                raise CancelException(task_name=task.export_provider_task.name, user_name=username)

            task.finished_at = finished
            task.progress = 100
            task.pid = -1
            # get the output
            output_url = retval["result"]
            stat = os.stat(output_url)
            size = stat.st_size / 1024 / 1024.00
            # construct the download_path
            parts = output_url.split("/")
            filename = parts[-1]
            provider_slug = parts[-2]
            run_uid = parts[-3]
            name, ext = os.path.splitext(filename)
            if provider_slug == "run":
                event = normalize_name(task.export_provider_task.run.job.event)
                download_filename = get_download_filename(name, ext, additional_descriptors=[event, "eventkit"])
            else:
                download_filename = get_download_filename(name, ext, data_provider_slug=provider_slug)

            # construct the download url
            skip_copy = task.name == "OverpassQuery"
            download_url = make_file_downloadable(
                output_url,
                run_uid,
                provider_slug=provider_slug,
                skip_copy=skip_copy,
                download_filename=download_filename,
            )

            # save the task and task result
            result = FileProducingTaskResult.objects.create(filename=filename, size=size, download_url=download_url)

            task.result = result
            task.status = TaskStates.SUCCESS.value
            task.save()
            retval["status"] = TaskStates.SUCCESS.value
            retval["file_producing_task_result_id"] = result.id
            return retval
        except CancelException:
            return {"status": TaskStates.CANCELED.value}
        except Exception as e:
            tb = traceback.format_exc()
            logger.error("Exception in the handler for {}:\n{}".format(self.name, tb))
            from billiard.einfo import ExceptionInfo

            einfo = ExceptionInfo()
            result = self.task_failure(e, task_uid, args, kwargs, einfo)
            return result

    @transaction.atomic
    def task_failure(self, exc, task_id, args, kwargs, einfo):
        """
        Update the failed task as follows:

            1. pull out the ExportTaskRecord
            2. update the task status and finish time
            3. create an export task exception
            4. save the export task with the task exception
            5. run export_task_error_handler if the run should be aborted
               - this is only for initial tasks on which subsequent export tasks depend
        """
        # TODO: If there is a failure before the task was created this will fail to run.
        status = TaskStates.FAILED.value
        try:
            export_task_record = ExportTaskRecord.objects.select_related("export_provider_task__run").get(uid=task_id)
            export_task_record.finished_at = timezone.now()
            export_task_record.save()
        except Exception:
            logger.error(traceback.format_exc())
            logger.error(
                "Cannot update the status of ExportTaskRecord object: no such object has been created for "
                "this task yet."
            )
            return {"status": status}
        ete = ExportTaskException(task=export_task_record, exception=pickle_exception(einfo))
        ete.save()
        if export_task_record.status == TaskStates.CANCELED.value:
            status = TaskStates.CANCELED.value
        export_task_record.status = status
        export_task_record.save()
        logger.debug("Task name: {0} failed, {1}".format(self.name, einfo))
        if self.abort_on_error:
            data_provider_task_record = export_task_record.export_provider_task
            fail_synchronous_task_chain(data_provider_task_record=data_provider_task_record)
            run = data_provider_task_record.run
            stage_dir = kwargs["stage_dir"]
            export_task_error_handler(run_uid=str(run.uid), task_id=task_id, stage_dir=stage_dir)
        return {"status": status}

    def update_task_state(self, result=None, task_status=TaskStates.RUNNING.value, task_uid=None):
        """
        Update the task state and celery task uid.
        Can use the celery uid for diagnostics.
        """
        result = result or {}
        started = timezone.now()

        try:
            task = ExportTaskRecord.objects.get(uid=task_uid)
            celery_uid = self.request.id
            if not celery_uid:
                raise Exception("Failed to save celery_UID")
            task.celery_uid = celery_uid
            task.save()
            result = parse_result(result, "status") or []
            if TaskStates.CANCELED.value in [
                task.status,
                task.export_provider_task.status,
                result,
            ]:
                logging.info("canceling before run %s", celery_uid)
                task.status = TaskStates.CANCELED.value
                task.save()
                raise CancelException(task_name=task.export_provider_task.name)
            # The parent ID is actually the process running in celery.
            task.pid = os.getppid()
            task.status = task_status
            task.export_provider_task.status = TaskStates.RUNNING.value
            task.started_at = started
            task.save()
            task.export_provider_task.save()
            logger.debug("Updated task: {0} with uid: {1}".format(task.name, task.uid))
        except DatabaseError as e:
            logger.error("Updating task {0} state throws: {1}".format(task_uid, e))
            raise e


class AbortOnErrorTask(ExportTask):
    abort_on_error = True


class FormatTask(ExportTask):
    """
    A class to manage tasks which are desired output from the user, and not merely associated files or metadata.
    """

    name = "FormatTask"
    display = True


class ZipFileTask(FormatTask):
    def __call__(self, *args, **kwargs):
        run = ExportRun.objects.get(uid=kwargs["run_uid"])
        if kwargs["run_zip_file_uid"]:
            run_zip_file = RunZipFile.objects.get(uid=kwargs["run_zip_file_uid"])
            run_zip_file.run = run
        else:
            run_zip_file = RunZipFile.objects.create(run=run)
            kwargs["run_zip_file_uid"] = run_zip_file.uid

        retval = super(ZipFileTask, self).__call__(*args, **kwargs)

        if retval["status"] == "CANCELED":
            return retval

        if not kwargs["data_provider_task_record_uids"]:
            data_provider_task_record = DataProviderTaskRecord.objects.get(uid=kwargs["data_provider_task_record_uid"])
            data_provider_task_records = data_provider_task_record.run.data_provider_task_records.exclude(slug="run")
            data_provider_task_record_uids = [
                data_provider_task_record.uid for data_provider_task_record in data_provider_task_records
            ]
        else:
            data_provider_task_record_uids = kwargs["data_provider_task_record_uids"]

        if retval.get("file_producing_task_result_id"):
            data_provider_task_records = DataProviderTaskRecord.objects.filter(uid__in=data_provider_task_record_uids)
            downloadable_file = FileProducingTaskResult.objects.get(id=retval["file_producing_task_result_id"])
            run_zip_file.downloadable_file = downloadable_file
            run_zip_file.data_provider_task_records.set(data_provider_task_records)
            run_zip_file.finished_at = timezone.now()
            run_zip_file.message = "Completed"
            run_zip_file.save()
        return retval


@gdalutils.retry
def osm_data_collection_pipeline(
    export_task_record_uid,
    stage_dir,
    job_name="no_job_name_specified",
    url=None,
    slug=None,
    bbox=None,
    user_details=None,
    config=None,
    eta=None,
    projection=4326,
) -> dict:
    """
    Collects data from OSM & produces a thematic gpkg as a subtask of the task referenced by export_provider_task_id.
    bbox expected format is an iterable of the form [ long0, lat0, long1, lat1 ]
    """
    # Reasonable subtask_percentages we're determined by profiling code sections on a developer workstation
    # TODO: Biggest impact to improving ETA estimates reqs higher fidelity tracking of run_query and convert

    # --- Overpass Query
    op = overpass.Overpass(
        bbox=bbox,
        stage_dir=stage_dir,
        slug=slug,
        url=url,
        job_name=job_name,
        task_uid=export_task_record_uid,
        raw_data_filename="{}_query.osm".format(job_name),
        config=config,
    )

    osm_data_filename = op.run_query(user_details=user_details, subtask_percentage=65, eta=eta)  # run the query

    # --- Convert Overpass result to PBF
    osm_filename = os.path.join(stage_dir, osm_data_filename)
    pbf_filename = os.path.join(stage_dir, "{}_query.pbf".format(job_name))
    pbf_filepath = pbf.OSMToPBF(osm=osm_filename, pbffile=pbf_filename, task_uid=export_task_record_uid).convert()

    # --- Generate thematic gpkg from PBF
    provider_slug = get_provider_slug(export_task_record_uid)
    gpkg_filepath = get_export_filename(stage_dir, job_name, projection, provider_slug, "gpkg")

    if config is None:
        logger.error("No configuration was provided for OSM export")
        raise RuntimeError("The configuration field is required for OSM data providers")

    config = clean_config(config)
    feature_selection = FeatureSelection.example(config)

    update_progress(
        export_task_record_uid, progress=67, eta=eta, msg="Converting data to Geopackage",
    )
    geom = Polygon.from_bbox(bbox)
    g = geopackage.Geopackage(
        pbf_filepath, gpkg_filepath, stage_dir, feature_selection, geom, export_task_record_uid=export_task_record_uid,
    )
    g.run(subtask_start=77, subtask_percentage=8, eta=eta)  # 77% to 85%

    # --- Add the Land Boundaries polygon layer, this accounts for the majority of post-processing time
    update_progress(export_task_record_uid, 85.5, eta=eta, msg="Clipping data in Geopackage")

    database = settings.DATABASES["feature_data"]
    in_dataset = "PG:dbname={name} host={host} user={user} password={password} port={port}".format(
        host=database["HOST"],
        user=database["USER"],
        password=database["PASSWORD"].replace("$", "\$"),
        port=database["PORT"],
        name=database["NAME"],
    )
    gdalutils.convert(
        boundary=bbox,
        input_file=in_dataset,
        output_file=gpkg_filepath,
        layers=["land_polygons"],
        driver="gpkg",
        is_raster=False,
    )

    ret_gpkg_filepath = g.results[0].parts[0]
    assert ret_gpkg_filepath == gpkg_filepath
    update_progress(
        export_task_record_uid, progress=100, eta=eta, msg="Completed OSM data collection pipeline",
    )
    result = {"osm": osm_filename, "pbf": pbf_filepath, "gpkg": gpkg_filepath}

    return result


@app.task(name="OSM (.gpkg)", bind=True, base=FormatTask, abort_on_error=True, acks_late=True)
def osm_data_collection_task(
    self,
    result=None,
    stage_dir=None,
    run_uid=None,
    provider_slug=None,
    overpass_url=None,
    task_uid=None,
    job_name="no_job_name_specified",
    bbox=None,
    user_details=None,
    config=None,
    *args,
    **kwargs,
):
    """
    Collects data from OSM & produces a thematic gpkg as a subtask of the task referenced by export_provider_task_id.
    bbox expected format is an iterable of the form [ long0, lat0, long1, lat1 ]
    """
    logger.debug("enter run for {0}".format(self.name))
    debug_os = None

    try:
        # Uncomment debug_os to generate a simple CSV of the progress log that can be used to evaluate the accuracy
        # of ETA estimates
        # debug_os = open("{}_progress_log.csv".format(task_uid), 'w')
        eta = ETA(task_uid=task_uid, debug_os=debug_os)

        result = result or {}

        if user_details is None:
            user_details = {"username": "username not set in osm_data_collection_task"}

        osm_results = osm_data_collection_pipeline(
            task_uid,
            stage_dir,
            slug=provider_slug,
            job_name=job_name,
            bbox=bbox,
            user_details=user_details,
            url=overpass_url,
            config=config,
            eta=eta,
        )

        selection = parse_result(result, "selection")
        if selection:
            logger.debug(
                "Calling gdalutils.convert with boundary={}, in_dataset={}".format(selection, osm_results["gpkg"])
            )
            osm_results["gpkg"] = gdalutils.convert(boundary=selection, input_file=osm_results["gpkg"])

        result.update(osm_results)
        result["result"] = osm_results.get("gpkg")
        result["source"] = osm_results.get("gpkg")

        logger.debug("exit run for {0}".format(self.name))
    finally:
        if debug_os:
            debug_os.close()

    return result


def add_metadata(job, provider, retval):
    """
    Accepts a job, provider slug, and return value from a task and applies metadata to the relevant file.

    :param job:
    :param provider_slug:
    :param retval:
    :return:
    """
    result_file = retval.get("result", None)
    if result_file is None:
        return
    task = metadata_tasks.get(os.path.splitext(result_file)[1], None)
    if not provider:
        return
    if task is not None:
        task(filepath=result_file, job=job, provider=provider)


@app.task(name="ESRI Shapefile (.shp)", bind=True, base=FormatTask, acks_late=True)
def shp_export_task(
    self,
    result=None,
    run_uid=None,
    task_uid=None,
    stage_dir=None,
    job_name=None,
    user_details=None,
    projection=4326,
    *args,
    **kwargs,
):
    """
    Function defining SHP export function.
    """
    result = result or {}
    shp_in_dataset = parse_result(result, "source")

    provider_slug = get_provider_slug(task_uid)
    shp_out_dataset = get_export_filename(stage_dir, job_name, projection, provider_slug, "shp")
    selection = parse_result(result, "selection")

    shp = gdalutils.convert(
        driver="ESRI Shapefile",
        input_file=shp_in_dataset,
        output_file=shp_out_dataset,
        task_uid=task_uid,
        boundary=selection,
        projection=projection,
    )

    result["driver"] = "ESRI Shapefile"
    result["result"] = shp
    return result


@app.task(name="Keyhole Markup Language (.kml)", bind=True, base=FormatTask, acks_late=True)
def kml_export_task(
    self,
    result=None,
    run_uid=None,
    task_uid=None,
    stage_dir=None,
    job_name=None,
    config=None,
    user_details=None,
    projection=4326,
    *args,
    **kwargs,
):
    """
    Function defining KML export function.
    """
    result = result or {}
    kml_in_dataset = parse_result(result, "source")

    provider_slug = get_provider_slug(task_uid)
<<<<<<< HEAD
    kmlfile = get_export_filename(stage_dir, job_name, projection, provider_slug, "kml")

    dptr = DataProviderTaskRecord.objects.get(tasks__uid__exact=task_uid)
    metadata = get_metadata(data_provider_task_record_uids=[dptr.uid], source_only=True)
    metadata['projections'] = [4326]
    qgs_file = generate_qgs_style(metadata)
    try:
        out = convert_qgis_gpkg_to_kml(qgs_file=qgs_file, output_kml_path=kmlfile)
        result["file_extension"] = "kmz"
        result["file_format"] = "libkml"
        result["result"] = out
        result["kmz"] = out
        return result
    except Exception as e:
        logger.error("Raised exception in kml export, %s", str(e))
        raise Exception(e)
=======
    kml_out_dataset = get_export_filename(stage_dir, job_name, projection, provider_slug, "kml")
    selection = parse_result(result, "selection")

    kml = gdalutils.convert(
        driver="libkml",
        input_file=kml_in_dataset,
        output_file=kml_out_dataset,
        task_uid=task_uid,
        boundary=selection,
        projection=projection,
    )

    result["driver"] = "libkml"
    result["file_extension"] = "kml"
    result["result"] = kml
    return result
>>>>>>> cdbe6c2f


@app.task(name="GPS Exchange (.gpx)", bind=True, base=FormatTask, acks_late=True)
def gpx_export_task(
    self,
    result=None,
    run_uid=None,
    task_uid=None,
    stage_dir=None,
    job_name=None,
    config=None,
    user_details=None,
    projection=4326,
    *args,
    **kwargs,
):
    """
    Function defining GPX export function.
    """
    result = result or {}
    # Need to use PBF instead of GPKG because gpkg uses multi-geometry types whereas gpx doesn't support multipoint
    pbf = parse_result(result, "pbf")
    # Need to crop to selection since the PBF hasn't been clipped.
    selection = parse_result(result, "selection")
    provider_slug = get_provider_slug(task_uid)
    gpx_file = get_export_filename(stage_dir, job_name, projection, provider_slug, "gpx")
    try:
        out = gdalutils.convert(
            input_file=pbf,
            output_file=gpx_file,
            driver="GPX",
            dataset_creation_options=["GPX_USE_EXTENSIONS=YES"],
            boundary=selection,
        )
        result["file_extension"] = "gpx"
        result["driver"] = "GPX"
        result["result"] = out
        result["gpx"] = out
        return result
    except Exception as e:
        logger.error("Raised exception in gpx export, %s", str(e))
        raise Exception(e)


@app.task(name="OSM PBF (.pbf)", bind=True, base=FormatTask, acks_late=True)
def pbf_export_task(
    self,
    result=None,
    run_uid=None,
    task_uid=None,
    stage_dir=None,
    job_name=None,
    config=None,
    user_details=None,
    projection=4326,
    *args,
    **kwargs,
):
    """
    Function defining PBF export function, this format is already generated in the OSM step.  It just needs to be
    exposed and passed through.
    """
    result = result or {}
    logger.error("GETTING PBF FILE...")
    pbf_file = parse_result(result, "pbf")
    logger.error(pbf_file)
    try:
        result["file_extension"] = "pbf"
        result["driver"] = "OSM"
        result["result"] = pbf_file
        logger.error(f"Returning PBF RESULT: {result}")
        return result
    except Exception as e:
        logger.error("Raised exception in pbf export, %s", str(e))
        raise Exception(e)


@app.task(name="SQLITE Format", bind=True, base=FormatTask, acks_late=True)
def sqlite_export_task(
    self,
    result=None,
    run_uid=None,
    task_uid=None,
    stage_dir=None,
    job_name=None,
    config=None,
    user_details=None,
    projection=4326,
    *args,
    **kwargs,
):
    """
    Function defining SQLITE export function.
    """
    result = result or {}
    sqlite_in_dataset = parse_result(result, "source")

    provider_slug = get_provider_slug(task_uid)
    sqlite_out_dataset = get_export_filename(stage_dir, job_name, projection, provider_slug, "sqlite")
    selection = parse_result(result, "selection")

    sqlite = gdalutils.convert(
        driver="SQLite",
        input_file=sqlite_in_dataset,
        output_file=sqlite_out_dataset,
        task_uid=task_uid,
        boundary=selection,
        projection=projection,
    )

    result["driver"] = "SQLite"
    result["result"] = sqlite
    return result


@app.task(name="Area of Interest (.geojson)", bind=True, base=ExportTask, acks_late=True)
def output_selection_geojson_task(
    self,
    result=None,
    task_uid=None,
    selection=None,
    stage_dir=None,
    provider_slug=None,
    projection=4326,
    *args,
    **kwargs,
):
    """
    Function defining geopackage export function.
    """
    result = result or {}

    geojson_file = os.path.join(stage_dir, "{0}-{1}_selection.geojson".format(provider_slug, projection))
    if selection:
        # Test if json.
        json.loads(selection)

        from audit_logging.file_logging import logging_open

        user_details = kwargs.get("user_details")
        with logging_open(geojson_file, "w", user_details=user_details) as open_file:
            open_file.write(selection)
        result["selection"] = geojson_file
        result["result"] = geojson_file

    return result


@app.task(name="Geopackage (.gpkg)", bind=True, base=FormatTask, acks_late=True)
def geopackage_export_task(
    self,
    result=None,
    run_uid=None,
    task_uid=None,
    stage_dir=None,
    job_name=None,
    user_details=None,
    projection=4326,
    *args,
    **kwargs,
):
    """
    Function defining geopackage export function.
    """
    result = result or {}
    gpkg_in_dataset = parse_result(result, "source")

    provider_slug = get_provider_slug(task_uid)
    gpkg_out_dataset = get_export_filename(stage_dir, job_name, projection, provider_slug, "gpkg")
    selection = parse_result(result, "selection")

    gpkg = gdalutils.convert(
        driver="gpkg",
        input_file=gpkg_in_dataset,
        output_file=gpkg_out_dataset,
        task_uid=task_uid,
        boundary=selection,
        projection=projection,
    )

    result["driver"] = "gpkg"
    result["result"] = gpkg
    result["gpkg"] = gpkg
    return result


@app.task(name="MBtiles (.mbtiles)", bind=True, base=FormatTask, acks_late=True)
def mbtiles_export_task(
    self,
    result=None,
    run_uid=None,
    task_uid=None,
    stage_dir=None,
    job_name=None,
    user_details=None,
    projection=3857,  # MBTiles only support 3857
    *args,
    **kwargs,
):
    """
    Function defining mbtiles export function.
    """

    if projection != 3857:
        raise Exception("MBTiles only supports 3857.")
    result = result or {}
    provider_slug = get_provider_slug(task_uid)

    source_dataset = parse_result(result, "source")

    mbtiles_out_dataset = get_export_filename(stage_dir, job_name, projection, provider_slug, "mbtiles")
    selection = parse_result(result, "selection")
    logger.error(f"Converting {source_dataset} to {mbtiles_out_dataset}")

    mbtiles = gdalutils.convert(
        driver="MBTiles",
        src_srs=4326,
        input_file=source_dataset,
        output_file=mbtiles_out_dataset,
        task_uid=task_uid,
        boundary=selection,
        projection=projection,
        use_translate=True,
    )

    result["driver"] = "MBTiles"
    result["result"] = mbtiles
    return result


@app.task(name="Geotiff (.tif)", bind=True, base=FormatTask, acks_late=True)
def geotiff_export_task(
    self, result=None, task_uid=None, stage_dir=None, job_name=None, projection=4326, config=None, *args, **kwargs,
):
    """
    Function defining geopackage export function.
    """
    result = result or {}

    gtiff_in_dataset = parse_result(result, "source")
    provider_slug = get_provider_slug(task_uid)
    gtiff_out_dataset = get_export_filename(stage_dir, job_name, projection, provider_slug, "tif")
    selection = parse_result(result, "selection")

    warp_params, translate_params = get_creation_options(config, "gtiff")

    if "tif" in os.path.splitext(gtiff_in_dataset)[1]:
        gtiff_in_dataset = f"GTIFF_RAW:{gtiff_in_dataset}"

    gtiff_out_dataset = gdalutils.convert(
        driver="gtiff",
        input_file=gtiff_in_dataset,
        output_file=gtiff_out_dataset,
        task_uid=task_uid,
        boundary=selection,
        warp_params=warp_params,
        translate_params=translate_params,
    )

    result["file_extension"] = "tif"
    result["driver"] = "gtiff"
    result["result"] = gtiff_out_dataset
    result["gtiff"] = gtiff_out_dataset

    return result


@app.task(name="National Imagery Transmission Format (.nitf)", bind=True, base=FormatTask, acks_late=True)
def nitf_export_task(
    self,
    result=None,
    run_uid=None,
    task_uid=None,
    stage_dir=None,
    job_name=None,
    user_details=None,
    projection=4326,
    *args,
    **kwargs,
):
    """
    Function defining nitf export function.
    """
    result = result or {}

    nitf_in_dataset = parse_result(result, "source")
    provider_slug = get_provider_slug(task_uid)
    nitf_out_dataset = get_export_filename(stage_dir, job_name, projection, provider_slug, "nitf")

    creation_options = ["ICORDS=G"]
    nitf = gdalutils.convert(
        driver="nitf",
        input_file=nitf_in_dataset,
        output_file=nitf_out_dataset,
        task_uid=task_uid,
        creation_options=creation_options,
    )

    result["driver"] = "nitf"
    result["result"] = nitf
    result["nitf"] = nitf
    return result


@app.task(name="Erdas Imagine HFA (.img)", bind=True, base=FormatTask, acks_late=True)
def hfa_export_task(
    self,
    result=None,
    run_uid=None,
    task_uid=None,
    stage_dir=None,
    job_name=None,
    config=None,
    user_details=None,
    projection=4326,
    *args,
    **kwargs,
):
    """
    Function defining Erdas Imagine HFA (.img) export function.
    """
    result = result or {}
    hfa_in_dataset = parse_result(result, "source")
    provider_slug = get_provider_slug(task_uid)
    hfa_out_dataset = get_export_filename(stage_dir, job_name, projection, provider_slug, "img")
    hfa = gdalutils.convert(driver="hfa", input_file=hfa_in_dataset, output_file=hfa_out_dataset, task_uid=task_uid,)

    result["file_extension"] = "img"
    result["driver"] = "hfa"
    result["result"] = hfa
    result["hfa"] = hfa
    return result


@app.task(name="Reprojection Task", bind=True, base=FormatTask, acks_late=True)
def reprojection_task(
    self,
    result=None,
    run_uid=None,
    task_uid=None,
    stage_dir=None,
    job_name=None,
    user_details=None,
    projection=None,
    config=None,
    *args,
    **kwargs,
):
    """
    Function defining a task that will reproject all file formats to the chosen projections.
    """
    result = result or {}
    driver = parse_result(result, "driver")
    selection = parse_result(result, "selection")

    if parse_result(result, "file_extension"):
        file_extension = parse_result(result, "file_extension")
    else:
        file_extension = driver

    in_dataset = parse_result(result, "source")
    provider_slug = get_provider_slug(task_uid)
    out_dataset = get_export_filename(stage_dir, job_name, projection, provider_slug, file_extension)

    warp_params, translate_params = get_creation_options(config, driver)

    if "tif" in os.path.splitext(in_dataset)[1]:
        in_dataset = f"GTIFF_RAW:{in_dataset}"

    reprojection = gdalutils.convert(
        driver=driver,
        input_file=in_dataset,
        output_file=out_dataset,
        task_uid=task_uid,
        projection=projection,
        boundary=selection,
        warp_params=warp_params,
        translate_params=translate_params,
    )

    result["result"] = reprojection

    return result


@app.task(name="WFSExport", bind=True, base=ExportTask, abort_on_error=True)
def wfs_export_task(
    self,
    result=None,
    layer=None,
    config=str(),
    run_uid=None,
    task_uid=None,
    stage_dir=None,
    job_name=None,
    bbox=None,
    service_url=None,  # TODO: Should this ever be None?
    name=None,
    service_type=None,
    user_details=None,
    projection=4326,
    *args,
    **kwargs,
):
    """
    Function defining geopackage export for WFS service.
    """
    result = result or {}
    provider_slug = get_provider_slug(task_uid)
    gpkg = get_export_filename(stage_dir, job_name, projection, provider_slug, "gpkg")

    configuration = load_provider_config(config)

    if "layers" in configuration:
        for layer_properties in configuration["layers"]:
            url = get_wfs_query_url(name, layer_properties.get("url"), layer_properties.get("name"), projection)
            out = gdalutils.convert(
                driver="gpkg",
                input_file=url,
                output_file=gpkg,
                task_uid=task_uid,
                projection=projection,
                boundary=bbox,
                layer_name=layer_properties.get("name"),
                access_mode="append",
            )
    else:
        url = get_wfs_query_url(name, service_url, layer, projection)
        out = gdalutils.convert(
            driver="gpkg", input_file=url, output_file=gpkg, task_uid=task_uid, projection=projection, boundary=bbox,
        )

    result["driver"] = "gpkg"
    result["result"] = out
    result["source"] = out

    # Check for geopackage contents; gdal wfs driver fails silently
    if not geopackage.check_content_exists(out):
        logger.warning("Empty response: Unknown layer name '{}' or invalid AOI bounds".format(layer))

    return result


def load_provider_config(config: str) -> dict:
    """
    Function deserializes a yaml object from a given string.
    """

    try:
        configuration = yaml.safe_load(config) or dict()
    except yaml.YAMLError as e:
        logger.error(f"Unable to load provider configuration: {e}")
        raise Exception(e)
    return configuration


def get_wfs_query_url(name: str, service_url: str = None, layer: str = None, projection: int = None) -> str:
    """
    Function generates WFS query URL
    """

    # Strip out query string parameters that might conflict
    service_url = re.sub(r"(?i)(?<=[?&])(version|service|request|typename|srsname)=.*?(&|$)", "", service_url,)

    query_params = {
        "SERVICE": "WFS",
        "VERSION": "1.0.0",
        "REQUEST": "GetFeature",
        "TYPENAME": layer,
        "SRSNAME": f"EPSG:{projection}",
    }

    query_str = urlencode(query_params, safe=":")

    if "?" in service_url:
        if "&" != service_url[-1]:
            service_url += "&"
        service_url += query_str
    else:
        service_url += "?" + query_str

    url = service_url
    cred = get_cred(cred_var=name, url=url)

    if cred:
        user, pw = cred
        if not re.search(r"(?<=://)[a-zA-Z0-9\-._~]+:[a-zA-Z0-9\-._~]+(?=@)", url):
            url = re.sub(r"(?<=://)", "%s:%s@" % (user, pw), url)

    return url


@app.task(name="WCS Export", bind=True, base=ExportTask, abort_on_error=True, acks_late=True)
def wcs_export_task(
    self,
    result=None,
    layer=None,
    config=None,
    run_uid=None,
    task_uid=None,
    stage_dir=None,
    job_name=None,
    bbox=None,
    service_url=None,
    name=None,
    service_type=None,
    user_details=None,
    projection=4326,
    selection=None,
    *args,
    **kwargs,
):
    """
    Function defining export for WCS services
    """
    result = result or {}

    provider_slug = get_provider_slug(task_uid)
    out = get_export_filename(stage_dir, job_name, projection, provider_slug, "tif")

    eta = ETA(task_uid=task_uid)
    task = ExportTaskRecord.objects.get(uid=task_uid)

    try:
        wcs_conv = wcs.WCSConverter(
            config=config,
            out=out,
            bbox=bbox,
            service_url=service_url,
            layer=layer,
            debug=True,
            name=name,
            task_uid=task_uid,
            fmt="gtiff",
            slug=task.export_provider_task.provider.slug,
            user_details=user_details,
            eta=eta,
        )
        out = wcs_conv.convert()

        result["result"] = out
        result["source"] = out

        return result
    except Exception as e:
        logger.error("Raised exception in WCS service export: %s", str(e))
        raise Exception(e)


@app.task(name="ArcFeatureServiceExport", bind=True, base=FormatTask)
def arcgis_feature_service_export_task(
    self,
    result=None,
    task_uid=None,
    stage_dir=None,
    job_name=None,
    bbox=None,
    service_url=None,
    projection=4326,
    config=str(),
    *args,
    **kwargs,
):
    """
    Function defining sqlite export for ArcFeatureService service.
    """

    result = result or {}
    provider_slug = get_provider_slug(task_uid)
    gpkg = get_export_filename(stage_dir, job_name, projection, provider_slug, "gpkg")

    if not os.path.exists(os.path.dirname(gpkg)):
        os.makedirs(os.path.dirname(gpkg), 6600)

    configuration = load_provider_config(config)

    if "layers" in configuration:
        for layer_properties in configuration.get("layers"):
            url = get_arcgis_query_url(layer_properties.get("url"), bbox)
            out = gdalutils.convert(
                driver="gpkg",
                input_file=url,
                output_file=gpkg,
                task_uid=task_uid,
                boundary=bbox,
                projection=projection,
                layer_name=layer_properties.get("name"),
                access_mode="append",
            )
    else:
        url = get_arcgis_query_url(service_url, bbox)
        out = gdalutils.convert(
            driver="gpkg", input_file=url, output_file=gpkg, task_uid=task_uid, boundary=bbox, projection=projection,
        )

    result["driver"] = "gpkg"
    result["result"] = out
    result["source"] = out
    return result


def get_arcgis_query_url(service_url: str, bbox: list) -> str:
    """
    Function generates ArcGIS query URL
    """

    try:
        # remove any url query so we can add our own
        service_url = service_url.split("/query?")[0]
    except ValueError:
        # if no url query we can just check for trailing slash and move on
        service_url = service_url.rstrip("/\\")
    finally:
        query_params = {
            "where": "objectid=objectid",
            "outfields": "*",
            "geometry": str(bbox).strip("[]"),
            "f": "json",
        }
        query_str = urlencode(query_params, safe="=*")
        query_url = urljoin(f"{service_url}/", f"query?{query_str}")

    return query_url


@app.task(name="Area of Interest (.gpkg)", bind=True, base=ExportTask)
def bounds_export_task(
    self, result={}, run_uid=None, task_uid=None, stage_dir=None, provider_slug=None, projection=4326, *args, **kwargs,
):
    """
    Function defining geopackage export function.
    """
    user_details = kwargs.get("user_details")
    # This is just to make it easier to trace when user_details haven't been sent
    if user_details is None:
        user_details = {"username": "unknown-bounds_export_task"}

    run = ExportRun.objects.get(uid=run_uid)

    result_gpkg = parse_result(result, "source")
    bounds = run.job.the_geom.geojson or run.job.bounds_geojson

    gpkg = os.path.join(stage_dir, "{0}-{1}_bounds.gpkg".format(provider_slug, projection))
    gpkg = geopackage.add_geojson_to_geopackage(
        geojson=bounds, gpkg=gpkg, layer_name="bounds", task_uid=task_uid, user_details=user_details,
    )

    result["result"] = gpkg
    result["source"] = result_gpkg
    return result


@app.task(
    name="Raster export (.gpkg)", bind=True, base=FormatTask, abort_on_error=True, acks_late=True,
)
def mapproxy_export_task(
    self,
    result=None,
    layer=None,
    config=None,
    run_uid=None,
    task_uid=None,
    stage_dir=None,
    job_name=None,
    bbox=None,
    service_url=None,
    level_from=None,
    level_to=None,
    name=None,
    service_type=None,
    projection=4326,
    *args,
    **kwargs,
):
    """
    Function defining geopackage export for external raster service.
    """
    result = result or {}
    selection = parse_result(result, "selection")

    provider_slug = get_provider_slug(task_uid)
    gpkgfile = get_export_filename(stage_dir, job_name, projection, provider_slug, "gpkg")

    try:
        w2g = mapproxy.MapproxyGeopackage(
            gpkgfile=gpkgfile,
            bbox=bbox,
            service_url=service_url,
            name=name,
            layer=layer,
            config=config,
            level_from=level_from,
            level_to=level_to,
            service_type=service_type,
            task_uid=task_uid,
            selection=selection,
        )
        gpkg = w2g.convert()
        result["driver"] = "gpkg"
        result["result"] = gpkg
        result["source"] = gpkg

        return result
    except Exception as e:
        logger.error(f"Raised exception in raster service export, {e}")
        raise e


@app.task(name="Pickup Run", bind=True, base=UserDetailsBase)
def pick_up_run_task(
    self,
    result=None,
    run_uid=None,
    user_details=None,
    data_provider_slugs=None,
    run_zip_file_slug_sets=None,
    *args,
    **kwargs,
):
    """
    Generates a Celery task to assign a celery pipeline to a specific worker.
    """
    from eventkit_cloud.tasks.task_factory import TaskFactory

    # This is just to make it easier to trace when user_details haven't been sent
    if user_details is None:
        user_details = {"username": "unknown-pick_up_run_task"}

    run = ExportRun.objects.get(uid=run_uid)
    try:
        worker = socket.gethostname()
        run.worker = worker
        run.save()
        TaskFactory().parse_tasks(
            worker=worker,
            run_uid=run_uid,
            user_details=user_details,
            data_provider_slugs=data_provider_slugs,
            run_zip_file_slug_sets=run_zip_file_slug_sets,
        )
    except Exception as e:
        run.status = TaskStates.FAILED.value
        run.save()
        logger.error(str(e))
        raise
    wait_for_run(run_uid=run_uid)


def wait_for_run(run_uid: str = None) -> None:
    """

    :param run_uid: The uid of the run to wait on.
    :return: None
    """
    run = ExportRun.objects.get(uid=run_uid)
    if run.status:
        while (
            TaskStates[run.status] not in TaskStates.get_finished_states()
            and TaskStates[run.status] not in TaskStates.get_incomplete_states()
        ):
            time.sleep(10)
            run.refresh_from_db()


# This could be improved by using Redis or Memcached to help manage state.
@app.task(name="Wait For Providers", base=EventKitBaseTask, acks_late=True)
def wait_for_providers_task(result=None, apply_args=None, run_uid=None, callback_task=None, *args, **kwargs):
    if isinstance(callback_task, dict):
        callback_task = signature(callback_task)

    run = ExportRun.objects.filter(uid=run_uid).first()
    if run:
        provider_tasks = run.data_provider_task_records.filter(~Q(slug="run"))
        if all(
            TaskStates[provider_task.status] in TaskStates.get_finished_states() for provider_task in provider_tasks
        ):
            callback_task.apply_async(**apply_args)
        else:
            logger.warning(f"The run: {run_uid} is Waiting for other tasks to finish.")
    else:
        raise Exception("A run could not be found for uid {0}".format(run_uid))


@app.task(name="Project File (.zip)", base=ZipFileTask, acks_late=True)
def create_zip_task(
    result: dict = None,
    data_provider_task_record_uid: List[str] = None,
    data_provider_task_record_uids: List[str] = None,
    run_zip_file_uid=None,
    *args,
    **kwargs,
):
    """
    :param result: The celery task result value, it should be a dict with the current state.
    :param data_provider_task_record_uid: A data provider task record UID to zip.
    :param data_provider_task_record_uids: A list of data provider task record UIDs to zip.
    :return: The run files, or a single zip file if data_provider_task_record_uid is passed.
    """

    if not result:
        result = {}

    if not data_provider_task_record_uids:
        data_provider_task_record = DataProviderTaskRecord.objects.get(uid=data_provider_task_record_uid)
        data_provider_task_records = data_provider_task_record.run.data_provider_task_records.exclude(slug="run")
        data_provider_task_record_uids = [
            data_provider_task_record.uid for data_provider_task_record in data_provider_task_records
        ]

    if len(data_provider_task_record_uids) > 1:
        data_provider_task_record_slug = "run"
    elif len(data_provider_task_record_uids) == 1:
        data_provider_task_record_slug = (
            DataProviderTaskRecord.objects.select_related("provider")
            .get(uid=data_provider_task_record_uids[0])
            .provider.slug
        )

    metadata = get_metadata(data_provider_task_record_uids)
    include_files = metadata.get("include_files", None)
    if include_files:
        arcgis_dir = os.path.join(get_run_staging_dir(metadata["run_uid"]), Directory.ARCGIS.value)
        make_dirs(arcgis_dir)
        arcgis_metadata_file = os.path.join(arcgis_dir, "metadata.json")
        arcgis_metadata = get_arcgis_metadata(metadata)
        with open(arcgis_metadata_file, "w") as open_md_file:
            json.dump(arcgis_metadata, open_md_file)
        include_files += [arcgis_metadata_file]
        # No need to add QGIS file if there aren't any files to be zipped.
        include_files += [generate_qgs_style(metadata)]
        include_files += [get_human_readable_metadata_document(metadata)]
        # Need to remove duplicates from the list because
        # some intermediate tasks produce files with the same name.
        # and add the static resources
        include_files = set(include_files)

        if run_zip_file_uid:
            zip_file_name = f"{metadata['name']}-{run_zip_file_uid}.zip"
        else:
            zip_file_name = f"{metadata['name']}.zip"

        result["result"] = zip_files(
            include_files=include_files,
            run_zip_file_uid=run_zip_file_uid,
            file_path=os.path.join(
                get_provider_staging_dir(metadata["run_uid"], data_provider_task_record_slug), zip_file_name,
            ),
            static_files=get_style_files(),
        )
    else:
        raise Exception("Could not create a zip file because there were not files to include.")
    return result


@app.task(name="Finalize Export Provider Task", base=EventKitBaseTask, acks_late=True)
def finalize_export_provider_task(result=None, data_provider_task_uid=None, status=None, *args, **kwargs):
    """
    Finalizes provider task.

    Cleans up staging directory.
    Updates export provider status.
    """

    # if the status was a success, we can assume all the ExportTasks succeeded. if not, we need to parse ExportTasks to
    # mark tasks not run yet as canceled.

    result_status = parse_result(result, "status")

    with transaction.atomic():
        data_provider_task_record = DataProviderTaskRecord.objects.prefetch_related("tasks").get(uid=data_provider_task_uid)
        has_failures = any(
            [
                export_task_record.status == TaskStates.FAILED.value
                for export_task_record in data_provider_task_record.tasks.all()
            ])
        if TaskStates[result_status] == TaskStates.CANCELED:
            # This makes the assumption that users can't cancel individual tasks.  Therefore if any of them failed then
            # it is likely that the rest of the tasks were force canceled since they depend on the task that failed.
            if has_failures:
                data_provider_task_record.status = TaskStates.INCOMPLETE.value
            else:
                data_provider_task_record.status = TaskStates.CANCELED.value
        else:
            if has_failures:
                data_provider_task_record.status = TaskStates.INCOMPLETE.value
            else:
                data_provider_task_record.status = TaskStates.COMPLETED.value
        data_provider_task_record.finished_at = timezone.now()
        data_provider_task_record.save()

    return result


@gdalutils.retry
def zip_files(include_files, run_zip_file_uid, file_path=None, static_files=None, *args, **kwargs):
    """
    Contains the organization for the files within the archive.
    :param include_files: A list of files to be included.
    :param run_zip_file_uid: The UUID of the zip file.
    :param file_path: An optional name for the archive.
    :param static_files: Files that are in the same location for every datapack (i.e. templates and metadata files).
    :return: The zipfile path.
    """

    if not include_files:
        logger.error("zip_file_task called with no include_files.")
        raise Exception("zip_file_task called with no include_files.")

    if not file_path:
        logger.error("zip_file_task called with no file path.")
        raise Exception("zip_file_task called with no file path.")

    run_zip_file = RunZipFile.objects.get(uid=run_zip_file_uid)

    files = [filename for filename in include_files if os.path.splitext(filename)[-1] not in BLACKLISTED_ZIP_EXTS]

    logger.debug("Opening the zipfile.")
    with ZipFile(file_path, "a", compression=ZIP_DEFLATED, allowZip64=True) as zipfile:
        if static_files:
            for absolute_file_path, relative_file_path in static_files.items():
                if "__pycache__" in absolute_file_path:
                    continue
                filename = relative_file_path
                # Support files should go in the correct directory.  It might make sense to break these files up
                # by directory and then just put each directory in the correct location so that we don't have to
                # list all support files in the future.
                basename = os.path.basename(absolute_file_path)
                if basename == "__init__.py":
                    continue
                elif os.path.basename(os.path.dirname(absolute_file_path)) == Directory.ARCGIS.value:
                    if basename in ["create_mxd.py", "ReadMe.txt"]:
                        filename = os.path.join(Directory.ARCGIS.value, "{0}".format(basename))
                    else:
                        # Put the support files in the correct directory.
                        filename = os.path.join(
                            Directory.ARCGIS.value, Directory.TEMPLATES.value, "{0}".format(basename),
                        )
                zipfile.write(absolute_file_path, arcname=filename)
        for filepath in files:
            # This takes files from the absolute stage paths and puts them in the provider directories in the data dir.
            # (e.g. staging_root/run_uid/provider_slug/file_name.ext -> data/provider_slug/file_name.ext)
            name, ext = os.path.splitext(filepath)
            provider_slug, name = os.path.split(name)
            provider_slug = os.path.split(provider_slug)[1]

            if filepath.endswith((".qgs", "ReadMe.txt")):
                # put the style file in the root of the zip
                filename = "{0}{1}".format(name, ext)
            elif filepath.endswith("metadata.json"):
                # put the metadata file in arcgis folder unless it becomes more useful.
                filename = os.path.join(Directory.ARCGIS.value, "{0}{1}".format(name, ext))
            elif filepath.endswith(PREVIEW_TAIL):
                download_filename = get_download_filename("preview", ext, data_provider_slug=provider_slug,)
                filename = get_archive_data_path(provider_slug, download_filename)
            else:
                # Put the files into directories based on their provider_slug
                # prepend with `data`

                download_filename = get_download_filename(name, ext, data_provider_slug=provider_slug)
                filename = get_archive_data_path(provider_slug, download_filename)
            run_zip_file.message = f"Adding {filename} to zip archive."
            zipfile.write(filepath, arcname=filename)

        add_export_run_files_to_zip(zipfile, run_zip_file)

        if zipfile.testzip():
            raise Exception("The zipped file was corrupted.")

    return file_path


class FinalizeRunBase(EventKitBaseTask):
    name = "Finalize Export Run"

    def run(self, result=None, run_uid=None, stage_dir=None):
        """
         Finalizes export run.

        Cleans up staging directory.
        Updates run with finish time.
        Emails user notification.
        """
        """
        """
        result = result or {}

        run = ExportRun.objects.get(uid=run_uid)
        run.status = TaskStates.COMPLETED.value
        notification_level = NotificationLevel.SUCCESS.value
        verb = NotificationVerb.RUN_COMPLETED.value
        provider_tasks = run.data_provider_task_records.all()

        # Complicated Celery chain from TaskFactory.parse_tasks() is incorrectly running pieces in parallel;
        #    this waits until all provider tasks have finished before continuing.
        if any(getattr(TaskStates, task.status, None) == TaskStates.PENDING for task in provider_tasks):
            finalize_run_task.retry(
                result=result, run_uid=run_uid, stage_dir=stage_dir, interval_start=4, interval_max=10,
            )

        # mark run as incomplete if any tasks fail
        if any(getattr(TaskStates, task.status, None) in TaskStates.get_incomplete_states() for task in provider_tasks):
            run.status = TaskStates.INCOMPLETE.value
            notification_level = NotificationLevel.WARNING.value
            verb = NotificationVerb.RUN_FAILED.value
        if all(getattr(TaskStates, task.status, None) == TaskStates.CANCELED for task in provider_tasks):
            run.status = TaskStates.CANCELED.value
            notification_level = NotificationLevel.WARNING.value
            verb = NotificationVerb.RUN_CANCELED.value
        finished = timezone.now()
        run.finished_at = finished
        run.save()

        # sendnotification to user via django notifications
        sendnotification(run, run.job.user, verb, None, None, notification_level, run.status)

        # send notification email to user
        site_url = settings.SITE_URL.rstrip("/")
        url = "{0}/status/{1}".format(site_url, run.job.uid)
        addr = run.user.email
        if run.status == TaskStates.CANCELED.value:
            subject = "Your Eventkit Data Pack was CANCELED."
        else:
            subject = "Your Eventkit Data Pack is ready."
        to = [addr]
        from_email = getattr(settings, "DEFAULT_FROM_EMAIL", "Eventkit Team <eventkit.team@gmail.com>")
        ctx = {"url": url, "status": run.status, "job_name": run.job.name}

        text = get_template("email/email.txt").render(ctx)
        html = get_template("email/email.html").render(ctx)
        try:
            msg = EmailMultiAlternatives(subject, text, to=to, from_email=from_email)
            msg.attach_alternative(html, "text/html")
            msg.send()
        except Exception as e:
            logger.error("Encountered an error when sending status email: {}".format(e))

        result["stage_dir"] = stage_dir
        return result

    def after_return(self, status, retval, task_id, args, kwargs, einfo):
        super(FinalizeRunBase, self).after_return(status, retval, task_id, args, kwargs, einfo)
        stage_dir = None if retval is None else retval.get("stage_dir")
        try:
            if stage_dir and os.path.isdir(stage_dir):
                if not os.getenv("KEEP_STAGE", False):
                    shutil.rmtree(stage_dir)
        except IOError or OSError:
            logger.error("Error removing {0} during export finalize".format(stage_dir))


# There's a celery bug with callbacks that use bind=True.  If altering this task do not use Bind.
# @see: https://github.com/celery/celery/issues/3723
@app.task(name="Finalize Run Task", base=FinalizeRunBase)
def finalize_run_task(result=None, run_uid=None, stage_dir=None, apply_args=None, *args, **kwargs):
    """
     Finalizes export run.

    Cleans up staging directory.
    Updates run with finish time.
    Emails user notification.
    """
    result = result or {}

    run = ExportRun.objects.get(uid=run_uid)
    run.status = TaskStates.COMPLETED.value
    verb = NotificationVerb.RUN_COMPLETED.value
    notification_level = NotificationLevel.SUCCESS.value
    provider_tasks = run.data_provider_task_records.exclude(slug="run")

    # mark run as incomplete if any tasks fail
    if any(getattr(TaskStates, task.status, None) in TaskStates.get_incomplete_states() for task in provider_tasks):
        run.status = TaskStates.INCOMPLETE.value
        notification_level = NotificationLevel.WARNING.value
        verb = NotificationVerb.RUN_FAILED.value
    if all(getattr(TaskStates, task.status, None) == TaskStates.CANCELED for task in provider_tasks):
        run.status = TaskStates.CANCELED.value
        verb = NotificationVerb.RUN_CANCELED.value
        notification_level = NotificationLevel.WARNING.value
    finished = timezone.now()
    run.finished_at = finished
    run.save()

    # sendnotification to user via django notifications

    sendnotification(run, run.job.user, verb, None, None, notification_level, run.status)

    # send notification email to user
    site_url = settings.SITE_URL.rstrip("/")
    url = "{0}/status/{1}".format(site_url, run.job.uid)
    addr = run.user.email
    if run.status == TaskStates.CANCELED.value:
        subject = "Your Eventkit Data Pack was CANCELED."
    else:
        subject = "Your Eventkit Data Pack is ready."
    to = [addr]
    from_email = getattr(settings, "DEFAULT_FROM_EMAIL")
    ctx = {"url": url, "status": run.status, "job_name": run.job.name}

    text = get_template("email/email.txt").render(ctx)
    html = get_template("email/email.html").render(ctx)
    try:
        msg = EmailMultiAlternatives(subject, text, to=to, from_email=from_email)
        msg.attach_alternative(html, "text/html")
        msg.send()
    except Exception as e:
        logger.error("Encountered an error when sending status email: {}".format(e))

    result["stage_dir"] = stage_dir
    return result


@app.task(name="Export Task Error Handler", bind=True, base=EventKitBaseTask)
def export_task_error_handler(self, result=None, run_uid=None, task_id=None, stage_dir=None, *args, **kwargs):
    """
    Handles un-recoverable errors in export tasks.
    """
    result = result or {}

    run = ExportRun.objects.get(uid=run_uid)
    try:
        if os.path.isdir(stage_dir):
            if not os.getenv("KEEP_STAGE", False):
                shutil.rmtree(stage_dir)
    except IOError:
        logger.error("Error removing {0} during export finalize".format(stage_dir))

    site_url = settings.SITE_URL
    url = "{0}/status/{1}".format(site_url.rstrip("/"), run.job.uid)
    addr = run.user.email
    subject = "Your Eventkit Data Pack has a failure."
    # email user and administrator
    to = [addr, settings.TASK_ERROR_EMAIL]
    from_email = getattr(settings, "DEFAULT_FROM_EMAIL", "Eventkit Team <eventkit.team@gmail.com>")
    ctx = {"url": url, "task_id": task_id, "job_name": run.job.name}
    text = get_template("email/error_email.txt").render(ctx)
    html = get_template("email/error_email.html").render(ctx)
    msg = EmailMultiAlternatives(subject, text, to=to, from_email=from_email)
    msg.attach_alternative(html, "text/html")
    msg.send()

    # Send failed DataPack notifications to specific channel(s) or user(s) if enabled.
    rocketchat_notifications = settings.ROCKETCHAT_NOTIFICATIONS
    if rocketchat_notifications:
        channels = rocketchat_notifications["channels"]
        message = f"@here: A DataPack has failed during processing. {ctx['url']}"

        client = RocketChat(**rocketchat_notifications)
        for channel in channels:
            client.post_message(channel, message)

    return result


def fail_synchronous_task_chain(data_provider_task_record=None):
    for export_task in data_provider_task_record.tasks.all():
        if TaskStates[export_task.status] == TaskStates.PENDING:
            export_task.status = TaskStates.CANCELED.value
            export_task.save()
            kill_task.apply_async(
                kwargs={"task_pid": export_task.pid, "celery_uid": export_task.celery_uid},
                queue="{0}.priority".format(export_task.worker),
                priority=TaskPriority.CANCEL.value,
                routing_key="{0}.priority".format(export_task.worker),
            )


@app.task(name="Create preview", base=EventKitBaseTask, acks_late=True, reject_on_worker_lost=True)
def create_datapack_preview(
    result=None, run_uid=None, task_uid=None, stage_dir=None, task_record_uid=None, *args, **kwargs,
):
    """
    Attempts to add a MapImageSnapshot (Preview Image) to a provider task.
    """
    result = result or {}
    try:
        from eventkit_cloud.utils.image_snapshot import (
            get_wmts_snapshot_image,
            make_snapshot_downloadable,
            fit_to_area,
        )

        check_cached_task_failures(create_datapack_preview.name, task_uid)

        provider_task = DataProviderTask.objects.select_related("provider").get(uid=task_uid)
        provider = provider_task.provider

        provider_task_record = DataProviderTaskRecord.objects.get(uid=task_record_uid)

        export_run = ExportRun.objects.get(uid=run_uid)
        job = export_run.job

        filepath = get_provider_staging_preview(export_run.uid, provider.slug)
        make_dirs(stage_dir)
        preview = get_wmts_snapshot_image(provider.preview_url, bbox=job.extents)
        fit_to_area(preview)
        preview.save(filepath)

        download_filename = f"{run_uid}/{provider.slug}/{PREVIEW_TAIL}"
        snapshot = make_snapshot_downloadable(filepath, download_filename=download_filename, copy=True)
        provider_task_record.preview = snapshot
        provider_task_record.save()
        result["result"] = filepath

    except Exception as e:
        logger.exception(e)
    return result


@app.task(name="Cancel Export Provider Task", base=EventKitBaseTask)
def cancel_export_provider_task(
    result=None, data_provider_task_uid=None, canceling_username=None, delete=False, error=False, *args, **kwargs,
):
    """
    Cancels an DataProviderTaskRecord and terminates each subtasks execution.
    Checks if all DataProviderTasks for the Run grouping them have finished & updates the Run's status.
    """

    # There is enough over use of this class (i.e. for errors, deletions, canceling) the reason is because it had all
    # the working logic for stopping future jobs, but that can probably be abstracted a bit, and then let the caller
    # manage the task state (i.e. the task should be FAILED or CANCELED).
    result = result or {}
    data_provider_task_record = DataProviderTaskRecord.objects.get(uid=data_provider_task_uid)

    # There might not be a canceling user...
    try:
        canceling_user = User.objects.get(username=canceling_username)
    except ObjectDoesNotExist:
        canceling_user = None

    export_tasks = data_provider_task_record.tasks.all()

    # Loop through both the tasks in the DataProviderTaskRecord model, as well as the Task Chain in celery
    for export_task in export_tasks.all():
        if delete:
            exception_class = DeleteException
        else:
            exception_class = CancelException
        if TaskStates[export_task.status] not in TaskStates.get_finished_states():
            export_task.status = TaskStates.CANCELED.value
            if canceling_user:
                export_task.cancel_user = canceling_user
            export_task.save()
        # This part is to populate the UI with the cancel message.  If a different mechanism is incorporated
        # to pass task information to the users, then it may make sense to replace this.
        try:
            raise exception_class(task_name=data_provider_task_record.name, user_name=canceling_user)
        except exception_class as ce:
            einfo = ExceptionInfo()
            einfo.exception = ce
            ExportTaskException.objects.create(task=export_task, exception=pickle_exception(einfo))

        # Remove the ExportTaskResult, which will clean up the files.
        task_result = export_task.result
        if task_result:
            task_result.soft_delete()

        if int(export_task.pid) > 0 and export_task.worker:
            kill_task.apply_async(
                kwargs={"task_pid": export_task.pid, "celery_uid": export_task.celery_uid},
                queue="{0}.priority".format(export_task.worker),
                priority=TaskPriority.CANCEL.value,
                routing_key="{0}.priority".format(export_task.worker),
            )

        # Add canceled to the cache so processes can check in to see if they should abort.
        set_cache_value(
            uid=export_task.uid, attribute="status", model_name="ExportTaskRecord", value=TaskStates.CANCELED.value,
        )

    if TaskStates[data_provider_task_record.status] not in TaskStates.get_finished_states():
        if error:
            data_provider_task_record.status = TaskStates.FAILED.value
        else:
            data_provider_task_record.status = TaskStates.CANCELED.value
    data_provider_task_record.save()

    return result


@app.task(name="Cancel Run", base=EventKitBaseTask)
def cancel_run(
    result=None, export_run_uid=None, canceling_username=None, delete=False, *args, **kwargs,
):
    result = result or {}

    export_run = ExportRun.objects.get(uid=export_run_uid)

    for export_provider_task in export_run.data_provider_task_records.all():
        cancel_export_provider_task(
            data_provider_task_uid=export_provider_task.uid,
            canceling_username=canceling_username,
            delete=delete,
            locking_task_key="cancel_export_provider_task-{0}".format(export_provider_task.uid),
        )
    result["result"] = True
    return result


@app.task(name="Kill Task", base=EventKitBaseTask)
def kill_task(result=None, task_pid=None, celery_uid=None, *args, **kwargs):
    """
    Asks a worker to kill a task.
    """
    import celery

    result = result or {}

    if celery_uid:
        try:
            # Ensure the task is still running otherwise the wrong process will be killed
            if AsyncResult(str(celery_uid), app=app).state == celery.states.STARTED:
                # If the task finished prior to receiving this kill message it could throw an OSError.
                logger.info("Attempting to kill {0}".format(task_pid))
                # Don't kill tasks with default pid.
                if int(task_pid) > 0:
                    progressive_kill(task_pid)
            else:
                logger.info(
                    "The celery_uid {0} has the status of {1}.".format(
                        celery_uid, AsyncResult(celery_uid, app=app).state
                    )
                )
        except OSError:
            logger.info("{0} PID does not exist.".format(task_pid))
    return result


def parse_result(task_result, key=""):
    """
    Used to parse the celery result for a specific value.
    :param task_result: A str, dict, or list.
    :param key: A key to search dicts for
    :return: The value at the desired key or the original task result if not in a list or dict.
    """
    if not task_result:
        return None
    if isinstance(task_result, list):
        for result in task_result:
            if result.get(key):
                return result.get(key)
    elif isinstance(task_result, dict):
        return task_result.get(key)


def get_function(function):
    from importlib import import_module

    module, function_name = function.rsplit(".", 1)

    module_object = import_module(module)
    function_object = getattr(module_object, function_name)

    return function_object


def get_creation_options(config: str, driver: str) -> Union[list, None]:
    """
    Gets a list of options for a specific format or returns None.
    :param config: The configuration for a datasource.
    :param driver: The file format to look for specific creation options.
    :return: A list of creation options of None
    """
    if config:
        conf = yaml.safe_load(config) or dict()
        params = conf.get("formats", {}).get(driver, {})
        return params.get("warp_params"), params.get("translate_params")
    return None, None


def make_dirs(path):
    try:
        os.makedirs(path)
    except OSError:
        if not os.path.isdir(path):
            raise<|MERGE_RESOLUTION|>--- conflicted
+++ resolved
@@ -68,11 +68,8 @@
 from eventkit_cloud.tasks.task_process import update_progress
 from eventkit_cloud.utils.auth_requests import get_cred
 from eventkit_cloud.utils import overpass, pbf, s3, mapproxy, wcs, geopackage, gdalutils
-<<<<<<< HEAD
 from eventkit_cloud.utils.ogr import OGR
 from eventkit_cloud.utils.qgis import convert_qgis_gpkg_to_kml
-=======
->>>>>>> cdbe6c2f
 from eventkit_cloud.utils.rocket_chat import RocketChat
 from eventkit_cloud.utils.stats.eta_estimator import ETA
 from eventkit_cloud.tasks.task_base import EventKitBaseTask
@@ -619,27 +616,13 @@
     kml_in_dataset = parse_result(result, "source")
 
     provider_slug = get_provider_slug(task_uid)
-<<<<<<< HEAD
-    kmlfile = get_export_filename(stage_dir, job_name, projection, provider_slug, "kml")
+    kml_out_dataset = get_export_filename(stage_dir, job_name, projection, provider_slug, "kml")
+    selection = parse_result(result, "selection")
 
     dptr = DataProviderTaskRecord.objects.get(tasks__uid__exact=task_uid)
     metadata = get_metadata(data_provider_task_record_uids=[dptr.uid], source_only=True)
     metadata['projections'] = [4326]
     qgs_file = generate_qgs_style(metadata)
-    try:
-        out = convert_qgis_gpkg_to_kml(qgs_file=qgs_file, output_kml_path=kmlfile)
-        result["file_extension"] = "kmz"
-        result["file_format"] = "libkml"
-        result["result"] = out
-        result["kmz"] = out
-        return result
-    except Exception as e:
-        logger.error("Raised exception in kml export, %s", str(e))
-        raise Exception(e)
-=======
-    kml_out_dataset = get_export_filename(stage_dir, job_name, projection, provider_slug, "kml")
-    selection = parse_result(result, "selection")
-
     kml = gdalutils.convert(
         driver="libkml",
         input_file=kml_in_dataset,
@@ -653,7 +636,6 @@
     result["file_extension"] = "kml"
     result["result"] = kml
     return result
->>>>>>> cdbe6c2f
 
 
 @app.task(name="GPS Exchange (.gpx)", bind=True, base=FormatTask, acks_late=True)
