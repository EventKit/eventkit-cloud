--- conflicted
+++ resolved
@@ -1338,11 +1338,8 @@
     else:
         url = get_arcgis_query_url(service_url, bbox)
         esrijson = get_export_filepath(stage_dir, job_name, projection, provider_slug, "json")
-<<<<<<< HEAD
-        download_feature_data(task_uid, url, esrijson, configuration.get("cert_var"))
-=======
-        download_data(task_uid, url, esrijson, configuration.get("cert_info"))
->>>>>>> 16ebfa1c
+        download_feature_data(task_uid, url, esrijson, configuration.get("cert_info"))
+
 
         out = gdalutils.convert(
             driver="gpkg",
