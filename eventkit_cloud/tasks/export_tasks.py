# -*- coding: utf-8 -*-
from __future__ import absolute_import

import cPickle
from collections import Sequence
import json
import logging
import os
import shutil
import socket
import traceback
from zipfile import ZipFile

from django.conf import settings
from django.contrib.gis.geos import Polygon
from django.contrib.gis.geos.geometry import GEOSGeometry
from django.core.cache import caches
from django.core.mail import EmailMultiAlternatives
from django.db import DatabaseError, transaction
from django.db.models import Q
from django.template.loader import get_template, render_to_string
from django.utils import timezone
from celery.result import AsyncResult
from celery.utils.log import get_task_logger
from enum import Enum
from ..feature_selection.feature_selection import FeatureSelection
from audit_logging.celery_support import UserDetailsBase
<<<<<<< HEAD
=======
from ..ui.helpers import get_style_files

>>>>>>> e10be054
from ..celery import app, TaskPriority
from ..utils import (
    kml, osmconf, osmparse, overpass, pbf, s3, shp, thematic_gpkg,
    external_service, wfs, wcs, arcgis_feature_service, sqlite, geopackage
)
from ..utils.hotosm_geopackage import OSMConfig, Geopackage
from .exceptions import CancelException, DeleteException


BLACKLISTED_ZIP_EXTS = ['.pbf', '.ini', '.txt', '.om5', '.osm', '.lck']

# Get an instance of a logger
logger = get_task_logger(__name__)


class TaskStates(Enum):
    COMPLETED = "COMPLETED"  # Used for runs when all tasks were successful
    INCOMPLETE = "INCOMPLETE"  # Used for runs when one or more tasks were unsuccessful
    SUBMITTED = "SUBMITTED"  # Used for runs that have not been started
    PENDING = "PENDING"  # Used for tasks that have not been started
    RUNNING = "RUNNING"  # Used for tasks that have been started
    CANCELED = "CANCELED"  # Used for tasks that have been CANCELED by the user
    SUCCESS = "SUCCESS"  # Used for tasks that have successfully completed
    FAILED = "FAILED"  # Used for tasks that have failed (an exception other than CancelException was thrown
    # or a non-zero exit code was returned.)

    @staticmethod
    def get_finished_states():
        return [TaskStates.COMPLETED, TaskStates.INCOMPLETE, TaskStates.CANCELED, TaskStates.SUCCESS]

    @staticmethod
    def get_incomplete_states():
        return [TaskStates.FAILED, TaskStates.INCOMPLETE, TaskStates.CANCELED]


# http://docs.celeryproject.org/en/latest/tutorials/task-cookbook.html
# https://github.com/celery/celery/issues/3270


class LockingTask(UserDetailsBase):
    """
    Base task with lock to prevent multiple execution of tasks with ETA.
    It's happens with multiple workers for tasks with any delay (countdown, ETA).
    You may override cache backend by setting `CELERY_TASK_LOCK_CACHE` in your Django settings file
    """
    cache = caches[getattr(settings, 'CELERY_TASK_LOCK_CACHE', 'default')]
    lock_expiration = 60 * 60 * 12  # 12 Hours

    @property
    def lock_key(self):
        """
        Unique string for task as lock key
        """
        return 'TaskLock_%s_%s_%s' % (self.__class__.__name__, self.request.id, self.request.retries)

    def acquire_lock(self):
        """
        Set lock
        """
        result = self.cache.add(self.lock_key, True, self.lock_expiration)
        logger.debug('Acquiring {0} key: {1}'.format(self.lock_key, 'succeed' if result else 'failed'))
        return result

    def __call__(self, *args, **kwargs):
        """
        Checking for lock existence
        """
        if self.acquire_lock():
            logger.debug('Task {0} started.'.format(self.request.id))
            return super(LockingTask, self).__call__(*args, **kwargs)
        logger.info('Task {0} skipped due to lock'.format(self.request.id))


def make_file_downloadable(filepath, run_uid, provider_slug='', skip_copy=False, download_filename=None):
    """ Construct the filesystem location and url needed to download the file at filepath.
        Copy filepath to the filesystem location required for download.
        @provider_slug is specific to ExportTasks, not needed for FinalizeHookTasks
        @skip_copy: It looks like sometimes (At least for OverpassQuery) we don't want the file copied,
            generally can be ignored
        @return A url to reach filepath.
    """
    download_filesystem_root = settings.EXPORT_DOWNLOAD_ROOT.rstrip('\/')
    download_url_root = settings.EXPORT_MEDIA_ROOT
    run_dir = os.path.join(download_filesystem_root, run_uid)
    filename = os.path.basename(filepath)
    if download_filename is None:
        download_filename = filename

    if getattr(settings, "USE_S3", False):
        download_url = s3.upload_to_s3(
            run_uid,
            os.path.join(provider_slug, filename),
            download_filename
        )
    else:
        try:
            if not os.path.isdir(run_dir):
                os.makedirs(run_dir)
        except OSError as e:
            logger.info(e)

        download_url = os.path.join(download_url_root, run_uid, download_filename)

        download_filepath = os.path.join(download_filesystem_root, run_uid, download_filename)
        if not skip_copy:
            shutil.copy(filepath, download_filepath)

    return download_url


# ExportTask abstract base class and subclasses.
class ExportTask(LockingTask):
    """
    Abstract base class for export tasks.
    """

    # whether to abort the whole run if this task fails.
    abort_on_error = False

    def on_success(self, retval, task_id, args, kwargs):
        """
        Update the successfully completed task as follows:

            1. update the time the task completed
            2. calculate the size of the output file
            3. calculate the download path of the export
            4. create the export download directory
            5. copy the export file to the download directory
            6. create the export task result
            7. update the export task status and save it
        """
        # If a task is skipped it will be successfully completed but it won't have a return value.  These tasks should
        # just return.
        if not retval:
            return

        try:
            from ..tasks.models import (FileProducingTaskResult, ExportTask as ExportTaskModel)
            # update the task
            finished = timezone.now()
            task = ExportTaskModel.objects.get(celery_uid=task_id)
            if TaskStates.CANCELED.value in [task.status, task.export_provider_task.status]:
                logging.info('Task reported on success but was previously canceled ', format(task_id))
                raise CancelException(task_name=task.export_provider_task.name, user_name=task.cancel_user.username)
            task.finished_at = finished
            task.progress = 100
            task.pid = -1
            # get the output
            output_url = retval['result']
            stat = os.stat(output_url)
            size = stat.st_size / 1024 / 1024.00
            # construct the download_path
            parts = output_url.split('/')
            filename = parts[-1]
            provider_slug = parts[-2]
            run_uid = parts[-3]
            name, ext = os.path.splitext(filename)
            download_filename = '{0}-{1}-{2}{3}'.format(
                name,
                provider_slug,
                finished.strftime('%Y%m%d'),
                ext
            )

            # construct the download url
            skip_copy = (task.name == 'OverpassQuery')
            download_url = make_file_downloadable(
                output_url, run_uid, provider_slug=provider_slug, skip_copy=skip_copy,
                download_filename=download_filename
            )

            # save the task and task result
            result = FileProducingTaskResult.objects.create(
                filename=filename,
                size=size,
                download_url=download_url
            )

            task.result = result
            task.status = TaskStates.SUCCESS.value
            task.save()
            super(ExportTask, self).on_success(retval, task_id, args, kwargs)
        except Exception as e:
            tb = traceback.format_exc()
            logger.error('Exception in on_success handler for {}:\n{}'.format(self.name, tb))
            from billiard.einfo import ExceptionInfo
            einfo = ExceptionInfo()
            einfo.exception = e
            self.on_failure(e, task_id, args, kwargs, einfo)

    def on_failure(self, exc, task_id, args, kwargs, einfo):
        """
        Update the failed task as follows:

            1. pull out the ExportTask
            2. update the task status and finish time
            3. create an export task exception
            4. save the export task with the task exception
            5. run export_task_error_handler if the run should be aborted
               - this is only for initial tasks on which subsequent export tasks depend
        """
        from ..tasks.models import ExportTask as ExportTaskModel
        from ..tasks.models import ExportTaskException, ExportProviderTask
        task = ExportTaskModel.objects.get(celery_uid=task_id)
        task.finished_at = timezone.now()
        task.save()
        exception = cPickle.dumps(einfo)
        ete = ExportTaskException(task=task, exception=exception)
        ete.save()
        super(ExportTask, self).on_failure(exc, task_id, args, kwargs, einfo)
        if task.status != TaskStates.CANCELED.value:
            task.status = TaskStates.FAILED.value
            task.save()
            logger.debug('Task name: {0} failed, {1}'.format(self.name, einfo))
            if self.abort_on_error:
                run = ExportProviderTask.objects.get(tasks__celery_uid=task_id).run
                # error_handler = export_task_error_handler()
                # run error handler
                stage_dir = kwargs['stage_dir']
                export_task_error_handler(
                    run_uid=str(run.uid),
                    task_id=task_id,
                    stage_dir=stage_dir
                )
            return {'state': TaskStates.CANCELED.value}

    def update_task_state(self, result={}, task_status=TaskStates.RUNNING.value, task_uid=None):
        """
        Update the task state and celery task uid.
        Can use the celery uid for diagnostics.
        """
        started = timezone.now()
        from ..tasks.models import ExportTask as ExportTaskModel
        try:
            task = ExportTaskModel.objects.get(uid=task_uid)
            celery_uid = self.request.id
            task.celery_uid = celery_uid
            task.save()
            result = parse_result(result, 'state') or []
            if TaskStates.CANCELED.value in [task.status, task.export_provider_task.status, result]:
                logging.info('canceling before run %s', celery_uid)
                raise CancelException(task_name=task.export_provider_task.name, user_name=task.cancel_user.username)
            task.pid = os.getpid()
            task.status = task_status
            task.export_provider_task.status = TaskStates.RUNNING.value
            task.started_at = started
            task.save()
            task.export_provider_task.save()
            logger.debug('Updated task: {0} with uid: {1}'.format(task.name, task.uid))
        except DatabaseError as e:
            logger.error('Updating task {0} state throws: {1}'.format(task_uid, e))
            raise e


class FormatTask(ExportTask):
    """
    A class to manage tasks which are desired output from the user, and not merely associated files or metadata.
    """
    display = True


def osm_data_collection_pipeline(
        export_task_record_uid, stage_dir, osm_query_filters, job_name='no_job_name_specified',
        bbox=None, user_details=None, config=None):
    """ Collects data from OSM & produces a thematic gpkg as a subtask of the task referenced by
        export_provider_task_id.
        bbox expected format is an iterable of the form [ long0, lat0, long1, lat1 ]
    """
    # --- Overpass Query
    op = overpass.Overpass(
        bbox=bbox, stage_dir=stage_dir,
        job_name=job_name, task_uid=export_task_record_uid,
        raw_data_filename='{}_query.osm'.format(job_name)
    )

    osm_data_filename = op.run_query(user_details=user_details, subtask_percentage=60)  # run the query

    # --- Convert Overpass result to PBF
    osm_filename = os.path.join(stage_dir, osm_data_filename)
    pbf_filename = os.path.join(stage_dir, '{}_query.pbf'.format(job_name))
    pbf_filepath = pbf.OSMToPBF(osm=osm_filename, pbffile=pbf_filename, task_uid=export_task_record_uid).convert()

    # --- Generate thematic gpkg from PBF
    geopackage_filepath = os.path.join(stage_dir, '{}.gpkg'.format(job_name))

    feature_selection = FeatureSelection.example(config)
    update_progress(export_task_record_uid, progress=75)

    geom = Polygon.from_bbox(bbox)
    g = Geopackage(pbf_filepath, geopackage_filepath, stage_dir, feature_selection, geom)
    g.run()
    ret_geopackage_filepath = g.results[0].parts[0]
    assert(ret_geopackage_filepath == geopackage_filepath)
    update_progress(export_task_record_uid, progress=100)

    return geopackage_filepath



@app.task(name="OSM Data Collection", bind=True, base=FormatTask)
def osm_data_collection_task(
        self, stage_dir, export_provider_task_id, worker='celery', osm_query_filters=None,
        job_name='no_job_name_specified', bbox=None, user_details=None,
        config=None):
    """ Collects data from OSM & produces a thematic gpkg as a subtask of the task referenced by
        export_provider_task_id.
        bbox expected format is an iterable of the form [ long0, lat0, long1, lat1 ]
    """
    from eventkit_cloud.tasks.models import ExportProviderTask
    from eventkit_cloud.tasks.task_runners import create_export_task_record
    export_provider_task = ExportProviderTask.objects.get(id=export_provider_task_id)
    etr = create_export_task_record(self.name, export_provider_task, worker, getattr(self, 'display', False))
    etr.celery_uid = self.request.id
    etr.save()

    if user_details is None:
        user_details = {'username': 'username not set in osm_data_collection_task'}

    gpkg_filepath = osm_data_collection_pipeline(
        etr.uid, stage_dir, osm_query_filters, job_name=job_name, bbox=bbox, user_details=user_details,
        config=config
    )

    return {'result': gpkg_filepath}


@app.task(name="QGIS Project file (.qgs)", bind=True, base=FormatTask, abort_on_error=False)
def osm_create_styles_task(self, result={}, task_uid=None, stage_dir=None, job_name=None, provider_slug=None,
        provider_name=None, bbox=None, user_details=None
        ):
    """
    Task to create styles for osm.
    """
    self.update_task_state(result=result, task_uid=task_uid)
    input_gpkg = parse_result(result, 'geopackage')

    gpkg_file = '{}.gpkg'.format(job_name)
    style_file = os.path.join(stage_dir, '{0}-osm-{1}.qgs'.format(job_name,
                                                                  timezone.now().strftime("%Y%m%d")))

    from audit_logging.file_logging import logging_open
    with logging_open(style_file, 'w', user_details=user_details) as open_file:
        open_file.write(render_to_string('styles/Style.qgs', context={'gpkg_filename': os.path.basename(gpkg_file),
                                                                      'layer_id_prefix': '{0}-osm-{1}'.format(job_name,
                                                                                                              timezone.now().strftime(
                                                                                                                  "%Y%m%d")),
                                                                      'layer_id_date_time': '{0}'.format(
                                                                          timezone.now().strftime("%Y%m%d%H%M%S%f")[
                                                                          :-3]),
                                                                      'bbox': bbox,
                                                                      'provider_name': provider_name}))
    result['result'] = style_file
    result['geopackage'] = input_gpkg
    return result


# @app.task(name="OSM Data (.gpkg)", bind=True, base=FormatTask, abort_on_error=True)
# def osm_thematic_gpkg_export_task(
#         self, result={}, run_uid=None, task_uid=None, stage_dir=None, job_name=None, user_details=None):
#     """
#     Task to export thematic gpkg.
#     """
#     # This is just to make it easier to trace when user_details haven't been sent
#     if user_details is None:
#         user_details = {'username': 'unknown-osm_thematic_gpkg_export_task'}
#
#     from eventkit_cloud.tasks.models import ExportRun
#     self.update_task_state(result=result, task_uid=task_uid)
#     run = ExportRun.objects.get(uid=run_uid)
#     tags = run.job.categorised_tags
#     if os.path.isfile(os.path.join(stage_dir, '{0}.gpkg'.format(job_name))):
#         result['result'] = os.path.join(stage_dir, '{0}.gpkg'.format(job_name))
#         return result
#     # This allows the thematic task to be chained with the osm task taking the output as an input here.
#     input_gpkg = parse_result(result, 'geopackage')
#     try:
#         t2s = thematic_gpkg.ThematicGPKG(gpkg=input_gpkg, stage_dir=stage_dir, tags=tags, job_name=job_name,
#                                          task_uid=task_uid)
#         out = t2s.convert(user_details=user_details)
#         result['result'] = out
#         return result
#     except Exception as e:
#         logger.error('Raised exception in thematic gpkg task, %s', str(e))
#         raise Exception(e)  # hand off to celery..


@app.task(name='ESRI Shapefile Format', bind=True, base=FormatTask)
def shp_export_task(self, result={}, run_uid=None, task_uid=None, stage_dir=None, job_name=None, user_details=None):
    """
    Class defining SHP export function.
    """
    self.update_task_state(result=result, task_uid=task_uid)
    gpkg = os.path.join(stage_dir, '{0}.gpkg'.format(job_name))
    shapefile = os.path.join(stage_dir, '{0}_shp'.format(job_name))

    try:
        s2s = shp.GPKGToShp(gpkg=gpkg, shapefile=shapefile, task_uid=task_uid)
        out = s2s.convert()
        result['result'] = out
        result['geopackage'] = gpkg
        return result
    except Exception as e:
        logger.error('Exception while converting {} -> {}: {}'.format(gpkg, shapefile, str(e)))
        raise


@app.task(name='KML Format', bind=True, base=FormatTask)
def kml_export_task(self, result={}, run_uid=None, task_uid=None, stage_dir=None, job_name=None, user_details=None):
    """
    Class defining KML export function.
    """

    self.update_task_state(result=result, task_uid=task_uid)
    gpkg = os.path.join(stage_dir, '{0}.gpkg'.format(job_name))
    kmlfile = os.path.join(stage_dir, '{0}.kml'.format(job_name))
    try:
        s2k = kml.GPKGToKml(gpkg=gpkg, kmlfile=kmlfile, task_uid=task_uid)
        out = s2k.convert()
        result['result'] = out
        result['geopackage'] = gpkg
        return result
    except Exception as e:
        logger.error('Raised exception in kml export, %s', str(e))
        raise Exception(e)


@app.task(name='SQLITE Format', bind=True, base=FormatTask)
def sqlite_export_task(self, result={}, run_uid=None, task_uid=None, stage_dir=None, job_name=None, user_details=None):
    """
    Class defining SQLITE export function.
    """

    self.update_task_state(result=result, task_uid=task_uid)
    gpkg = os.path.join(stage_dir, '{0}.gpkg'.format(job_name))
    sqlitefile = os.path.join(stage_dir, '{0}.sqlite'.format(job_name))
    try:
        s2g = sqlite.GPKGToSQLite(gpkg=gpkg, sqlitefile=sqlitefile, task_uid=task_uid)
        out = s2g.convert()
        result['result'] = out
        result['geopackage'] = gpkg
        return result
    except Exception as e:
        logger.error('Raised exception in sqlite export, %s', str(e))
        raise Exception(e)


@app.task(name='Geopackage Format', bind=True, base=FormatTask)
def geopackage_export_task(self, result={}, run_uid=None, task_uid=None, stage_dir=None, job_name=None,
        user_details=None):
    """
    Class defining geopackage export function.
    """
    from .models import ExportRun

    self.update_task_state(result=result, task_uid=task_uid)
    selection = parse_result(result, 'selection')
    gpkg = parse_result(result, 'result')
    if selection:
        gpkg = geopackage.clip_geopackage(geojson_file=selection, gpkg=gpkg, task_uid=task_uid)
    result['result'] = gpkg
    result['geopackage'] = gpkg
    return result


@app.task(name='WFSExport', bind=True, base=ExportTask)
def wfs_export_task(self, result={}, layer=None, config=None, run_uid=None, task_uid=None, stage_dir=None,
                    job_name=None, bbox=None, service_url=None, name=None, service_type=None, user_details=None):
    """
    Class defining geopackage export for WFS service.
    """

    self.update_task_state(result=result, task_uid=task_uid)
    gpkg = os.path.join(stage_dir, '{0}.gpkg'.format(job_name))
    try:
        w2g = wfs.WFSToGPKG(gpkg=gpkg, bbox=bbox, service_url=service_url, name=name, layer=layer,
                            config=config, service_type=service_type, task_uid=task_uid)
        out = w2g.convert()
        result['result'] = out
        result['geopackage'] = out
        return result
    except Exception as e:
        logger.error('Raised exception in external service export, %s', str(e))
        raise Exception(e)

@app.task(name='WCSExport', bind=True, base=ExportTask)
def wcs_export_task(self, result={}, layer=None, config=None, run_uid=None, task_uid=None, stage_dir=None,
                    job_name=None, bbox=None, service_url=None, name=None, service_type=None, user_details=None):
    """
    Class defining export for WCS services
    """
    self.update_task_state(result=result, task_uid=task_uid)
    out = os.path.join(stage_dir, '{0}.gpkg'.format(job_name))
    try:
        wcs2gpkg = wcs.WCStoGPKG(out=out, bbox=bbox, service_url=service_url, name=name, layer=layer,
                                 config=config, service_type=service_type, task_uid=task_uid, debug=True)
        wcs2gpkg.convert()
        result['result'] = out
        result['geopackage'] = out
        return result
    except Exception as e:
        logger.error('Raised exception in WCS service export: %s', str(e))
        raise Exception(e)


@app.task(name='ArcFeatureServiceExport', bind=True, base=FormatTask)
def arcgis_feature_service_export_task(self, result={}, layer=None, config=None, run_uid=None, task_uid=None,
                                       stage_dir=None, job_name=None, bbox=None, service_url=None, name=None,
                                       service_type=None, user_details=None):
    """
    Class defining sqlite export for ArcFeatureService service.
    """
    self.update_task_state(result=result, task_uid=task_uid)
    gpkg = os.path.join(stage_dir, '{0}.gpkg'.format(job_name))
    try:
        w2g = arcgis_feature_service.ArcGISFeatureServiceToGPKG(gpkg=gpkg, bbox=bbox, service_url=service_url,
                                                                name=name, layer=layer,
                                                                config=config, service_type=service_type,
                                                                task_uid=task_uid)
        out = w2g.convert()
        result['result'] = out
        result['geopackage'] = out
        return result
    except Exception as e:
        logger.error('Raised exception in external service export, %s', str(e))
        raise Exception(e)


@app.task(name='Project file (.zip)', bind=True, base=FormatTask)
def zip_export_provider(self, result={}, job_name=None, export_provider_task_uid=None, run_uid=None, task_uid=None, stage_dir=None,
                        *args, **kwargs):
    from .models import ExportProviderTask
    from .task_runners import normalize_job_name

    self.update_task_state(result=result, task_uid=task_uid)

    # To prepare for the zipfile task, the files need to be checked to ensure they weren't
    # deleted during cancellation.
    logger.debug("Running 'zip_export_provider' for {0}".format(job_name))
    include_files = []
    export_provider_task = ExportProviderTask.objects.get(uid=export_provider_task_uid)
    if TaskStates[export_provider_task.status] not in TaskStates.get_incomplete_states():
        for export_task in export_provider_task.tasks.all():
            try:
                filename = export_task.result.filename
                export_task.display = False
            except Exception:
                logger.error("export_task: {0} did not have a result... skipping.".format(export_task.name))
                continue
            full_file_path = os.path.join(stage_dir, filename)
            if not os.path.isfile(full_file_path):
                logger.error("Could not find file {0} for export {1}.".format(full_file_path,
                                                                              export_task.name))
                continue
            include_files += [full_file_path]
            export_task.save()
    # Need to remove duplicates from the list because
    # some intermediate tasks produce files with the same name.
    # sorted while adding time allows comparisons in tests.
    include_files = sorted(list(set(include_files)))
    if include_files:
        logger.debug("Zipping files: {0}".format(include_files))
        zip_file = zip_file_task.run(run_uid=run_uid, include_files=include_files,
                                     file_name=os.path.join(stage_dir, "{0}.zip".format(normalize_job_name(job_name))),
                                     adhoc=True, static_files=get_style_files()).get('result')
    else:
        raise Exception("There are no files in this provider available to zip.")
    if not zip_file:
        raise Exception("A zipfile could not be created, please contact an administrator.")
    result['result'] = zip_file
    return result


@app.task(name='Raster export (.gpkg)', bind=True, base=FormatTask)
def external_raster_service_export_task(self, result={}, layer=None, config=None, run_uid=None, task_uid=None,
                                        stage_dir=None, job_name=None, bbox=None, service_url=None, level_from=None,
                                        level_to=None, name=None, service_type=None, *args, **kwargs):
    """
    Class defining geopackage export for external raster service.
    """
    logger.info('Doing nothing in external_raster_service_export_task ({})'.format(self.name))
    from .models import ExportRun

    self.update_task_state(result=result, task_uid=task_uid)

    selection = parse_result(result, 'selection')
    gpkgfile = os.path.join(stage_dir, '{0}.gpkg'.format(job_name))
    try:
        w2g = external_service.ExternalRasterServiceToGeopackage(gpkgfile=gpkgfile, bbox=bbox,
                                                                 service_url=service_url, name=name, layer=layer,
                                                                 config=config, level_from=level_from,
                                                                 level_to=level_to, service_type=service_type,
                                                                 task_uid=task_uid, selection=selection)
        gpkg = w2g.convert()
        result['result'] = gpkg
        result['geopackage'] = gpkg
        return result
    except Exception as e:
        logger.error('Raised exception in external service export, %s', str(e))
        raise Exception(e)


@app.task(name='Pickup Run', bind=True)
def pick_up_run_task(self, result={}, run_uid=None, user_details=None):
    """
    Generates a Celery task to assign a celery pipeline to a specific worker.
    """
    # This is just to make it easier to trace when user_details haven't been sent
    if user_details is None:
        user_details = {'username': 'unknown-pick_up_run_task'}

    from .models import ExportRun
    from .task_factory import TaskFactory

    worker = socket.gethostname()
    run = ExportRun.objects.get(uid=run_uid)
    run.worker = worker
    run.save()
    TaskFactory().parse_tasks(worker=worker, run_uid=run_uid, user_details=user_details)


@app.task(name='Clean Up Failure Task', base=UserDetailsBase)
def clean_up_failure_task(result={}, export_provider_task_uids=[], run_uid=None, run_dir=None, worker=None, *args, **kwargs):
    """
    Used to close tasks in a failed chain.

    If a task fails or is canceled, it all of the uid will be passed here and the failed object will be found and propagated,
    to the subsequent tasks in the chain. Additionally they will be finalized to ensure that the run finishes.
    """

    from eventkit_cloud.tasks.models import ExportProviderTask, ExportTaskException
    from billiard.einfo import ExceptionInfo

    task_status = None
    incomplete_export_provider_task = None
    for export_provider_task_uid in export_provider_task_uids:
        export_provider_task = ExportProviderTask.objects.get(uid=export_provider_task_uid)
        for export_task in export_provider_task.tasks.all():
            if TaskStates[export_task.status] in TaskStates.get_incomplete_states():
                if not task_status:
                    task_status = export_task.status
                    incomplete_export_provider_task = export_provider_task.name
            else:
                if task_status:
                    export_task.status = task_status
                    try:
                        raise CancelException(message="{0} could not complete because it depends on {1}".format(
                            export_provider_task.name, incomplete_export_provider_task))
                    except CancelException as ce:
                        einfo = ExceptionInfo()
                        einfo.exception = ce
                        ExportTaskException.objects.create(task=export_task, exception=cPickle.dumps(einfo))
                    export_task.save()

        finalize_export_provider_task.si(
            run_uid=run_uid,
            export_provider_task_uid=export_provider_task_uid,
            worker=worker
        ).set(queue=worker, routing_key=worker).apply_async(
            interval=1,
            max_retries=10,
            queue=worker,
            routing_key=worker,
            priority=TaskPriority.FINALIZE_PROVIDER.value)
    return result


def include_zipfile(run_uid=None, provider_tasks=[], extra_files=[]):
    """ Collects all export provider result files, combines them with @extra_files,
        and runs a zip_file_task with the resulting set of files.
    """
    from eventkit_cloud.tasks.models import ExportRun
    run = ExportRun.objects.get(uid=run_uid)

    if run.job.include_zipfile:
        # To prepare for the zipfile task, the files need to be checked to ensure they weren't
        # deleted during cancellation.
        include_files = []

        for export_provider_task in provider_tasks:
            if TaskStates[export_provider_task.status] not in TaskStates.get_incomplete_states():
                for export_task in export_provider_task.tasks.all():
                    try:
                        filename = export_task.result.filename
                    except Exception:
                        continue
                    full_file_path = os.path.join(settings.EXPORT_STAGING_ROOT, str(run_uid),
                                                  export_provider_task.slug, filename)
                    if not os.path.isfile(full_file_path):
                        logger.error("Could not find file {0} for export {1}.".format(full_file_path,
                                                                                      export_task.name))
                        continue
                    include_files += [full_file_path]
        # Need to remove duplicates from the list because
        # some intermediate tasks produce files with the same name.
        include_files.extend(extra_files)
        include_files = list(set(include_files))
        if include_files:
            zip_file_task.run(run_uid=run_uid, include_files=include_files)
        else:
            logger.warn('No files to zip for run_uid/provider_tasks: {}/{}'.format(run_uid, provider_tasks))


class FinalizeRunHookTask(LockingTask):
    """ Base for tasks which execute after all export provider tasks have completed, but before finalize_run_task.
        - Ensures the task state is recorded when the task is started and after it has completed.
        - Combines new_zip_filepaths list from the previous FinalizeRunHookTask in a chain with the new
          filepaths returned from this task so they can all be passed to prepare_for_export_zip_task later in the chain.
        @params:
          new_zip_filepaths is a list of new files the previous FinalizeRunHookTask created in the export directory.
          kwarg 'run_uid' is the value of ExportRun.uid for the ExportRun which is being finalized.
        @see create_finalize_run_task_collection
        @returns: list of any new files created that should be included in the ExportRun's zip & available for
            download.  These should be located in the download directory; see example_finalize_run_hook_task
            for details.
    """

    def __call__(self, new_zip_filepaths=None, run_uid=None):
        """ Override execution so tasks derived from this aren't responsible for concatenating files
            from previous tasks to their return value.
        """
        if new_zip_filepaths is None:
            new_zip_filepaths = []

        if not isinstance(new_zip_filepaths, Sequence):
            msg = 'new_zip_filepaths is not a sequence, got: {}'.format(new_zip_filepaths)
            logger.error(msg)
            raise Exception(msg)

        self.run_uid = run_uid
        if run_uid is None:
            raise ValueError('"run_uid" is a required kwarg for tasks subclassed from FinalizeRunHookTask')

        self.record_task_state()

        # Ensure that the staging and download directories for the run this task is associated with exist
        try:
            os.makedirs(os.path.join(settings.EXPORT_STAGING_ROOT.rstrip('\/'), run_uid))
        except OSError:
            pass  # Already exists

        try:
            os.makedirs(os.path.join(settings.EXPORT_DOWNLOAD_ROOT.rstrip('\/'), run_uid))
        except OSError:
            pass  # Already exists

        task_files = super(FinalizeRunHookTask, self).__call__(new_zip_filepaths, run_uid=run_uid)
        # task_files could be None
        task_files = task_files or []

        self.save_files_produced(task_files, run_uid)
        new_zip_filepaths.extend(task_files)
        return new_zip_filepaths

    def save_files_produced(self, new_files, run_uid):
        if len(new_files) > 0:
            from eventkit_cloud.tasks.models import FileProducingTaskResult, FinalizeRunHookTaskRecord

            for file_path in new_files:
                filename = os.path.split(file_path)[-1]
                size = os.path.getsize(file_path)
                url = make_file_downloadable(file_path, run_uid)

                fptr = FileProducingTaskResult.objects.create(filename=filename, size=size, download_url=url)
                task_record = FinalizeRunHookTaskRecord.objects.get(celery_uid=self.request.id)
                task_record.result = fptr
                task_record.save()

    def record_task_state(self, started_at=None, finished_at=None, testing_run_uid=None):
        """ When testing-only param testing_run_uid is set, this value will be used if self.run_uid is not set
        """
        run_uid = getattr(self, 'run_uid', None) or testing_run_uid
        if run_uid is None:
            msg = 'ExportRun uid is {}, unable to record task state.'.format(self.run_uid)
            logger.error(msg)
            raise TypeError(msg)

        from eventkit_cloud.tasks.models import FinalizeRunHookTaskRecord
        from eventkit_cloud.tasks.models import ExportRun

        export_run = ExportRun.objects.get(uid=run_uid)
        worker_name = self.request.hostname
        status = AsyncResult(self.request.id).status
        tr, _ = FinalizeRunHookTaskRecord.objects.get_or_create(
            run=export_run, celery_uid=self.request.id, task_name=self.name,
            status=status, pid=os.getpid(), worker=worker_name
        )

        if started_at or finished_at:
            if started_at:
                tr.started_at = started_at
            if finished_at:
                tr.finished_at = finished_at
            tr.save()

    def after_return(self, status, retval, task_id, args, kwargs, einfo):
        self.record_task_state(finished_at=timezone.now())
        super(FinalizeRunHookTask, self).after_return(status, retval, task_id, args, kwargs, einfo)


@app.task(name='Do Some Example Thing', base=FinalizeRunHookTask, bind=True)
def example_finalize_run_hook_task(self, new_zip_filepaths=[], run_uid=None):
    """ Just a placeholder hook task that doesn't do anything except create a new file to collect from the chain
        It's included in.
    """
    staging_root = settings.EXPORT_STAGING_ROOT

    f1_name = 'non_downloadable_file_not_included_in_zip'
    f1_path = os.path.join(staging_root, str(run_uid), f1_name)
    # If this were a real task, you'd do something with a file at f1_path now.
    # It won't be saved to the database for display to user or included in the zip file.

    # The path to this file is returned, so it will be duplicated to the download directory, it's location
    #    stored in the database, and passed along the finalize run task chain for inclusion in the run's zip.
    f2_name = 'downloadable_file_to_be_included_in_zip'
    f2_stage_path = os.path.join(staging_root, str(run_uid), f2_name)
    with open(f2_stage_path, 'w+') as f2:
        f2.write('hi')

    created_files = [f2_stage_path]

    logger.debug('example_finalize_run_hook_task.  Created files: {}, new_zip_filepaths: {}, run_uid: {}'\
                 .format(created_files, new_zip_filepaths, run_uid))

    return created_files


@app.task(name='Prepare Export Zip', base=FinalizeRunHookTask)
def prepare_for_export_zip_task(extra_files, run_uid=None):
    from eventkit_cloud.tasks.models import ExportRun
    run = ExportRun.objects.get(uid=run_uid)

    if run.job.include_zipfile:
        # To prepare for the zipfile task, the files need to be checked to ensure they weren't
        # deleted during cancellation.
        include_files = list(extra_files)

        provider_tasks = run.provider_tasks.all()

        for provider_task in provider_tasks:
            if TaskStates[provider_task.status] not in TaskStates.get_incomplete_states():
                for export_task in provider_task.tasks.all():
                    try:
                        filename = export_task.result.filename
                    except Exception:
                        continue
                    full_file_path = os.path.join(settings.EXPORT_STAGING_ROOT, str(run_uid),
                                                  provider_task.slug, filename)
                    if not os.path.isfile(full_file_path):
                        logger.error("Could not find file {0} for export {1}.".format(full_file_path,
                                                                                      export_task.name))
                        continue
                    include_files += [full_file_path]
        # Need to remove duplicates from the list because
        # some intermediate tasks produce files with the same name.
        include_files = set(include_files)
        if include_files:
            zip_file_task.run(run_uid=run_uid, include_files=include_files)
        else:
            logger.warn('No files to zip for run_uid: {}'.format(run_uid))


@app.task(name='Finalize Export Provider Task', base=LockingTask)
def finalize_export_provider_task(result={}, run_uid=None, export_provider_task_uid=None, run_dir=None, worker=None, *args, **kwargs):
    """
    Finalizes provider task.

    Cleans up staging directory.
    Updates export provider status.
    """
    from eventkit_cloud.tasks.models import ExportProviderTask

    with transaction.atomic():
        export_provider_task = ExportProviderTask.objects.get(uid=export_provider_task_uid)

        if export_provider_task.status != TaskStates.CANCELED.value:
            export_provider_task.status = TaskStates.COMPLETED.value
            export_provider_task.save()

        # mark run as incomplete if any tasks fail
        export_tasks = export_provider_task.tasks.all()
        if (TaskStates[export_provider_task.status] != TaskStates.CANCELED) and any(
                        TaskStates[task.status] in TaskStates.get_incomplete_states() for task in export_tasks):
            export_provider_task.status = TaskStates.INCOMPLETE.value

        export_provider_task.finished_at = timezone.now()
        export_provider_task.save()

    result['finalize_status'] = export_provider_task.status
    return result


@app.task(name='Zip File Task', bind=False, base=UserDetailsBase)
def zip_file_task(include_files, run_uid=None, file_name=None, adhoc=False, static_files=None):
    """
    rolls up runs into a zip file
    """
    from eventkit_cloud.tasks.models import ExportRun as ExportRunModel
    download_root = settings.EXPORT_DOWNLOAD_ROOT.rstrip('\/')
    staging_root = settings.EXPORT_STAGING_ROOT.rstrip('\/')

    dl_filepath = os.path.join(download_root, str(run_uid))
    st_filepath = os.path.join(staging_root, str(run_uid))

    files = []
    if not include_files:
        logger.warn("zip_file_task called with no include_files.")
        return {'result': None}
    files += [filename for filename in include_files if os.path.splitext(filename)[-1] not in BLACKLISTED_ZIP_EXTS]

    run = ExportRunModel.objects.get(uid=run_uid)

    name = run.job.name
    project = run.job.event
    date = timezone.now().strftime('%Y%m%d')
    # XXX: name-project-eventkit-yyyymmdd.zip
    if file_name:
        zip_filename = file_name
    else:
        zip_filename = "{0}-{1}-{2}-{3}.{4}".format(
            name,
            project,
            "eventkit",
            date,
            'zip'
        )

    zip_st_filepath = os.path.join(st_filepath, zip_filename)
    zip_dl_filepath = os.path.join(dl_filepath, zip_filename)
    with ZipFile(zip_st_filepath, 'w', allowZip64=True) as zipfile:
        if static_files:
            for absolute_file_path, relative_file_path in static_files.iteritems():
                zipfile.write(
                    absolute_file_path,
                    relative_file_path
                )
        for filepath in files:
            name, ext = os.path.splitext(filepath)
            provider_slug, name = os.path.split(name)
            provider_slug = os.path.split(provider_slug)[1]

            filename = '{0}-{1}-{2}{3}'.format(
                name,
                provider_slug,
                date,
                ext
            )
            zipfile.write(
                filepath,
                arcname=filename
            )



    # This is stupid but the whole zip setup needs to be updated, this should be just helper code, and this stuff should
    # be handled as an ExportTask.

    if not adhoc:
        run_uid = str(run_uid)
        if getattr(settings, "USE_S3", False):

            # TODO open up a stream directly to the s3 file so no local
            #      persistence is required
            zipfile_url = s3.upload_to_s3(run_uid, zip_filename, zip_filename)
            os.remove(zip_st_filepath)
        else:
            if zip_st_filepath != zip_dl_filepath:
                shutil.copy(zip_st_filepath, zip_dl_filepath)
            zipfile_url = os.path.join(run_uid, zip_filename)

        run.zipfile_url = zipfile_url
        run.save()

    result = {'result': zip_st_filepath}
    return result


class FinalizeRunTask(LockingTask):
    name = 'Finalize Export Run'

    def run(self, result={}, run_uid=None, stage_dir=None):
        """
         Finalizes export run.
    
        Cleans up staging directory.
        Updates run with finish time.
        Emails user notification.
        """
        from eventkit_cloud.tasks.models import ExportRun

        run = ExportRun.objects.get(uid=run_uid)
        if run.job.include_zipfile and not run.zipfile_url:
            logger.error("THE ZIPFILE IS MISSING FROM RUN {0}".format(run.uid))
        run.status = TaskStates.COMPLETED.value
        provider_tasks = run.provider_tasks.all()

        # Complicated Celery chain from TaskFactory.parse_tasks() is incorrectly running pieces in parallel;
        #    this waits until all provider tasks have finished before continuing.
        if any(getattr(TaskStates, task.status, None) == TaskStates.PENDING for task in provider_tasks):
            finalize_run_task.retry(
                result=result, run_uid=run_uid, stage_dir=stage_dir, interval_start=4, interval_max=10
            )

        # mark run as incomplete if any tasks fail
        if any(getattr(TaskStates, task.status, None) in TaskStates.get_incomplete_states() for task in provider_tasks):
            run.status = TaskStates.INCOMPLETE.value
        if all(getattr(TaskStates, task.status, None) == TaskStates.CANCELED for task in provider_tasks):
            run.status = TaskStates.CANCELED.value
        finished = timezone.now()
        run.finished_at = finished
        run.save()

        # send notification email to user
        hostname = settings.HOSTNAME
        url = 'http://{0}/exports/{1}'.format(hostname, run.job.uid)
        addr = run.user.email
        if run.status == TaskStates.CANCELED.value:
            subject = "Your Eventkit Data Pack was CANCELED."
        else:
            subject = "Your Eventkit Data Pack is ready."
        to = [addr]
        from_email = getattr(
            settings,
            'DEFAULT_FROM_EMAIL',
            'Eventkit Team <eventkit.team@gmail.com>'
        )
        ctx = {'url': url, 'status': run.status}

        text = get_template('email/email.txt').render(ctx)
        html = get_template('email/email.html').render(ctx)
        try:
            msg = EmailMultiAlternatives(subject, text, to=to, from_email=from_email)
            msg.attach_alternative(html, "text/html")
            msg.send()
        except Exception as e:
            logger.error("Encountered an error when sending status email: {}".format(e))

        result['stage_dir'] = stage_dir
        return result

    def after_return(self, status, retval, task_id, args, kwargs, einfo):
        super(FinalizeRunTask, self).after_return(status, retval, task_id, args, kwargs, einfo)
        stage_dir = None if retval is None else retval.get('stage_dir')
        try:
            if stage_dir:
                shutil.rmtree(stage_dir)
        except IOError or OSError:
            logger.error('Error removing {0} during export finalize'.format(stage_dir))

finalize_run_task = FinalizeRunTask()
app.tasks.register(finalize_run_task)


# There's a celery bug with callbacks that use bind=True.  This task wraps an invocation of finalize_run_task
# without bind=True for use as an errback. @see: https://github.com/celery/celery/issues/3723
@app.task(name='Finalize Run as ErrBack')
def finalize_run_task_as_errback(run_uid=None, stage_dir=None):
    finalize_run_task.s({}, run_uid=run_uid, stage_dir=stage_dir).apply_async()


@app.task(name='Export Task Error Handler', bind=True, base=LockingTask)
def export_task_error_handler(self, result={}, run_uid=None, task_id=None, stage_dir=None):
    """
    Handles un-recoverable errors in export tasks.
    """
    from eventkit_cloud.tasks.models import ExportRun
    run = ExportRun.objects.get(uid=run_uid)
    try:
        if os.path.isdir(stage_dir):
            # DON'T leave the stage_dir in place for debugging
            shutil.rmtree(stage_dir)
    except IOError:
        logger.error('Error removing {0} during export finalize'.format(stage_dir))

    site_url = settings.SITE_URL
    url = '{0}/status/{1}'.format(site_url.rstrip('/'), run.job.uid)
    addr = run.user.email
    subject = "Your Eventkit Data Pack has a failure."
    # email user and administrator
    to = [addr, settings.TASK_ERROR_EMAIL]
    from_email = getattr(settings, 'DEFAULT_FROM_EMAIL', 'Eventkit Team <eventkit.team@gmail.com>')
    ctx = {
        'url': url,
        'task_id': task_id,
        'job_name': run.job.name
    }
    text = get_template('email/error_email.txt').render(ctx)
    html = get_template('email/error_email.html').render(ctx)
    msg = EmailMultiAlternatives(subject, text, to=to, from_email=from_email)
    msg.attach_alternative(html, "text/html")
    msg.send()
    return result


@app.task(name='Cancel Export Provider Task', base=LockingTask)
def cancel_export_provider_task(result={}, export_provider_task_uid=None, canceling_user=None, delete=False):
    """
    Cancels an ExportProviderTask and terminates each subtasks execution.
    Checks if all ExportProviderTasks for the Run grouping them have finished & updates the Run's status.
    """
    from ..tasks.models import ExportProviderTask, ExportTaskException, FileProducingTaskResult
    from ..tasks.exceptions import CancelException
    from billiard.einfo import ExceptionInfo
    from datetime import datetime, timedelta

    export_provider_task = ExportProviderTask.objects.filter(uid=export_provider_task_uid).first()

    if not export_provider_task:
        result['result'] = False
        return result

    export_tasks = export_provider_task.tasks.all()

    # Loop through both the tasks in the ExportProviderTask model, as well as the Task Chain in celery
    for export_task in export_tasks.filter(~Q(status=TaskStates.CANCELED.value)):
        if delete:
            exception_class = DeleteException
        else:
            exception_class = CancelException
        if TaskStates[export_task.status] not in TaskStates.get_finished_states():
            export_task.status = TaskStates.CANCELED.value
            export_task.cancel_user = canceling_user
            export_task.save()
        # This part is to populate the UI with the cancel message.  If a different mechanism is incorporated
        # to pass task information to the users, then it may make sense to replace this.
        try:
            raise exception_class(task_name=export_provider_task.name, user_name=canceling_user)
        except exception_class as ce:
            einfo = ExceptionInfo()
            einfo.exception = ce
            ExportTaskException.objects.create(task=export_task, exception=cPickle.dumps(einfo))

        # Remove the ExportTaskResult, which will clean up the files.
        task_result = export_task.result
        if task_result:
            task_result.soft_delete()

        if export_task.pid > 0 and export_task.worker:
            kill_task.apply_async(
                kwargs={"task_pid": export_task.pid, "celery_uid": export_task.celery_uid},
                queue="{0}.cancel".format(export_task.worker),
                priority=TaskPriority.CANCEL.value,
                routing_key="{0}.cancel".format(export_task.worker))

    if TaskStates[export_provider_task.status] not in TaskStates.get_finished_states():
        export_provider_task.status = TaskStates.CANCELED.value
    export_provider_task.save()

    # Because the task is revoked the follow on is never run... if using revoke this is required, if using kill,
    # this can probably be removed as the task will simply fail and the follow on task from the task_factory will
    # pick up the task.
    run_uid = export_provider_task.run.uid
    worker = export_provider_task.tasks.first().worker
    # Because we don't care about the files in a canceled task the stage dir can be the run dir,
    # which will be cleaned up in final steps.
    stage_dir = os.path.join(settings.EXPORT_STAGING_ROOT.rstrip('\/'), str(run_uid))

    finalize_export_provider_task.si(
        run_uid=run_uid,
        stage_dir=stage_dir,
        export_provider_task_uid=export_provider_task_uid,
        worker=worker
    ).set(queue=worker, routing_key=worker).apply_async(
        interval=1,
        max_retries=10,
        expires=datetime.now() + timedelta(days=2),
        priority=TaskPriority.FINALIZE_PROVIDER.value,
        routing_key=worker,
        queue=worker
    )
    return result


@app.task(name='Cancel Run', base=LockingTask)
def cancel_run(result={}, export_run_uid=None, canceling_user=None, revoke=None, delete=False):
    from ..tasks.models import ExportRun

    export_run = ExportRun.objects.filter(uid=export_run_uid).first()

    if not export_run:
        result['result'] = False
        return result

    for export_provider_task in export_run.provider_tasks.all():
        # Note that a user object `canceling_user` can't be serialized if using apply_async or delay query user after call.
        cancel_export_provider_task.run(export_provider_task_uid=export_provider_task.uid,
                                        canceling_user=canceling_user,
                                        delete=delete)
    result['result'] = True
    return result


@app.task(name='Kill Task', base=LockingTask)
def kill_task(result={}, task_pid=None, celery_uid=None):
    """
    Asks a worker to kill a task.
    """

    import os, signal
    import celery

    if task_pid:
        # Don't kill tasks with default pid.
        if task_pid <= 0:
            return
        try:
            # Ensure the task is still running otherwise the wrong process will be killed
            if AsyncResult(celery_uid, app=app).state == celery.states.STARTED:
                # If the task finished prior to receiving this kill message it could throw an OSError.
                os.kill(task_pid, signal.SIGTERM)
        except OSError:
            logger.info("{0} PID does not exist.")
    return result


def update_progress(task_uid, progress=None, subtask_percentage=100.0, estimated_finish=None):
    """
    Updates the progress of the ExportTask from the given task_uid.
    :param task_uid: A uid to reference the ExportTask.
    :param subtask_percentage: is the percentage of the task referenced by task_uid the caller takes up.
    :return: A function which can be called to update the progress on an ExportTask.
    """
    if task_uid is None:
        return

    from ..tasks.models import ExportTask
    from django.db import connection

    if not estimated_finish and not progress:
        return

    absolute_progress = progress * (subtask_percentage / 100.0)
    if absolute_progress > 100:
        absolute_progress = 100

    # We need to close the existing connection because the logger could be using a forked process which,
    # will be invalid and throw an error.
    connection.close()

    export_task = ExportTask.objects.get(uid=task_uid)
    if absolute_progress:
        export_task.progress = absolute_progress
    if estimated_finish:
        export_task.estimated_finish = estimated_finish
    export_task.save()


def parse_result(task_result, key=''):
    """
    Used to parse the celery result for a specific value.
    :param task_result: A str, dict, or list.
    :param key: A key to search dicts for
    :return: The value at the desired key or the original task result if not in a list or dict.
    """
    if not task_result:
        return None
    if isinstance(task_result, list):
        for result in task_result:
            if result.get(key):
                return result.get(key)
    elif isinstance(task_result, dict):
        return task_result.get(key)<|MERGE_RESOLUTION|>--- conflicted
+++ resolved
@@ -25,11 +25,7 @@
 from enum import Enum
 from ..feature_selection.feature_selection import FeatureSelection
 from audit_logging.celery_support import UserDetailsBase
-<<<<<<< HEAD
-=======
 from ..ui.helpers import get_style_files
-
->>>>>>> e10be054
 from ..celery import app, TaskPriority
 from ..utils import (
     kml, osmconf, osmparse, overpass, pbf, s3, shp, thematic_gpkg,
