--- conflicted
+++ resolved
@@ -24,10 +24,7 @@
 from celery.utils.log import get_task_logger
 from django.conf import settings
 from django.contrib.auth.models import User
-<<<<<<< HEAD
-=======
 from django.contrib.gis.geos import Polygon, GEOSGeometry
->>>>>>> 6660efe9
 from django.core.exceptions import ObjectDoesNotExist
 from django.core.mail import EmailMultiAlternatives
 from django.db import DatabaseError, transaction
@@ -91,11 +88,7 @@
 from eventkit_cloud.tasks.task_base import EventKitBaseTask
 from eventkit_cloud.utils import overpass, pbf, s3, mapproxy, wcs, geopackage, gdalutils, auth_requests
 from eventkit_cloud.utils.client import EventKitClient
-<<<<<<< HEAD
 from eventkit_cloud.utils.ogcapi_process import OgcApiProcess, get_format_field_from_config
-=======
-from eventkit_cloud.utils.ogcapi_process import OgcApiProcess
->>>>>>> 6660efe9
 from eventkit_cloud.utils.qgis_utils import convert_qgis_gpkg_to_kml
 from eventkit_cloud.utils.rocket_chat import RocketChat
 from eventkit_cloud.utils.stats.eta_estimator import ETA
@@ -455,22 +448,9 @@
 
     feature_selection = FeatureSelection.example(clean_config(config))
 
-<<<<<<< HEAD
     update_progress(export_task_record_uid, progress=67, eta=eta, msg="Converting data to Geopackage")
     geom = get_geometry(bbox, selection)
-=======
-    update_progress(export_task_record_uid, msg="Converting data to Geopackage")
-
-    geom = GEOSGeometry(Polygon.from_bbox(bbox))
-
-    if selection:
-        try:
-            with open(selection, "r") as geojson_file:
-                geom = GEOSGeometry(geojson_file.read())
-        except Exception as e:
-            logger.error(e)
-
->>>>>>> 6660efe9
+
     g = geopackage.Geopackage(
         pbf_filepath, gpkg_filepath, stage_dir, feature_selection, geom, export_task_record_uid=export_task_record_uid
     )
