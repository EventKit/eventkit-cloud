# -*- coding: utf-8 -*-
from __future__ import absolute_import

import cPickle
from collections import Sequence
import logging
import os
import shutil
import socket
import traceback
from zipfile import ZipFile, ZIP_DEFLATED

from django.conf import settings
from django.contrib.gis.geos import Polygon

from django.core.cache import caches
from django.core.mail import EmailMultiAlternatives
from django.db import DatabaseError, transaction
from django.db.models import Q
from django.template.loader import get_template, render_to_string
from django.utils import timezone
from celery import signature
from celery.result import AsyncResult
from celery.utils.log import get_task_logger
from enum import Enum
from ..feature_selection.feature_selection import FeatureSelection
from audit_logging.celery_support import UserDetailsBase
from ..ui.helpers import get_style_files, generate_qgs_style
from ..celery import app, TaskPriority
from ..utils import (
    kml, overpass, pbf, s3, shp, external_service, wfs, wcs, arcgis_feature_service, sqlite, geopackage, gdalutils
)
from ..utils.hotosm_geopackage import Geopackage
from ..utils.geopackage import add_file_metadata

from .exceptions import CancelException, DeleteException

BLACKLISTED_ZIP_EXTS = ['.pbf', '.ini', '.txt', '.om5', '.osm', '.lck']

# Get an instance of a logger
logger = get_task_logger(__name__)


class TaskStates(Enum):

    COMPLETED = "COMPLETED"  # Used for runs when all tasks were successful
    INCOMPLETE = "INCOMPLETE"  # Used for runs when one or more tasks were unsuccessful
    SUBMITTED = "SUBMITTED"  # Used for runs that have not been started

    PENDING = "PENDING"  # Used for tasks that have not been started
    RUNNING = "RUNNING"  # Used for tasks that have been started
    CANCELED = "CANCELED"  # Used for tasks that have been CANCELED by the user
    SUCCESS = "SUCCESS"  # Used for tasks that have successfully completed
    FAILED = "FAILED"  # Used for tasks that have failed (an exception other than CancelException was thrown

    # or a non-zero exit code was returned.)

    @staticmethod
    def get_finished_states():
        return [TaskStates.COMPLETED, TaskStates.INCOMPLETE, TaskStates.CANCELED, TaskStates.SUCCESS, TaskStates.FAILED]

    @staticmethod
    def get_incomplete_states():
        return [TaskStates.FAILED, TaskStates.INCOMPLETE, TaskStates.CANCELED]


# http://docs.celeryproject.org/en/latest/tutorials/task-cookbook.html
# https://github.com/celery/celery/issues/3270

class LockingTask(UserDetailsBase):
    """
    Base task with lock to prevent multiple execution of tasks with ETA.
    It happens with multiple workers for tasks with any delay (countdown, ETA). Its a bug
    https://github.com/celery/kombu/issues/337.
    You may override cache backend by setting `CELERY_TASK_LOCK_CACHE` in your Django settings file.

    This task can also be used to ensure that a task isn't running at the same time as another task by specifying,
    a lock_key in the task arguments.  If the lock_key is present but unavailable the task will be tried again later.
    """
    cache = caches[getattr(settings, 'CELERY_TASK_LOCK_CACHE', 'default')]
    lock_expiration = 60 * 60 * 12  # 12 Hours
    lock_key = None
    max_retries = None

    def get_lock_key(self):
        """
        Unique string for task as lock key
        """
        return 'TaskLock_%s_%s_%s' % (self.__class__.__name__, self.request.id, self.request.retries)

    def acquire_lock(self):
        """
        Set lock
        """
        result = None
        try:
            result = self.cache.add(self.lock_key, True, self.lock_expiration)
            logger.debug('Acquiring {0} key: {1}'.format(self.lock_key, 'succeed' if result else 'failed'))
        finally:
            return result

    def __call__(self, *args, **kwargs):
        """
        Checking for lock existence
        """
        retry=False

        lock_key = kwargs.get('locking_task_key')

        if lock_key:
            self.lock_expiration=5
            self.lock_key = lock_key
            retry = True
        else:
            self.lock_key = self.get_lock_key()

        if self.acquire_lock():
            logger.debug('Task {0} started.'.format(self.request.id))
            return super(LockingTask, self).__call__(*args, **kwargs)
        else:
            if retry:
                logger.info('Task {0} waiting for lock {1} to be free.'.format(self.request.id, lock_key))
                self.delay(*args, **kwargs)
            else:
                logger.info('Task {0} skipped due to lock'.format(self.request.id))

    def after_return(self, *args, **kwargs):
        logger.info('Task {0} releasing lock'.format(self.request.id))
        self.cache.delete(self.lock_key)
        super(LockingTask, self).after_return(*args, **kwargs)


def make_file_downloadable(filepath, run_uid, provider_slug='', skip_copy=False, download_filename=None):
    """ Construct the filesystem location and url needed to download the file at filepath.
        Copy filepath to the filesystem location required for download.
        @provider_slug is specific to ExportTasks, not needed for FinalizeHookTasks
        @skip_copy: It looks like sometimes (At least for OverpassQuery) we don't want the file copied,
            generally can be ignored
        @return A url to reach filepath.
    """
    download_filesystem_root = settings.EXPORT_DOWNLOAD_ROOT.rstrip('\/')
    download_url_root = settings.EXPORT_MEDIA_ROOT
    run_dir = os.path.join(download_filesystem_root, run_uid)
    filename = os.path.basename(filepath)
    if download_filename is None:
        download_filename = filename

    if getattr(settings, "USE_S3", False):
        download_url = s3.upload_to_s3(
            run_uid,
            os.path.join(provider_slug, filename),
            download_filename
        )
    else:
        try:
            if not os.path.isdir(run_dir):
                os.makedirs(run_dir)
        except OSError as e:
            logger.info(e)

        download_url = os.path.join(download_url_root, run_uid, download_filename)

        download_filepath = os.path.join(download_filesystem_root, run_uid, download_filename)
        if not skip_copy:
            shutil.copy(filepath, download_filepath)

    return download_url


# ExportTask abstract base class and subclasses.
class ExportTask(LockingTask):
    """
    Abstract base class for export tasks.
    """

    # whether to abort the whole provider if this task fails.
    abort_on_error = False

    @transaction.atomic
    def on_success(self, retval, task_id, args, kwargs):
        """
        Update the successfully completed task as follows:

            1. update the time the task completed
            2. calculate the size of the output file
            3. calculate the download path of the export
            4. create the export download directory
            5. copy the export file to the download directory
            6. create the export task result
            7. update the export task status and save it
        """
        # If a task is skipped it will be successfully completed but it won't have a return value.  These tasks should
        # just return.
        if not retval:
            return

        try:
            from ..tasks.models import (FileProducingTaskResult, ExportTask as ExportTaskModel)
            # update the task
            finished = timezone.now()
            task = ExportTaskModel.objects.get(celery_uid=task_id)
            if TaskStates.CANCELED.value in [task.status, task.export_provider_task.status]:
                logging.info('Task reported on success but was previously canceled ', format(task_id))
                raise CancelException(task_name=task.export_provider_task.name, user_name=task.cancel_user.username)
            task.finished_at = finished
            task.progress = 100
            task.pid = -1
            # get the output
            output_url = retval['result']
            stat = os.stat(output_url)
            size = stat.st_size / 1024 / 1024.00
            # construct the download_path
            parts = output_url.split('/')
            filename = parts[-1]
            provider_slug = parts[-2]
            run_uid = parts[-3]
            name, ext = os.path.splitext(filename)
            download_filename = '{0}-{1}-{2}{3}'.format(
                name,
                provider_slug,
                finished.strftime('%Y%m%d'),
                ext
            )

            # construct the download url
            skip_copy = (task.name == 'OverpassQuery')
            download_url = make_file_downloadable(
                output_url, run_uid, provider_slug=provider_slug, skip_copy=skip_copy,
                download_filename=download_filename
            )

            # save the task and task result
            result = FileProducingTaskResult.objects.create(
                filename=filename,
                size=size,
                download_url=download_url
            )

            task.result = result
            task.status = TaskStates.SUCCESS.value
            task.save()
            super(ExportTask, self).on_success(retval, task_id, args, kwargs)
        except Exception as e:
            tb = traceback.format_exc()
            logger.error('Exception in on_success handler for {}:\n{}'.format(self.name, tb))
            from billiard.einfo import ExceptionInfo
            einfo = ExceptionInfo()
            einfo.exception = e
            self.on_failure(e, task_id, args, kwargs, einfo)

    @transaction.atomic
    def on_failure(self, exc, task_id, args, kwargs, einfo):
        """
        Update the failed task as follows:

            1. pull out the ExportTask
            2. update the task status and finish time
            3. create an export task exception
            4. save the export task with the task exception
            5. run export_task_error_handler if the run should be aborted
               - this is only for initial tasks on which subsequent export tasks depend
        """
        from ..tasks.models import ExportTask as ExportTaskModel
        from ..tasks.models import ExportTaskException, ExportProviderTask
        task = ExportTaskModel.objects.get(celery_uid=task_id)
        task.finished_at = timezone.now()
        task.save()
        exception = cPickle.dumps(einfo)
        ete = ExportTaskException(task=task, exception=exception)
        ete.save()
        super(ExportTask, self).on_failure(exc, task_id, args, kwargs, einfo)
        if task.status != TaskStates.CANCELED.value:
            task.status = TaskStates.FAILED.value
            task.save()
            logger.debug('Task name: {0} failed, {1}'.format(self.name, einfo))
            if self.abort_on_error:
                export_provider_task = ExportProviderTask.objects.get(tasks__celery_uid=task_id)
                cancel_export_provider_task.delay(export_provider_task_uid=export_provider_task.uid,
                                                  canceling_username=None, delete=False,
                                                  locking_task_key="cancel_export_provider_task-{0}".format(export_provider_task.uid))
                run = export_provider_task.run
                stage_dir = kwargs['stage_dir']
                export_task_error_handler(
                    run_uid=str(run.uid),
                    task_id=task_id,
                    stage_dir=stage_dir
                )
            return {'state': TaskStates.CANCELED.value}

    def update_task_state(self, result=None, task_status=TaskStates.RUNNING.value, task_uid=None):
        """
        Update the task state and celery task uid.
        Can use the celery uid for diagnostics.
        """
        result = result or {}
        started = timezone.now()
        from ..tasks.models import ExportTask as ExportTaskModel
        try:
            task = ExportTaskModel.objects.get(uid=task_uid)
            celery_uid = self.request.id
            task.celery_uid = celery_uid
            task.save()
            result = parse_result(result, 'state') or []
            if TaskStates.CANCELED.value in [task.status, task.export_provider_task.status, result]:
                logging.info('canceling before run %s', celery_uid)
                raise CancelException(task_name=task.export_provider_task.name, user_name=task.cancel_user.username)
            task.pid = os.getpid()
            task.status = task_status
            task.export_provider_task.status = TaskStates.RUNNING.value
            task.started_at = started
            task.save()
            task.export_provider_task.save()
            logger.debug('Updated task: {0} with uid: {1}'.format(task.name, task.uid))
        except DatabaseError as e:
            logger.error('Updating task {0} state throws: {1}'.format(task_uid, e))
            raise e


class FormatTask(ExportTask):
    """
    A class to manage tasks which are desired output from the user, and not merely associated files or metadata.
    """
    display = True


def osm_data_collection_pipeline(
        export_task_record_uid, stage_dir, job_name='no_job_name_specified',
        bbox=None, user_details=None, config=None):
    """ Collects data from OSM & produces a thematic gpkg as a subtask of the task referenced by
        export_provider_task_id.
        bbox expected format is an iterable of the form [ long0, lat0, long1, lat1 ]
    """
    # --- Overpass Query
    op = overpass.Overpass(
        bbox=bbox, stage_dir=stage_dir,
        job_name=job_name, task_uid=export_task_record_uid,
        raw_data_filename='{}_query.osm'.format(job_name)
    )

    osm_data_filename = op.run_query(user_details=user_details, subtask_percentage=60)  # run the query

    # --- Convert Overpass result to PBF
    osm_filename = os.path.join(stage_dir, osm_data_filename)
    pbf_filename = os.path.join(stage_dir, '{}_query.pbf'.format(job_name))
    pbf_filepath = pbf.OSMToPBF(osm=osm_filename, pbffile=pbf_filename, task_uid=export_task_record_uid).convert()

    # --- Generate thematic gpkg from PBF
    geopackage_filepath = os.path.join(stage_dir, '{}.gpkg'.format(job_name))

    feature_selection = FeatureSelection.example(config)
    update_progress(export_task_record_uid, progress=75)

    geom = Polygon.from_bbox(bbox)
    g = Geopackage(pbf_filepath, geopackage_filepath, stage_dir, feature_selection, geom)
    g.run()
    ret_geopackage_filepath = g.results[0].parts[0]
    assert(ret_geopackage_filepath == geopackage_filepath)
    update_progress(export_task_record_uid, progress=100)

    return geopackage_filepath


@app.task(name="OSM (.gpkg)", bind=True, base=FormatTask)
def osm_data_collection_task(
        self, result=None, stage_dir=None, run_uid=None, provider_slug=None, task_uid=None,
        job_name='no_job_name_specified', bbox=None, user_details=None,
        config=None, *args, **kwargs):
    """ Collects data from OSM & produces a thematic gpkg as a subtask of the task referenced by
        export_provider_task_id.
        bbox expected format is an iterable of the form [ long0, lat0, long1, lat1 ]
    """
    from .models import ExportRun, ExportTask

    result = result or {}
    run = ExportRun.objects.get(uid=run_uid)

    self.update_task_state(result=result, task_uid=task_uid)

    if user_details is None:
        user_details = {'username': 'username not set in osm_data_collection_task'}

    gpkg_filepath = osm_data_collection_pipeline(
        task_uid, stage_dir, job_name=job_name, bbox=bbox, user_details=user_details,
        config=config
    )

    result = {'result': gpkg_filepath, 'geopackage': gpkg_filepath}

    add_metadata_task(result=result, job_uid=run.job.uid, provider_slug=provider_slug)

    return result


<<<<<<< HEAD
=======
@app.task(name="QGIS Project file (.qgs)", bind=True, base=FormatTask, abort_on_error=False)
def osm_create_styles_task(self, result=None, task_uid=None, stage_dir=None, job_name=None, provider_slug=None,
                           provider_name=None, bbox=None, user_details=None
                           ):
    """
    Task to create styles for osm.
    """
    result = result or {}
    self.update_task_state(result=result, task_uid=task_uid)
    input_gpkg = parse_result(result, 'geopackage')

    gpkg_file = '{}.gpkg'.format(job_name)
    style_file = os.path.join(stage_dir, '{0}-osm-{1}.qgs'.format(job_name,
                                                                  timezone.now().strftime("%Y%m%d")))

    from audit_logging.file_logging import logging_open
    with logging_open(style_file, 'w', user_details=user_details) as open_file:
        open_file.write(render_to_string('styles/Style.qgs', context={'gpkg_filename': os.path.basename(gpkg_file),
                                                                      'layer_id_prefix': '{0}-osm-{1}'.format(job_name,
                                                                                                              timezone.now().strftime(
                                                                                                                  "%Y%m%d")),
                                                                      'layer_id_date_time': '{0}'.format(
                                                                          timezone.now().strftime("%Y%m%d%H%M%S%f")[
                                                                          :-3]),
                                                                      'bbox': bbox,
                                                                      'provider_name': provider_name}))
    result['result'] = style_file
    result['geopackage'] = input_gpkg
    return result


@app.task(name="Add Metadata", bind=True, base=UserDetailsBase, abort_on_error=False)
def add_metadata_task(self, result=None, job_uid=None, provider_slug=None, user_details=None, *args, **kwargs):
    """
    Task to create styles for osm.
    """
    from ..jobs.models import Job, ExportProvider

    job = Job.objects.get(uid=job_uid)

    provider = ExportProvider.objects.get(slug=provider_slug)
    result = result or {}
    input_gpkg = parse_result(result, 'geopackage')
    date_time = timezone.now()
    bbox = job.extents
    metadata_values = {"fileIdentifier": '{0}-{1}-{2}'.format(job.name, provider.slug, date_time.strftime("%Y%m%d")),
                       "abstract": job.description,
                       "title": job.name,
                       "westBoundLongitude": bbox[0],
                       "southBoundLatitude": bbox[1],
                       "eastBoundLongitude": bbox[2],
                       "northBoundLatitude": bbox[3],
                       "URL": provider.preview_url,
                       "applicationProfile": None,
                       "code": None,
                       "name": provider.name,
                       "description": provider.service_description,
                       "dateStamp": date_time.isoformat()
                       }

    metadata = render_to_string('data/geopackage_metadata.xml', context=metadata_values)

    add_file_metadata(input_gpkg, metadata)

    result['result'] = input_gpkg
    result['geopackage'] = input_gpkg
    return result


>>>>>>> f6fdfc58
@app.task(name='ESRI Shapefile Format', bind=True, base=FormatTask)
def shp_export_task(self, result=None, run_uid=None, task_uid=None, stage_dir=None, job_name=None, user_details=None):
    """
    Class defining SHP export function.
    """
    result = result or {}
    self.update_task_state(result=result, task_uid=task_uid)
    gpkg = os.path.join(stage_dir, '{0}.gpkg'.format(job_name))
    shapefile = os.path.join(stage_dir, '{0}_shp'.format(job_name))

    try:
        s2s = shp.GPKGToShp(gpkg=gpkg, shapefile=shapefile, task_uid=task_uid)
        out = s2s.convert()
        result['result'] = out
        result['geopackage'] = gpkg
        return result
    except Exception as e:
        logger.error('Exception while converting {} -> {}: {}'.format(gpkg, shapefile, str(e)))
        raise


@app.task(name='KML Format', bind=True, base=FormatTask)
def kml_export_task(self, result=None, run_uid=None, task_uid=None, stage_dir=None, job_name=None, user_details=None):
    """
    Class defining KML export function.
    """
    result = result or {}

    self.update_task_state(result=result, task_uid=task_uid)
    gpkg = os.path.join(stage_dir, '{0}.gpkg'.format(job_name))
    kmlfile = os.path.join(stage_dir, '{0}.kml'.format(job_name))
    try:
        s2k = kml.GPKGToKml(gpkg=gpkg, kmlfile=kmlfile, task_uid=task_uid)
        out = s2k.convert()
        result['result'] = out
        result['geopackage'] = gpkg
        return result
    except Exception as e:
        logger.error('Raised exception in kml export, %s', str(e))
        raise Exception(e)


@app.task(name='SQLITE Format', bind=True, base=FormatTask)
def sqlite_export_task(self, result=None, run_uid=None, task_uid=None, stage_dir=None, job_name=None,
                       user_details=None):
    """
    Class defining SQLITE export function.
    """
    result = result or {}

    self.update_task_state(result=result, task_uid=task_uid)
    gpkg = os.path.join(stage_dir, '{0}.gpkg'.format(job_name))
    sqlitefile = os.path.join(stage_dir, '{0}.sqlite'.format(job_name))
    try:
        s2g = sqlite.GPKGToSQLite(gpkg=gpkg, sqlitefile=sqlitefile, task_uid=task_uid)
        out = s2g.convert()
        result['result'] = out
        result['geopackage'] = gpkg
        return result
    except Exception as e:
        logger.error('Raised exception in sqlite export, %s', str(e))
        raise Exception(e)


@app.task(name='Geopackage Format', bind=True, base=FormatTask)
def geopackage_export_task(self, result={}, run_uid=None, task_uid=None,
        user_details=None, *args, **kwargs):

    """
    Class defining geopackage export function.
    """
    from .models import ExportRun, ExportTask

    result = result or {}
    run = ExportRun.objects.get(uid=run_uid)
    task = ExportTask.objects.get(uid=task_uid)

    self.update_task_state(result=result, task_uid=task_uid)

    selection = parse_result(result, 'selection')
    if selection:
        clip_export_task(result=result, task_uid=task_uid)  # TODO: remove this, should be separate in task chain

    add_metadata_task(result=result, job_uid=run.job.uid, provider_slug=task.export_provider_task.slug)
    gpkg = parse_result(result, 'result')
    gpkg = gdalutils.convert(dataset=gpkg, fmt='gpkg', task_uid=task_uid)

    result['result'] = gpkg
    result['geopackage'] = gpkg
    return result


@app.task(name='Geotiff Format (.tif)', bind=True, base=FormatTask)
def geotiff_export_task(self, result=None, run_uid=None, task_uid=None, stage_dir=None, job_name=None,
                        user_details=None):
    """
    Class defining geopackage export function.
    """
    from .models import ExportRun
    result = result or {}

    self.update_task_state(result=result, task_uid=task_uid)

    selection = parse_result(result, 'selection')
    if selection:
        clip_export_task(result=result, task_uid=task_uid)  # TODO: remove this, should be separate in task chain

    gtiff = parse_result(result, 'result')
    gtiff = gdalutils.convert(dataset=gtiff, fmt='gtiff', task_uid=task_uid)

    result['result'] = gtiff
    result['geotiff'] = gtiff
    return result


@app.task(name='Clip Export', bind=True, base=LockingTask)
def clip_export_task(self, result=None, run_uid=None, task_uid=None, stage_dir=None, job_name=None, user_details=None):
    """
    Clips a dataset to a vector cutline and returns a dataset of the same format.
    :param self:
    :param result:
    :param run_uid:
    :param task_uid:
    :param stage_dir:
    :param job_name:
    :param user_details:
    :return:
    """
    result = result or {}
    # self.update_task_state(result=result, task_uid=task_uid)

    dataset = parse_result(result, 'result')
    selection = parse_result(result, 'selection')
    dataset = gdalutils.clip_dataset(geojson_file=selection, dataset=dataset, fmt=None)

    result['result'] = dataset
    return result


@app.task(name='WFSExport', bind=True, base=ExportTask, abort_on_error=True)
def wfs_export_task(self, result=None, layer=None, config=None, run_uid=None, task_uid=None, stage_dir=None,
                    job_name=None, bbox=None, service_url=None, name=None, service_type=None, user_details=None):
    """
    Class defining geopackage export for WFS service.
    """
    result = result or {}
    self.update_task_state(result=result, task_uid=task_uid)

    gpkg = os.path.join(stage_dir, '{0}.gpkg'.format(job_name))
    try:
        w2g = wfs.WFSToGPKG(gpkg=gpkg, bbox=bbox, service_url=service_url, name=name, layer=layer,
                            config=config, service_type=service_type, task_uid=task_uid)
        out = w2g.convert()
        result['result'] = out
        result['geopackage'] = out
        return result
    except Exception as e:
        logger.error('Raised exception in wfs export, %s', str(e))
        raise Exception(e)


@app.task(name='WCS Export', bind=True, base=ExportTask, abort_on_error=True)
def wcs_export_task(self, result=None, layer=None, config=None, run_uid=None, task_uid=None, stage_dir=None,
                    job_name=None, bbox=None, service_url=None, name=None, service_type=None, user_details=None):
    """
    Class defining export for WCS services
    """
    result = result or {}
    self.update_task_state(result=result, task_uid=task_uid)
    out = os.path.join(stage_dir, '{0}.tif'.format(job_name))
    try:
        wcs_conv = wcs.WCSConverter(out=out, bbox=bbox, service_url=service_url, name=name, layer=layer,
                                    config=config, service_type=service_type, task_uid=task_uid, debug=True,
                                    fmt="gtiff")
        wcs_conv.convert()
        result['result'] = out
        result['geotiff'] = out
        return result
    except Exception as e:
        logger.error('Raised exception in WCS service export: %s', str(e))
        raise Exception(e)


@app.task(name='ArcFeatureServiceExport', bind=True, base=FormatTask)
def arcgis_feature_service_export_task(self, result=None, layer=None, config=None, run_uid=None, task_uid=None,
                                       stage_dir=None, job_name=None, bbox=None, service_url=None, name=None,
                                       service_type=None, user_details=None):
    """
    Class defining sqlite export for ArcFeatureService service.
    """
    result = result or {}
    self.update_task_state(result=result, task_uid=task_uid)
    gpkg = os.path.join(stage_dir, '{0}.gpkg'.format(job_name))
    try:
        w2g = arcgis_feature_service.ArcGISFeatureServiceToGPKG(gpkg=gpkg, bbox=bbox, service_url=service_url,
                                                                name=name, layer=layer,
                                                                config=config, service_type=service_type,
                                                                task_uid=task_uid)
        out = w2g.convert()
        result['result'] = out
        result['geopackage'] = out
        return result
    except Exception as e:
        logger.error('Raised exception in arcgis feature service export, %s', str(e))
        raise Exception(e)


@app.task(name='Project file (.zip)', bind=True, base=FormatTask)
def zip_export_provider(self, result=None, job_name=None, export_provider_task_uid=None, run_uid=None, task_uid=None,
                        stage_dir=None, *args, **kwargs):
    from .models import ExportProviderTask
    from .task_runners import normalize_name

    result = result or {}

    self.update_task_state(result=result, task_uid=task_uid)

    # To prepare for the zipfile task, the files need to be checked to ensure they weren't
    # deleted during cancellation.
    logger.debug("Running 'zip_export_provider' for {0}".format(job_name))
    include_files = []
    export_provider_task = ExportProviderTask.objects.get(uid=export_provider_task_uid)
    if TaskStates[export_provider_task.status] not in TaskStates.get_incomplete_states():
        for export_task in export_provider_task.tasks.all():
            try:
                filename = export_task.result.filename
                export_task.display = False
            except Exception:
                logger.error("export_task: {0} did not have a result... skipping.".format(export_task.name))
                continue
            full_file_path = os.path.join(stage_dir, filename)
            if not os.path.isfile(full_file_path):
                logger.error("Could not find file {0} for export {1}.".format(full_file_path,
                                                                              export_task.name))
                continue
            include_files += [full_file_path]
            export_task.save()
    # Need to remove duplicates from the list because
    # some intermediate tasks produce files with the same name.
    # sorted while adding time allows comparisons in tests.
    include_files = sorted(list(set(include_files)))
    if include_files:
        qgs_style_file = generate_qgs_style(run_uid=run_uid, export_provider_task=export_provider_task)
        include_files += [qgs_style_file]
        logger.debug("Zipping files: {0}".format(include_files))
        zip_file = zip_file_task.run(run_uid=run_uid, include_files=include_files,
                                     file_name=os.path.join(stage_dir, "{0}.zip".format(normalize_name(job_name))),
                                     adhoc=True, static_files=get_style_files()).get('result')
    else:
        raise Exception("There are no files in this provider available to zip.")
    if not zip_file:
        raise Exception("A zipfile could not be created, please contact an administrator.")
    result['result'] = zip_file
    return result


@app.task(name='Area of Interest (.gpkg)', bind=True, base=ExportTask)
def bounds_export_task(self, result={}, run_uid=None, task_uid=None, stage_dir=None, provider_slug=None, *args, **kwargs):
    """
    Class defining geopackage export function.
    """
    user_details = kwargs.get('user_details')
    # This is just to make it easier to trace when user_details haven't been sent
    if user_details is None:
        user_details = {'username': 'unknown-bounds_export_task'}

    from .models import ExportRun

    self.update_task_state(result=result, task_uid=task_uid)
    run = ExportRun.objects.get(uid=run_uid)

    result_gpkg = parse_result(result, 'geopackage')
    bounds = run.job.the_geom.geojson or run.job.bounds_geojson

    gpkg = os.path.join(stage_dir, '{0}_bounds.gpkg'.format(provider_slug))
    gpkg = geopackage.add_geojson_to_geopackage(
        geojson=bounds, gpkg=gpkg, layer_name='bounds', task_uid=task_uid, user_details=user_details
    )

    result['result'] = gpkg
    result['geopackage'] = result_gpkg
    return result


@app.task(name='Raster export (.gpkg)', bind=True, base=FormatTask, abort_on_error=True)
def external_raster_service_export_task(self, result=None, layer=None, config=None, run_uid=None, task_uid=None,
                                        stage_dir=None, job_name=None, bbox=None, service_url=None, level_from=None,
                                        level_to=None, name=None, service_type=None, *args, **kwargs):
    """
    Class defining geopackage export for external raster service.
    """
<<<<<<< HEAD
    logger.info('Doing nothing in external_raster_service_export_task ({})'.format(self.name))
=======
    from .models import ExportRun, ExportTask

>>>>>>> f6fdfc58
    result = result or {}
    run = ExportRun.objects.get(uid=run_uid)
    task = ExportTask.objects.get(uid=task_uid)

    self.update_task_state(result=result, task_uid=task_uid)

    selection = parse_result(result, 'selection')

    gpkgfile = os.path.join(stage_dir, '{0}.gpkg'.format(job_name))
    try:
        w2g = external_service.ExternalRasterServiceToGeopackage(gpkgfile=gpkgfile, bbox=bbox,
                                                                 service_url=service_url, name=name, layer=layer,
                                                                 config=config, level_from=level_from,
                                                                 level_to=level_to, service_type=service_type,
                                                                 task_uid=task_uid, selection=selection)
        gpkg = w2g.convert()
        result['result'] = gpkg
        result['geopackage'] = gpkg
        add_metadata_task(result=result, job_uid=run.job.uid, provider_slug=task.export_provider_task.slug)

        return result
    except Exception as e:
        logger.error('Raised exception in raster service export, %s', str(e))
        raise Exception(e)


@app.task(name='Pickup Run', bind=True)
def pick_up_run_task(self, result=None, run_uid=None, user_details=None):
    """
    Generates a Celery task to assign a celery pipeline to a specific worker.
    """
    # This is just to make it easier to trace when user_details haven't been sent
    if user_details is None:
        user_details = {'username': 'unknown-pick_up_run_task'}

    from .models import ExportRun
    from .task_factory import TaskFactory

    worker = socket.gethostname()
    run = ExportRun.objects.get(uid=run_uid)
    run.worker = worker
    run.save()
    TaskFactory().parse_tasks(worker=worker, run_uid=run_uid, user_details=user_details)


#This could be improved by using Redis or Memcached to help manage state.
@app.task(name='Wait For Providers', base=LockingTask)
def wait_for_providers_task(result=None, apply_args=None, run_uid=None, callback_task=None, *args, **kwargs):
    from .models import ExportRun

    if isinstance(callback_task, dict):
        callback_task = signature(callback_task)

    run = ExportRun.objects.filter(uid=run_uid).first()
    if run:
        if all(TaskStates[provider_task.status] in TaskStates.get_finished_states() for provider_task in run.provider_tasks.all()):
            callback_task.apply_async(**apply_args)
            logger.error("Run finish.")
        else:
            logger.error("Waiting for other tasks to finish.")
    else:
        raise Exception("A run could not be found for uid {0}".format(run_uid))


class FinalizeRunHookTask(LockingTask):
    """ Base for tasks which execute after all export provider tasks have completed, but before finalize_run_task.
        - Ensures the task state is recorded when the task is started and after it has completed.
        - Combines new_zip_filepaths list from the previous FinalizeRunHookTask in a chain with the new
          filepaths returned from this task so they can all be passed to prepare_for_export_zip_task later in the chain.
        @params:
          new_zip_filepaths is a list of new files the previous FinalizeRunHookTask created in the export directory.
          kwarg 'run_uid' is the value of ExportRun.uid for the ExportRun which is being finalized.
        @see create_finalize_run_task_collection
        @returns: list of any new files created that should be included in the ExportRun's zip & available for
            download.  These should be located in the download directory; see example_finalize_run_hook_task
            for details.
    """

    def __call__(self, new_zip_filepaths=None, run_uid=None):
        """ Override execution so tasks derived from this aren't responsible for concatenating files
            from previous tasks to their return value.
        """
        if new_zip_filepaths is None:
            new_zip_filepaths = []

        if not isinstance(new_zip_filepaths, Sequence):
            msg = 'new_zip_filepaths is not a sequence, got: {}'.format(new_zip_filepaths)
            logger.error(msg)
            raise Exception(msg)

        self.run_uid = run_uid
        if run_uid is None:
            raise ValueError('"run_uid" is a required kwarg for tasks subclassed from FinalizeRunHookTask')

        self.record_task_state()

        # Ensure that the staging and download directories for the run this task is associated with exist
        try:
            os.makedirs(os.path.join(settings.EXPORT_STAGING_ROOT.rstrip('\/'), run_uid))
        except OSError:
            pass  # Already exists

        try:
            os.makedirs(os.path.join(settings.EXPORT_DOWNLOAD_ROOT.rstrip('\/'), run_uid))
        except OSError:
            pass  # Already exists

        task_files = super(FinalizeRunHookTask, self).__call__(new_zip_filepaths, run_uid=run_uid)
        # task_files could be None
        task_files = task_files or []

        self.save_files_produced(task_files, run_uid)
        new_zip_filepaths.extend(task_files)
        return new_zip_filepaths

    def save_files_produced(self, new_files, run_uid):
        if len(new_files) > 0:
            from eventkit_cloud.tasks.models import FileProducingTaskResult, FinalizeRunHookTaskRecord

            for file_path in new_files:
                filename = os.path.split(file_path)[-1]
                size = os.path.getsize(file_path)
                url = make_file_downloadable(file_path, run_uid)

                result = FileProducingTaskResult.objects.create(filename=filename, size=size, download_url=url)
                task_record = FinalizeRunHookTaskRecord.objects.get(celery_uid=self.request.id)
                task_record.result = result
                task_record.save()

    def record_task_state(self, started_at=None, finished_at=None, testing_run_uid=None):
        """ When testing-only param testing_run_uid is set, this value will be used if self.run_uid is not set
        """
        run_uid = getattr(self, 'run_uid', None) or testing_run_uid
        if run_uid is None:
            msg = 'ExportRun uid is {}, unable to record task state.'.format(self.run_uid)
            logger.error(msg)
            raise TypeError(msg)

        from eventkit_cloud.tasks.models import FinalizeRunHookTaskRecord
        from eventkit_cloud.tasks.models import ExportRun

        export_run = ExportRun.objects.get(uid=run_uid)
        worker_name = self.request.hostname
        status = AsyncResult(self.request.id).status
        tr, _ = FinalizeRunHookTaskRecord.objects.get_or_create(
            run=export_run, celery_uid=self.request.id, task_name=self.name,
            status=status, pid=os.getpid(), worker=worker_name
        )

        if started_at or finished_at:
            if started_at:
                tr.started_at = started_at
            if finished_at:
                tr.finished_at = finished_at
            tr.save()

    def after_return(self, status, retval, task_id, args, kwargs, einfo):
        self.record_task_state(finished_at=timezone.now())
        super(FinalizeRunHookTask, self).after_return(status, retval, task_id, args, kwargs, einfo)


@app.task(name='Do Some Example Thing', base=FinalizeRunHookTask, bind=True)
def example_finalize_run_hook_task(self, new_zip_filepaths=[], run_uid=None):
    """ Just a placeholder hook task that doesn't do anything except create a new file to collect from the chain
        It's included in.
    """
    staging_root = settings.EXPORT_STAGING_ROOT

    f1_name = 'non_downloadable_file_not_included_in_zip'
    # If this were a real task, you'd do something with a file at f1_path now.
    # It won't be saved to the database for display to user or included in the zip file.

    # The path to this file is returned, so it will be duplicated to the download directory, it's location
    #    stored in the database, and passed along the finalize run task chain for inclusion in the run's zip.
    f2_name = 'downloadable_file_to_be_included_in_zip'
    f2_stage_path = os.path.join(staging_root, str(run_uid), f2_name)
    with open(f2_stage_path, 'w+') as f2:
        f2.write('hi')

    created_files = [f2_stage_path]

    logger.debug('example_finalize_run_hook_task.  Created files: {}, new_zip_filepaths: {}, run_uid: {}' \
                 .format(created_files, new_zip_filepaths, run_uid))

    return created_files


@app.task(name='Prepare Export Zip', base=FinalizeRunHookTask)
def prepare_for_export_zip_task(result=None, extra_files=None, run_uid=None):
    from eventkit_cloud.tasks.models import ExportRun
    run = ExportRun.objects.get(uid=run_uid)

    # To prepare for the zipfile task, the files need to be checked to ensure they weren't
    # deleted during cancellation.
    include_files = list([])

    provider_tasks = run.provider_tasks.all()

    for provider_task in provider_tasks:
        if TaskStates[provider_task.status] not in TaskStates.get_incomplete_states():
            for export_task in provider_task.tasks.all():
                try:
                    filename = export_task.result.filename
                except Exception:
                    continue
                full_file_path = os.path.join(settings.EXPORT_STAGING_ROOT, str(run_uid),
                                                 provider_task.slug, filename)
                if not os.path.isfile(full_file_path):
                    logger.error("Could not find file {0} for export {1}.".format(full_file_path,
                                                                                     export_task.name))
                    continue
                # Exclude zip files created by zip_export_provider
                if full_file_path.endswith(".zip") == False:
                    include_files += [full_file_path]

    if include_files:
        # No need to add QGIS file if there aren't any files to be zipped.
        qgs_style_file = generate_qgs_style(run_uid=run_uid)
        include_files += [qgs_style_file]
        # Need to remove duplicates from the list because
        # some intermediate tasks produce files with the same name.
        # and add the static resources
        include_files = set(include_files)

    return include_files


@app.task(name='Finalize Export Provider Task', base=UserDetailsBase)
def finalize_export_provider_task(result=None, export_provider_task_uid=None,
                                  status=None, *args, **kwargs):
    """
    Finalizes provider task.

    Cleans up staging directory.
    Updates export provider status.
    """

    from eventkit_cloud.tasks.models import ExportProviderTask
    with transaction.atomic():

        export_provider_task = ExportProviderTask.objects.get(uid=export_provider_task_uid)
        for export_task in export_provider_task.tasks.all():
            if TaskStates[status] not in TaskStates.get_finished_states():
                export_task.status = status
                export_task.finished_at = timezone.now()
                export_task.save()
        export_provider_task.status = status
        export_provider_task.finished_at = timezone.now()
        export_provider_task.save()

    return result


@app.task(name='Zip File Task', bind=False, base=UserDetailsBase)
def zip_file_task(include_files, run_uid=None, file_name=None, adhoc=False, static_files=None):
    """
    rolls up runs into a zip file
    """
    from eventkit_cloud.tasks.models import ExportRun as ExportRunModel
    download_root = settings.EXPORT_DOWNLOAD_ROOT.rstrip('\/')
    staging_root = settings.EXPORT_STAGING_ROOT.rstrip('\/')

    dl_filepath = os.path.join(download_root, str(run_uid))
    st_filepath = os.path.join(staging_root, str(run_uid))

    files = []
    if not include_files:
        logger.warn("zip_file_task called with no include_files.")
        return {'result': None}
    files += [filename for filename in include_files if os.path.splitext(filename)[-1] not in BLACKLISTED_ZIP_EXTS]

    run = ExportRunModel.objects.get(uid=run_uid)

    name = run.job.name
    project = run.job.event
    date = timezone.now().strftime('%Y%m%d')
    # XXX: name-project-eventkit-yyyymmdd.zip
    if file_name:
        zip_filename = file_name
    else:
        zip_filename = "{0}-{1}-{2}-{3}.{4}".format(
            name,
            project,
            "eventkit",
            date,
            'zip'
        )

    zip_st_filepath = os.path.join(st_filepath, zip_filename)
    zip_dl_filepath = os.path.join(dl_filepath, zip_filename)
    with ZipFile(zip_st_filepath, 'a', compression=ZIP_DEFLATED, allowZip64=True) as zipfile:
        if static_files:
            for absolute_file_path, relative_file_path in static_files.iteritems():
                zipfile.write(
                    absolute_file_path,
                    arcname=relative_file_path
                )
        for filepath in files:
            name, ext = os.path.splitext(filepath)
            provider_slug, name = os.path.split(name)
            provider_slug = os.path.split(provider_slug)[1]

            if filepath.endswith(".qgs"):
                # put the style file in the root of the zip
                filename = '{0}{1}'.format(
                    name,
                    ext
                    )
            else:
                # Put the files into directories based on their provider_slug
                # prepend with `data`
                filename = 'data/{0}/{1}-{0}-{2}{3}'.format(
                    provider_slug,
                    name,
                    date,
                    ext
                    )

            zipfile.write(
                filepath,
                arcname=filename
            )

    # This is stupid but the whole zip setup needs to be updated, this should be just helper code, and this stuff should
    # be handled as an ExportTask.

    if not adhoc:
        run_uid = str(run_uid)
        if getattr(settings, "USE_S3", False):

            # TODO open up a stream directly to the s3 file so no local
            #      persistence is required
            zipfile_url = s3.upload_to_s3(run_uid, zip_filename, zip_filename)
            os.remove(zip_st_filepath)
        else:
            if zip_st_filepath != zip_dl_filepath:
                shutil.copy(zip_st_filepath, zip_dl_filepath)
            zipfile_url = os.path.join(run_uid, zip_filename)

        run.zipfile_url = zipfile_url
        run.save()

    result = {'result': zip_st_filepath}
    return result


class FinalizeRunBase(LockingTask):

    name = 'Finalize Export Run'

    def run(self, result=None, run_uid=None, stage_dir=None):
        """
         Finalizes export run.

        Cleans up staging directory.
        Updates run with finish time.
        Emails user notification.
        """
        from eventkit_cloud.tasks.models import ExportRun
        result = result or {}

        run = ExportRun.objects.get(uid=run_uid)
        if run.job.include_zipfile and not run.zipfile_url:
            logger.error("THE ZIPFILE IS MISSING FROM RUN {0}".format(run.uid))
        run.status = TaskStates.COMPLETED.value
        provider_tasks = run.provider_tasks.all()

        # Complicated Celery chain from TaskFactory.parse_tasks() is incorrectly running pieces in parallel;
        #    this waits until all provider tasks have finished before continuing.
        if any(getattr(TaskStates, task.status, None) == TaskStates.PENDING for task in provider_tasks):
            finalize_run_task.retry(
                result=result, run_uid=run_uid, stage_dir=stage_dir, interval_start=4, interval_max=10
            )

        # mark run as incomplete if any tasks fail
        if any(getattr(TaskStates, task.status, None) in TaskStates.get_incomplete_states() for task in provider_tasks):
            run.status = TaskStates.INCOMPLETE.value
        if all(getattr(TaskStates, task.status, None) == TaskStates.CANCELED for task in provider_tasks):
            run.status = TaskStates.CANCELED.value
        finished = timezone.now()
        run.finished_at = finished
        run.save()

        # send notification email to user
        hostname = settings.HOSTNAME
        url = 'http://{0}/exports/{1}'.format(hostname, run.job.uid)
        addr = run.user.email
        if run.status == TaskStates.CANCELED.value:
            subject = "Your Eventkit Data Pack was CANCELED."
        else:
            subject = "Your Eventkit Data Pack is ready."
        to = [addr]
        from_email = getattr(
            settings,
            'DEFAULT_FROM_EMAIL',
            'Eventkit Team <eventkit.team@gmail.com>'
        )
        ctx = {'url': url, 'status': run.status}

        text = get_template('email/email.txt').render(ctx)
        html = get_template('email/email.html').render(ctx)
        try:
            msg = EmailMultiAlternatives(subject, text, to=to, from_email=from_email)
            msg.attach_alternative(html, "text/html")
            msg.send()
        except Exception as e:
            logger.error("Encountered an error when sending status email: {}".format(e))

        result['stage_dir'] = stage_dir
        return result

    def after_return(self, status, retval, task_id, args, kwargs, einfo):
        super(FinalizeRunBase, self).after_return(status, retval, task_id, args, kwargs, einfo)
        stage_dir = None if retval is None else retval.get('stage_dir')
        try:
            if stage_dir and os.path.isdir(stage_dir):
                shutil.rmtree(stage_dir)
        except IOError or OSError:
            logger.error('Error removing {0} during export finalize'.format(stage_dir))


# There's a celery bug with callbacks that use bind=True.  If altering this task do not use Bind.
# @see: https://github.com/celery/celery/issues/3723
@app.task(name='Finalize Run Task', base=FinalizeRunBase)
def finalize_run_task(result=None, run_uid=None, stage_dir=None, apply_args=None):
    """
             Finalizes export run.

            Cleans up staging directory.
            Updates run with finish time.
            Emails user notification.
            """
    from eventkit_cloud.tasks.models import ExportRun
    result = result or {}

    run = ExportRun.objects.get(uid=run_uid)
    if run.job.include_zipfile and not run.zipfile_url:
        logger.error("THE ZIPFILE IS MISSING FROM RUN {0}".format(run.uid))
    run.status = TaskStates.COMPLETED.value
    provider_tasks = run.provider_tasks.all()

    # mark run as incomplete if any tasks fail
    if any(getattr(TaskStates, task.status, None) in TaskStates.get_incomplete_states() for task in provider_tasks):
        run.status = TaskStates.INCOMPLETE.value
    if all(getattr(TaskStates, task.status, None) == TaskStates.CANCELED for task in provider_tasks):
        run.status = TaskStates.CANCELED.value
    finished = timezone.now()
    run.finished_at = finished
    run.save()

    # send notification email to user
    hostname = settings.HOSTNAME
    url = 'http://{0}/exports/{1}'.format(hostname, run.job.uid)
    addr = run.user.email
    if run.status == TaskStates.CANCELED.value:
        subject = "Your Eventkit Data Pack was CANCELED."
    else:
        subject = "Your Eventkit Data Pack is ready."
    to = [addr]
    from_email = getattr(
        settings,
        'DEFAULT_FROM_EMAIL',
        'Eventkit Team <eventkit.team@gmail.com>'
    )
    ctx = {'url': url, 'status': run.status}

    text = get_template('email/email.txt').render(ctx)
    html = get_template('email/email.html').render(ctx)
    try:
        msg = EmailMultiAlternatives(subject, text, to=to, from_email=from_email)
        msg.attach_alternative(html, "text/html")
        msg.send()
    except Exception as e:
        logger.error("Encountered an error when sending status email: {}".format(e))

    result['stage_dir'] = stage_dir
    return result


@app.task(name='Export Task Error Handler', bind=True)
def export_task_error_handler(self, result=None, run_uid=None, task_id=None, stage_dir=None):
    """
    Handles un-recoverable errors in export tasks.
    """
    from eventkit_cloud.tasks.models import ExportRun
    result = result or {}

    run = ExportRun.objects.get(uid=run_uid)
    try:
        if os.path.isdir(stage_dir):
            # DON'T leave the stage_dir in place for debugging
            shutil.rmtree(stage_dir)
    except IOError:
        logger.error('Error removing {0} during export finalize'.format(stage_dir))

    site_url = settings.SITE_URL
    url = '{0}/status/{1}'.format(site_url.rstrip('/'), run.job.uid)
    addr = run.user.email
    subject = "Your Eventkit Data Pack has a failure."
    # email user and administrator
    to = [addr, settings.TASK_ERROR_EMAIL]
    from_email = getattr(settings, 'DEFAULT_FROM_EMAIL', 'Eventkit Team <eventkit.team@gmail.com>')
    ctx = {
        'url': url,
        'task_id': task_id,
        'job_name': run.job.name
    }
    text = get_template('email/error_email.txt').render(ctx)
    html = get_template('email/error_email.html').render(ctx)
    msg = EmailMultiAlternatives(subject, text, to=to, from_email=from_email)
    msg.attach_alternative(html, "text/html")
    msg.send()
    return result


@app.task(name='Cancel Export Provider Task', base=LockingTask)
def cancel_export_provider_task(result=None, export_provider_task_uid=None, canceling_username=None, delete=False,
                                *args, **kwargs):
    """
    Cancels an ExportProviderTask and terminates each subtasks execution.
    Checks if all ExportProviderTasks for the Run grouping them have finished & updates the Run's status.
    """
    from ..tasks.models import ExportProviderTask, ExportTaskException
    from ..tasks.exceptions import CancelException
    from billiard.einfo import ExceptionInfo
    from django.contrib.auth.models import User

    result = result or {}

    export_provider_task = ExportProviderTask.objects.filter(uid=export_provider_task_uid).first()
    canceling_user = User.objects.filter(username=canceling_username).first()

    if not export_provider_task:
        result['result'] = False
        return result

    export_tasks = export_provider_task.tasks.all()

    # Loop through both the tasks in the ExportProviderTask model, as well as the Task Chain in celery
    for export_task in export_tasks.filter(~Q(status=TaskStates.CANCELED.value)):
        if delete:
            exception_class = DeleteException
        else:
            exception_class = CancelException
        if TaskStates[export_task.status] not in TaskStates.get_finished_states():
            export_task.status = TaskStates.CANCELED.value
            if canceling_user:
                export_task.cancel_user = canceling_user
            export_task.save()
        # This part is to populate the UI with the cancel message.  If a different mechanism is incorporated
        # to pass task information to the users, then it may make sense to replace this.
        try:
            raise exception_class(task_name=export_provider_task.name, user_name=canceling_user)
        except exception_class as ce:
            einfo = ExceptionInfo()
            einfo.exception = ce
            ExportTaskException.objects.create(task=export_task, exception=cPickle.dumps(einfo))

        # Remove the ExportTaskResult, which will clean up the files.
        task_result = export_task.result
        if task_result:
            task_result.soft_delete()

        if export_task.pid > 0 and export_task.worker:
            kill_task.apply_async(
                kwargs={"task_pid": export_task.pid, "celery_uid": export_task.celery_uid},
                queue="{0}.cancel".format(export_task.worker),
                priority=TaskPriority.CANCEL.value,
                routing_key="{0}.cancel".format(export_task.worker))

    if TaskStates[export_provider_task.status] not in TaskStates.get_finished_states():
        export_provider_task.status = TaskStates.CANCELED.value
    export_provider_task.save()

    # Because the task is revoked the follow on is never run... if using revoke this is required, if using kill,
    # this can probably be removed as the task will simply fail and the follow on task from the task_factory will
    # pick up the task.
    run_uid = export_provider_task.run.uid

    finalize_export_provider_task(
        export_provider_task_uid=export_provider_task_uid,
        status=TaskStates.CANCELED.value
    )

    return result


@app.task(name='Cancel Run', base=UserDetailsBase)
def cancel_run(result=None, export_run_uid=None, canceling_username=None, delete=False):
    from ..tasks.models import ExportRun

    result = result or {}

    export_run = ExportRun.objects.filter(uid=export_run_uid).first()

    if not export_run:
        result['result'] = False
        return result

    for export_provider_task in export_run.provider_tasks.all():
        cancel_export_provider_task(export_provider_task_uid=export_provider_task.uid,
                                    canceling_username=canceling_username, delete=delete,
                                    locking_task_key="cancel_export_provider_task-{0}".format(export_provider_task.uid))
    result['result'] = True
    return result


@app.task(name='Kill Task', base=LockingTask)
def kill_task(result=None, task_pid=None, celery_uid=None):
    """
    Asks a worker to kill a task.
    """

    import os, signal
    import celery
    result = result or {}

    if task_pid:
        # Don't kill tasks with default pid.
        if task_pid <= 0:
            return
        try:
            # Ensure the task is still running otherwise the wrong process will be killed
            if AsyncResult(celery_uid, app=app).state == celery.states.STARTED:
                # If the task finished prior to receiving this kill message it could throw an OSError.
                os.kill(task_pid, signal.SIGTERM)
        except OSError:
            logger.info("{0} PID does not exist.")
    return result


def update_progress(task_uid, progress=None, subtask_percentage=100.0, estimated_finish=None):
    """
    Updates the progress of the ExportTask from the given task_uid.
    :param task_uid: A uid to reference the ExportTask.
    :param subtask_percentage: is the percentage of the task referenced by task_uid the caller takes up.
    :return: A function which can be called to update the progress on an ExportTask.
    """
    if task_uid is None:
        return

    from ..tasks.models import ExportTask
    from django.db import connection

    if not estimated_finish and not progress:
        return

    absolute_progress = progress * (subtask_percentage / 100.0)
    if absolute_progress > 100:
        absolute_progress = 100

    # We need to close the existing connection because the logger could be using a forked process which,
    # will be invalid and throw an error.
    connection.close()

    export_task = ExportTask.objects.get(uid=task_uid)
    if absolute_progress:
        export_task.progress = absolute_progress
    if estimated_finish:
        export_task.estimated_finish = estimated_finish
    export_task.save()


def parse_result(task_result, key=''):
    """
    Used to parse the celery result for a specific value.
    :param task_result: A str, dict, or list.
    :param key: A key to search dicts for
    :return: The value at the desired key or the original task result if not in a list or dict.
    """
    if not task_result:
        return None
    if isinstance(task_result, list):
        for result in task_result:
            if result.get(key):
                return result.get(key)
    elif isinstance(task_result, dict):
        return task_result.get(key)


def get_function(function):
    from importlib import import_module

    module, function_name = function.rsplit('.', 1)

    module_object = import_module(module)
    function_object = getattr(module_object, function_name)

    return function_object<|MERGE_RESOLUTION|>--- conflicted
+++ resolved
@@ -391,39 +391,6 @@
     return result
 
 
-<<<<<<< HEAD
-=======
-@app.task(name="QGIS Project file (.qgs)", bind=True, base=FormatTask, abort_on_error=False)
-def osm_create_styles_task(self, result=None, task_uid=None, stage_dir=None, job_name=None, provider_slug=None,
-                           provider_name=None, bbox=None, user_details=None
-                           ):
-    """
-    Task to create styles for osm.
-    """
-    result = result or {}
-    self.update_task_state(result=result, task_uid=task_uid)
-    input_gpkg = parse_result(result, 'geopackage')
-
-    gpkg_file = '{}.gpkg'.format(job_name)
-    style_file = os.path.join(stage_dir, '{0}-osm-{1}.qgs'.format(job_name,
-                                                                  timezone.now().strftime("%Y%m%d")))
-
-    from audit_logging.file_logging import logging_open
-    with logging_open(style_file, 'w', user_details=user_details) as open_file:
-        open_file.write(render_to_string('styles/Style.qgs', context={'gpkg_filename': os.path.basename(gpkg_file),
-                                                                      'layer_id_prefix': '{0}-osm-{1}'.format(job_name,
-                                                                                                              timezone.now().strftime(
-                                                                                                                  "%Y%m%d")),
-                                                                      'layer_id_date_time': '{0}'.format(
-                                                                          timezone.now().strftime("%Y%m%d%H%M%S%f")[
-                                                                          :-3]),
-                                                                      'bbox': bbox,
-                                                                      'provider_name': provider_name}))
-    result['result'] = style_file
-    result['geopackage'] = input_gpkg
-    return result
-
-
 @app.task(name="Add Metadata", bind=True, base=UserDetailsBase, abort_on_error=False)
 def add_metadata_task(self, result=None, job_uid=None, provider_slug=None, user_details=None, *args, **kwargs):
     """
@@ -462,7 +429,6 @@
     return result
 
 
->>>>>>> f6fdfc58
 @app.task(name='ESRI Shapefile Format', bind=True, base=FormatTask)
 def shp_export_task(self, result=None, run_uid=None, task_uid=None, stage_dir=None, job_name=None, user_details=None):
     """
@@ -754,12 +720,9 @@
     """
     Class defining geopackage export for external raster service.
     """
-<<<<<<< HEAD
-    logger.info('Doing nothing in external_raster_service_export_task ({})'.format(self.name))
-=======
+
     from .models import ExportRun, ExportTask
 
->>>>>>> f6fdfc58
     result = result or {}
     run = ExportRun.objects.get(uid=run_uid)
     task = ExportTask.objects.get(uid=task_uid)
