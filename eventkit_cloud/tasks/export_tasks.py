--- conflicted
+++ resolved
@@ -7,7 +7,7 @@
 import os
 import shutil
 from zipfile import ZipFile
-import uuid
+import socket
 
 from django.conf import settings
 from django.core.files.base import ContentFile
@@ -17,21 +17,18 @@
 from django.template.loader import get_template
 from django.utils import timezone
 from enum import Enum
-from time import sleep
 from celery.result import AsyncResult
-
 from celery import Task
 from celery.utils.log import get_task_logger
-from eventkit_cloud.celery import app
-
-from ..celery import app
+from ..celery import app, TaskPriority
 from ..jobs.presets import TagParser
 from ..utils import (
     kml, osmconf, osmparse, overpass, pbf, s3, shp, thematic_gpkg,
     external_service, wfs, arcgis_feature_service, sqlite,
 )
+
 from .exceptions import CancelException
-import socket
+
 
 BLACKLISTED_ZIP_EXTS = ['.pbf', '.ini', '.txt', '.om5', '.osm', '.lck']
 
@@ -61,7 +58,6 @@
 
 
 # ExportTask abstract base class and subclasses.
-
 class ExportTask(Task):
     """
     Abstract base class for export tasks.
@@ -82,8 +78,7 @@
             6. create the export task result
             7. update the export task status and save it
         """
-        from ..tasks.models import ExportTask as ExportTaskModel
-        from ..tasks.models import ExportTaskResult
+        from ..tasks.models import ExportTaskResult, ExportTask as ExportTaskModel
         # update the task
         finished = timezone.now()
         task = ExportTaskModel.objects.get(celery_uid=task_id)
@@ -122,11 +117,7 @@
                     if not os.path.isdir(run_dir):
                         os.makedirs(run_dir)
                 except OSError as e:
-<<<<<<< HEAD
-                    logger.error(e)
-=======
                     logger.info(e)
->>>>>>> b8a3cdb7
                 try:
                     # don't copy raw run_dir data
                     if task.name != 'OverpassQuery':
@@ -163,7 +154,7 @@
             2. update the task status and finish time
             3. create an export task exception
             4. save the export task with the task exception
-            5. run ExportTaskErrorHandler if the run should be aborted
+            5. run export_task_error_handler if the run should be aborted
                - this is only for initial tasks on which subsequent export tasks depend
         """
         from ..tasks.models import ExportTask as ExportTaskModel
@@ -179,10 +170,10 @@
             logger.debug('Task name: {0} failed, {1}'.format(self.name, einfo))
             if self.abort_on_error:
                 run = ExportProviderTask.objects.get(tasks__celery_uid=task_id).run
-                error_handler = ExportTaskErrorHandler()
+                # error_handler = export_task_error_handler()
                 # run error handler
                 stage_dir = kwargs['stage_dir']
-                error_handler.si(
+                export_task_error_handler.si(
                     run_uid=str(run.uid),
                     task_id=task_id,
                     stage_dir=stage_dir
@@ -217,309 +208,277 @@
             raise e
 
 
-class OSMConfTask(ExportTask):
+@app.task(name="OSMConf", bind=True, base=ExportTask, abort_on_error=True)
+def osm_conf_task(self, result=None, categories=None, stage_dir=None, job_name=None, task_uid=None):
     """
     Task to create the ogr2ogr conf file.
     """
-    name = 'OSMConf'
-    abort_on_error = True
-
-    def run(self,
-            result=None,
-            categories=None,
-            stage_dir=None,
-            job_name=None,
-            task_uid=None):
-        self.update_task_state(result=result, task_uid=task_uid)
-        conf = osmconf.OSMConfig(categories, job_name=job_name)
-        configfile = conf.create_osm_conf(stage_dir=stage_dir)
-        return {'result': configfile}
-
-
-class OverpassQueryTask(ExportTask):
-    """
-    Class to run an overpass query.
-    """
-    name = 'OverpassQuery'
-    abort_on_error = True
-
-    def run(self, result=None, task_uid=None, stage_dir=None, job_name=None, filters=None, bbox=None):
-        """
-        Runs the query and returns the path to the filtered osm file.
-        """
-        self.update_task_state(result=result, task_uid=task_uid)
-        op = overpass.Overpass(
-            bbox=bbox, stage_dir=stage_dir,
-            job_name=job_name, filters=filters, task_uid=task_uid
-        )
-        op.run_query()  # run the query
-        filtered_osm = op.filter()  # filter the results
-        return {'result': filtered_osm}
-
-
-class OSMToPBFConvertTask(ExportTask):
+    self.update_task_state(result=result, task_uid=task_uid)
+    conf = osmconf.OSMConfig(categories, job_name=job_name)
+    configfile = conf.create_osm_conf(stage_dir=stage_dir)
+    return {'result': configfile}
+
+
+@app.task(name="OverpassQuery", bind=True, base=ExportTask, abort_on_error=True)
+def overpass_query_task(self, result=None, task_uid=None, stage_dir=None, job_name=None, filters=None, bbox=None):
+    """
+    Runs the query and returns the path to the filtered osm file.
+    """
+
+    self.update_task_state(result=result, task_uid=task_uid)
+    op = overpass.Overpass(
+        bbox=bbox, stage_dir=stage_dir,
+        job_name=job_name, filters=filters, task_uid=task_uid
+    )
+    op.run_query()  # run the query
+    filtered_osm = op.filter()  # filter the results
+    return {'result': filtered_osm}
+
+
+@app.task(name="OSM2PBF", bind=True, base=ExportTask, abort_on_error=True)
+def osm_to_pbf_convert_task(self, result=None, task_uid=None, stage_dir=None, job_name=None):
     """
     Task to convert osm to pbf format.
     Returns the path to the pbf file.
     """
-    name = 'OSM2PBF'
-    abort_on_error = True
-
-    def run(self, result=None, task_uid=None, stage_dir=None, job_name=None):
-        self.update_task_state(result=result, task_uid=task_uid)
-        osm = os.path.join(stage_dir, '{0}.osm'.format(job_name))
-        pbffile = os.path.join(stage_dir, '{0}.pbf'.format(job_name))
-        o2p = pbf.OSMToPBF(osm=osm, pbffile=pbffile, task_uid=task_uid)
-        pbffile = o2p.convert()
-        return {'result': pbffile}
-
-
-class OSMPrepSchemaTask(ExportTask):
+
+    self.update_task_state(result=result, task_uid=task_uid)
+    osm = os.path.join(stage_dir, '{0}.osm'.format(job_name))
+    pbffile = os.path.join(stage_dir, '{0}.pbf'.format(job_name))
+    o2p = pbf.OSMToPBF(osm=osm, pbffile=pbffile, task_uid=task_uid)
+    pbffile = o2p.convert()
+    return {'result': pbffile}
+
+
+@app.task(name="OSMSchema", bind=True, base=ExportTask, abort_on_error=True)
+def osm_prep_schema_task(self, result=None, task_uid=None, stage_dir=None, job_name=None):
     """
     Task to create the default sqlite schema.
     """
-    name = 'OSMSchema'
-    abort_on_error = True
-
-    def run(self, result=None, task_uid=None, stage_dir=None, job_name=None):
-        self.update_task_state(result=result, task_uid=task_uid)
-        osm = os.path.join(stage_dir, '{0}.pbf'.format(job_name))
-        gpkg = os.path.join(stage_dir, '{0}.gpkg'.format(job_name))
-        osmconf_ini = os.path.join(stage_dir, '{0}.ini'.format(job_name))
-        osmparser = osmparse.OSMParser(osm=osm, gpkg=gpkg, osmconf=osmconf_ini, task_uid=task_uid)
-        osmparser.create_geopackage()
-        osmparser.create_default_schema_gpkg()
-        osmparser.update_zindexes()
-        return {'result': gpkg}
-
-
-class OSMThematicGPKGExportTask(ExportTask):
+
+    self.update_task_state(result=result, task_uid=task_uid)
+    osm = os.path.join(stage_dir, '{0}.pbf'.format(job_name))
+    gpkg = os.path.join(stage_dir, '{0}.gpkg'.format(job_name))
+    osmconf_ini = os.path.join(stage_dir, '{0}.ini'.format(job_name))
+    osmparser = osmparse.OSMParser(osm=osm, gpkg=gpkg, osmconf=osmconf_ini, task_uid=task_uid)
+    osmparser.create_geopackage()
+    osmparser.create_default_schema_gpkg()
+    osmparser.update_zindexes()
+    return {'result': gpkg}
+
+
+@app.task(name="Geopackage Format (OSM)", bind=True, base=ExportTask, abort_on_error=True)
+def osm_thematic_gpkg_export_task(self, result=None, run_uid=None, task_uid=None, stage_dir=None, job_name=None):
     """
     Task to export thematic gpkg.
     """
 
-    name = "Geopackage Format (OSM)"
-
-    def run(self, result=None, run_uid=None, task_uid=None, stage_dir=None, job_name=None):
-        from eventkit_cloud.tasks.models import ExportRun
-        self.update_task_state(result=result, task_uid=task_uid)
-        run = ExportRun.objects.get(uid=run_uid)
-        tags = run.job.categorised_tags
-        if os.path.isfile(os.path.join(stage_dir, '{0}.gpkg'.format(job_name))):
-            return {'result': os.path.join(stage_dir, '{0}.gpkg'.format(job_name))}
-        # This allows the thematic task to be chained with the osm task taking the output as an input here.
-        input_gpkg = parse_result(result, 'geopackage')
-        try:
-            t2s = thematic_gpkg.ThematicGPKG(gpkg=input_gpkg, stage_dir=stage_dir, tags=tags, job_name=job_name,
-                                             task_uid=task_uid)
-            out = t2s.convert()
-            return {'result': out}
-        except Exception as e:
-            logger.error('Raised exception in thematic gpkg task, %s', str(e))
-            raise Exception(e)  # hand off to celery..
-
-
-class ShpExportTask(ExportTask):
+    from eventkit_cloud.tasks.models import ExportRun
+    self.update_task_state(result=result, task_uid=task_uid)
+    run = ExportRun.objects.get(uid=run_uid)
+    tags = run.job.categorised_tags
+    if os.path.isfile(os.path.join(stage_dir, '{0}.gpkg'.format(job_name))):
+        return {'result': os.path.join(stage_dir, '{0}.gpkg'.format(job_name))}
+    # This allows the thematic task to be chained with the osm task taking the output as an input here.
+    input_gpkg = parse_result(result, 'geopackage')
+    try:
+        t2s = thematic_gpkg.ThematicGPKG(gpkg=input_gpkg, stage_dir=stage_dir, tags=tags, job_name=job_name,
+                                         task_uid=task_uid)
+        out = t2s.convert()
+        return {'result': out}
+    except Exception as e:
+        logger.error('Raised exception in thematic gpkg task, %s', str(e))
+        raise Exception(e)  # hand off to celery..
+
+
+@app.task(name='ESRI Shapefile Format', bind=True, base=ExportTask)
+def shp_export_task(self, result=None, run_uid=None, task_uid=None, stage_dir=None, job_name=None):
     """
     Class defining SHP export function.
     """
-    name = 'ESRI Shapefile Format'
-
-    def run(self, result=None, run_uid=None, task_uid=None, stage_dir=None, job_name=None):
-
-        self.update_task_state(result=result, task_uid=task_uid)
-        gpkg = os.path.join(stage_dir, '{0}.gpkg'.format(job_name))
-        shapefile = os.path.join(stage_dir, '{0}_shp'.format(job_name))
-
-        try:
-            s2s = shp.GPKGToShp(gpkg=gpkg, shapefile=shapefile, task_uid=task_uid)
-            out = s2s.convert()
-            return {'result': out}
-        except Exception as e:
-            logger.error('Raised exception in shapefile export, %s', str(e))
-            raise Exception(e)
-
-
-class KmlExportTask(ExportTask):
+
+    self.update_task_state(result=result, task_uid=task_uid)
+    gpkg = os.path.join(stage_dir, '{0}.gpkg'.format(job_name))
+    shapefile = os.path.join(stage_dir, '{0}_shp'.format(job_name))
+
+    try:
+        s2s = shp.GPKGToShp(gpkg=gpkg, shapefile=shapefile, task_uid=task_uid)
+        out = s2s.convert()
+        return {'result': out}
+    except Exception as e:
+        logger.error('Raised exception in shapefile export, %s', str(e))
+        raise Exception(e)
+
+
+@app.task(name='KML Format', bind=True, base=ExportTask)
+def kml_export_task(self, result=None, run_uid=None, task_uid=None, stage_dir=None, job_name=None):
     """
     Class defining KML export function.
     """
-    name = 'KML Format'
-
-    def run(self, result=None, run_uid=None, task_uid=None, stage_dir=None, job_name=None):
-        self.update_task_state(result=result, task_uid=task_uid)
-        gpkg = os.path.join(stage_dir, '{0}.gpkg'.format(job_name))
-        kmlfile = os.path.join(stage_dir, '{0}.kml'.format(job_name))
-        try:
-            s2k = kml.GPKGToKml(gpkg=gpkg, kmlfile=kmlfile, task_uid=task_uid)
-            out = s2k.convert()
-            return {'result': out}
-        except Exception as e:
-            logger.error('Raised exception in kml export, %s', str(e))
-            raise Exception(e)
-
-
-class SqliteExportTask(ExportTask):
+
+    self.update_task_state(result=result, task_uid=task_uid)
+    gpkg = os.path.join(stage_dir, '{0}.gpkg'.format(job_name))
+    kmlfile = os.path.join(stage_dir, '{0}.kml'.format(job_name))
+    try:
+        s2k = kml.GPKGToKml(gpkg=gpkg, kmlfile=kmlfile, task_uid=task_uid)
+        out = s2k.convert()
+        return {'result': out}
+    except Exception as e:
+        logger.error('Raised exception in kml export, %s', str(e))
+        raise Exception(e)
+
+
+@app.task(name='SQLITE Format', bind=True, base=ExportTask)
+def sqlite_export_task(self, result=None, run_uid=None, task_uid=None, stage_dir=None, job_name=None):
     """
     Class defining SQLITE export function.
     """
 
-    name = 'SQLITE Format'
-
-    def run(self, result=None, run_uid=None, task_uid=None, stage_dir=None, job_name=None):
-        self.update_task_state(result=result, task_uid=task_uid)
-        gpkg = os.path.join(stage_dir, '{0}.gpkg'.format(job_name))
-        sqlitefile = os.path.join(stage_dir, '{0}.sqlite'.format(job_name))
-        try:
-            s2g = sqlite.GPKGToSQLite(gpkg=gpkg, sqlitefile=sqlitefile, task_uid=task_uid)
-            out = s2g.convert()
-            return {'result': out}
-        except Exception as e:
-            logger.error('Raised exception in sqlite export, %s', str(e))
-            raise Exception(e)
-
-
-class GeopackageExportTask(ExportTask):
+    self.update_task_state(result=result, task_uid=task_uid)
+    gpkg = os.path.join(stage_dir, '{0}.gpkg'.format(job_name))
+    sqlitefile = os.path.join(stage_dir, '{0}.sqlite'.format(job_name))
+    try:
+        s2g = sqlite.GPKGToSQLite(gpkg=gpkg, sqlitefile=sqlitefile, task_uid=task_uid)
+        out = s2g.convert()
+        return {'result': out}
+    except Exception as e:
+        logger.error('Raised exception in sqlite export, %s', str(e))
+        raise Exception(e)
+
+
+@app.task(name='Geopackage Format', bind=True, base=ExportTask)
+def geopackage_export_task(self, result=None, run_uid=None, task_uid=None, stage_dir=None, job_name=None):
     """
     Class defining geopackage export function.
     """
-    name = 'Geopackage Format'
-
-    def run(self, result=None, run_uid=None, task_uid=None, stage_dir=None, job_name=None):
-        self.update_task_state(result=result, task_uid=task_uid)
-        # gpkg already generated by OSMPrepSchema so just return path
-        gpkg = os.path.join(stage_dir, '{0}.gpkg'.format(job_name))
-        return {'result': gpkg, 'geopackage': gpkg}
-
-
-class WFSExportTask(ExportTask):
-    """
-    Class defining sqlite export for WFS service.
-    """
-    name = 'WFSExport'
-
-    def run(self, result=None, layer=None, config=None, run_uid=None, task_uid=None, stage_dir=None, job_name=None,
-            bbox=None,
-            service_url=None, name=None, service_type=None):
-        self.update_task_state(result=result, task_uid=task_uid)
-        gpkg = os.path.join(stage_dir, '{0}.gpkg'.format(job_name))
-        try:
-            w2g = wfs.WFSToGPKG(gpkg=gpkg, bbox=bbox, service_url=service_url, name=name, layer=layer,
-                                config=config, service_type=service_type, task_uid=task_uid)
-            out = w2g.convert()
-            return {'result': out}
-        except Exception as e:
-            logger.error('Raised exception in external service export, %s', str(e))
-            raise Exception(e)
-
-
-class ArcGISFeatureServiceExportTask(ExportTask):
+
+    self.update_task_state(result=result, task_uid=task_uid)
+    # gpkg already generated by OSMPrepSchema so just return path
+    gpkg = os.path.join(stage_dir, '{0}.gpkg'.format(job_name))
+    return {'result': gpkg, 'geopackage': gpkg}
+
+
+@app.task(name='WFSExport', bind=True, base=ExportTask)
+def wfs_export_task(self, result=None, layer=None, config=None, run_uid=None, task_uid=None, stage_dir=None,
+                    job_name=None, bbox=None, service_url=None, name=None, service_type=None):
+    """
+    Class defining geopackage export for WFS service.
+    """
+
+    self.update_task_state(result=result, task_uid=task_uid)
+    gpkg = os.path.join(stage_dir, '{0}.gpkg'.format(job_name))
+    try:
+        w2g = wfs.WFSToGPKG(gpkg=gpkg, bbox=bbox, service_url=service_url, name=name, layer=layer,
+                            config=config, service_type=service_type, task_uid=task_uid)
+        out = w2g.convert()
+        return {'result': out}
+    except Exception as e:
+        logger.error('Raised exception in external service export, %s', str(e))
+        raise Exception(e)
+
+
+@app.task(name='ArcFeatureServiceExport', bind=True, base=ExportTask)
+def arcgis_feature_service_export_task(self, result=None, layer=None, config=None, run_uid=None, task_uid=None,
+                                       stage_dir=None, job_name=None, bbox=None, service_url=None, name=None,
+                                       service_type=None):
     """
     Class defining sqlite export for ArcFeatureService service.
     """
-    name = 'ArcFeatureServiceExport'
-
-    def run(self, result=None, layer=None, config=None, run_uid=None, task_uid=None, stage_dir=None, job_name=None,
-            bbox=None,
-            service_url=None, name=None, service_type=None):
-        self.update_task_state(result=result, task_uid=task_uid)
-        gpkg = os.path.join(stage_dir, '{0}.gpkg'.format(job_name))
-        try:
-            w2g = arcgis_feature_service.ArcGISFeatureServiceToGPKG(gpkg=gpkg, bbox=bbox, service_url=service_url,
-                                                                    name=name, layer=layer,
-                                                                    config=config, service_type=service_type,
-                                                                    task_uid=task_uid)
-            out = w2g.convert()
-            return {'result': out}
-        except Exception as e:
-            logger.error('Raised exception in external service export, %s', str(e))
-            raise Exception(e)
-
-
-class ExternalRasterServiceExportTask(ExportTask):
+
+    self.update_task_state(result=result, task_uid=task_uid)
+    gpkg = os.path.join(stage_dir, '{0}.gpkg'.format(job_name))
+    try:
+        w2g = arcgis_feature_service.ArcGISFeatureServiceToGPKG(gpkg=gpkg, bbox=bbox, service_url=service_url,
+                                                                name=name, layer=layer,
+                                                                config=config, service_type=service_type,
+                                                                task_uid=task_uid)
+        out = w2g.convert()
+        return {'result': out}
+    except Exception as e:
+        logger.error('Raised exception in external service export, %s', str(e))
+        raise Exception(e)
+
+
+@app.task(name='External Raster Service Export', bind=True, base=ExportTask)
+def external_raster_service_export_task(self, result=None, layer=None, config=None, run_uid=None, task_uid=None,
+                                        stage_dir=None, job_name=None,
+                                        bbox=None, service_url=None, level_from=None, level_to=None, name=None, service_type=None):
     """
     Class defining geopackage export for external raster service.
     """
-    name = 'External Raster Service Export'
-
-    def run(self, result=None, layer=None, config=None, run_uid=None, task_uid=None, stage_dir=None, job_name=None,
-            bbox=None,
-            service_url=None, level_from=None, level_to=None, name=None, service_type=None):
-        self.update_task_state(result=result, task_uid=task_uid)
-        gpkgfile = os.path.join(stage_dir, '{0}.gpkg'.format(job_name))
-        try:
-            w2g = external_service.ExternalRasterServiceToGeopackage(gpkgfile=gpkgfile, bbox=bbox,
-                                                                     service_url=service_url, name=name, layer=layer,
-                                                                     config=config, level_from=level_from,
-                                                                     level_to=level_to, service_type=service_type,
-                                                                     task_uid=task_uid)
-            out = w2g.convert()
-            return {'result': out}
-        except Exception as e:
-            logger.error('Raised exception in external service export, %s', str(e))
-            raise Exception(e)
-
-
-class PickUpRunTask(Task):
+
+    self.update_task_state(result=result, task_uid=task_uid)
+    gpkgfile = os.path.join(stage_dir, '{0}.gpkg'.format(job_name))
+    try:
+        w2g = external_service.ExternalRasterServiceToGeopackage(gpkgfile=gpkgfile, bbox=bbox,
+                                                                 service_url=service_url, name=name, layer=layer,
+                                                                 config=config, level_from=level_from,
+                                                                 level_to=level_to, service_type=service_type,
+                                                                 task_uid=task_uid)
+        out = w2g.convert()
+        return {'result': out}
+    except Exception as e:
+        logger.error('Raised exception in external service export, %s', str(e))
+        raise Exception(e)
+
+
+@app.task(name='Pickup Run', bind=True)
+def pick_up_run_task(self, result=None, run_uid=None):
     """
     Generates a Celery task to assign a celery pipeline to a specific worker.
     """
 
-    name = 'Pickup Run'
-
-    def run(self, result=None, run_uid=None):
-        from .models import ExportRun
-        from .task_factory import TaskFactory
-
-        worker = socket.gethostname()
-        run = ExportRun.objects.get(uid=run_uid)
-        run.worker = worker
-        run.save()
-        TaskFactory().parse_tasks(worker=worker, run_uid=run_uid)
-
-
-class GeneratePresetTask(ExportTask):
+    from .models import ExportRun
+    from .task_factory import TaskFactory
+
+    worker = socket.gethostname()
+    run = ExportRun.objects.get(uid=run_uid)
+    run.worker = worker
+    run.save()
+    TaskFactory().parse_tasks(worker=worker, run_uid=run_uid)
+
+
+@app.task(name='Generate Preset', bind=True, base=ExportTask)
+def generate_preset_task(self, result=None, run_uid=None, task_uid=None, stage_dir=None, job_name=None):
     """
     Generates a JOSM Preset from the exports selected features.
     """
 
-    name = 'Generate Preset'
-
-    def run(self, result=None, run_uid=None, task_uid=None, stage_dir=None, job_name=None):
-        from eventkit_cloud.tasks.models import ExportRun
-        from eventkit_cloud.jobs.models import ExportConfig
-        self.update_task_state(result=result, task_uid=task_uid)
-        run = ExportRun.objects.get(uid=run_uid)
-        job = run.job
-        user = job.user
-        feature_save = job.feature_save
-        feature_pub = job.feature_pub
-        # check if we should create a josm preset
-        if feature_save or feature_pub:
-            tags = job.tags.all()
-            tag_parser = TagParser(tags=tags)
-            xml = tag_parser.parse_tags()
-            preset_file = ContentFile(xml)
-            name = job.name
-            filename = job_name + '_preset.xml'
-            content_type = 'application/xml'
-            config = ExportConfig.objects.create(
-                name=name,
-                filename=filename,
-                config_type='PRESET',
-                content_type=content_type,
-                user=user,
-                published=feature_pub
-            )
-            config.upload.save(filename, preset_file)
-
-            output_path = config.upload.path
-            job.configs.clear()
-            job.configs.add(config)
-            return {'result': output_path}
-
-
-class CleanUpFailure(Task):
+    from eventkit_cloud.tasks.models import ExportRun
+    from eventkit_cloud.jobs.models import ExportConfig
+    self.update_task_state(result=result, task_uid=task_uid)
+    run = ExportRun.objects.get(uid=run_uid)
+    job = run.job
+    user = job.user
+    feature_save = job.feature_save
+    feature_pub = job.feature_pub
+    # check if we should create a josm preset
+    if feature_save or feature_pub:
+        tags = job.tags.all()
+        tag_parser = TagParser(tags=tags)
+        xml = tag_parser.parse_tags()
+        preset_file = ContentFile(xml)
+        name = job.name
+        filename = job_name + '_preset.xml'
+        content_type = 'application/xml'
+        config = ExportConfig.objects.create(
+            name=name,
+            filename=filename,
+            config_type='PRESET',
+            content_type=content_type,
+            user=user,
+            published=feature_pub
+        )
+        config.upload.save(filename, preset_file)
+
+        output_path = config.upload.path
+        job.configs.clear()
+        job.configs.add(config)
+        return {'result': output_path}
+
+
+@app.task(name='Clean Up Failure Task')
+def clean_up_failure_task(result=None, export_provider_task_uids=[], run_uid=None, run_dir=None, worker=None, *args, **kwargs):
     """
     Used to close tasks in a failed chain.
 
@@ -527,194 +486,181 @@
     to the subsequent tasks in the chain. Additionally they will be finalized to ensure that the run finishes.
     """
 
-    name = 'Clean Up Failure Task'
-
-    def run(self, result=None, export_provider_task_uids=[], run_uid=None, run_dir=None, worker=None, *args, **kwargs):
-        from eventkit_cloud.tasks.models import ExportProviderTask, ExportTaskException
-        from billiard.einfo import ExceptionInfo
-
-        task_status = None
-        incomplete_export_provider_task = None
-        for export_provider_task_uid in export_provider_task_uids:
-            export_provider_task = ExportProviderTask.objects.get(uid=export_provider_task_uid)
-            for export_task in export_provider_task.tasks.all():
-                if TaskStates[export_task.status] in TaskStates.get_incomplete_states():
-                    if not task_status:
-                        task_status = export_task.status
-                        incomplete_export_provider_task = export_provider_task.name
-                else:
-                    if task_status:
-                        export_task.status = task_status
-                        try:
-                            raise CancelException(message="{0} could not complete because it depends on {1}".format(
-                                export_provider_task.name, incomplete_export_provider_task))
-                        except CancelException as ce:
-                            einfo = ExceptionInfo()
-                            einfo.exception = ce
-                            ExportTaskException.objects.create(task=export_task, exception=cPickle.dumps(einfo))
-                        export_task.save()
-
-            finalize_export_provider_task = FinalizeExportProviderTask()
-            finalize_export_provider_task.si(
-                run_uid=run_uid,
-                export_provider_task_uid=export_provider_task_uid,
-                worker=worker
-            ).set(queue=worker).apply_async(
-                interval=1,
-                max_retries=10)
-
-
-class FinalizeExportProviderTask(Task):
-    """
-        Finalizes provider task.
-
-        Cleans up staging directory.
-        Updates run with finish time.
-        Emails user notification.
-    """
-
-    name = 'Finalize Export Provider Run'
-
-    def run(self, result=None, run_uid=None, export_provider_task_uid=None, run_dir=None, worker=None, *args, **kwargs):
-        from eventkit_cloud.tasks.models import ExportProviderTask, ExportRun
-
-        run_finished = False
-        with transaction.atomic():
-            export_provider_task = ExportProviderTask.objects.get(uid=export_provider_task_uid)
-
-            if export_provider_task.status != TaskStates.CANCELED.value:
-                export_provider_task.status = TaskStates.COMPLETED.value
-                export_provider_task.save()
-
-            # mark run as incomplete if any tasks fail
-            export_tasks = export_provider_task.tasks.all()
-
-            if (TaskStates[export_provider_task.status] != TaskStates.CANCELED) and any(
-                            TaskStates[task.status] in TaskStates.get_incomplete_states() for task in export_tasks):
-                export_provider_task.status = TaskStates.INCOMPLETE.value
-                export_provider_task.save()
-
+    from eventkit_cloud.tasks.models import ExportProviderTask, ExportTaskException
+    from billiard.einfo import ExceptionInfo
+
+    task_status = None
+    incomplete_export_provider_task = None
+    for export_provider_task_uid in export_provider_task_uids:
         export_provider_task = ExportProviderTask.objects.get(uid=export_provider_task_uid)
-
-        provider_tasks = export_provider_task.run.provider_tasks.all()
-        if all(TaskStates[provider_task.status] in TaskStates.get_finished_states() for provider_task in
-               provider_tasks):
-            run_finished = True
-
-        if run_finished:
-            run = ExportRun.objects.get(uid=run_uid)
-
-            if run.job.include_zipfile:
-                # To prepare for the zipfile task, the files need to be checked to ensure they weren't
-                # deleted during cancellation.
-                include_files = []
-
-                for export_provider_task in provider_tasks:
-<<<<<<< HEAD
-                    if not TaskStates[export_provider_task.status] in TaskStates.get_incomplete_states():
-=======
-                    if TaskStates[export_provider_task.status] not in TaskStates.get_incomplete_states():
->>>>>>> b8a3cdb7
-                        for export_task in export_provider_task.tasks.all():
-                            try:
-                                filename = export_task.result.filename
-                            except Exception:
-                                continue
-                            full_file_path = os.path.join(settings.EXPORT_STAGING_ROOT, str(run_uid),
-                                                          export_provider_task.slug, filename)
-                            if not os.path.isfile(full_file_path):
-                                continue
-                            include_files += [full_file_path]
-                # Need to remove duplicates from the list because
-                # some intermediate tasks produce files with the same name.
-                include_files = list(set(include_files))
-                if include_files:
-                    ZipFileTask().run(run_uid=run_uid, include_files=include_files)
-
-            finalize_run_task = FinalizeRunTask()
-            finalize_run_task.si(
-                run_uid=run_uid,
-                stage_dir=run_dir,
-            ).apply_async(queue=worker)
-
-        return result
-
-
-class ZipFileTask(Task):
-    """
-    rolls up runs into a zip file
-    """
-    name = 'Zip File Export'
-
-    def run(self, result=None, run_uid=None, include_files=None):
-        from eventkit_cloud.tasks.models import ExportRun as ExportRunModel
-        download_root = settings.EXPORT_DOWNLOAD_ROOT.rstrip('\/')
-        staging_root = settings.EXPORT_STAGING_ROOT.rstrip('\/')
-
-        dl_filepath = os.path.join(download_root, str(run_uid))
-        st_filepath = os.path.join(staging_root, str(run_uid))
-
-        files = []
-        if not include_files:
-            return {'result': None}
-        files += [filename for filename in include_files if os.path.splitext(filename)[-1] not in BLACKLISTED_ZIP_EXTS]
-
-        run = ExportRunModel.objects.get(uid=run_uid)
-
-        name = run.job.name
-        project = run.job.event
-        date = timezone.now().strftime('%Y%m%d')
-        # XXX: name-project-eventkit-yyyymmdd.zip
-        zip_filename = "{0}-{1}-{2}-{3}.{4}".format(
-            name,
-            project,
-            "eventkit",
-            date,
-            'zip'
-        )
-
-        zip_st_filepath = os.path.join(st_filepath, zip_filename)
-        zip_dl_filepath = os.path.join(dl_filepath, zip_filename)
-        with ZipFile(zip_st_filepath, 'w') as zipfile:
-            for filepath in files:
-                name, ext = os.path.splitext(filepath)
-                provider_slug, name = os.path.split(name)
-                provider_slug = os.path.split(provider_slug)[1]
-
-                filename = '{0}-{1}-{2}{3}'.format(
-                    name,
-                    provider_slug,
-                    date,
-                    ext
-                )
-                zipfile.write(
-                    filepath,
-                    arcname=filename
-                )
-
-        run_uid = str(run_uid)
-        if getattr(settings, "USE_S3", False):
-            # TODO open up a stream directly to the s3 file so no local
-            #      persistence is required
-            zipfile_url = s3.upload_to_s3(run_uid, zip_filename, zip_filename)
-            os.remove(zip_st_filepath)
-        else:
-            shutil.copy(zip_st_filepath, zip_dl_filepath)
-            zipfile_url = os.path.join(run_uid, zip_filename)
-
-        run.zipfile_url = zipfile_url
-        run.save()
-
-        return {'result': zip_st_filepath}
-
-
-class FinalizeRunTask(Task):
-    """
-    Finalizes export run.
+        for export_task in export_provider_task.tasks.all():
+            if TaskStates[export_task.status] in TaskStates.get_incomplete_states():
+                if not task_status:
+                    task_status = export_task.status
+                    incomplete_export_provider_task = export_provider_task.name
+            else:
+                if task_status:
+                    export_task.status = task_status
+                    try:
+                        raise CancelException(message="{0} could not complete because it depends on {1}".format(
+                            export_provider_task.name, incomplete_export_provider_task))
+                    except CancelException as ce:
+                        einfo = ExceptionInfo()
+                        einfo.exception = ce
+                        ExportTaskException.objects.create(task=export_task, exception=cPickle.dumps(einfo))
+                    export_task.save()
+
+        finalize_export_provider_task.si(
+            run_uid=run_uid,
+            export_provider_task_uid=export_provider_task_uid,
+            worker=worker
+        ).set(queue=worker).apply_async(
+            interval=1,
+            max_retries=10)
+
+
+@app.task(name='Finalize Export Provider Run')
+def finalize_export_provider_task(result=None, run_uid=None, export_provider_task_uid=None, run_dir=None, worker=None, *args, **kwargs):
+    """
+    Finalizes provider task.
 
     Cleans up staging directory.
     Updates run with finish time.
     Emails user notification.
+    """
+
+    from eventkit_cloud.tasks.models import ExportProviderTask, ExportRun
+
+    run_finished = False
+    with transaction.atomic():
+        export_provider_task = ExportProviderTask.objects.get(uid=export_provider_task_uid)
+
+        if export_provider_task.status != TaskStates.CANCELED.value:
+            export_provider_task.status = TaskStates.COMPLETED.value
+            export_provider_task.save()
+
+        # mark run as incomplete if any tasks fail
+        export_tasks = export_provider_task.tasks.all()
+
+        if (TaskStates[export_provider_task.status] != TaskStates.CANCELED) and any(
+                        TaskStates[task.status] in TaskStates.get_incomplete_states() for task in export_tasks):
+            export_provider_task.status = TaskStates.INCOMPLETE.value
+            export_provider_task.save()
+
+    export_provider_task = ExportProviderTask.objects.get(uid=export_provider_task_uid)
+
+    provider_tasks = export_provider_task.run.provider_tasks.all()
+    if all(TaskStates[provider_task.status] in TaskStates.get_finished_states() for provider_task in
+           provider_tasks):
+        run_finished = True
+
+    if run_finished:
+        run = ExportRun.objects.get(uid=run_uid)
+
+        if run.job.include_zipfile:
+            # To prepare for the zipfile task, the files need to be checked to ensure they weren't
+            # deleted during cancellation.
+            include_files = []
+
+            for export_provider_task in provider_tasks:
+                if TaskStates[export_provider_task.status] not in TaskStates.get_incomplete_states():
+                    for export_task in export_provider_task.tasks.all():
+                        try:
+                            filename = export_task.result.filename
+                        except Exception:
+                            continue
+                        full_file_path = os.path.join(settings.EXPORT_STAGING_ROOT, str(run_uid),
+                                                      export_provider_task.slug, filename)
+                        if not os.path.isfile(full_file_path):
+                            logger.error("Could not find file {0} for export {1}.".format(full_file_path,
+                                                                                          export_task.name))
+                            continue
+                        include_files += [full_file_path]
+            # Need to remove duplicates from the list because
+            # some intermediate tasks produce files with the same name.
+            include_files = list(set(include_files))
+            if include_files:
+                zip_file_task.run(run_uid=run_uid, include_files=include_files)
+
+        finalize_run_task.run(
+            run_uid=run_uid,
+            stage_dir=run_dir,
+        )
+
+    return result
+
+
+@app.task(name='Zip File Export')
+def zip_file_task(result=None, run_uid=None, include_files=None):
+    """
+    rolls up runs into a zip file
+    """
+
+    from eventkit_cloud.tasks.models import ExportRun as ExportRunModel
+    download_root = settings.EXPORT_DOWNLOAD_ROOT.rstrip('\/')
+    staging_root = settings.EXPORT_STAGING_ROOT.rstrip('\/')
+
+    dl_filepath = os.path.join(download_root, str(run_uid))
+    st_filepath = os.path.join(staging_root, str(run_uid))
+
+    files = []
+    if not include_files:
+        logger.error("zip_file_task called with no include_files.")
+        return {'result': None}
+    files += [filename for filename in include_files if os.path.splitext(filename)[-1] not in BLACKLISTED_ZIP_EXTS]
+
+    run = ExportRunModel.objects.get(uid=run_uid)
+
+    name = run.job.name
+    project = run.job.event
+    date = timezone.now().strftime('%Y%m%d')
+    # XXX: name-project-eventkit-yyyymmdd.zip
+    zip_filename = "{0}-{1}-{2}-{3}.{4}".format(
+        name,
+        project,
+        "eventkit",
+        date,
+        'zip'
+    )
+
+    zip_st_filepath = os.path.join(st_filepath, zip_filename)
+    zip_dl_filepath = os.path.join(dl_filepath, zip_filename)
+    with ZipFile(zip_st_filepath, 'w') as zipfile:
+        for filepath in files:
+            name, ext = os.path.splitext(filepath)
+            provider_slug, name = os.path.split(name)
+            provider_slug = os.path.split(provider_slug)[1]
+
+            filename = '{0}-{1}-{2}{3}'.format(
+                name,
+                provider_slug,
+                date,
+                ext
+            )
+            zipfile.write(
+                filepath,
+                arcname=filename
+            )
+
+    run_uid = str(run_uid)
+    if getattr(settings, "USE_S3", False):
+        # TODO open up a stream directly to the s3 file so no local
+        #      persistence is required
+        zipfile_url = s3.upload_to_s3(run_uid, zip_filename, zip_filename)
+        os.remove(zip_st_filepath)
+    else:
+        shutil.copy(zip_st_filepath, zip_dl_filepath)
+        zipfile_url = os.path.join(run_uid, zip_filename)
+
+    run.zipfile_url = zipfile_url
+    run.save()
+
+    return {'result': zip_st_filepath}
+
+
+class FinalizeRunTaskClass(Task):
+    """
+    Finalizes Cleans up stage_dir for ExportRun
     """
 
     name = 'Finalize Export Run'
@@ -727,201 +673,205 @@
         except IOError or OSError:
             logger.error('Error removing {0} during export finalize'.format(stage_dir))
 
-    def run(self, result=None, run_uid=None, stage_dir=None):
-        from eventkit_cloud.tasks.models import ExportRun
-
-        run = ExportRun.objects.get(uid=run_uid)
-        run.status = TaskStates.COMPLETED.value
-        provider_tasks = run.provider_tasks.all()
-        # mark run as incomplete if any tasks fail
-        if any(task.status in TaskStates.get_incomplete_states() for task in provider_tasks):
-            run.status = TaskStates.INCOMPLETE.value
-        if all(task.status == TaskStates.CANCELED.value for task in provider_tasks):
-            run.status = TaskStates.CANCELED.value
-        finished = timezone.now()
-        run.finished_at = finished
-        run.save()
-
-        # send notification email to user
-        hostname = settings.HOSTNAME
-        url = 'http://{0}/exports/{1}'.format(hostname, run.job.uid)
-        addr = run.user.email
-        if run.status == TaskStates.CANCELED.value:
-            subject = "Your Eventkit Data Pack was CANCELED."
-        else:
-            subject = "Your Eventkit Data Pack is ready."
-        to = [addr]
-        # TODO: from email address should not be hardcoded
-        from_email = getattr(
-            settings,
-            'DEFAULT_FROM_EMAIL',
-            'Eventkit Team <eventkit.team@gmail.com>'
-        )
-        ctx = {'url': url, 'status': run.status}
-
-        text = get_template('email/email.txt').render(ctx)
-        html = get_template('email/email.html').render(ctx)
-        try:
-            msg = EmailMultiAlternatives(subject, text, to=to, from_email=from_email)
-            msg.attach_alternative(html, "text/html")
-            msg.send()
-        except Exception as e:
-            logger.error("Encountered an error when sending status email: {}".format(e))
-
-        return {'stage_dir': stage_dir}
-
-
-class ExportTaskErrorHandler(Task):
-    """
-    Handles un-recoverable errors in export tasks.
-    """
-
-    name = "Export Task Error Handler"
-
-    def run(self, run_uid, task_id=None, stage_dir=None):
-        from eventkit_cloud.tasks.models import ExportRun
-        finished = timezone.now()
-        run = ExportRun.objects.get(uid=run_uid)
-        run.finished_at = finished
+
+@app.task(name='Finalize Export Run', base=FinalizeRunTaskClass)
+def finalize_run_task(result=None, run_uid=None, stage_dir=None):
+    """
+     Finalizes export run.
+
+    Cleans up staging directory.
+    Updates run with finish time.
+    Emails user notification.
+    """
+
+    from eventkit_cloud.tasks.models import ExportRun
+
+    run = ExportRun.objects.get(uid=run_uid)
+    if run.job.include_zipfile and not run.zipfile_url:
+        logger.error("THE ZIPFILE IS MISSING FROM RUN {0}".format(run.uid))
+    run.status = TaskStates.COMPLETED.value
+    provider_tasks = run.provider_tasks.all()
+    # mark run as incomplete if any tasks fail
+    if any(task.status in TaskStates.get_incomplete_states() for task in provider_tasks):
         run.status = TaskStates.INCOMPLETE.value
-        run.save()
-        try:
-            if os.path.isdir(stage_dir):
-                # DON'T leave the stage_dir in place for debugging
-                shutil.rmtree(stage_dir)
-        except IOError:
-            logger.error('Error removing {0} during export finalize'.format(stage_dir))
-
-        hostname = settings.HOSTNAME
-        url = 'http://{0}/exports/{1}'.format(hostname, run.job.uid)
-        addr = run.user.email
-        subject = "Your Eventkit Data Pack has a failure."
-        # email user and administrator
-        to = [addr, settings.TASK_ERROR_EMAIL]
-        from_email = getattr(settings, 'DEFAULT_FROM_EMAIL', 'Eventkit Team <eventkit.team@gmail.com>')
-        ctx = {
-            'url': url,
-            'task_id': task_id
-        }
-        text = get_template('email/error_email.txt').render(ctx)
-        html = get_template('email/error_email.html').render(ctx)
+    if all(task.status == TaskStates.CANCELED.value for task in provider_tasks):
+        run.status = TaskStates.CANCELED.value
+    finished = timezone.now()
+    run.finished_at = finished
+    run.save()
+
+    # send notification email to user
+    hostname = settings.HOSTNAME
+    url = 'http://{0}/exports/{1}'.format(hostname, run.job.uid)
+    addr = run.user.email
+    if run.status == TaskStates.CANCELED.value:
+        subject = "Your Eventkit Data Pack was CANCELED."
+    else:
+        subject = "Your Eventkit Data Pack is ready."
+    to = [addr]
+    # TODO: from email address should not be hardcoded
+    from_email = getattr(
+        settings,
+        'DEFAULT_FROM_EMAIL',
+        'Eventkit Team <eventkit.team@gmail.com>'
+    )
+    ctx = {'url': url, 'status': run.status}
+
+    text = get_template('email/email.txt').render(ctx)
+    html = get_template('email/email.html').render(ctx)
+    try:
         msg = EmailMultiAlternatives(subject, text, to=to, from_email=from_email)
         msg.attach_alternative(html, "text/html")
         msg.send()
-
-
-class CancelExportProviderTask(Task):
+    except Exception as e:
+        logger.error("Encountered an error when sending status email: {}".format(e))
+
+    return {'stage_dir': stage_dir}
+
+
+@app.task(name='Export Task Error Handler', bind=True)
+def export_task_error_handler(self, run_uid, task_id=None, stage_dir=None):
+    """
+    Handles un-recoverable errors in export tasks.
+    """
+
+    from eventkit_cloud.tasks.models import ExportRun
+    finished = timezone.now()
+    run = ExportRun.objects.get(uid=run_uid)
+    run.finished_at = finished
+    run.status = TaskStates.INCOMPLETE.value
+    run.save()
+    try:
+        if os.path.isdir(stage_dir):
+            # DON'T leave the stage_dir in place for debugging
+            shutil.rmtree(stage_dir)
+    except IOError:
+        logger.error('Error removing {0} during export finalize'.format(stage_dir))
+
+    hostname = settings.HOSTNAME
+    url = 'http://{0}/exports/{1}'.format(hostname, run.job.uid)
+    addr = run.user.email
+    subject = "Your Eventkit Data Pack has a failure."
+    # email user and administrator
+    to = [addr, settings.TASK_ERROR_EMAIL]
+    from_email = getattr(settings, 'DEFAULT_FROM_EMAIL', 'Eventkit Team <eventkit.team@gmail.com>')
+    ctx = {
+        'url': url,
+        'task_id': task_id
+    }
+    text = get_template('email/error_email.txt').render(ctx)
+    html = get_template('email/error_email.html').render(ctx)
+    msg = EmailMultiAlternatives(subject, text, to=to, from_email=from_email)
+    msg.attach_alternative(html, "text/html")
+    msg.send()
+
+
+@app.task(name='Cancel Export Provider Task')
+def cancel_export_provider_task(export_provider_task_uid=None, canceling_user=None):
     """
     Cancels an ExportProviderTask and terminates each subtasks execution.
     """
 
-    name = "Cancel Export Provider Task"
-
-    def run(self, export_provider_task_uid=None, canceling_user=None):
-        from ..tasks.models import ExportProviderTask, ExportTaskException, ExportTaskResult, \
-            ExportTask as ExportTaskModel
-        from ..tasks.exceptions import CancelException
-        from billiard.einfo import ExceptionInfo
-        from datetime import datetime, timedelta
-
-        import sys
-        export_provider_task = ExportProviderTask.objects.filter(uid=export_provider_task_uid).first()
-        if not export_provider_task:
-            return False
-
-        export_tasks = export_provider_task.tasks.all()
-
-        # Loop through both the tasks in the ExportProviderTask model, as well as the Task Chain in celery
-        for export_task in export_tasks.filter(~Q(status=TaskStates.CANCELED.value)):
-            export_task.status = TaskStates.CANCELED.value
-            export_task.cancel_user = canceling_user
-            export_task.save()
-            # This part is to populate the UI with the cancel message.  If a different mechanism is incorporated
-            # to pass task information to the users, then it may make sense to replace this.
-            try:
-                raise CancelException(task_name=export_provider_task.name, user_name=canceling_user)
-            except CancelException as ce:
-                einfo = ExceptionInfo()
-                einfo.exception = ce
-                ExportTaskException.objects.create(task=export_task, exception=cPickle.dumps(einfo))
-
-            # Remove the ExportTaskResult, which will clean up the files.
-            task_result = ExportTaskResult.objects.filter(task=export_task).first()
-            if task_result:
-                task_result.delete()
-
-                # This part uses celery to revoke the task, which has no need to rely on specific pid information and
-                # may be removed or simplified in the future.
-                # if export_task.pid and export_task.worker:
-                # If using revoke there isn't a need to put the kill task on the correct queue, because celery will
-                # broadcast the message.
-                # KillTask().apply_async(kwargs={"task_pid": export_task.pid, "celery_uid": export_task.celery_uid},
-                #                        queue="{0}-cancel".format(export_task.worker))
-
-            KillTask().run(celery_uid=export_task.celery_uid)
-
-        export_provider_task.status = TaskStates.CANCELED.value
-        export_provider_task.save()
-
-        # Because the task is revoked the follow on is never run... if using revoke this is required, if using kill,
-        # this can probably be removed as the task will simply fail and the follow on task from the task_factory will
-        # pick up the task.
-        run_uid = export_provider_task.run.uid
-        worker = export_provider_task.tasks.first().worker
-        # Because we don't care about the files in a canceled task the stage dir can be the run dir,
-        # which will be cleaned up in final steps.
-        stage_dir = os.path.join(settings.EXPORT_STAGING_ROOT.rstrip('\/'), str(run_uid))
-        finalize_export_provider_task = FinalizeExportProviderTask()
-        finalize_export_provider_task.si(
-            run_uid=run_uid,
-            stage_dir=stage_dir,
-            export_provider_task_uid=export_provider_task_uid,
-            worker=worker
-        ).set(queue=worker).apply_async(
-            interval=1,
-            max_retries=10,
-            expires=datetime.now() + timedelta(days=2)
-        )
-
-
-class KillTask(Task):
-    """
-        Asks a worker to kill a task.
-    """
-
-    name = "Kill Task"
-
-    def run(self, task_pid=None, celery_uid=None):
-        app.control.revoke(str(celery_uid), terminate=True)
-
-        # This all works but isn't helpful until priority queues are supported.
-        # import os, signal
-        # from celery.result import AsyncResult
-        # import celery.states
-        #
-        # if task_pid:
-        #     # Don't kill tasks with default pid.
-        #     if task_pid <= 0:
-        #         return
-        #     try:
-        #
-        #         # Ensure the task is still running otherwise the wrong process will be killed
-        #         # if AsyncResult(celery_uid, app=app).state == celery.states.STARTED:
-        #             # If the task finished prior to receiving this kill message it could throw an OSError.
-        #             os.kill(task_pid, signal.SIGTERM)
-        #     except OSError:
-        #         logger.info("{0} PID does not exist.")
+    from ..tasks.models import ExportProviderTask, ExportTaskException, ExportTaskResult, \
+        ExportTask as ExportTaskModel
+    from ..tasks.exceptions import CancelException
+    from billiard.einfo import ExceptionInfo
+    from datetime import datetime, timedelta
+
+    import sys
+    export_provider_task = ExportProviderTask.objects.filter(uid=export_provider_task_uid).first()
+    if not export_provider_task:
+        return False
+
+    export_tasks = export_provider_task.tasks.all()
+
+    # Loop through both the tasks in the ExportProviderTask model, as well as the Task Chain in celery
+    for export_task in export_tasks.filter(~Q(status=TaskStates.CANCELED.value)):
+        export_task.status = TaskStates.CANCELED.value
+        export_task.cancel_user = canceling_user
+        export_task.save()
+        # This part is to populate the UI with the cancel message.  If a different mechanism is incorporated
+        # to pass task information to the users, then it may make sense to replace this.
+        try:
+            raise CancelException(task_name=export_provider_task.name, user_name=canceling_user)
+        except CancelException as ce:
+            einfo = ExceptionInfo()
+            einfo.exception = ce
+            ExportTaskException.objects.create(task=export_task, exception=cPickle.dumps(einfo))
+
+        # Remove the ExportTaskResult, which will clean up the files.
+        task_result = ExportTaskResult.objects.filter(task=export_task).first()
+        if task_result:
+            task_result.delete()
+
+        if export_task.pid and export_task.worker:
+            # If using revoke there isn't a need to put the kill task on the correct queue, because celery will
+            # broadcast the message.
+            kill_task.apply_async(kwargs={"task_pid": export_task.pid, "celery_uid": export_task.celery_uid},
+                                  queue="{0}.cancel".format(export_task.worker),
+                                  priority=TaskPriority.CANCEL.value,
+                                  routing_key="{0}.cancel".format(export_task.worker))
+
+    export_provider_task.status = TaskStates.CANCELED.value
+    export_provider_task.save()
+
+    # Because the task is revoked the follow on is never run... if using revoke this is required, if using kill,
+    # this can probably be removed as the task will simply fail and the follow on task from the task_factory will
+    # pick up the task.
+    run_uid = export_provider_task.run.uid
+    worker = export_provider_task.tasks.first().worker
+    # Because we don't care about the files in a canceled task the stage dir can be the run dir,
+    # which will be cleaned up in final steps.
+    stage_dir = os.path.join(settings.EXPORT_STAGING_ROOT.rstrip('\/'), str(run_uid))
+
+    finalize_export_provider_task.si(
+        run_uid=run_uid,
+        stage_dir=stage_dir,
+        export_provider_task_uid=export_provider_task_uid,
+        worker=worker
+    ).set(queue=worker).apply_async(
+        interval=1,
+        max_retries=10,
+        expires=datetime.now() + timedelta(days=2),
+        priority=TaskPriority.FINALIZE_PROVIDER.value,
+        routing_key=worker
+    )
+
+
+@app.task(name='Kill Task')
+def kill_task(task_pid=None, celery_uid=None):
+    """
+    Asks a worker to kill a task.
+    """
+
+    # This all works but isn't helpful until priority queues are supported.
+    import os, signal
+    import celery
+
+    if task_pid:
+        # Don't kill tasks with default pid.
+        if task_pid <= 0:
+            return
+        try:
+
+            # Ensure the task is still running otherwise the wrong process will be killed
+            if AsyncResult(celery_uid, app=app).state == celery.states.STARTED:
+                # If the task finished prior to receiving this kill message it could throw an OSError.
+                os.kill(task_pid, signal.SIGTERM)
+        except OSError:
+            logger.info("{0} PID does not exist.")
 
 
 def update_progress(task_uid, progress=None, estimated_finish=None):
     """
-       Updates the progress of the ExportTask from the given task_uid.
-       :param task_uid: A uid to reference the ExportTask.
-       :return: A function which can be called to update the progress on an ExportTask.
-       """
+    Updates the progress of the ExportTask from the given task_uid.
+    :param task_uid: A uid to reference the ExportTask.
+    :return: A function which can be called to update the progress on an ExportTask.
+    """
 
     from ..tasks.models import ExportTask
     from django.db import connection
+
     if not estimated_finish and not progress:
         return
     if progress > 100:
@@ -940,7 +890,6 @@
     export_task.save()
 
 
-<<<<<<< HEAD
 def parse_result(task_result, key=''):
     """
     Used to parse the celery result for a specific value.
@@ -958,28 +907,3 @@
         return task_result.get(key)
     else:
         return task_result
-=======
-app.register_task(ExportTask())
-app.register_task(OSMConfTask())
-app.register_task(OSMConfTask())
-app.register_task(OverpassQueryTask())
-app.register_task(OSMToPBFConvertTask())
-app.register_task(OSMPrepSchemaTask())
-app.register_task(ThematicShpExportTask())
-app.register_task(ThematicGPKGExportTask())
-app.register_task(ShpExportTask())
-app.register_task(KmlExportTask())
-app.register_task(SqliteExportTask())
-app.register_task(GeopackageExportTask())
-app.register_task(ThematicSQLiteExportTask())
-app.register_task(ThematicKmlExportTask())
-app.register_task(WFSExportTask())
-app.register_task(ArcGISFeatureServiceExportTask())
-app.register_task(ExternalRasterServiceExportTask())
-app.register_task(PickUpRunTask())
-app.register_task(GeneratePresetTask())
-app.register_task(FinalizeExportProviderTask())
-app.register_task(ZipFileTask())
-app.register_task(FinalizeRunTask())
-app.register_task(ExportTaskErrorHandler())
->>>>>>> b8a3cdb7
