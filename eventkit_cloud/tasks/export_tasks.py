# -*- coding: utf-8 -*-

import json
import logging
import os
import re
import shutil
import socket
import time
import traceback
from typing import List

from zipfile import ZipFile, ZIP_DEFLATED

from billiard.einfo import ExceptionInfo
from celery import signature
from celery.result import AsyncResult
from celery.utils.log import get_task_logger
from django.conf import settings
from django.contrib.gis.geos import Polygon
from django.contrib.auth.models import User

from django.core.exceptions import ObjectDoesNotExist
from django.core.mail import EmailMultiAlternatives
from django.db import DatabaseError, transaction
from django.db.models import Q
from django.template.loader import get_template
from django.utils import timezone

from eventkit_cloud.celery import app, TaskPriority
from eventkit_cloud.core.helpers import (
    sendnotification,
    NotificationVerb,
    NotificationLevel,
)

from eventkit_cloud.feature_selection.feature_selection import FeatureSelection
from eventkit_cloud.tasks.enumerations import TaskStates
from eventkit_cloud.tasks.exceptions import CancelException, DeleteException
from eventkit_cloud.tasks.helpers import (
    Directory,
    PREVIEW_TAIL,
    add_export_run_files_to_zip,
    check_cached_task_failures,
    clean_config,
    generate_qgs_style,
    get_arcgis_metadata,
    get_archive_data_path,
    get_download_filename,
    get_export_filename,
    get_human_readable_metadata_document,
    get_metadata,
    get_provider_download_dir,
    get_provider_slug,
    get_provider_staging_dir,
    get_provider_staging_preview,
    get_run_download_dir,
    get_run_download_url,
    get_run_staging_dir,
    get_style_files,
    normalize_name,
    pickle_exception,
    progressive_kill,
)
from eventkit_cloud.tasks.metadata import metadata_tasks
from eventkit_cloud.tasks.task_process import update_progress
from eventkit_cloud.utils.auth_requests import get_cred
from eventkit_cloud.utils import overpass, pbf, s3, mapproxy, wcs, geopackage, gdalutils
from eventkit_cloud.utils.ogr import OGR
from eventkit_cloud.utils.rocket_chat import RocketChat
from eventkit_cloud.utils.stats.eta_estimator import ETA
from eventkit_cloud.tasks.task_base import EventKitBaseTask
from audit_logging.celery_support import UserDetailsBase

from eventkit_cloud.tasks.models import (
    ExportTaskRecord,
    ExportTaskException,
    DataProviderTaskRecord,
    FileProducingTaskResult,
    ExportRun,
    RunZipFile,
)
from eventkit_cloud.jobs.models import DataProviderTask

BLACKLISTED_ZIP_EXTS = [".ini", ".om5", ".osm", ".lck", ".pyc"]

# Get an instance of a logger
logger = get_task_logger(__name__)


# http://docs.celeryproject.org/en/latest/tutorials/task-cookbook.html
# https://github.com/celery/celery/issues/3270


def make_file_downloadable(
    filepath, run_uid, provider_slug=None, skip_copy=False, download_filename=None, size=None, direct=False,
):
    """ Construct the filesystem location and url needed to download the file at filepath.
        Copy filepath to the filesystem location required for download.
        @provider_slug is specific to ExportTasks, not needed for FinalizeHookTasks
        @skip_copy: It looks like sometimes (At least for OverpassQuery) we don't want the file copied,
            generally can be ignored
        @direct: If true, return the direct download URL and skip the Downloadable tracking step
        @return A url to reach filepath.
    """

    if provider_slug:
        staging_dir = get_provider_staging_dir(run_uid, provider_slug)
        run_download_dir = get_provider_download_dir(run_uid, provider_slug)
    else:
        staging_dir = get_run_staging_dir(run_uid)
        run_download_dir = get_run_download_dir(run_uid)

    run_download_url = get_run_download_url(run_uid, provider_slug)
    filename = os.path.basename(filepath)
    if download_filename is None:
        download_filename = filename

    if getattr(settings, "USE_S3", False):
        source_path = os.path.join(staging_dir, filename)
        if provider_slug:
            download_filepath = os.path.join(run_uid, provider_slug, download_filename)
        else:
            download_filepath = os.path.join(run_uid, download_filename)
        download_url = s3.upload_to_s3(source_path, download_filepath)
    else:
        make_dirs(run_download_dir)

        download_url = os.path.join(run_download_url, download_filename)

        download_filepath = os.path.join(run_download_dir, download_filename)
        if not skip_copy:
            shutil.copy(filepath, download_filepath)
    return download_url


# ExportTaskRecord abstract base class and subclasses.
class ExportTask(EventKitBaseTask):
    """
    Abstract base class for export tasks.
    """

    # whether to abort the whole provider if this task fails.
    abort_on_error = False
    name = "ExportTask"

    def __call__(self, *args, **kwargs):
        task_uid = kwargs.get("task_uid")

        try:
            task = (
                ExportTaskRecord.objects.select_related("export_provider_task__run__job")
                .select_related("export_provider_task__provider")
                .get(uid=task_uid)
            )

            check_cached_task_failures(task.name, task_uid)

            task.worker = socket.gethostname()
            task.save()

            try:
                task_state_result = args[0]
            except IndexError:
                task_state_result = None
            self.update_task_state(result=task_state_result, task_uid=task_uid)

            if TaskStates.CANCELED.value not in [
                task.status,
                task.export_provider_task.status,
            ]:
                retval = super(ExportTask, self).__call__(*args, **kwargs)

            """
            Update the successfully completed task as follows:

                1. update the time the task completed
                2. calculate the size of the output file
                3. calculate the download path of the export
                4. create the export download directory
                5. copy the export file to the download directory
                6. create the export task result
                7. update the export task status and save it
                """
            # If a task is skipped it will be successfully completed but it won't have a return value.
            # Something needs to be populated to notify the user and to skip the following steps.
            if not (retval and retval.get("result")):
                raise Exception("This task was skipped due to previous failures/cancellations.")

            try:
                add_metadata(task.export_provider_task.run.job, task.export_provider_task.provider, retval)
            except Exception:
                logger.error(traceback.format_exc())
                logger.error("Failed to add metadata.")

            # update the task
            finished = timezone.now()
            if TaskStates.CANCELED.value in [
                task.status,
                task.export_provider_task.status,
            ]:
                logging.info(
                    "Task reported on success but was previously canceled ", format(task_uid),
                )
                username = None
                if task.cancel_user:
                    username = task.cancel_user.username
                raise CancelException(task_name=task.export_provider_task.name, user_name=username)

            task.finished_at = finished
            task.progress = 100
            task.pid = -1
            # get the output
            output_url = retval["result"]
            stat = os.stat(output_url)
            size = stat.st_size / 1024 / 1024.00
            # construct the download_path
            parts = output_url.split("/")
            filename = parts[-1]
            provider_slug = parts[-2]
            run_uid = parts[-3]
            name, ext = os.path.splitext(filename)
            if provider_slug == "run":
                event = normalize_name(task.export_provider_task.run.job.event)
                download_filename = get_download_filename(name, ext, additional_descriptors=[event, "eventkit"])
            else:
                download_filename = get_download_filename(name, ext, data_provider_slug=provider_slug)

            # construct the download url
            skip_copy = task.name == "OverpassQuery"
            download_url = make_file_downloadable(
                output_url,
                run_uid,
                provider_slug=provider_slug,
                skip_copy=skip_copy,
                download_filename=download_filename,
            )

            # save the task and task result
            result = FileProducingTaskResult.objects.create(filename=filename, size=size, download_url=download_url)

            task.result = result
            task.status = TaskStates.SUCCESS.value
            task.save()
            retval["status"] = TaskStates.SUCCESS.value
            retval["file_producing_task_result_id"] = result.id
            return retval
        except CancelException as e:
            return {"status": TaskStates.CANCELED.value}
        except Exception as e:
            tb = traceback.format_exc()
            logger.error("Exception in the handler for {}:\n{}".format(self.name, tb))
            from billiard.einfo import ExceptionInfo

            einfo = ExceptionInfo()
            result = self.task_failure(e, task_uid, args, kwargs, einfo)
            return result

    @transaction.atomic
    def task_failure(self, exc, task_id, args, kwargs, einfo):
        """
        Update the failed task as follows:

            1. pull out the ExportTaskRecord
            2. update the task status and finish time
            3. create an export task exception
            4. save the export task with the task exception
            5. run export_task_error_handler if the run should be aborted
               - this is only for initial tasks on which subsequent export tasks depend
        """
        # TODO: If there is a failure before the task was created this will fail to run.
        try:
            task = ExportTaskRecord.objects.get(uid=task_id)
            task.finished_at = timezone.now()
            task.save()
        except Exception:
            logger.error(traceback.format_exc())
            logger.error(
                "Cannot update the status of ExportTaskRecord object: no such object has been created for "
                "this task yet."
            )
        ete = ExportTaskException(task=task, exception=pickle_exception(einfo))
        ete.save()
        if task.status != TaskStates.CANCELED.value:
            task.status = TaskStates.FAILED.value
            task.save()
            logger.debug("Task name: {0} failed, {1}".format(self.name, einfo))
            if self.abort_on_error:
                export_provider_task = DataProviderTaskRecord.objects.get(tasks__uid=task_id)
                fail_synchronous_task_chain(data_provider_task_uid=export_provider_task.uid)
                run = export_provider_task.run
                stage_dir = kwargs["stage_dir"]
                export_task_error_handler(run_uid=str(run.uid), task_id=task_id, stage_dir=stage_dir)
            return {"status": TaskStates.FAILED.value}
        return {"status": TaskStates.CANCELED.value}

    def update_task_state(self, result=None, task_status=TaskStates.RUNNING.value, task_uid=None):
        """
        Update the task state and celery task uid.
        Can use the celery uid for diagnostics.
        """
        result = result or {}
        started = timezone.now()

        try:
            task = ExportTaskRecord.objects.get(uid=task_uid)
            celery_uid = self.request.id
            if not celery_uid:
                raise Exception("Failed to save celery_UID")
            task.celery_uid = celery_uid
            task.save()
            result = parse_result(result, "status") or []
            if TaskStates.CANCELED.value in [
                task.status,
                task.export_provider_task.status,
                result,
            ]:
                logging.info("canceling before run %s", celery_uid)
                task.status = TaskStates.CANCELED.value
                task.save()
                raise CancelException(task_name=task.export_provider_task.name)
            # The parent ID is actually the process running in celery.
            task.pid = os.getppid()
            task.status = task_status
            task.export_provider_task.status = TaskStates.RUNNING.value
            task.started_at = started
            task.save()
            task.export_provider_task.save()
            logger.debug("Updated task: {0} with uid: {1}".format(task.name, task.uid))
        except DatabaseError as e:
            logger.error("Updating task {0} state throws: {1}".format(task_uid, e))
            raise e


class AbortOnErrorTask(ExportTask):
    abort_on_error = True


class FormatTask(ExportTask):
    """
    A class to manage tasks which are desired output from the user, and not merely associated files or metadata.
    """

    name = "FormatTask"
    display = True


class ZipFileTask(FormatTask):
    def __call__(self, *args, **kwargs):
        run = ExportRun.objects.get(uid=kwargs["run_uid"])
        if kwargs["run_zip_file_uid"]:
            run_zip_file = RunZipFile.objects.get(uid=kwargs["run_zip_file_uid"])
            run_zip_file.run = run
        else:
            run_zip_file = RunZipFile.objects.create(run=run)
            kwargs["run_zip_file_uid"] = run_zip_file.uid

        retval = super(ZipFileTask, self).__call__(*args, **kwargs)

        if retval["status"] == "CANCELED":
            return retval

        if not kwargs["data_provider_task_record_uids"]:
            data_provider_task_record = DataProviderTaskRecord.objects.get(uid=kwargs["data_provider_task_record_uid"])
            data_provider_task_records = data_provider_task_record.run.provider_tasks.exclude(slug="run")
            data_provider_task_record_uids = [
                data_provider_task_record.uid for data_provider_task_record in data_provider_task_records
            ]
        else:
            data_provider_task_record_uids = kwargs["data_provider_task_record_uids"]

        data_provider_task_records = DataProviderTaskRecord.objects.filter(uid__in=data_provider_task_record_uids)
        downloadable_file = FileProducingTaskResult.objects.get(id=retval["file_producing_task_result_id"])
        run_zip_file.downloadable_file = downloadable_file
        run_zip_file.data_provider_task_records.set(data_provider_task_records)
        run_zip_file.finished_at = timezone.now()
        run_zip_file.message = "Completed"
        run_zip_file.save()
        return retval


@gdalutils.retry
def osm_data_collection_pipeline(
    export_task_record_uid,
    stage_dir,
    job_name="no_job_name_specified",
    url=None,
    slug=None,
    bbox=None,
    user_details=None,
    config=None,
    eta=None,
    projection=4326,
):
    """
    Collects data from OSM & produces a thematic gpkg as a subtask of the task referenced by export_provider_task_id.
    bbox expected format is an iterable of the form [ long0, lat0, long1, lat1 ]
    """
    # Reasonable subtask_percentages we're determined by profiling code sections on a developer workstation
    # TODO: Biggest impact to improving ETA estimates reqs higher fidelity tracking of run_query and convert

    # --- Overpass Query
    op = overpass.Overpass(
        bbox=bbox,
        stage_dir=stage_dir,
        slug=slug,
        url=url,
        job_name=job_name,
        task_uid=export_task_record_uid,
        raw_data_filename="{}_query.osm".format(job_name),
        config=config,
    )

    osm_data_filename = op.run_query(user_details=user_details, subtask_percentage=65, eta=eta)  # run the query

    # --- Convert Overpass result to PBF
    osm_filename = os.path.join(stage_dir, osm_data_filename)
    pbf_filename = os.path.join(stage_dir, "{}_query.pbf".format(job_name))
    pbf_filepath = pbf.OSMToPBF(osm=osm_filename, pbffile=pbf_filename, task_uid=export_task_record_uid).convert()

    # --- Generate thematic gpkg from PBF
    provider_slug = get_provider_slug(export_task_record_uid)
    gpkg_filepath = get_export_filename(stage_dir, job_name, projection, provider_slug, "gpkg")

    if config is None:
        logger.error("No configuration was provided for OSM export")
        raise RuntimeError("The configuration field is required for OSM data providers")

    config = clean_config(config)
    feature_selection = FeatureSelection.example(config)

    update_progress(
        export_task_record_uid, progress=67, eta=eta, msg="Converting data to Geopackage",
    )
    geom = Polygon.from_bbox(bbox)
    g = geopackage.Geopackage(
        pbf_filepath, gpkg_filepath, stage_dir, feature_selection, geom, export_task_record_uid=export_task_record_uid,
    )
    g.run(subtask_start=77, subtask_percentage=8, eta=eta)  # 77% to 85%

    # --- Add the Land Boundaries polygon layer, this accounts for the majority of post-processing time
    update_progress(export_task_record_uid, 85.5, eta=eta, msg="Clipping data in Geopackage")

    database = settings.DATABASES["feature_data"]
    in_dataset = "PG:dbname={name} host={host} user={user} password={password} port={port}".format(
        host=database["HOST"],
        user=database["USER"],
        password=database["PASSWORD"].replace("$", "\$"),
        port=database["PORT"],
        name=database["NAME"],
    )
    gdalutils.convert(
        boundary=bbox,
        input_file=in_dataset,
        output_file=gpkg_filepath,
        layers=["land_polygons"],
        fmt="gpkg",
        is_raster=False,
    )

    ret_gpkg_filepath = g.results[0].parts[0]
    assert ret_gpkg_filepath == gpkg_filepath
    update_progress(
        export_task_record_uid, progress=100, eta=eta, msg="Completed OSM data collection pipeline",
    )

    return gpkg_filepath


@app.task(name="OSM (.gpkg)", bind=True, base=FormatTask, abort_on_error=True, acks_late=True)
def osm_data_collection_task(
    self,
    result=None,
    stage_dir=None,
    run_uid=None,
    provider_slug=None,
    overpass_url=None,
    task_uid=None,
    job_name="no_job_name_specified",
    bbox=None,
    user_details=None,
    config=None,
    *args,
    **kwargs,
):
    """
    Collects data from OSM & produces a thematic gpkg as a subtask of the task referenced by export_provider_task_id.
    bbox expected format is an iterable of the form [ long0, lat0, long1, lat1 ]
    """
    logger.debug("enter run for {0}".format(self.name))
    debug_os = None

    try:
        # Uncomment debug_os to generate a simple CSV of the progress log that can be used to evaluate the accuracy
        # of ETA estimates
        # debug_os = open("{}_progress_log.csv".format(task_uid), 'w')
        eta = ETA(task_uid=task_uid, debug_os=debug_os)

        result = result or {}

        if user_details is None:
            user_details = {"username": "username not set in osm_data_collection_task"}

        gpkg_filepath = osm_data_collection_pipeline(
            task_uid,
            stage_dir,
            slug=provider_slug,
            job_name=job_name,
            bbox=bbox,
            user_details=user_details,
            url=overpass_url,
            config=config,
            eta=eta,
        )

        selection = parse_result(result, "selection")
        if selection:
            logger.debug("Calling gdalutils.convert with boundary={}, in_dataset={}".format(selection, gpkg_filepath))
            gpkg_filepath = gdalutils.convert(boundary=selection, input_file=gpkg_filepath)

        result["result"] = gpkg_filepath
        result["source"] = gpkg_filepath

        logger.debug("exit run for {0}".format(self.name))
    finally:
        if debug_os:
            debug_os.close()

    return result


def add_metadata(job, provider, retval):
    """
    Accepts a job, provider slug, and return value from a task and applies metadata to the relevant file.

    :param job:
    :param provider_slug:
    :param retval:
    :return:
    """
    result_file = retval.get("result", None)
    if result_file is None:
        return
    task = metadata_tasks.get(os.path.splitext(result_file)[1], None)
    if not provider:
        return
    if task is not None:
        task(filepath=result_file, job=job, provider=provider)


@app.task(name="ESRI Shapefile (.shp)", bind=True, base=FormatTask, acks_late=True)
def shp_export_task(
    self,
    result=None,
    run_uid=None,
    task_uid=None,
    stage_dir=None,
    job_name=None,
    user_details=None,
    projection=4326,
    *args,
    **kwargs,
):
    """
    Class defining SHP export function.
    """
    result = result or {}
    gpkg = parse_result(result, "source")
    provider_slug = get_provider_slug(task_uid)
    shapefile = get_export_filename(stage_dir, job_name, projection, provider_slug, "shp")

    try:
        ogr = OGR(task_uid=task_uid)
        out = ogr.convert(
            file_format="ESRI Shapefile",
            in_file=gpkg,
            out_file=shapefile,
            params="-lco 'ENCODING=UTF-8' -overwrite -skipfailures",
        )
        result["file_format"] = "ESRI Shapefile"
        result["result"] = out
        result["shp"] = out
        return result
    except Exception as e:
        logger.error("Exception while converting {} -> {}: {}".format(gpkg, shapefile, str(e)))
        raise


@app.task(name="Keyhole Markup Language (.kml)", bind=True, base=FormatTask, acks_late=True)
def kml_export_task(
    self,
    result=None,
    run_uid=None,
    task_uid=None,
    stage_dir=None,
    job_name=None,
    user_details=None,
    projection=4326,
    *args,
    **kwargs,
):
    """
    Class defining KML export function.
    """
    result = result or {}

    gpkg = parse_result(result, "source")
    provider_slug = get_provider_slug(task_uid)
    kmlfile = get_export_filename(stage_dir, job_name, projection, provider_slug, "kml")
    try:
        ogr = OGR(task_uid=task_uid)
        out = ogr.convert(file_format="KML", in_file=gpkg, out_file=kmlfile)
        result["file_extension"] = "kmz"
        result["file_format"] = "libkml"
        result["result"] = out
        result["kmz"] = out
        return result
    except Exception as e:
        logger.error("Raised exception in kml export, %s", str(e))
        raise Exception(e)


@app.task(name="SQLITE Format", bind=True, base=FormatTask, acks_late=True)
def sqlite_export_task(
    self,
    result=None,
    run_uid=None,
    task_uid=None,
    stage_dir=None,
    job_name=None,
    user_details=None,
    projection=4326,
    *args,
    **kwargs,
):
    """
    Class defining SQLITE export function.
    """
    result = result or {}

    gpkg = parse_result(result, "source")
    provider_slug = get_provider_slug(task_uid)
    sqlitefile = get_export_filename(stage_dir, job_name, projection, provider_slug, "sqlite")
    try:
        ogr = OGR(task_uid=task_uid)
        out = ogr.convert(file_format="SQLite", in_file=gpkg, out_file=sqlitefile)
        result["file_format"] = "sqlite"
        result["result"] = out
        result["sqlite"] = out
        return result
    except Exception as e:
        logger.error("Raised exception in sqlite export, %s", str(e))
        raise Exception(e)


@app.task(name="Area of Interest (.geojson)", bind=True, base=ExportTask, acks_late=True)
def output_selection_geojson_task(
    self,
    result=None,
    task_uid=None,
    selection=None,
    stage_dir=None,
    provider_slug=None,
    projection=4326,
    *args,
    **kwargs,
):
    """
    Class defining geopackage export function.
    """
    result = result or {}

    geojson_file = os.path.join(stage_dir, "{0}-{1}_selection.geojson".format(provider_slug, projection))
    if selection:
        # Test if json.
        json.loads(selection)

        from audit_logging.file_logging import logging_open

        user_details = kwargs.get("user_details")
        with logging_open(geojson_file, "w", user_details=user_details) as open_file:
            open_file.write(selection)
        result["selection"] = geojson_file
        result["result"] = geojson_file

    return result


@app.task(name="Geopackage (.gpkg)", bind=True, base=FormatTask, acks_late=True)
def geopackage_export_task(
    self,
    result=None,
    run_uid=None,
    task_uid=None,
    stage_dir=None,
    job_name=None,
    user_details=None,
    projection=4326,
    *args,
    **kwargs,
):
    """
    Class defining geopackage export function.
    """
    result = result or {}
    gpkg_in_dataset = parse_result(result, "source")
<<<<<<< HEAD
    gpkg_out_dataset = os.path.join(stage_dir, "{0}-{1}.gpkg".format(job_name, projection))
    selection = parse_result(result, "selection")
=======

    provider_slug = get_provider_slug(task_uid)
    gpkg_out_dataset = get_export_filename(stage_dir, job_name, projection, provider_slug, "gpkg")
>>>>>>> 627477e0

    gpkg = gdalutils.convert(
        fmt="gpkg",
        input_file=gpkg_in_dataset,
        output_file=gpkg_out_dataset,
        task_uid=task_uid,
        boundary=selection,
        projection=projection,
    )

    result["file_format"] = "gpkg"
    result["result"] = gpkg
    result["source"] = gpkg
    return result


@app.task(name="Geotiff (.tif)", bind=True, base=FormatTask, acks_late=True)
def geotiff_export_task(
    self, result=None, task_uid=None, stage_dir=None, job_name=None, projection=4326, *args, **kwargs,
):
    """
    Class defining geopackage export function.
    """
    result = result or {}

    gtiff_in_dataset = parse_result(result, "source")
    provider_slug = get_provider_slug(task_uid)
    gtiff_out_dataset = get_export_filename(stage_dir, job_name, projection, provider_slug, "tif")
    selection = parse_result(result, "selection")

    if "tif" in os.path.splitext(gtiff_in_dataset)[1]:
        gtiff_in_dataset = f"GTIFF_RAW:{gtiff_in_dataset}"

    gtiff_out_dataset = gdalutils.convert(
        fmt="gtiff", input_file=gtiff_in_dataset, output_file=gtiff_out_dataset, task_uid=task_uid, boundary=selection,
    )

    result["file_extension"] = "tif"
    result["file_format"] = "gtiff"
    result["result"] = gtiff_out_dataset
    result["gtiff"] = gtiff_out_dataset

    return result


@app.task(name="National Imagery Transmission Format (.nitf)", bind=True, base=FormatTask, acks_late=True)
def nitf_export_task(
    self,
    result=None,
    run_uid=None,
    task_uid=None,
    stage_dir=None,
    job_name=None,
    user_details=None,
    projection=4326,
    *args,
    **kwargs,
):
    """
    Class defining nitf export function.
    """
    result = result or {}

    nitf_in_dataset = parse_result(result, "source")
    provider_slug = get_provider_slug(task_uid)
    nitf_out_dataset = get_export_filename(stage_dir, job_name, projection, provider_slug, "nitf")

    creation_options = ["ICORDS=G"]
    nitf = gdalutils.convert(
        fmt="nitf",
        input_file=nitf_in_dataset,
        output_file=nitf_out_dataset,
        task_uid=task_uid,
        creation_options=creation_options,
    )

    result["file_format"] = "nitf"
    result["result"] = nitf
    result["nitf"] = nitf
    return result


@app.task(name="Erdas Imagine HFA (.img)", bind=True, base=FormatTask, acks_late=True)
def hfa_export_task(
    self,
    result=None,
    run_uid=None,
    task_uid=None,
    stage_dir=None,
    job_name=None,
    user_details=None,
    projection=4326,
    *args,
    **kwargs,
):
    """
    Class defining Erdas Imagine HFA (.img) export function.
    """
    result = result or {}

    hfa_in_dataset = parse_result(result, "source")
    provider_slug = get_provider_slug(task_uid)
    hfa_out_dataset = get_export_filename(stage_dir, job_name, projection, provider_slug, "img")
    hfa = gdalutils.convert(fmt="hfa", input_file=hfa_in_dataset, output_file=hfa_out_dataset, task_uid=task_uid,)

    result["file_extension"] = "img"
    result["file_format"] = "hfa"
    result["result"] = hfa
    result["hfa"] = hfa
    return result


@app.task(name="Reprojection Task", bind=True, base=FormatTask, acks_late=True)
def reprojection_task(
    self,
    result=None,
    run_uid=None,
    task_uid=None,
    stage_dir=None,
    job_name=None,
    user_details=None,
    projection=None,
    *args,
    **kwargs,
):
    """
    Class defining a task that will reproject all file formats to the chosen projections.
    """
    result = result or {}
    file_format = parse_result(result, "file_format")
    selection = parse_result(result, "selection")

    if parse_result(result, "file_extension"):
        file_extension = parse_result(result, "file_extension")
    else:
        file_extension = file_format

    in_dataset = parse_result(result, "source")
    provider_slug = get_provider_slug(task_uid)
    out_dataset = get_export_filename(stage_dir, job_name, projection, provider_slug, file_extension)

    if "tif" in os.path.splitext(in_dataset)[1]:
        in_dataset = f"GTIFF_RAW:{in_dataset}"

    reprojection = gdalutils.convert(
        fmt=file_format,
        input_file=in_dataset,
        output_file=out_dataset,
        task_uid=task_uid,
        projection=projection,
        boundary=selection,
    )

    result["result"] = reprojection

    return result


@app.task(name="WFSExport", bind=True, base=ExportTask, abort_on_error=True)
def wfs_export_task(
    self,
    result=None,
    layer=None,
    config=None,
    run_uid=None,
    task_uid=None,
    stage_dir=None,
    job_name=None,
    bbox=None,
    service_url=None,
    name=None,
    service_type=None,
    user_details=None,
    projection=4326,
    *args,
    **kwargs,
):
    """
    Class defining geopackage export for WFS service.
    """
    result = result or {}

    provider_slug = get_provider_slug(task_uid)
    gpkg = get_export_filename(stage_dir, job_name, projection, provider_slug, "gpkg")

    # Strip out query string parameters that might conflict
    service_url = re.sub(r"(?i)(?<=[?&])(version|service|request|typename|srsname)=.*?(&|$)", "", service_url,)
    query_str = "SERVICE=WFS&VERSION=1.0.0&REQUEST=GetFeature&TYPENAME={}&SRSNAME=EPSG:4326".format(layer)
    if "?" in service_url:
        if "&" != service_url[-1]:
            service_url += "&"
        service_url += query_str
    else:
        service_url += "?" + query_str

    url = service_url
    cred = get_cred(cred_var=name, url=url)
    if cred:
        user, pw = cred
        if not re.search(r"(?<=://)[a-zA-Z0-9\-._~]+:[a-zA-Z0-9\-._~]+(?=@)", url):
            url = re.sub(r"(?<=://)", "%s:%s@" % (user, pw), url)

    if bbox:
        params = "-skipfailures -spat {w} {s} {e} {n}".format(w=bbox[0], s=bbox[1], e=bbox[2], n=bbox[3])
    else:
        params = "-skipfailures"

    try:
        ogr = OGR(task_uid=task_uid)
        out = ogr.convert(file_format="GPKG", in_file=f"WFS:{url}", out_file=gpkg, params=params,)
        result["result"] = out
        result["source"] = out
        # Check for geopackage contents; gdal wfs driver fails silently
        if not geopackage.check_content_exists(out):
            logger.warning("Empty response: Unknown layer name '{}' or invalid AOI bounds".format(layer))
        return result
    except Exception as e:
        logger.error("Raised exception in wfs export: {}".format(str(e)))
        raise Exception(e)


@app.task(name="WCS Export", bind=True, base=ExportTask, abort_on_error=True, acks_late=True)
def wcs_export_task(
    self,
    result=None,
    layer=None,
    config=None,
    run_uid=None,
    task_uid=None,
    stage_dir=None,
    job_name=None,
    bbox=None,
    service_url=None,
    name=None,
    service_type=None,
    user_details=None,
    projection=4326,
    selection=None,
    *args,
    **kwargs,
):
    """
    Class defining export for WCS services
    """
    result = result or {}

    provider_slug = get_provider_slug(task_uid)
    out = get_export_filename(stage_dir, job_name, projection, provider_slug, "tif")

    eta = ETA(task_uid=task_uid)
    task = ExportTaskRecord.objects.get(uid=task_uid)

    try:
        wcs_conv = wcs.WCSConverter(
            config=config,
            out=out,
            bbox=bbox,
            service_url=service_url,
            layer=layer,
            debug=True,
            name=name,
            task_uid=task_uid,
            fmt="gtiff",
            slug=task.export_provider_task.provider.slug,
            user_details=user_details,
            eta=eta,
        )
        out = wcs_conv.convert()

        result["result"] = out
        result["source"] = out

        return result
    except Exception as e:
        logger.error("Raised exception in WCS service export: %s", str(e))
        raise Exception(e)


@app.task(name="ArcFeatureServiceExport", bind=True, base=FormatTask)
def arcgis_feature_service_export_task(
    self,
    result=None,
    task_uid=None,
    stage_dir=None,
    job_name=None,
    bbox=None,
    service_url=None,
    projection=4326,
    *args,
    **kwargs,
):
    """
    Class defining sqlite export for ArcFeatureService service.
    """
    result = result or {}

    provider_slug = get_provider_slug(task_uid)
    gpkg = get_export_filename(stage_dir, job_name, projection, provider_slug, "gpkg")
    try:
        if not os.path.exists(os.path.dirname(gpkg)):
            os.makedirs(os.path.dirname(gpkg), 6600)

        try:
            # remove any url query so we can add our own
            service_url = service_url.split("/query?")[0]
        except ValueError:
            # if no url query we can just check for trailing slash and move on
            service_url = service_url.rstrip("/\\")
        finally:
            service_url = "{}{}".format(service_url, "/query?where=objectid%3Dobjectid&outfields=*&f=json")

        if bbox:
            params = "-skipfailures -t_srs EPSG:3857 -spat_srs EPSG:4326 -spat {w} {s} {e} {n}".format(
                w=bbox[0], s=bbox[1], e=bbox[2], n=bbox[3]
            )
        else:
            params = "-skipfailures -t_srs EPSG:3857"

        ogr = OGR(task_uid=task_uid)
        out = ogr.convert(file_format="GPKG", in_file=service_url, out_file=gpkg, params=params)
        result["result"] = out
        result["source"] = out
        return result
    except Exception as e:
        logger.error("Raised exception in arcgis feature service export, %s", str(e))
        raise Exception(e)


@app.task(name="Area of Interest (.gpkg)", bind=True, base=ExportTask)
def bounds_export_task(
    self, result={}, run_uid=None, task_uid=None, stage_dir=None, provider_slug=None, projection=4326, *args, **kwargs,
):
    """
    Class defining geopackage export function.
    """
    user_details = kwargs.get("user_details")
    # This is just to make it easier to trace when user_details haven't been sent
    if user_details is None:
        user_details = {"username": "unknown-bounds_export_task"}

    run = ExportRun.objects.get(uid=run_uid)

    result_gpkg = parse_result(result, "source")
    bounds = run.job.the_geom.geojson or run.job.bounds_geojson

    gpkg = os.path.join(stage_dir, "{0}-{1}_bounds.gpkg".format(provider_slug, projection))
    gpkg = geopackage.add_geojson_to_geopackage(
        geojson=bounds, gpkg=gpkg, layer_name="bounds", task_uid=task_uid, user_details=user_details,
    )

    result["result"] = gpkg
    result["source"] = result_gpkg
    return result


@app.task(
    name="Raster export (.gpkg)", bind=True, base=FormatTask, abort_on_error=True, acks_late=True,
)
def mapproxy_export_task(
    self,
    result=None,
    layer=None,
    config=None,
    run_uid=None,
    task_uid=None,
    stage_dir=None,
    job_name=None,
    bbox=None,
    service_url=None,
    level_from=None,
    level_to=None,
    name=None,
    service_type=None,
    projection=4326,
    *args,
    **kwargs,
):
    """
    Class defining geopackage export for external raster service.
    """
    result = result or {}
    selection = parse_result(result, "selection")

    provider_slug = get_provider_slug(task_uid)
    gpkgfile = get_export_filename(stage_dir, job_name, projection, provider_slug, "gpkg")

    try:
        w2g = mapproxy.MapproxyGeopackage(
            gpkgfile=gpkgfile,
            bbox=bbox,
            service_url=service_url,
            name=name,
            layer=layer,
            config=config,
            level_from=level_from,
            level_to=level_to,
            service_type=service_type,
            task_uid=task_uid,
            selection=selection,
        )
        gpkg = w2g.convert()
        result["file_format"] = "gpkg"
        result["result"] = gpkg
        result["source"] = gpkg

        return result
    except Exception as e:
        logger.error(f"Raised exception in raster service export, {e}")
        raise e


@app.task(name="Pickup Run", bind=True, base=UserDetailsBase)
def pick_up_run_task(self, result=None, run_uid=None, user_details=None, *args, **kwargs):
    """
    Generates a Celery task to assign a celery pipeline to a specific worker.
    """
    from eventkit_cloud.tasks.task_factory import TaskFactory

    # This is just to make it easier to trace when user_details haven't been sent
    if user_details is None:
        user_details = {"username": "unknown-pick_up_run_task"}

    run = ExportRun.objects.get(uid=run_uid)
    try:
        worker = socket.gethostname()
        run.worker = worker
        run.save()
        TaskFactory().parse_tasks(worker=worker, run_uid=run_uid, user_details=user_details)
    except Exception as e:
        run.status = TaskStates.FAILED.value
        run.save()
        logger.error(str(e))
        raise
    wait_for_run(run_uid=run_uid)


def wait_for_run(run_uid: str = None) -> None:
    """

    :param run_uid: The uid of the run to wait on.
    :return: None
    """
    run = ExportRun.objects.get(uid=run_uid)
    if run.status:
        while (
            TaskStates[run.status] not in TaskStates.get_finished_states()
            and TaskStates[run.status] not in TaskStates.get_incomplete_states()
        ):
            time.sleep(10)
            run.refresh_from_db()


# This could be improved by using Redis or Memcached to help manage state.
@app.task(name="Wait For Providers", base=EventKitBaseTask, acks_late=True)
def wait_for_providers_task(result=None, apply_args=None, run_uid=None, callback_task=None, *args, **kwargs):
    if isinstance(callback_task, dict):
        callback_task = signature(callback_task)

    run = ExportRun.objects.filter(uid=run_uid).first()
    if run:
        provider_tasks = run.provider_tasks.filter(~Q(slug="run"))
        if all(
            TaskStates[provider_task.status] in TaskStates.get_finished_states() for provider_task in provider_tasks
        ):
            callback_task.apply_async(**apply_args)
        else:
            logger.warning(f"The run: {run_uid} is Waiting for other tasks to finish.")
    else:
        raise Exception("A run could not be found for uid {0}".format(run_uid))


@app.task(name="Project File (.zip)", base=ZipFileTask, acks_late=True)
def create_zip_task(
    result: dict = None,
    data_provider_task_record_uid: List[str] = None,
    data_provider_task_record_uids: List[str] = None,
    run_zip_file_uid=None,
    *args,
    **kwargs,
):
    """
    :param result: The celery task result value, it should be a dict with the current state.
    :param data_provider_task_record_uid: A data provider task record UID to zip.
    :param data_provider_task_record_uids: A list of data provider task record UIDs to zip.
    :return: The run files, or a single zip file if data_provider_task_record_uid is passed.
    """
    if not result:
        result = {}

    if not data_provider_task_record_uids:
        data_provider_task_record = DataProviderTaskRecord.objects.get(uid=data_provider_task_record_uid)
        data_provider_task_records = data_provider_task_record.run.provider_tasks.exclude(slug="run")
        data_provider_task_record_uids = [
            data_provider_task_record.uid for data_provider_task_record in data_provider_task_records
        ]

    if len(data_provider_task_record_uids) > 1:
        data_provider_task_record_slug = "run"
    elif len(data_provider_task_record_uids) == 1:
        data_provider_task_record_slug = (
            DataProviderTaskRecord.objects.select_related("provider")
            .get(uid=data_provider_task_record_uids[0])
            .provider.slug
        )

    metadata = get_metadata(data_provider_task_record_uids)
    include_files = metadata.get("include_files", None)
    if include_files:
        arcgis_dir = os.path.join(get_run_staging_dir(metadata["run_uid"]), Directory.ARCGIS.value)
        make_dirs(arcgis_dir)
        arcgis_metadata_file = os.path.join(arcgis_dir, "metadata.json")
        arcgis_metadata = get_arcgis_metadata(metadata)
        with open(arcgis_metadata_file, "w") as open_md_file:
            json.dump(arcgis_metadata, open_md_file)
        include_files += [arcgis_metadata_file]
        # No need to add QGIS file if there aren't any files to be zipped.
        include_files += [generate_qgs_style(metadata)]
        include_files += [get_human_readable_metadata_document(metadata)]
        # Need to remove duplicates from the list because
        # some intermediate tasks produce files with the same name.
        # and add the static resources
        include_files = set(include_files)

        if run_zip_file_uid:
            zip_file_name = f"{metadata['name']}-{run_zip_file_uid}.zip"
        else:
            zip_file_name = f"{metadata['name']}.zip"

        result["result"] = zip_files(
            include_files=include_files,
            run_zip_file_uid=run_zip_file_uid,
            file_path=os.path.join(
                get_provider_staging_dir(metadata["run_uid"], data_provider_task_record_slug), zip_file_name,
            ),
            static_files=get_style_files(),
        )
    else:
        raise Exception("Could not create a zip file because there were not files to include.")
    return result


@app.task(name="Finalize Export Provider Task", base=EventKitBaseTask, acks_late=True)
def finalize_export_provider_task(result=None, data_provider_task_uid=None, status=None, *args, **kwargs):
    """
    Finalizes provider task.

    Cleans up staging directory.
    Updates export provider status.
    """

    # if the status was a success, we can assume all the ExportTasks succeeded. if not, we need to parse ExportTasks to
    # mark tasks not run yet as canceled.
    result_status = parse_result(result, "status")

    with transaction.atomic():
        export_provider_task = DataProviderTaskRecord.objects.get(uid=data_provider_task_uid)
        if TaskStates[result_status] == TaskStates.CANCELED:
            export_provider_task.status = TaskStates.CANCELED.value
        elif TaskStates[result_status] != TaskStates.SUCCESS:
            export_provider_task.status = TaskStates.INCOMPLETE.value
        else:
            export_provider_task.status = TaskStates.COMPLETED.value
        export_provider_task.finished_at = timezone.now()
        export_provider_task.save()

    return result


@gdalutils.retry
def zip_files(include_files, run_zip_file_uid, file_path=None, static_files=None, *args, **kwargs):
    """
    Contains the organization for the files within the archive.
    :param include_files: A list of files to be included.
    :param run_zip_file_uid: The UUID of the zip file.
    :param file_path: An optional name for the archive.
    :param static_files: Files that are in the same location for every datapack (i.e. templates and metadata files).
    :return: The zipfile path.
    """

    if not include_files:
        logger.error("zip_file_task called with no include_files.")
        raise Exception("zip_file_task called with no include_files.")

    if not file_path:
        logger.error("zip_file_task called with no file path.")
        raise Exception("zip_file_task called with no file path.")

    run_zip_file = RunZipFile.objects.get(uid=run_zip_file_uid)

    files = [filename for filename in include_files if os.path.splitext(filename)[-1] not in BLACKLISTED_ZIP_EXTS]

    logger.debug("Opening the zipfile.")
    with ZipFile(file_path, "a", compression=ZIP_DEFLATED, allowZip64=True) as zipfile:
        if static_files:
            for absolute_file_path, relative_file_path in static_files.items():
                if "__pycache__" in absolute_file_path:
                    continue
                filename = relative_file_path
                # Support files should go in the correct directory.  It might make sense to break these files up
                # by directory and then just put each directory in the correct location so that we don't have to
                # list all support files in the future.
                basename = os.path.basename(absolute_file_path)
                if basename == "__init__.py":
                    continue
                elif os.path.basename(os.path.dirname(absolute_file_path)) == Directory.ARCGIS.value:
                    if basename in ["create_mxd.py", "ReadMe.txt"]:
                        filename = os.path.join(Directory.ARCGIS.value, "{0}".format(basename))
                    else:
                        # Put the support files in the correct directory.
                        filename = os.path.join(
                            Directory.ARCGIS.value, Directory.TEMPLATES.value, "{0}".format(basename),
                        )
                zipfile.write(absolute_file_path, arcname=filename)
        for filepath in files:
            # This takes files from the absolute stage paths and puts them in the provider directories in the data dir.
            # (e.g. staging_root/run_uid/provider_slug/file_name.ext -> data/provider_slug/file_name.ext)
            name, ext = os.path.splitext(filepath)
            provider_slug, name = os.path.split(name)
            provider_slug = os.path.split(provider_slug)[1]

            if filepath.endswith((".qgs", "ReadMe.txt")):
                # put the style file in the root of the zip
                filename = "{0}{1}".format(name, ext)
            elif filepath.endswith("metadata.json"):
                # put the metadata file in arcgis folder unless it becomes more useful.
                filename = os.path.join(Directory.ARCGIS.value, "{0}{1}".format(name, ext))
            elif filepath.endswith(PREVIEW_TAIL):
                download_filename = get_download_filename("preview", ext, data_provider_slug=provider_slug,)
                filename = get_archive_data_path(provider_slug, download_filename)
            else:
                # Put the files into directories based on their provider_slug
                # prepend with `data`

                download_filename = get_download_filename(name, ext, data_provider_slug=provider_slug)
                filename = get_archive_data_path(provider_slug, download_filename)
            run_zip_file.message = f"Adding {filename} to zip archive."
            zipfile.write(filepath, arcname=filename)

        add_export_run_files_to_zip(zipfile, run_zip_file)

        if zipfile.testzip():
            raise Exception("The zipped file was corrupted.")

    return file_path


class FinalizeRunBase(EventKitBaseTask):
    name = "Finalize Export Run"

    def run(self, result=None, run_uid=None, stage_dir=None):
        """
         Finalizes export run.

        Cleans up staging directory.
        Updates run with finish time.
        Emails user notification.
        """
        """
        """
        result = result or {}

        run = ExportRun.objects.get(uid=run_uid)
        run.status = TaskStates.COMPLETED.value
        notification_level = NotificationLevel.SUCCESS.value
        verb = NotificationVerb.RUN_COMPLETED.value
        provider_tasks = run.provider_tasks.all()

        # Complicated Celery chain from TaskFactory.parse_tasks() is incorrectly running pieces in parallel;
        #    this waits until all provider tasks have finished before continuing.
        if any(getattr(TaskStates, task.status, None) == TaskStates.PENDING for task in provider_tasks):
            finalize_run_task.retry(
                result=result, run_uid=run_uid, stage_dir=stage_dir, interval_start=4, interval_max=10,
            )

        # mark run as incomplete if any tasks fail
        if any(getattr(TaskStates, task.status, None) in TaskStates.get_incomplete_states() for task in provider_tasks):
            run.status = TaskStates.INCOMPLETE.value
            notification_level = NotificationLevel.WARNING.value
            verb = NotificationVerb.RUN_FAILED.value
        if all(getattr(TaskStates, task.status, None) == TaskStates.CANCELED for task in provider_tasks):
            run.status = TaskStates.CANCELED.value
            notification_level = NotificationLevel.WARNING.value
            verb = NotificationVerb.RUN_CANCELED.value
        finished = timezone.now()
        run.finished_at = finished
        run.save()

        # sendnotification to user via django notifications
        sendnotification(run, run.job.user, verb, None, None, notification_level, run.status)

        # send notification email to user
        site_url = settings.SITE_URL.rstrip("/")
        url = "{0}/status/{1}".format(site_url, run.job.uid)
        addr = run.user.email
        if run.status == TaskStates.CANCELED.value:
            subject = "Your Eventkit Data Pack was CANCELED."
        else:
            subject = "Your Eventkit Data Pack is ready."
        to = [addr]
        from_email = getattr(settings, "DEFAULT_FROM_EMAIL", "Eventkit Team <eventkit.team@gmail.com>")
        ctx = {"url": url, "status": run.status, "job_name": run.job.name}

        text = get_template("email/email.txt").render(ctx)
        html = get_template("email/email.html").render(ctx)
        try:
            msg = EmailMultiAlternatives(subject, text, to=to, from_email=from_email)
            msg.attach_alternative(html, "text/html")
            msg.send()
        except Exception as e:
            logger.error("Encountered an error when sending status email: {}".format(e))

        result["stage_dir"] = stage_dir
        return result

    def after_return(self, status, retval, task_id, args, kwargs, einfo):
        super(FinalizeRunBase, self).after_return(status, retval, task_id, args, kwargs, einfo)
        stage_dir = None if retval is None else retval.get("stage_dir")
        try:
            if stage_dir and os.path.isdir(stage_dir):
                if not os.getenv("KEEP_STAGE", False):
                    shutil.rmtree(stage_dir)
        except IOError or OSError:
            logger.error("Error removing {0} during export finalize".format(stage_dir))


# There's a celery bug with callbacks that use bind=True.  If altering this task do not use Bind.
# @see: https://github.com/celery/celery/issues/3723
@app.task(name="Finalize Run Task", base=FinalizeRunBase)
def finalize_run_task(result=None, run_uid=None, stage_dir=None, apply_args=None, *args, **kwargs):
    """
     Finalizes export run.

    Cleans up staging directory.
    Updates run with finish time.
    Emails user notification.
    """
    result = result or {}

    run = ExportRun.objects.get(uid=run_uid)
    run.status = TaskStates.COMPLETED.value
    verb = NotificationVerb.RUN_COMPLETED.value
    notification_level = NotificationLevel.SUCCESS.value
    provider_tasks = run.provider_tasks.exclude(slug="run")

    # mark run as incomplete if any tasks fail
    if any(getattr(TaskStates, task.status, None) in TaskStates.get_incomplete_states() for task in provider_tasks):
        run.status = TaskStates.INCOMPLETE.value
        notification_level = NotificationLevel.WARNING.value
        verb = NotificationVerb.RUN_FAILED.value
    if all(getattr(TaskStates, task.status, None) == TaskStates.CANCELED for task in provider_tasks):
        run.status = TaskStates.CANCELED.value
        verb = NotificationVerb.RUN_CANCELED.value
        notification_level = NotificationLevel.WARNING.value
    finished = timezone.now()
    run.finished_at = finished
    run.save()

    # sendnotification to user via django notifications

    sendnotification(run, run.job.user, verb, None, None, notification_level, run.status)

    # send notification email to user
    site_url = settings.SITE_URL.rstrip("/")
    url = "{0}/status/{1}".format(site_url, run.job.uid)
    addr = run.user.email
    if run.status == TaskStates.CANCELED.value:
        subject = "Your Eventkit Data Pack was CANCELED."
    else:
        subject = "Your Eventkit Data Pack is ready."
    to = [addr]
    from_email = getattr(settings, "DEFAULT_FROM_EMAIL")
    ctx = {"url": url, "status": run.status, "job_name": run.job.name}

    text = get_template("email/email.txt").render(ctx)
    html = get_template("email/email.html").render(ctx)
    try:
        msg = EmailMultiAlternatives(subject, text, to=to, from_email=from_email)
        msg.attach_alternative(html, "text/html")
        msg.send()
    except Exception as e:
        logger.error("Encountered an error when sending status email: {}".format(e))

    result["stage_dir"] = stage_dir
    return result


@app.task(name="Export Task Error Handler", bind=True, base=EventKitBaseTask)
def export_task_error_handler(self, result=None, run_uid=None, task_id=None, stage_dir=None, *args, **kwargs):
    """
    Handles un-recoverable errors in export tasks.
    """
    result = result or {}

    run = ExportRun.objects.get(uid=run_uid)
    try:
        if os.path.isdir(stage_dir):
            if not os.getenv("KEEP_STAGE", False):
                shutil.rmtree(stage_dir)
    except IOError:
        logger.error("Error removing {0} during export finalize".format(stage_dir))

    site_url = settings.SITE_URL
    url = "{0}/status/{1}".format(site_url.rstrip("/"), run.job.uid)
    addr = run.user.email
    subject = "Your Eventkit Data Pack has a failure."
    # email user and administrator
    to = [addr, settings.TASK_ERROR_EMAIL]
    from_email = getattr(settings, "DEFAULT_FROM_EMAIL", "Eventkit Team <eventkit.team@gmail.com>")
    ctx = {"url": url, "task_id": task_id, "job_name": run.job.name}
    text = get_template("email/error_email.txt").render(ctx)
    html = get_template("email/error_email.html").render(ctx)
    msg = EmailMultiAlternatives(subject, text, to=to, from_email=from_email)
    msg.attach_alternative(html, "text/html")
    msg.send()

    # Send failed DataPack notifications to specific channel(s) or user(s) if enabled.
    rocketchat_notifications = settings.ROCKETCHAT_NOTIFICATIONS
    if rocketchat_notifications:
        channels = rocketchat_notifications["channels"]
        message = f"@here: A DataPack has failed during processing. {ctx['url']}"

        client = RocketChat(**rocketchat_notifications)
        for channel in channels:
            client.post_message(channel, message)

    return result


def fail_synchronous_task_chain(data_provider_task_uid=None):
    data_provider_task_record = DataProviderTaskRecord.objects.get(uid=data_provider_task_uid)
    for export_task in data_provider_task_record.tasks.all():
        if TaskStates[export_task.status] == TaskStates.PENDING:
            export_task.status = TaskStates.FAILED.value
            export_task.save()
            kill_task.apply_async(
                kwargs={"task_pid": export_task.pid, "celery_uid": export_task.celery_uid},
                queue="{0}.priority".format(export_task.worker),
                priority=TaskPriority.CANCEL.value,
                routing_key="{0}.priority".format(export_task.worker),
            )


@app.task(name="Create preview", base=EventKitBaseTask, acks_late=True, reject_on_worker_lost=True)
def create_datapack_preview(
    result=None, run_uid=None, task_uid=None, stage_dir=None, task_record_uid=None, *args, **kwargs,
):
    """
    Attempts to add a MapImageSnapshot (Preview Image) to a provider task.
    """
    result = result or {}
    try:
        from eventkit_cloud.utils.image_snapshot import (
            get_wmts_snapshot_image,
            make_snapshot_downloadable,
            fit_to_area,
        )

        check_cached_task_failures(create_datapack_preview.name, task_uid)

        provider_task = DataProviderTask.objects.select_related("provider").get(uid=task_uid)
        provider = provider_task.provider

        provider_task_record = DataProviderTaskRecord.objects.get(uid=task_record_uid)

        export_run = ExportRun.objects.get(uid=run_uid)
        job = export_run.job

        filepath = get_provider_staging_preview(export_run.uid, provider.slug)
        make_dirs(stage_dir)
        preview = get_wmts_snapshot_image(provider.preview_url, bbox=job.extents)
        fit_to_area(preview)
        preview.save(filepath)

        download_filename = f"{run_uid}/{provider.slug}/{PREVIEW_TAIL}"
        snapshot = make_snapshot_downloadable(filepath, download_filename=download_filename, copy=True)
        provider_task_record.preview = snapshot
        provider_task_record.save()
        result["result"] = filepath

    except Exception as e:
        logger.exception(e)
    return result


@app.task(name="Cancel Export Provider Task", base=EventKitBaseTask)
def cancel_export_provider_task(
    result=None, data_provider_task_uid=None, canceling_username=None, delete=False, error=False, *args, **kwargs,
):
    """
    Cancels an DataProviderTaskRecord and terminates each subtasks execution.
    Checks if all DataProviderTasks for the Run grouping them have finished & updates the Run's status.
    """

    # There is enough over use of this class (i.e. for errors, deletions, canceling) the reason is because it had all
    # the working logic for stopping future jobs, but that can probably be abstracted a bit, and then let the caller
    # manage the task state (i.e. the task should be FAILED or CANCELED).
    result = result or {}
    data_provider_task_record = DataProviderTaskRecord.objects.get(uid=data_provider_task_uid)

    # There might not be a canceling user...
    try:
        canceling_user = User.objects.get(username=canceling_username)
    except ObjectDoesNotExist:
        canceling_user = None

    export_tasks = data_provider_task_record.tasks.all()

    # Loop through both the tasks in the DataProviderTaskRecord model, as well as the Task Chain in celery
    for export_task in export_tasks.all():
        if delete:
            exception_class = DeleteException
        else:
            exception_class = CancelException
        if TaskStates[export_task.status] not in TaskStates.get_finished_states():
            export_task.status = TaskStates.CANCELED.value
            if canceling_user:
                export_task.cancel_user = canceling_user
            export_task.save()
        # This part is to populate the UI with the cancel message.  If a different mechanism is incorporated
        # to pass task information to the users, then it may make sense to replace this.
        try:
            raise exception_class(task_name=data_provider_task_record.name, user_name=canceling_user)
        except exception_class as ce:
            einfo = ExceptionInfo()
            einfo.exception = ce
            ExportTaskException.objects.create(task=export_task, exception=pickle_exception(einfo))

        # Remove the ExportTaskResult, which will clean up the files.
        task_result = export_task.result
        if task_result:
            task_result.soft_delete()

        if int(export_task.pid) > 0 and export_task.worker:
            kill_task.apply_async(
                kwargs={"task_pid": export_task.pid, "celery_uid": export_task.celery_uid},
                queue="{0}.priority".format(export_task.worker),
                priority=TaskPriority.CANCEL.value,
                routing_key="{0}.priority".format(export_task.worker),
            )

    if TaskStates[data_provider_task_record.status] not in TaskStates.get_finished_states():
        if error:
            data_provider_task_record.status = TaskStates.FAILED.value
        else:
            data_provider_task_record.status = TaskStates.CANCELED.value
    data_provider_task_record.save()

    return result


@app.task(name="Cancel Run", base=EventKitBaseTask)
def cancel_run(
    result=None, export_run_uid=None, canceling_username=None, delete=False, *args, **kwargs,
):
    result = result or {}

    export_run = ExportRun.objects.get(uid=export_run_uid)

    for export_provider_task in export_run.provider_tasks.all():
        cancel_export_provider_task(
            data_provider_task_uid=export_provider_task.uid,
            canceling_username=canceling_username,
            delete=delete,
            locking_task_key="cancel_export_provider_task-{0}".format(export_provider_task.uid),
        )
    result["result"] = True
    return result


@app.task(name="Kill Task", base=EventKitBaseTask)
def kill_task(result=None, task_pid=None, celery_uid=None, *args, **kwargs):
    """
    Asks a worker to kill a task.
    """
    import celery

    result = result or {}

    if celery_uid:
        try:
            # Ensure the task is still running otherwise the wrong process will be killed
            if AsyncResult(str(celery_uid), app=app).state == celery.states.STARTED:
                # If the task finished prior to receiving this kill message it could throw an OSError.
                logger.info("Attempting to kill {0}".format(task_pid))
                # Don't kill tasks with default pid.
                if int(task_pid) > 0:
                    progressive_kill(task_pid)
            else:
                logger.info(
                    "The celery_uid {0} has the status of {1}.".format(
                        celery_uid, AsyncResult(celery_uid, app=app).state
                    )
                )
        except OSError:
            logger.info("{0} PID does not exist.".format(task_pid))
    return result


def parse_result(task_result, key=""):
    """
    Used to parse the celery result for a specific value.
    :param task_result: A str, dict, or list.
    :param key: A key to search dicts for
    :return: The value at the desired key or the original task result if not in a list or dict.
    """
    if not task_result:
        return None
    if isinstance(task_result, list):
        for result in task_result:
            if result.get(key):
                return result.get(key)
    elif isinstance(task_result, dict):
        return task_result.get(key)


def get_function(function):
    from importlib import import_module

    module, function_name = function.rsplit(".", 1)

    module_object = import_module(module)
    function_object = getattr(module_object, function_name)

    return function_object


def make_dirs(path):
    try:
        os.makedirs(path)
    except OSError:
        if not os.path.isdir(path):
            raise<|MERGE_RESOLUTION|>--- conflicted
+++ resolved
@@ -704,14 +704,10 @@
     """
     result = result or {}
     gpkg_in_dataset = parse_result(result, "source")
-<<<<<<< HEAD
-    gpkg_out_dataset = os.path.join(stage_dir, "{0}-{1}.gpkg".format(job_name, projection))
-    selection = parse_result(result, "selection")
-=======
 
     provider_slug = get_provider_slug(task_uid)
     gpkg_out_dataset = get_export_filename(stage_dir, job_name, projection, provider_slug, "gpkg")
->>>>>>> 627477e0
+    selection = parse_result(result, "selection")
 
     gpkg = gdalutils.convert(
         fmt="gpkg",
