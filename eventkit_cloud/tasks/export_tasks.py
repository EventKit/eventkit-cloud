# -*- coding: utf-8 -*-

import json
import logging
import os
import re
import shutil
import socket
import sqlite3
import time
import traceback
from pathlib import Path
from typing import List, Type, Union
from urllib.parse import urlencode, urljoin
from zipfile import ZIP_DEFLATED, ZipFile

import yaml
from billiard.einfo import ExceptionInfo
from billiard.exceptions import SoftTimeLimitExceeded
from celery import signature
from celery.result import AsyncResult
from celery.utils.log import get_task_logger
from django.conf import settings
from django.contrib.auth.models import User
from django.contrib.gis.geos import GEOSGeometry
from django.core.exceptions import ObjectDoesNotExist
from django.core.mail import EmailMultiAlternatives
from django.db import DatabaseError, transaction
from django.db.models import Q
from django.template.loader import get_template
from django.utils import timezone
from gdal_utils import convert
from yaml import CLoader

from eventkit_cloud.celery import TaskPriority, app
from eventkit_cloud.core.helpers import (
    NotificationLevel,
    NotificationVerb,
    sendnotification,
)
from eventkit_cloud.feature_selection.feature_selection import FeatureSelection
from eventkit_cloud.jobs.enumerations import GeospatialDataType
from eventkit_cloud.jobs.models import (
    DataProvider,
    ExportFormat,
    MapImageSnapshot,
    clean_config,
    load_provider_config,
)
from eventkit_cloud.tasks import set_cache_value
from eventkit_cloud.tasks.enumerations import TaskState
from eventkit_cloud.tasks.exceptions import CancelException, DeleteException
from eventkit_cloud.tasks.helpers import (
    add_export_run_files_to_zip,
    check_cached_task_failures,
    download_concurrently,
    download_data,
    extract_metadata_files,
    find_in_zip,
    generate_qgs_style,
    get_arcgis_templates,
    get_celery_queue_group,
    get_data_package_manifest,
    get_export_filepath,
    get_export_task_record,
    get_geometry,
    get_human_readable_metadata_document,
    get_metadata,
    get_provider_staging_dir,
    get_run_staging_dir,
    get_style_files,
    make_file_downloadable,
<<<<<<< HEAD
    merge_chunks,
=======
>>>>>>> e3f1649b
    pickle_exception,
    progressive_kill,
    update_progress,
)
from eventkit_cloud.tasks.metadata import metadata_tasks
from eventkit_cloud.tasks.models import (
    DataProviderTaskRecord,
    ExportRun,
    ExportTaskException,
    ExportTaskRecord,
    FileProducingTaskResult,
    RunZipFile,
)
from eventkit_cloud.tasks.task_base import EventKitBaseTask
from eventkit_cloud.tasks.task_process import TaskProcess
from eventkit_cloud.tasks.util_tasks import enforce_run_limit, kill_worker
from eventkit_cloud.utils import auth_requests, geopackage, mapproxy, overpass, pbf, wcs
from eventkit_cloud.utils.client import EventKitClient
from eventkit_cloud.utils.generic import retry
from eventkit_cloud.utils.helpers import make_dirs
from eventkit_cloud.utils.ogcapi_process import (
    OgcApiProcess,
    get_format_field_from_config,
)
from eventkit_cloud.utils.qgis_utils import convert_qgis_gpkg_to_kml
from eventkit_cloud.utils.rocket_chat import RocketChat
from eventkit_cloud.utils.services.types import LayersDescription
from eventkit_cloud.utils.stats.eta_estimator import ETA

BLACKLISTED_ZIP_EXTS = [".ini", ".om5", ".osm", ".lck", ".pyc"]

# Get an instance of a logger
logger = get_task_logger(__name__)


# ExportTaskRecord abstract base class and subclasses.
class ExportTask(EventKitBaseTask):
    """
    Abstract base class for export tasks.
    """

    # whether to abort the whole provider if this task fails.
    abort_on_error = False
    name = "ExportTask"
    display = True
    hide_download = True

    def __call__(self, *args, **kwargs) -> dict:
        task_uid = kwargs.get("task_uid")

        try:
            task = (
                ExportTaskRecord.objects.select_related("export_provider_task__run__job")
                .select_related("export_provider_task__provider")
                .get(uid=task_uid)
            )

            task.hide_download = self.hide_download

            check_cached_task_failures(task.name, task_uid)

            task.worker = socket.gethostname()
            task.save()

            run = task.export_provider_task.run
            run_dir = get_run_staging_dir(run.uid)

            run_task_record = run.data_provider_task_records.get(slug="run")

            # Returns the default only if the key does not exist in the dictionary.
            stage_dir = kwargs.get("stage_dir", get_provider_staging_dir(run_dir, run_task_record.slug))

            # Check for None because the above statement could return None.
            if stage_dir is None:
                stage_dir = get_provider_staging_dir(run_dir, run_task_record.slug)

            kwargs["stage_dir"] = stage_dir

            make_dirs(stage_dir)

            try:
                task_state_result = args[0].get("status")
            except (IndexError, TypeError):
                task_state_result = None

            self.update_task_state(task_uid=task_uid, task_status=task_state_result)

            if TaskState.CANCELED.value not in [
                task.status,
                task.export_provider_task.status,
                task.export_provider_task.run.status,
            ]:
                try:
                    self.update_task_state(task_uid=task_uid)
                    retval = super(ExportTask, self).__call__(*args, **kwargs)
                except SoftTimeLimitExceeded as e:
                    logger.error(e)
                    raise Exception("Task time limit exceeded. Try again or contact us.") from e

            """
            Update the successfully completed task as follows:

                1. update the time the task completed
                2. calculate the size of the output file
                3. calculate the download path of the export
                4. create the export download directory
                5. copy the export file to the download directory
                6. create the export task result
                7. update the export task status and save it
                """
            # If a task is skipped it will be successfully completed but it won't have a return value.
            # Something needs to be populated to notify the user and to skip the following steps.
            if not (retval and retval.get("result")):
                raise Exception("This task was skipped due to previous failures/cancellations.")

            try:
                add_metadata(task.export_provider_task.run.job, task.export_provider_task.provider, retval)
            except Exception:
                logger.error(traceback.format_exc())
                logger.error("Failed to add metadata.")

            # update the task
            if TaskState.CANCELED.value in [task.status, task.export_provider_task.status]:
                logging.info("Task reported on success but was previously canceled ", format(task_uid))
                username = None
                if task.cancel_user:
                    username = task.cancel_user.username
                raise CancelException(task_name=task.export_provider_task.name, user_name=username)

            task.progress = 100
            task.pid = -1
            # get the output
            file_path = retval["result"]
            stat = os.stat(file_path)
            size = stat.st_size / 1024 / 1024.00
            file_name, download_url = make_file_downloadable(file_path)

            # save the task and task result
            result = FileProducingTaskResult.objects.create(
                filename=str(file_name), size=size, download_url=download_url
            )

            task.result = result
            task.status = TaskState.SUCCESS.value
            task.save()

            retval["status"] = TaskState.SUCCESS.value
            retval["file_producing_task_result_id"] = result.id
            return retval
        except CancelException:
            return {"status": TaskState.CANCELED.value}
        except Exception as e:
            tb = traceback.format_exc()
            logger.error("Exception in the handler for {}:\n{}".format(self.name, tb))
            from billiard.einfo import ExceptionInfo

            einfo = ExceptionInfo()
            return self.task_failure(e, task_uid, args, kwargs, einfo)

    @transaction.atomic
    def task_failure(self, exc, task_id, args, kwargs, einfo):
        """
        Update the failed task as follows:

            1. pull out the ExportTaskRecord
            2. update the task status and finish time
            3. create an export task exception
            4. save the export task with the task exception
            5. run export_task_error_handler if the run should be aborted
        """
        # TODO: If there is a failure before the task was created this will fail to run.
        status = TaskState.FAILED.value
        try:
            export_task_record = ExportTaskRecord.objects.select_related("export_provider_task__run").get(uid=task_id)
            export_task_record.finished_at = timezone.now()
            export_task_record.save()
        except Exception:
            logger.error(traceback.format_exc())
            logger.error(
                "Cannot update the status of ExportTaskRecord object: no such object has been created for "
                "this task yet."
            )
            return {"status": status}
        ete = ExportTaskException(task=export_task_record, exception=pickle_exception(einfo))
        ete.save()
        if export_task_record.status == TaskState.CANCELED.value:
            status = TaskState.CANCELED.value
        export_task_record.status = status
        export_task_record.save()
        logger.debug("Task name: {0} failed, {1}".format(self.name, einfo))
        if self.abort_on_error:
            try:
                data_provider_task_record = export_task_record.export_provider_task
                fail_synchronous_task_chain(data_provider_task_record=data_provider_task_record)
                run = data_provider_task_record.run
                stage_dir = kwargs["stage_dir"]
                export_task_error_handler(run_uid=str(run.uid), task_id=task_id, stage_dir=stage_dir)
            except Exception:
                tb = traceback.format_exc()
                logger.error("Exception during handling of an error in {}:\n{}".format(self.name, tb))
        return {"status": status}

    def update_task_state(self, result=None, task_status=TaskState.RUNNING.value, task_uid=None):
        """
        Update the task state and celery task uid.
        Can use the celery uid for diagnostics.
        """
        result = result or {}

        try:
            task = ExportTaskRecord.objects.get(uid=task_uid)
            celery_uid = self.request.id
            if not celery_uid:
                raise Exception("Failed to save celery_UID")
            task.celery_uid = celery_uid
            task.save()
            result = parse_result(result, "status") or []
            if TaskState.CANCELED.value in [task.status, task.export_provider_task.status, result]:
                logging.info("canceling before run %s", celery_uid)
                task.status = TaskState.CANCELED.value
                task.save()
                raise CancelException(task_name=task.export_provider_task.name)
            # The parent ID is actually the process running in celery.
            task.pid = os.getppid()
            if task_status:
                task.status = task_status
                if TaskState[task_status] == TaskState.RUNNING:
                    task.export_provider_task.status = TaskState.RUNNING.value
                    task.export_provider_task.run.status = TaskState.RUNNING.value
            # Need to manually call to trigger method overrides.
            task.save()
            task.export_provider_task.save()
            task.export_provider_task.run.save()
            logger.debug("Updated task: {0} with uid: {1}".format(task.name, task.uid))
        except DatabaseError as e:
            logger.error("Updating task {0} state throws: {1}".format(task_uid, e))
            raise e


class AbortOnErrorTask(ExportTask):
    abort_on_error = True


class FormatTask(ExportTask):
    """
    A class to manage tasks which are desired output from the user, and not merely associated files or metadata.
    """

    name = "FormatTask"
    display = True
    hide_download = False


class ZipFileTask(FormatTask):
    def __call__(self, *args, **kwargs):
        run = ExportRun.objects.get(uid=kwargs["run_uid"])
        if kwargs["run_zip_file_uid"]:
            run_zip_file = RunZipFile.objects.get(uid=kwargs["run_zip_file_uid"])
            run_zip_file.run = run
        else:
            run_zip_file = RunZipFile.objects.create(run=run)
            kwargs["run_zip_file_uid"] = run_zip_file.uid

        retval = super(ZipFileTask, self).__call__(*args, **kwargs)

        if retval["status"] == "CANCELED":
            return retval

        if not kwargs["data_provider_task_record_uids"]:
            data_provider_task_record = DataProviderTaskRecord.objects.get(uid=kwargs["data_provider_task_record_uid"])
            data_provider_task_records = data_provider_task_record.run.data_provider_task_records.exclude(slug="run")
            data_provider_task_record_uids = [
                data_provider_task_record.uid for data_provider_task_record in data_provider_task_records
            ]
        else:
            data_provider_task_record_uids = kwargs["data_provider_task_record_uids"]

        if retval.get("file_producing_task_result_id"):
            data_provider_task_records = DataProviderTaskRecord.objects.filter(uid__in=data_provider_task_record_uids)
            downloadable_file = FileProducingTaskResult.objects.get(id=retval["file_producing_task_result_id"])
            run_zip_file.downloadable_file = downloadable_file
            run_zip_file.data_provider_task_records.set(data_provider_task_records)
            run_zip_file.finished_at = timezone.now()
            run_zip_file.message = "Completed"
            run_zip_file.save()
        return retval


@retry
def osm_data_collection_pipeline(
    export_task_record_uid,
    stage_dir,
    job_name="no_job_name_specified",
    url=None,
    slug=None,
    bbox=None,
    selection=None,
    user_details=None,
    config=None,
    eta=None,
    projection=4326,
    **kwargs,
) -> dict:
    """
    Collects data from OSM & produces a thematic gpkg as a subtask of the task referenced by export_provider_task_id.
    bbox expected format is an iterable of the form [ long0, lat0, long1, lat1 ]
    """

    if config is None:
        logger.error("No configuration was provided for OSM export")
        raise RuntimeError("The configuration field is required for OSM data providers")

    pbf_file = yaml.load(config, Loader=CLoader).get("pbf_file")

    if pbf_file:
        logger.info(f"Using PBF file: {pbf_file} instead of overpass.")
        pbf_filepath = pbf_file
    else:
        # Reasonable subtask_percentages we're determined by profiling code sections on a developer workstation
        # TODO: Biggest impact to improving ETA estimates reqs higher fidelity tracking of run_query and convert

        # --- Overpass Query
        op = overpass.Overpass(
            bbox=bbox,
            stage_dir=stage_dir,
            slug=slug,
            url=url,
            job_name=job_name,
            task_uid=export_task_record_uid,
            raw_data_filename="{}_query.osm".format(job_name),
            config=config,
        )

        osm_data_filename = op.run_query(user_details=user_details, subtask_percentage=65, eta=eta)  # run the query

        # --- Convert Overpass result to PBF
        osm_filename = os.path.join(stage_dir, osm_data_filename)
        pbf_filename = os.path.join(stage_dir, "{}_query.pbf".format(job_name))
        pbf_filepath = pbf.OSMToPBF(osm=osm_filename, pbffile=pbf_filename, task_uid=export_task_record_uid).convert()

    # --- Generate thematic gpkg from PBF
    export_task_record = get_export_task_record(export_task_record_uid)
    gpkg_filepath = get_export_filepath(stage_dir, export_task_record, projection, "gpkg")

    feature_selection = FeatureSelection.example(clean_config(config))

    update_progress(export_task_record_uid, progress=67, eta=eta, msg="Converting data to Geopackage")
    geom = get_geometry(bbox, selection)

    g = geopackage.Geopackage(
        pbf_filepath, gpkg_filepath, stage_dir, feature_selection, geom, export_task_record_uid=export_task_record_uid
    )

    osm_gpkg = g.run(subtask_start=77, subtask_percentage=8, eta=eta)  # 77% to 85%
    if not osm_gpkg:
        cancel_export_provider_task.run(
            data_provider_task_uid=export_task_record.export_provider_task.uid,
            message="No OSM data was returned for the selected area.",
        )

    # --- Add the Land Boundaries polygon layer, this accounts for the majority of post-processing time
    update_progress(export_task_record_uid, 85.5, eta=eta, msg="Clipping data in Geopackage")

    database = settings.DATABASES["feature_data"]
    in_dataset = "PG:dbname={name} host={host} user={user} password={password} port={port}".format(
        host=database["HOST"],
        user=database["USER"],
        password=database["PASSWORD"].replace("$", "\$"),
        port=database["PORT"],
        name=database["NAME"],
    )

    task_process = TaskProcess()
    convert(
        boundary=selection,
        input_files=in_dataset,
        output_file=gpkg_filepath,
        layers=["land_polygons"],
        driver="gpkg",
        is_raster=False,
        access_mode="append",
        layer_creation_options=["GEOMETRY_NAME=geom"],  # Needed for current styles (see note below).
        executor=task_process.start_process,
    )

    # TODO:  The arcgis templates as of version 1.9.0 rely on both OGC_FID and FID field existing.
    #  Just add the fid field if missing for now.
    with sqlite3.connect(gpkg_filepath) as conn:
        for column in ["fid", "ogc_fid"]:
            other_column = "ogc_fid" if column == "fid" else "fid"
            try:
                conn.execute(f"ALTER TABLE land_polygons ADD COLUMN {column} INTEGER NOT NULL DEFAULT (0);")
                conn.execute(f"UPDATE TABLE land_polygons SET {column} = {other_column};")
            except Exception as e:
                logger.error(e)
                # Column exists move on.
                pass

    ret_gpkg_filepath = g.results[0].parts[0]
    assert ret_gpkg_filepath == gpkg_filepath
    update_progress(
        export_task_record_uid,
        progress=100,
        eta=eta,
        msg="Completed OSM data collection pipeline",
    )
    result = {"pbf": pbf_filepath, "gpkg": gpkg_filepath}

    return result


@app.task(name="Create OSM", bind=True, base=ExportTask, abort_on_error=True, acks_late=True)
def osm_data_collection_task(
    self,
    result=None,
    stage_dir=None,
    run_uid=None,
    provider_slug=None,
    overpass_url=None,
    task_uid=None,
    job_name="no_job_name_specified",
    bbox=None,
    user_details=None,
    config=None,
    *args,
    **kwargs,
):
    """
    Collects data from OSM & produces a thematic gpkg as a subtask of the task referenced by export_provider_task_id.
    bbox expected format is an iterable of the form [ long0, lat0, long1, lat1 ]
    """
    logger.debug("enter run for {0}".format(self.name))
    debug_os = None

    try:
        # Uncomment debug_os to generate a simple CSV of the progress log that can be used to evaluate the accuracy
        # of ETA estimates
        # debug_os = open("{}_progress_log.csv".format(task_uid), 'w')
        eta = ETA(task_uid=task_uid, debug_os=debug_os)

        result = result or {}

        selection = parse_result(result, "selection")
        osm_results = osm_data_collection_pipeline(
            task_uid,
            stage_dir,
            slug=provider_slug,
            job_name=job_name,
            bbox=bbox,
            user_details=user_details,
            selection=selection,
            url=overpass_url,
            config=config,
            eta=eta,
        )

        result.update(osm_results)
        result["result"] = osm_results.get("gpkg")
        result["source"] = osm_results.get("gpkg")

        logger.debug("exit run for {0}".format(self.name))
    finally:
        if debug_os:
            debug_os.close()

    return result


def add_metadata(job, provider, retval):
    """
    Accepts a job, provider slug, and return value from a task and applies metadata to the relevant file.

    :param job:
    :param provider_slug:
    :param retval:
    :return:
    """
    result_file = retval.get("result", None)
    if result_file is None:
        return
    task = metadata_tasks.get(os.path.splitext(result_file)[1], None)
    if not provider:
        return
    if task is not None:
        task(filepath=result_file, job=job, provider=provider)


@app.task(name="ESRI Shapefile (.shp)", bind=True, base=FormatTask, acks_late=True)
def shp_export_task(
    self,
    result=None,
    task_uid=None,
    stage_dir=None,
    projection=4326,
    **kwargs,
):
    """
    Function defining SHP export function.
    """
    result = result or {}
    shp_in_dataset = parse_result(result, "source")

    export_task_record = get_export_task_record(task_uid)
    shp_out_dataset = get_export_filepath(stage_dir, export_task_record, projection, "shp")
    selection = parse_result(result, "selection")

    task_process = TaskProcess(task_uid=task_uid)
    shp = convert(
        driver="ESRI Shapefile",
        input_files=shp_in_dataset,
        output_file=shp_out_dataset,
        boundary=selection,
        projection=projection,
        executor=task_process.start_process,
    )

    result["driver"] = "ESRI Shapefile"
    result["result"] = shp
    return result


@app.task(name="Keyhole Markup Language (.kml)", bind=True, base=FormatTask, acks_late=True)
def kml_export_task(
    self,
    result=None,
    task_uid=None,
    stage_dir=None,
    projection=4326,
    **kwargs,
):
    """
    Function defining KML export function.
    """
    result = result or {}

    export_task_record = get_export_task_record(task_uid)
    kml_out_dataset = get_export_filepath(stage_dir, export_task_record, projection, "kml")

    dptr = DataProviderTaskRecord.objects.get(tasks__uid__exact=task_uid)
    metadata = get_metadata(data_provider_task_record_uids=[str(dptr.uid)], source_only=True)
    metadata["projections"] = [4326]

    try:
        import qgis  # noqa

        qgs_file = generate_qgs_style(metadata)
        qgis_file_path = list(qgs_file.keys())[0]
        kml = convert_qgis_gpkg_to_kml(qgis_file_path, kml_out_dataset, stage_dir=stage_dir)
    except ImportError:
        logger.info("QGIS is not installed, using gdal_utils.utils.gdal.convert.")
        kml_in_dataset = parse_result(result, "source")
        selection = parse_result(result, "selection")
        task_process = TaskProcess(task_uid=task_uid)
        kml = convert(
            driver="libkml",
            input_files=kml_in_dataset,
            output_file=kml_out_dataset,
            boundary=selection,
            projection=projection,
            executor=task_process.start_process,
        )

    result["driver"] = "libkml"
    result["file_extension"] = "kml"
    result["result"] = kml
    return result


@app.task(name="GPS Exchange (.gpx)", bind=True, base=FormatTask, acks_late=True)
def gpx_export_task(
    self,
    result=None,
    task_uid=None,
    stage_dir=None,
    projection=4326,
    **kwargs,
):
    """
    Function defining GPX export function.
    """
    result = result or {}
    # Need to use PBF instead of GPKG because gpkg uses multi-geometry types whereas gpx doesn't support multipoint
    input_file = parse_result(result, "pbf")
    if not input_file:
        input_file = parse_result(result, "gpkg")
    # Need to crop to selection since the PBF hasn't been clipped.
    selection = parse_result(result, "selection")
    export_task_record = get_export_task_record(task_uid)

    gpx_file = get_export_filepath(stage_dir, export_task_record, projection, "gpx")
    try:
        task_process = TaskProcess()
        out = convert(
            input_files=input_file,
            output_file=gpx_file,
            driver="GPX",
            dataset_creation_options=["GPX_USE_EXTENSIONS=YES"],
            creation_options=["-explodecollections"],
            boundary=selection,
            executor=task_process.start_process,
        )
        result["file_extension"] = "gpx"
        result["driver"] = "GPX"
        result["result"] = out
        result["gpx"] = out
        return result
    except Exception as e:
        logger.error("Raised exception in gpx export, %s", str(e))
        raise Exception(e)


@app.task(name="OSM PBF (.pbf)", bind=True, base=FormatTask, acks_late=True)
def pbf_export_task(
    self,
    result=None,
    **kwargs,
):
    """
    Function defining PBF export function, this format is already generated in the OSM step.  It just needs to be
    exposed and passed through.
    """
    result = result or {}
    logger.error("GETTING PBF FILE...")
    pbf_file = parse_result(result, "pbf")
    logger.error(pbf_file)
    try:
        result["file_extension"] = "pbf"
        result["driver"] = "OSM"
        result["result"] = pbf_file
        logger.error(f"Returning PBF RESULT: {result}")
        return result
    except Exception as e:
        logger.error("Raised exception in pbf export, %s", str(e))
        raise Exception(e)


@app.task(name="OGC API Process", bind=True, base=ExportTask, abort_on_error=True)
def ogcapi_process_export_task(
    self,
    result=None,
    config=None,
    task_uid=None,
    stage_dir=None,
    bbox=None,
    service_url=None,
    projection=4326,
    session_token=None,
    export_format_slug=None,
    **kwargs,
):
    """
    Function defining OGC API Processes export.  This is called to create a dataset and then convert it to an eventkit
    supported dataset.
    """

    result = result or {}
    selection = parse_result(result, "selection")
    export_task_record = get_export_task_record(task_uid)
    if export_task_record.export_provider_task.provider.data_type == GeospatialDataType.ELEVATION.value:
        output_file = get_export_filepath(stage_dir, export_task_record, projection, "tif")
        driver = "gtiff"
    elif export_task_record.export_provider_task.provider.data_type in [
        GeospatialDataType.MESH.value,
        GeospatialDataType.POINT_CLOUD.value,
    ]:
        # TODO support converting point cloud and mesh data
        driver = None
    else:
        output_file = get_export_filepath(stage_dir, export_task_record, projection, "gpkg")
        driver = "gpkg"
    ogc_config = clean_config(config).get("ogcapi_process", dict())
    download_path = get_export_filepath(stage_dir, export_task_record, projection, "zip")

    # TODO: The download path might not be a zip, use the mediatype to determine the file format.
    download_path = get_ogcapi_data(
        config=config,
        task_uid=task_uid,
        stage_dir=stage_dir,
        bbox=bbox,
        service_url=service_url,
        session_token=session_token,
        export_format_slug=export_format_slug,
        selection=selection,
        download_path=download_path,
    )
    if not export_format_slug:
        # TODO: Its possible the data is not in a zip, this step should be optional depending on output.
        source_data = find_in_zip(
            zip_filepath=download_path,
            stage_dir=stage_dir,
            extension=ogc_config.get("output_file_ext"),
            extract=not bool(driver),
        )
        if driver:
            task_process = TaskProcess(task_uid=task_uid)
            out = convert(
                driver=driver,
                input_files=source_data,
                output_file=output_file,
                projection=projection,
                boundary=bbox,
                executor=task_process.start_process,
            )
        else:
            out = source_data

        result["driver"] = driver
        result["file_extension"] = ogc_config.get("output_file_ext")
        result["ogcapi_process"] = out
        result["source"] = out
        result[driver] = out

    result["result"] = download_path
    return result


@app.task(name="OGC API Process Data", bind=True, base=FormatTask, acks_late=True)
def ogc_result_task(
    self,
    result,
    task_uid=None,
    export_format_slug=None,
    stage_dir=None,
    projection=None,
    bbox=None,
    service_url=None,
    session_token=None,
    **kwargs,
):
    """
    A helper method to get additional download formats from an ogcapi endpoint that aren't being converted into other
    eventkit supported formats.
    """

    result = result or {}

    export_task_record = get_export_task_record(task_uid)
    selection = parse_result(result, "selection")
    data_provider: DataProvider = export_task_record.export_provider_task.provider
    ogcapi_config = load_provider_config(data_provider.config).get("ogcapi_process")
    # check to see if file format that we're processing is the same one as the
    # primary task (ogcapi_process_export_task); if so, return data rather than downloading again
    if ogcapi_config:
        format_field, format_prop = get_format_field_from_config(ogcapi_config)
        if format_field:
            export_format = ogcapi_config["inputs"][format_field]
        if format_prop:
            export_format = ogcapi_config["inputs"][format_field][format_prop]
        if export_format and export_format.lower() == export_format_slug.lower():
            result["result"] = result["ogcapi_process"]
            return result
        else:
            # Workaround for case-sensitivity in upsteam sources.
            export_format = ExportFormat.objects.get(slug=export_format_slug)
            export_format_slug = export_format.options.get("value") or export_format_slug
    download_path = get_export_filepath(stage_dir, export_task_record, projection, "zip")
    download_path = get_ogcapi_data(
        config=data_provider.config,
        task_uid=task_uid,
        stage_dir=stage_dir,
        bbox=bbox,
        service_url=service_url,
        session_token=session_token,
        export_format_slug=export_format_slug,
        selection=selection,
        download_path=download_path,
    )

    result["result"] = download_path

    # source may be empty because primary task wasn't run
    if not result.get("source"):
        result["source"] = download_path

    logger.error(f"OGC DATA RESULT: {result}")

    return result


@app.task(name="SQLITE Format", bind=True, base=FormatTask, acks_late=True)
def sqlite_export_task(
    self,
    result=None,
    task_uid=None,
    stage_dir=None,
    projection=4326,
    **kwargs,
):
    """
    Function defining SQLITE export function.
    """
    result = result or {}
    sqlite_in_dataset = parse_result(result, "source")

    export_task_record = get_export_task_record(task_uid)
    sqlite_out_dataset = get_export_filepath(stage_dir, export_task_record, projection, "sqlite")
    selection = parse_result(result, "selection")

    task_process = TaskProcess(task_uid=task_uid)
    sqlite = convert(
        driver="SQLite",
        input_files=sqlite_in_dataset,
        output_file=sqlite_out_dataset,
        boundary=selection,
        projection=projection,
        executor=task_process.start_process,
    )

    result["driver"] = "SQLite"
    result["result"] = sqlite
    return result


@app.task(name="Create Area of Interest", bind=True, base=ExportTask, acks_late=True)
def output_selection_geojson_task(
    self,
    result=None,
    task_uid=None,
    selection=None,
    stage_dir=None,
    projection=4326,
    **kwargs,
):
    """
    Function creating the aoi geojson.
    """
    result = result or {}
    export_task_record = get_export_task_record(task_uid)
    geojson_file = get_export_filepath(stage_dir, export_task_record, projection, "geojson")

    if selection:
        # Test if json.
        json.loads(selection)

        from audit_logging.file_logging import logging_open

        user_details = kwargs.get("user_details")
        with logging_open(geojson_file, "w", user_details=user_details) as open_file:
            open_file.write(selection)
        result["selection"] = geojson_file
        result["result"] = geojson_file

    return result


@app.task(name="Geopackage (.gpkg)", bind=True, base=FormatTask, acks_late=True)
def geopackage_export_task(
    self,
    result=None,
    task_uid=None,
    stage_dir=None,
    projection=4326,
    **kwargs,
):
    """
    Function defining geopackage export function.
    """
    result = result or {}
    gpkg = parse_result(result, "gpkg")
    if not gpkg:
        gpkg_in_dataset = parse_result(result, "source")

        export_task_record = get_export_task_record(task_uid)
        gpkg_out_dataset = get_export_filepath(stage_dir, export_task_record, projection, "gpkg")
        selection = parse_result(result, "selection")

        # This assumes that the source dataset has already been "clipped".  Since most things are tiles or selected
        # based on area it doesn't make sense to run this again.  If that isn't true this may need to be updated.
        if os.path.splitext(gpkg_in_dataset)[1] == ".gpkg":
            os.rename(gpkg_in_dataset, gpkg_out_dataset)
            gpkg = gpkg_out_dataset
        else:
            task_process = TaskProcess()
            gpkg = convert(
                driver="gpkg",
                input_files=gpkg_in_dataset,
                output_file=gpkg_out_dataset,
                boundary=selection,
                projection=projection,
                executor=task_process.start_process,
            )

    result["driver"] = "gpkg"
    result["result"] = gpkg
    result["gpkg"] = gpkg
    return result


@app.task(name="MBtiles (.mbtiles)", bind=True, base=FormatTask, acks_late=True)
def mbtiles_export_task(
    self,
    result=None,
    task_uid=None,
    stage_dir=None,
    projection=3857,  # MBTiles only support 3857
    **kwargs,
):
    """
    Function defining mbtiles export function.
    """

    if projection != 3857:
        raise Exception("MBTiles only supports 3857.")
    result = result or {}

    export_task_record = get_export_task_record(task_uid)

    source_dataset = parse_result(result, "source")

    mbtiles_out_dataset = get_export_filepath(stage_dir, export_task_record, projection, "mbtiles")
    selection = parse_result(result, "selection")
    logger.error(f"Converting {source_dataset} to {mbtiles_out_dataset}")

    task_process = TaskProcess(task_uid=task_uid)
    mbtiles = convert(
        driver="MBTiles",
        src_srs=4326,
        input_files=source_dataset,
        output_file=mbtiles_out_dataset,
        boundary=selection,
        projection=projection,
        use_translate=True,
        executor=task_process.start_process,
    )

    result["driver"] = "MBTiles"
    result["result"] = mbtiles
    return result


@app.task(name="Geotiff (.tif)", bind=True, base=FormatTask, acks_late=True)
def geotiff_export_task(
    self,
    result=None,
    task_uid=None,
    stage_dir=None,
    projection=4326,
    config=None,
    **kwargs,
):
    """
    Function defining geopackage export function.
    """
    result = result or {}
    gtiff_out_dataset = parse_result(result, "gtiff")
    if not gtiff_out_dataset:
        gtiff_in_dataset = parse_result(result, "source")
        export_task_record = get_export_task_record(task_uid)
        gtiff_out_dataset = get_export_filepath(stage_dir, export_task_record, projection, "tif")
        selection = parse_result(result, "selection")

        warp_params, translate_params = get_creation_options(config, "gtiff")

        if "tif" in os.path.splitext(gtiff_in_dataset)[1]:
            gtiff_in_dataset = f"GTIFF_RAW:{gtiff_in_dataset}"

        task_process = TaskProcess(task_uid=task_uid)
        gtiff_out_dataset = convert(
            driver="gtiff",
            input_files=gtiff_in_dataset,
            output_file=gtiff_out_dataset,
            boundary=selection,
            warp_params=warp_params,
            translate_params=translate_params,
            executor=task_process.start_process,
        )

    result["file_extension"] = "tif"
    result["driver"] = "gtiff"
    result["result"] = gtiff_out_dataset
    result["gtiff"] = gtiff_out_dataset

    return result


@app.task(name="National Imagery Transmission Format (.nitf)", bind=True, base=FormatTask, acks_late=True)
def nitf_export_task(
    self,
    result=None,
    task_uid=None,
    stage_dir=None,
    projection=4326,
    **kwargs,
):
    """
    Function defining nitf export function.
    """
    result = result or {}

    nitf_in_dataset = parse_result(result, "source")
    export_task_record = get_export_task_record(task_uid)
    nitf_out_dataset = get_export_filepath(stage_dir, export_task_record, projection, "nitf")

    creation_options = ["ICORDS=G"]
    task_process = TaskProcess(task_uid=task_uid)
    nitf = convert(
        driver="nitf",
        input_files=nitf_in_dataset,
        output_file=nitf_out_dataset,
        creation_options=creation_options,
        executor=task_process.start_process,
    )

    result["driver"] = "nitf"
    result["result"] = nitf
    result["nitf"] = nitf
    return result


@app.task(name="Erdas Imagine HFA (.img)", bind=True, base=FormatTask, acks_late=True)
def hfa_export_task(
    self,
    result=None,
    task_uid=None,
    stage_dir=None,
    projection=4326,
    **kwargs,
):
    """
    Function defining Erdas Imagine HFA (.img) export function.
    """
    result = result or {}
    hfa_in_dataset = parse_result(result, "source")
    export_task_record = get_export_task_record(task_uid)
    hfa_out_dataset = get_export_filepath(stage_dir, export_task_record, projection, "img")
    task_process = TaskProcess(task_uid=task_uid)
    hfa = convert(
        driver="hfa", input_files=hfa_in_dataset, output_file=hfa_out_dataset, executor=task_process.start_process
    )

    result["file_extension"] = "img"
    result["driver"] = "hfa"
    result["result"] = hfa
    result["hfa"] = hfa
    return result


@app.task(name="Reprojection Task", bind=True, base=FormatTask, acks_late=True)
def reprojection_task(
    self,
    result=None,
    task_uid=None,
    stage_dir=None,
    job_name=None,
    projection=None,
    config=None,
    **kwargs,
):
    """
    Function defining a task that will reproject all file formats to the chosen projections.
    """
    result = result or {}
    driver = parse_result(result, "driver")
    selection = parse_result(result, "selection")

    if parse_result(result, "file_extension"):
        file_extension = parse_result(result, "file_extension")
    else:
        file_extension = driver

    in_dataset = parse_result(result, "source")
    export_task_record = get_export_task_record(task_uid)
    out_dataset = get_export_filepath(stage_dir, export_task_record, projection, file_extension)

    warp_params, translate_params = get_creation_options(config, driver)

    # This logic is only valid IFF this method only allows 4326 which is True as of 1.9.0.
    # This needs to be updated to compare the input and output if over source projections are allowed.
    if not projection or "4326" in str(projection):
        logger.info(f"Skipping projection and renaming {in_dataset} to {out_dataset}")
        os.rename(in_dataset, out_dataset)
        reprojection = out_dataset
    else:
        # If you are updating this see the note above about source projection.
        dptr: DataProviderTaskRecord = DataProviderTaskRecord.objects.select_related("run__job").get(
            tasks__uid__exact=task_uid
        )
        metadata = get_metadata(data_provider_task_record_uids=[str(dptr.uid)], source_only=True)
        provider_slug = export_task_record.export_provider_task.provider.slug
        data_type = metadata["data_sources"][provider_slug].get("type")

        if "tif" in os.path.splitext(in_dataset)[1]:
            in_dataset = f"GTIFF_RAW:{in_dataset}"

        if (
            "gpkg" in os.path.splitext(in_dataset)[1]
            and driver == "gpkg"
            and data_type == GeospatialDataType.RASTER.value
        ):
            # Use MapProxy instead of GDAL so all the pyramids/zoom levels of the source are preserved.

            level_from = metadata["data_sources"][provider_slug].get("level_from")
            level_to = metadata["data_sources"][provider_slug].get("level_to")

            job_geom = dptr.run.job.the_geom
            job_geom.transform(projection)
            bbox = job_geom.extent
            mp = mapproxy.MapproxyGeopackage(
                gpkgfile=out_dataset,
                service_url=out_dataset,
                name=job_name,
                config=config,
                bbox=bbox,
                level_from=level_from,
                level_to=level_to,
                task_uid=task_uid,
                selection=selection,
                projection=projection,
                input_gpkg=in_dataset,
            )
            reprojection = mp.convert()

        else:
            task_process = TaskProcess(task_uid=task_uid)
            reprojection = convert(
                driver=driver,
                input_files=in_dataset,
                output_file=out_dataset,
                projection=projection,
                boundary=selection,
                warp_params=warp_params,
                translate_params=translate_params,
                executor=task_process.start_process,
            )

    result["result"] = reprojection

    return result


@app.task(name="Create WFS Export", bind=True, base=ExportTask, abort_on_error=True, acks_late=True)
def wfs_export_task(
    self,
    result=None,
    layer=None,
    config=str(),
    task_uid=None,
    stage_dir=None,
    bbox=None,
    service_url=None,
    name=None,
    projection=4326,
    **kwargs,
):
    """
    Function defining geopackage export for WFS service.
    """
    result = result or {}
    export_task_record = get_export_task_record(task_uid)

    gpkg = get_export_filepath(stage_dir, export_task_record, projection, "gpkg")

    configuration = load_provider_config(config)
    if configuration.get("layers"):
        configuration.pop("layers")  # Remove raster layers to prevent download conflict, needs refactor.
    vector_layer_data: LayersDescription = export_task_record.export_provider_task.provider.layers
    layers = {}
    for layer_name, layer in vector_layer_data.items():
        path = get_export_filepath(stage_dir, export_task_record, f"{layer_name}-{projection}", "gpkg")
        url = get_wfs_query_url(name, layer["url"], layer_name, projection)
        layers[layer_name] = {
            "task_uid": task_uid,
            "url": url,
            "path": path,
            "base_path": os.path.join(stage_dir, f"{layer_name}-{projection}"),
            "bbox": bbox,
            "layer_name": layer_name,
            "projection": projection,
        }

    download_concurrently(list(layers.values()), **configuration)

    for layer_name, layer in layers.items():
        if not os.path.exists(layer["path"]):
            continue
        task_process = TaskProcess(task_uid=task_uid)
        out = convert(
            driver="gpkg",
            input_files=layer.get("path"),
            output_file=gpkg,
            projection=projection,
            boundary=bbox,
            layer_name=layer_name,
            access_mode="append",
            executor=task_process.start_process,
        )

    result["driver"] = "gpkg"
    result["result"] = out
    result["source"] = out
    result["gpkg"] = out

    # Check for geopackage contents; gdal wfs driver fails silently
    if not geopackage.check_content_exists(out):
        logger.warning("Empty response: Unknown layer name '{}' or invalid AOI bounds".format(layer))

    return result


def get_wfs_query_url(
    name: str, service_url: str = None, layer: str = None, projection: int = None, bbox: list = None
) -> str:
    """
    Function generates WFS query URL
    """

    # Strip out query string parameters that might conflict
    service_url = re.sub(r"(?i)(?<=[?&])(version|service|request|typename|srsname)=.*?(&|$)", "", service_url)

    query_params = {
        "SERVICE": "WFS",
        "VERSION": "1.0.0",
        "REQUEST": "GetFeature",
        "TYPENAME": layer,
        "SRSNAME": f"EPSG:{projection}",
        "BBOX": str(bbox).strip("[]"),
    }
    if bbox is None:
        query_params["BBOX"] = "BBOX_PLACEHOLDER"

    query_str = urlencode(query_params, safe=":")

    if "?" in service_url:
        if "&" != service_url[-1]:
            service_url += "&"
        service_url += query_str
    else:
        service_url += "?" + query_str

    url = service_url
    cred = auth_requests.get_cred(cred_var=name, url=url)

    if cred:
        user, pw = cred
        if not re.search(r"(?<=://)[a-zA-Z0-9\-._~]+:[a-zA-Z0-9\-._~]+(?=@)", url):
            url = re.sub(r"(?<=://)", "%s:%s@" % (user, pw), url)

    return url


@app.task(name="Create WCS Export", bind=True, base=ExportTask, abort_on_error=True, acks_late=True)
def wcs_export_task(
    self,
    result=None,
    layer=None,
    config=None,
    task_uid=None,
    stage_dir=None,
    bbox=None,
    service_url=None,
    name=None,
    user_details=None,
    projection=4326,
    **kwargs,
):
    """
    Function defining export for WCS services
    """
    result = result or {}

    export_task_record = get_export_task_record(task_uid)
    out = get_export_filepath(stage_dir, export_task_record, projection, "tif")

    eta = ETA(task_uid=task_uid)
    task = ExportTaskRecord.objects.get(uid=task_uid)

    try:
        wcs_conv = wcs.WCSConverter(
            config=config,
            out=out,
            bbox=bbox,
            service_url=service_url,
            layer=layer,
            debug=True,
            name=name,
            task_uid=task_uid,
            fmt="gtiff",
            slug=task.export_provider_task.provider.slug,
            user_details=user_details,
            eta=eta,
        )
        out = wcs_conv.convert()

        result["result"] = out
        result["source"] = out

        return result
    except Exception as e:
        logger.error("Raised exception in WCS service export: %s", str(e))
        raise Exception(e)


@app.task(name="Create ArcGIS FeatureService Export", bind=True, base=ExportTask, abort_on_error=True, acks_late=True)
def arcgis_feature_service_export_task(
    self,
    result=None,
    task_uid=None,
    stage_dir=None,
    bbox=None,
    service_url=None,
    projection=4326,
    **kwargs,
):
    """
    Function defining geopackage export for ArcFeatureService service.
    """
    result = result or {}
    export_task_record = get_export_task_record(task_uid)

    gpkg = get_export_filepath(stage_dir, export_task_record, projection, "gpkg")

    configuration = load_provider_config(export_task_record.export_provider_task.provider.config)
    if configuration.get("layers"):
        configuration.pop("layers")  # Remove raster layers to prevent download conflict, needs refactor.

    out = None
    layers: LayersDescription = {}
    vector_layer_data = export_task_record.export_provider_task.provider.layers
    logger.info("Getting arcgis data using vector_layer_data %s", vector_layer_data)
    for layer_name, layer in vector_layer_data.items():
        # TODO: using wrong signature for filepath, however pipeline counts on projection-provider_slug.ext.
        path = get_export_filepath(stage_dir, export_task_record, f"{layer.get('name')}-{projection}", "gpkg")
        url = get_arcgis_query_url(layer.get("url"))
        layers[layer_name] = {
            "task_uid": task_uid,
            "url": url,
            "path": path,
            "base_path": os.path.join(stage_dir, f"{layer.get('name')}-{projection}"),
            "bbox": bbox,
            "layer_name": layer_name,
            "projection": projection,
            "distinct_field": layer.get("distinct_field", "OBJECTID"),
        }

    try:
        download_concurrently(list(layers.values()), feature_data=True, **configuration)
    except Exception as e:
        logger.error(f"ArcGIS provider download error: {e}")
        raise e
    for layer_name, layer in layers.items():
        if not os.path.exists(layer["path"]):
            continue
        task_process = TaskProcess(task_uid=task_uid)
        out = convert(
            driver="gpkg",
            input_files=layer.get("path"),
            output_file=gpkg,
            boundary=bbox,
            projection=projection,
            layer_name=layer_name,
            access_mode="append",
            executor=task_process.start_process,
        )

    if not geopackage.check_content_exists(out):
        raise Exception("The service returned no data for the selected area.")

    result["driver"] = "gpkg"
    result["result"] = out
    result["source"] = out
    result["gpkg"] = out

    return result


def get_arcgis_query_url(service_url: str, bbox: list = None) -> str:
    """
    Function generates ArcGIS query URL
    """

    try:
        # remove any url query so we can add our own
        service_url = service_url.split("/query?")[0]
    except ValueError:
        # if no url query we can just check for trailing slash and move on
        service_url = service_url.rstrip("/\\")
    finally:
        query_params = {
            "where": "objectid=objectid",
            "outfields": "*",
            "f": "json",
            "geometry": str(bbox).strip("[]"),
        }
        if bbox is None:
            query_params["geometry"] = "BBOX_PLACEHOLDER"
        query_str = urlencode(query_params, safe="=*")
        query_url = urljoin(f"{service_url}/", f"query?{query_str}")

    return query_url


@app.task(name="Create Vector File Export", bind=True, base=ExportTask, abort_on_error=True)
def vector_file_export_task(
    self,
    result=None,
    task_uid=None,
    stage_dir=None,
    bbox=None,
    service_url=None,
    projection=4326,
    **kwargs,
):
    """
    Function defining geopackage export for geospatial vector file service.
    """
    result = result or {}
    export_task_record = get_export_task_record(task_uid)

    gpkg = get_export_filepath(stage_dir, export_task_record, projection, "gpkg")

    download_data(task_uid, service_url, gpkg)

    task_process = TaskProcess(task_uid=task_uid)
    out = convert(
        driver="gpkg",
        input_files=gpkg,
        output_file=gpkg,
        projection=projection,
        layer_name=list(export_task_record.export_provider_task.provider.layers.keys())[0],
        boundary=bbox,
        is_raster=False,
        executor=task_process.start_process,
    )

    result["driver"] = "gpkg"
    result["result"] = out
    result["source"] = out
    result["gpkg"] = out

    return result


@app.task(name="Create Raster File Export", bind=True, base=ExportTask, abort_on_error=True)
def raster_file_export_task(
    self,
    result=None,
    task_uid=None,
    stage_dir=None,
    bbox=None,
    service_url=None,
    projection=4326,
    **kwargs,
):
    """
    Function defining geopackage export for geospatial raster file service.
    """
    result = result or {}
    export_task_record = get_export_task_record(task_uid)

    gpkg = get_export_filepath(stage_dir, export_task_record, projection, "gpkg")

    download_data(task_uid, service_url, gpkg)

    task_process = TaskProcess(task_uid=task_uid)
    out = convert(
        driver="gpkg",
        input_files=gpkg,
        output_file=gpkg,
        projection=projection,
        boundary=bbox,
        is_raster=True,
        executor=task_process.start_process,
    )

    result["driver"] = "gpkg"
    result["result"] = out
    result["source"] = out
    result["gpkg"] = out

    return result


@app.task(name="Create Bounds Export", bind=True, base=ExportTask)
def bounds_export_task(
    self, result={}, run_uid=None, task_uid=None, stage_dir=None, provider_slug=None, projection=4326, **kwargs
):
    """
    Function defining geopackage export function.
    """
    user_details = kwargs.get("user_details")

    run = ExportRun.objects.get(uid=run_uid)

    result_gpkg = parse_result(result, "source")
    bounds = run.job.the_geom.geojson or run.job.bounds_geojson

    gpkg = os.path.join(stage_dir, "{0}-{1}_bounds.gpkg".format(provider_slug, projection))
    gpkg = geopackage.add_geojson_to_geopackage(
        geojson=bounds, gpkg=gpkg, layer_name="bounds", task_uid=task_uid, user_details=user_details
    )

    result["result"] = gpkg
    result["source"] = result_gpkg
    return result


@app.task(name="Create Raster Export", bind=True, base=ExportTask, abort_on_error=True, acks_late=True)
def mapproxy_export_task(
    self,
    result=None,
    layer=None,
    config=None,
    task_uid=None,
    stage_dir=None,
    bbox=None,
    service_url=None,
    level_from=None,
    level_to=None,
    name=None,
    service_type=None,
    projection=4326,
    **kwargs,
):
    """
    Function defining geopackage export for external raster service.
    """
    result = result or {}
    selection = parse_result(result, "selection")

    export_task_record = get_export_task_record(task_uid)
    gpkgfile = get_export_filepath(stage_dir, export_task_record, projection, "gpkg")

    try:
        w2g = mapproxy.MapproxyGeopackage(
            gpkgfile=gpkgfile,
            bbox=bbox,
            service_url=service_url,
            name=name,
            layer=layer,
            config=config,
            level_from=level_from,
            level_to=level_to,
            service_type=service_type,
            task_uid=task_uid,
            selection=selection,
        )
        gpkg = w2g.convert()
        result["driver"] = "gpkg"
        result["result"] = gpkg
        result["source"] = gpkg

        return result
    except Exception as e:
        logger.error(f"Raised exception in raster service export, {e}")
        raise e


@app.task(name="Pickup Run", bind=True, acks_late=True)
def pick_up_run_task(
    self,
    run_uid=None,
    user_details=None,
    run_zip_file_slug_sets=None,
    session_token=None,
    **kwargs,
):
    """
    Generates a Celery task to assign a celery pipeline to a specific worker.
    """
    from eventkit_cloud.tasks.task_factory import TaskFactory

    worker = socket.gethostname()
    queue_group = get_celery_queue_group(run_uid=run_uid, worker=worker)

    run = ExportRun.objects.get(uid=run_uid)
    started_providers = run.data_provider_task_records.exclude(status=TaskState.PENDING.value)
    try:
        # If a data source is retried we will need to download the data. For the to work the calling process needs to be
        # on same disk as the process running the rest of the
        # job (i.e. the run worker needs to be calling pick_up_run_task)
        if TaskState[run.status] == TaskState.SUBMITTED and started_providers:
            run.download_data()

        TaskFactory().parse_tasks(
            worker=worker,
            run_uid=run_uid,
            user_details=user_details,
            run_zip_file_slug_sets=run_zip_file_slug_sets,
            session_token=session_token,
            queue_group=queue_group,
        )
        run.worker = worker
        run.save()
    except Exception as e:
        run.status = TaskState.FAILED.value
        for data_provider_task_record in run.data_provider_task_records.all():
            if TaskState[data_provider_task_record.status] not in TaskState.get_finished_states():
                for export_task_record in data_provider_task_record.tasks.all():
                    if TaskState[export_task_record.status] not in TaskState.get_finished_states():
                        export_task_record.status = TaskState.FAILED.value
                        export_task_record.save()
                data_provider_task_record.save()
        run.save()
        logger.error(str(e))
        export_task_error_handler(run_uid=run_uid)
        raise e


def wait_for_run(run_uid: str = None) -> None:
    """
    :param run_uid: The uid of the run to wait on.
    :return: None
    """
    run = ExportRun.objects.get(uid=run_uid)
    if run.status:
        while (
            TaskState[run.status] not in TaskState.get_finished_states()
            and TaskState[run.status] not in TaskState.get_incomplete_states()
        ):
            time.sleep(10)
            run.refresh_from_db()


# This could be improved by using Redis or Memcached to help manage state.
@app.task(name="Wait For Providers", base=EventKitBaseTask, acks_late=True)
def wait_for_providers_task(result=None, apply_args=None, run_uid=None, callback_task=None, *args, **kwargs):
    if isinstance(callback_task, dict):
        callback_task = signature(callback_task)

    run = ExportRun.objects.filter(uid=run_uid).first()
    if run:
        provider_tasks = run.data_provider_task_records.filter(~Q(slug="run"))
        if all(TaskState[provider_task.status] in TaskState.get_finished_states() for provider_task in provider_tasks):
            callback_task.apply_async(**apply_args)
        else:
            logger.warning(f"The run: {run_uid} is Waiting for other tasks to finish.")
    else:
        raise Exception("A run could not be found for uid {0}".format(run_uid))


@app.task(name="Project File (.zip)", base=ZipFileTask, acks_late=True)
def create_zip_task(
    result: dict = None,
    task_uid: str = None,
    data_provider_task_record_uid: List[str] = None,
    data_provider_task_record_uids: List[str] = None,
    run_zip_file_uid=None,
    **kwargs,
):
    """
    :param result: The celery task result value, it should be a dict with the current state.
    :param data_provider_task_record_uid: A data provider task record UID to zip.
    :param data_provider_task_record_uids: A list of data provider task record UIDs to zip.
    :param run_zip_file_uid: The UUID of the zip file.
    :return: The run files, or a single zip file if data_provider_task_record_uid is passed.
    """

    if not result:
        result = {}

    export_task_record = get_export_task_record(task_uid)

    if not data_provider_task_record_uids:
        data_provider_task_record = DataProviderTaskRecord.objects.get(uid=data_provider_task_record_uid)
        data_provider_task_records = data_provider_task_record.run.data_provider_task_records.exclude(slug="run")
        data_provider_task_record_uids = [
            str(data_provider_task_record.uid) for data_provider_task_record in data_provider_task_records
        ]

    if len(data_provider_task_record_uids) > 1:
        data_provider_task_record_slug = "run"
    elif len(data_provider_task_record_uids) == 1:
        data_provider_task_record_slug = (
            DataProviderTaskRecord.objects.select_related("provider")
            .get(uid=data_provider_task_record_uids[0])
            .provider.slug
        )

    metadata = get_metadata(data_provider_task_record_uids)
    include_files = metadata.get("include_files", None)

    if include_files:
        # No need to add meta files if there aren't any files to be zipped.
        meta_files = generate_qgs_style(metadata)
        meta_files.update(get_human_readable_metadata_document(metadata))

        ogc_metadata_dir = os.path.join(
            get_run_staging_dir(metadata["run_uid"]), data_provider_task_record_slug, "metadata"
        )

        # TODO: make sure files are placed in the '../metadata' directory.
        if os.path.isdir(ogc_metadata_dir):
            path = Path(ogc_metadata_dir)
            for file in path.rglob("*"):
                meta_files[str(file)] = str(Path(file).relative_to(settings.EXPORT_STAGING_ROOT))

        meta_files.update(get_style_files())
        meta_files.update(get_arcgis_templates(metadata))
        include_files.update(meta_files)
        zip_file_name = get_export_filepath(get_run_staging_dir(metadata["run_uid"]), export_task_record, "", "zip")
        result["result"] = zip_files(
            files=include_files,
            run_zip_file_uid=run_zip_file_uid,
            meta_files=meta_files,
            file_path=zip_file_name,
            metadata=metadata,
        )
    else:
        raise Exception("Could not create a zip file because there were not files to include.")
    return result


@app.task(name="Finalize Export Provider Task", base=EventKitBaseTask, acks_late=True)
def finalize_export_provider_task(result=None, data_provider_task_uid=None, status=None, *args, **kwargs):
    """
    Finalizes provider task.

    Cleans up staging directory.
    Updates export provider status.
    """

    # if the status was a success, we can assume all the ExportTasks succeeded. if not, we need to parse ExportTasks to
    # mark tasks not run yet as canceled.

    result_status = parse_result(result, "status")

    with transaction.atomic():
        data_provider_task_record = DataProviderTaskRecord.objects.prefetch_related("tasks").get(
            uid=data_provider_task_uid
        )
        has_failures = any(
            [
                export_task_record.status == TaskState.FAILED.value
                for export_task_record in data_provider_task_record.tasks.all()
            ]
        )
        if TaskState[result_status] == TaskState.CANCELED:
            # This makes the assumption that users can't cancel individual tasks.  Therefore if any of them failed then
            # it is likely that the rest of the tasks were force canceled since they depend on the task that failed.
            if has_failures:
                data_provider_task_record.status = TaskState.INCOMPLETE.value
            else:
                data_provider_task_record.status = TaskState.CANCELED.value
        else:
            if has_failures:
                data_provider_task_record.status = TaskState.INCOMPLETE.value
            else:
                data_provider_task_record.status = TaskState.COMPLETED.value
        data_provider_task_record.save()

    return result


@retry
def zip_files(files, run_zip_file_uid, meta_files={}, file_path=None, metadata=None, *args, **kwargs):
    """
    Contains the organization for the files within the archive.
    :param files: A list of files to be included.
    :param run_zip_file_uid: The UUID of the zip file.
    :param file_path: The name for the archive.
    :param static_files: Files that are in the same location for every datapack (i.e. templates and metadata files).
    :param metadata: A dict of user requested file information.
    :return: The zipfile path.
    """

    if not files:
        raise Exception("zip_file_task called with no include_files. Zip file task will be canceled.")

    if not file_path:
        raise Exception("zip_file_task called with no file path. Zip file task will be canceled.")

    run_zip_file = RunZipFile.objects.get(uid=run_zip_file_uid)

    cleaned_files = {}
    for stage_path, archive_path in files.items():
        if Path(stage_path).suffix not in BLACKLISTED_ZIP_EXTS:
            cleaned_files[Path(stage_path)] = Path(archive_path)

    logger.debug("Opening the zipfile.")
    with ZipFile(file_path, "a", compression=ZIP_DEFLATED, allowZip64=True) as zipfile:
        for absolute_file_path, relative_file_path in cleaned_files.items():
            if "__pycache__" in str(absolute_file_path):
                continue
            if absolute_file_path.name == "__init__.py":
                continue
            zipfile.write(str(absolute_file_path), arcname=str(relative_file_path))

        manifest_file = get_data_package_manifest(metadata=metadata, ignore_files=list(meta_files.values()))
        zipfile.write(manifest_file, arcname=os.path.join("MANIFEST", os.path.basename(manifest_file)))
        add_export_run_files_to_zip(zipfile, run_zip_file)

        if zipfile.testzip():
            raise Exception("The zipped file was corrupted.")

    return file_path


class FinalizeRunBase(EventKitBaseTask):
    name = "Finalize Export Run"

    def run(self, result=None, run_uid=None, stage_dir=None):
        """
         Finalizes export run.

        Cleans up staging directory.
        Updates run with finish time.
        Emails user notification.
        """
        result = result or {}

        run = ExportRun.objects.get(uid=run_uid)
        run.status = TaskState.COMPLETED.value
        notification_level = NotificationLevel.SUCCESS.value
        verb = NotificationVerb.RUN_COMPLETED.value
        provider_tasks = run.data_provider_task_records.all()

        # Complicated Celery chain from TaskFactory.parse_tasks() is incorrectly running pieces in parallel;
        #    this waits until all provider tasks have finished before continuing.
        if any(getattr(TaskState, task.status, None) == TaskState.PENDING for task in provider_tasks):
            finalize_run_task.retry(
                result=result, run_uid=run_uid, stage_dir=stage_dir, interval_start=4, interval_max=10
            )

        # mark run as incomplete if any tasks fail
        if any(getattr(TaskState, task.status, None) in TaskState.get_incomplete_states() for task in provider_tasks):
            run.status = TaskState.INCOMPLETE.value
            notification_level = NotificationLevel.WARNING.value
            verb = NotificationVerb.RUN_FAILED.value
        if all(getattr(TaskState, task.status, None) == TaskState.CANCELED for task in provider_tasks):
            run.status = TaskState.CANCELED.value
            notification_level = NotificationLevel.WARNING.value
            verb = NotificationVerb.RUN_CANCELED.value
        run.save()

        # sendnotification to user via django notifications
        sendnotification(run, run.job.user, verb, None, None, notification_level, run.status)

        # send notification email to user
        site_url = settings.SITE_URL.rstrip("/")
        url = "{0}/status/{1}".format(site_url, run.job.uid)
        addr = run.user.email
        if run.status == TaskState.CANCELED.value:
            subject = "Your Eventkit Data Pack was CANCELED."
        else:
            subject = "Your Eventkit Data Pack is ready."
        to = [addr]
        from_email = getattr(settings, "DEFAULT_FROM_EMAIL", "Eventkit Team <eventkit.team@gmail.com>")
        ctx = {"url": url, "status": run.status, "job_name": run.job.name}

        text = get_template("email/email.txt").render(ctx)
        html = get_template("email/email.html").render(ctx)
        try:
            msg = EmailMultiAlternatives(subject, text, to=to, from_email=from_email)
            msg.attach_alternative(html, "text/html")
            msg.send()
        except Exception as e:
            logger.error("Encountered an error when sending status email: {}".format(e))

        result["stage_dir"] = stage_dir
        return result

    def after_return(self, status, retval, task_id, args, kwargs, einfo):
        super(FinalizeRunBase, self).after_return(status, retval, task_id, args, kwargs, einfo)
        stage_dir = None if retval is None else retval.get("stage_dir")
        try:
            if stage_dir and os.path.isdir(stage_dir):
                if not os.getenv("KEEP_STAGE", False):
                    shutil.rmtree(stage_dir)
            if getattr(settings, "CELERY_SCALE_BY_RUN"):
                queue_name = None if retval is None else retval.get("run_uid")
                if queue_name:
                    kill_worker(task_name=queue_name)
        except IOError or OSError:
            logger.error("Error removing {0} during export finalize".format(stage_dir))


# There's a celery bug with callbacks that use bind=True.  If altering this task do not use Bind.
# @see: https://github.com/celery/celery/issues/3723
@app.task(name="Finalize Run Task", base=FinalizeRunBase)
def finalize_run_task(result=None, run_uid=None, stage_dir=None):
    """
     Finalizes export run.

    Cleans up staging directory.
    Updates run with finish time.
    Emails user notification.
    """
    result = result or {}

    run: ExportRun = ExportRun.objects.prefetch_related("data_provider_task_records").get(uid=run_uid)
    run.status = TaskState.COMPLETED.value
    verb = NotificationVerb.RUN_COMPLETED.value
    notification_level = NotificationLevel.SUCCESS.value
    data_provider_task_records = run.data_provider_task_records.all()
    # mark run as incomplete if any tasks fail
    if any(
        getattr(TaskState, task.status, None) in TaskState.get_incomplete_states()
        for task in data_provider_task_records
    ):
        run.status = TaskState.INCOMPLETE.value
        notification_level = NotificationLevel.WARNING.value
        verb = NotificationVerb.RUN_FAILED.value
    if all(getattr(TaskState, task.status, None) == TaskState.CANCELED for task in data_provider_task_records):
        run.status = TaskState.CANCELED.value
        verb = NotificationVerb.RUN_CANCELED.value
        notification_level = NotificationLevel.WARNING.value
    run.save()

    # sendnotification to user via django notifications

    sendnotification(run, run.job.user, verb, None, None, notification_level, run.status)

    # send notification email to user
    site_url = settings.SITE_URL.rstrip("/")
    url = "{0}/status/{1}".format(site_url, run.job.uid)
    addr = run.user.email
    if run.status == TaskState.CANCELED.value:
        subject = "Your Eventkit Data Pack was CANCELED."
    else:
        subject = "Your Eventkit Data Pack is ready."
    to = [addr]
    from_email = getattr(settings, "DEFAULT_FROM_EMAIL")
    ctx = {"url": url, "status": run.status, "job_name": run.job.name}

    text = get_template("email/email.txt").render(ctx)
    html = get_template("email/email.html").render(ctx)
    try:
        msg = EmailMultiAlternatives(subject, text, to=to, from_email=from_email)
        msg.attach_alternative(html, "text/html")
        msg.send()
    except Exception as e:
        logger.error("Encountered an error when sending status email: {}".format(e))

    try:
        enforce_run_limit(run.job)
    except Exception as e:
        logger.error(e)
        logger.error("Could not enforce run limit.")

    result["run_uid"] = run_uid
    result["stage_dir"] = stage_dir
    return result


@app.task(name="Export Task Error Handler", bind=True, base=EventKitBaseTask)
def export_task_error_handler(self, result=None, run_uid=None, task_id=None, stage_dir=None, *args, **kwargs):
    """
    Handles un-recoverable errors in export tasks.
    """
    result = result or {}
    try:
        run = ExportRun.objects.get(uid=run_uid)
        try:
            if stage_dir is not None and os.path.isdir(stage_dir):
                if not os.getenv("KEEP_STAGE", False):
                    shutil.rmtree(stage_dir)
        except IOError:
            logger.error("Error removing {0} during export finalize".format(stage_dir))

        site_url = settings.SITE_URL
        url = "{0}/status/{1}".format(site_url.rstrip("/"), run.job.uid)
        addr = run.user.email
        subject = "Your Eventkit Data Pack has a failure."
        # email user and administrator
        to = [addr, settings.TASK_ERROR_EMAIL]
        from_email = getattr(settings, "DEFAULT_FROM_EMAIL", "Eventkit Team <eventkit.team@gmail.com>")
        ctx = {"url": url, "task_id": task_id, "job_name": run.job.name}
        text = get_template("email/error_email.txt").render(ctx)
        html = get_template("email/error_email.html").render(ctx)
        msg = EmailMultiAlternatives(subject, text, to=to, from_email=from_email)
        msg.attach_alternative(html, "text/html")
        msg.send()

        # Send failed DataPack notifications to specific channel(s) or user(s) if enabled.
        rocketchat_notifications = settings.ROCKETCHAT_NOTIFICATIONS
        if rocketchat_notifications:
            if "channels" not in rocketchat_notifications:
                logger.error("Rocket Chat configuration missing or malformed.")
            channels = rocketchat_notifications["channels"]
            message = f"@here: A DataPack has failed during processing. {ctx['url']}"

            client = RocketChat(**rocketchat_notifications)
            for channel in channels:
                client.post_message(channel, message)
    except Exception as e:
        logger.exception(e)
    return result


def fail_synchronous_task_chain(data_provider_task_record=None):
    for export_task in data_provider_task_record.tasks.all():
        if TaskState[export_task.status] == TaskState.PENDING:
            export_task.status = TaskState.CANCELED.value
            export_task.save()
            kill_task.apply_async(
                kwargs={"task_pid": export_task.pid, "celery_uid": export_task.celery_uid},
                queue="{0}.priority".format(export_task.worker),
                priority=TaskPriority.CANCEL.value,
                routing_key="{0}.priority".format(export_task.worker),
            )


@app.task(name="Create preview", base=EventKitBaseTask, acks_late=True, reject_on_worker_lost=True)
def create_datapack_preview(result=None, task_uid=None, stage_dir=None, **kwargs):
    """
    Attempts to add a MapImageSnapshot (Preview Image) to a provider task.
    """
    result = result or {}
    try:
        from eventkit_cloud.utils.image_snapshot import (
            fit_to_area,
            get_wmts_snapshot_image,
        )

        check_cached_task_failures(create_datapack_preview.name, task_uid)

        data_provider_task_record = (
            DataProviderTaskRecord.objects.select_related("run__job", "provider")
            .prefetch_related("tasks")
            .get(uid=task_uid)
        )

        filepath = get_export_filepath(stage_dir, data_provider_task_record.tasks.first(), "preview", "jpg")
        make_dirs(os.path.dirname(filepath))
        preview = get_wmts_snapshot_image(
            data_provider_task_record.provider.preview_url, bbox=data_provider_task_record.run.job.extents
        )
        fit_to_area(preview)
        preview.save(filepath)

        filename, download_path = make_file_downloadable(filepath, skip_copy=False)
        filesize = os.stat(filepath).st_size
        data_provider_task_record.preview = MapImageSnapshot.objects.create(
            download_url=download_path, filename=str(filename), size=filesize
        )
        data_provider_task_record.save()

        result["preview"] = filepath
        result["result"] = filepath

    except Exception as e:
        logger.exception(e)
    return result


@app.task(name="Cancel Export Provider Task", base=EventKitBaseTask)
def cancel_export_provider_task(
    result=None,
    data_provider_task_uid=None,
    canceling_username=None,
    delete=False,
    error=False,
    message=None,
):
    """
    Cancels an DataProviderTaskRecord and terminates each subtasks execution.
    Checks if all DataProviderTasks for the Run grouping them have finished & updates the Run's status.
    """

    # There is enough over use of this class (i.e. for errors, deletions, canceling) the reason is because it had all
    # the working logic for stopping future jobs, but that can probably be abstracted a bit, and then let the caller
    # manage the task state (i.e. the task should be FAILED or CANCELED).
    result = result or {}
    data_provider_task_record = DataProviderTaskRecord.objects.get(uid=data_provider_task_uid)

    # There might not be a canceling user...
    try:
        canceling_user = User.objects.get(username=canceling_username)
    except ObjectDoesNotExist:
        canceling_user = None

    export_tasks = data_provider_task_record.tasks.all()

    # Loop through both the tasks in the DataProviderTaskRecord model, as well as the Task Chain in celery
    for export_task in export_tasks.all():
        if delete:
            exception_class: Union[Type[CancelException], Type[DeleteException]] = DeleteException
        else:
            exception_class = CancelException
        if TaskState[export_task.status] not in TaskState.get_finished_states():
            export_task.status = TaskState.CANCELED.value
            if canceling_user:
                export_task.cancel_user = canceling_user
            export_task.save()
        # This part is to populate the UI with the cancel message.  If a different mechanism is incorporated
        # to pass task information to the users, then it may make sense to replace this.
        try:
            raise exception_class(message=message, task_name=data_provider_task_record.name, user_name=canceling_user)
        except exception_class as ce:
            einfo = ExceptionInfo()
            einfo.exception = ce
            ExportTaskException.objects.create(task=export_task, exception=pickle_exception(einfo))

        # Remove the ExportTaskResult, which will clean up the files.
        task_result = export_task.result
        if task_result:
            task_result.soft_delete()

        if int(export_task.pid) > 0 and export_task.worker:
            kill_task.apply_async(
                kwargs={"task_pid": export_task.pid, "celery_uid": export_task.celery_uid},
                queue="{0}.priority".format(export_task.worker),
                priority=TaskPriority.CANCEL.value,
                routing_key="{0}.priority".format(export_task.worker),
            )

        # Add canceled to the cache so processes can check in to see if they should abort.
        set_cache_value(
            uid=export_task.uid, attribute="status", model_name="ExportTaskRecord", value=TaskState.CANCELED.value
        )

    if TaskState[data_provider_task_record.status] not in TaskState.get_finished_states():
        if error:
            data_provider_task_record.status = TaskState.FAILED.value
        else:
            data_provider_task_record.status = TaskState.CANCELED.value
    data_provider_task_record.save()

    return result


@app.task(name="Cancel Run", base=EventKitBaseTask)
def cancel_run(result=None, export_run_uid=None, canceling_username=None, delete=False):
    result = result or {}

    export_run = ExportRun.objects.get(uid=export_run_uid)

    for export_provider_task in export_run.data_provider_task_records.all():
        cancel_export_provider_task(
            data_provider_task_uid=export_provider_task.uid,
            canceling_username=canceling_username,
            delete=delete,
        )
    result["result"] = True
    return result


@app.task(name="Kill Task", base=EventKitBaseTask)
def kill_task(result=None, task_pid=None, celery_uid=None):
    """
    Asks a worker to kill a task.
    """
    import celery

    result = result or {}

    if celery_uid:
        try:
            # Ensure the task is still running otherwise the wrong process will be killed
            if AsyncResult(str(celery_uid), app=app).state == celery.states.STARTED:
                # If the task finished prior to receiving this kill message it could throw an OSError.
                logger.info("Attempting to kill {0}".format(task_pid))
                # Don't kill tasks with default pid.
                if int(task_pid) > 0:
                    progressive_kill(task_pid)
            else:
                logger.info(
                    "The celery_uid {0} has the status of {1}.".format(
                        celery_uid, AsyncResult(celery_uid, app=app).state
                    )
                )
        except OSError:
            logger.info("{0} PID does not exist.".format(task_pid))
    return result


def parse_result(task_result, key=""):
    """
    Used to parse the celery result for a specific value.
    :param task_result: A str, dict, or list.
    :param key: A key to search dicts for
    :return: The value at the desired key or the original task result if not in a list or dict.
    """
    if not task_result:
        return None
    if isinstance(task_result, list):
        for result in task_result:
            if result.get(key):
                return result.get(key)
    elif isinstance(task_result, dict):
        return task_result.get(key)


def get_function(function):
    from importlib import import_module

    module, function_name = function.rsplit(".", 1)

    module_object = import_module(module)
    function_object = getattr(module_object, function_name)

    return function_object


def get_creation_options(config: str, driver: str):
    """
    Gets a list of options for a specific format or returns None.
    :param config: The configuration for a datasource.
    :param driver: The file format to look for specific creation options.
    :return: A tuple of None or the first value is list of warp creation options, and
     the second value is a list of translate create options."""
    if config:
        conf = yaml.safe_load(config) or dict()
        params = conf.get("formats", {}).get(driver, {})
        return params.get("warp_params"), params.get("translate_params")
    return None, None


def get_ogcapi_data(
    config=None,
    task_uid=None,
    stage_dir=None,
    bbox=None,
    service_url=None,
    session_token=None,
    export_format_slug=None,
    selection=None,
    download_path=None,
):
    if download_path is None:
        raise Exception("A download path is required to download ogcapi data.")

    configuration = load_provider_config(config)

    geom: GEOSGeometry = get_geometry(bbox, selection)

    try:
        ogc_process = OgcApiProcess(
            url=service_url,
            config=configuration["ogcapi_process"],
            session_token=session_token,
            task_id=task_uid,
            cred_var=configuration.get("cred_var"),
            cert_info=configuration.get("cert_info"),
            cred_token=configuration.get("cred_token"),
        )
        ogc_process.create_job(geom, file_format=export_format_slug)
        download_url = ogc_process.get_job_results()
        if not download_url:
            raise Exception("Invalid response from OGC API server")
    except Exception as e:
        raise Exception(f"Error creating OGC API Process job:{e}")

    update_progress(task_uid, progress=50, subtask_percentage=50)

    download_credentials = configuration["ogcapi_process"].get("download_credentials", dict())
    basic_auth = download_credentials.get("cred_var")
    username = password = session = None
    if basic_auth:
        username, password = os.getenv(basic_auth).split(":")
    if getattr(settings, "SITE_NAME", os.getenv("HOSTNAME")) in download_url:
        session = EventKitClient(
            getattr(settings, "SITE_URL"),
            username=username,
            password=password,
        ).client
    download_path = download_data(task_uid, download_url, download_path, session=session, **download_credentials)
    extract_metadata_files(download_path, stage_dir)

    return download_path<|MERGE_RESOLUTION|>--- conflicted
+++ resolved
@@ -70,10 +70,6 @@
     get_run_staging_dir,
     get_style_files,
     make_file_downloadable,
-<<<<<<< HEAD
-    merge_chunks,
-=======
->>>>>>> e3f1649b
     pickle_exception,
     progressive_kill,
     update_progress,
