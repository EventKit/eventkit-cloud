--- conflicted
+++ resolved
@@ -32,17 +32,6 @@
 from eventkit_cloud.feature_selection.feature_selection import FeatureSelection
 from eventkit_cloud.tasks.enumerations import TaskStates
 from eventkit_cloud.tasks.exceptions import CancelException, DeleteException
-<<<<<<< HEAD
-from eventkit_cloud.tasks.helpers import normalize_name, get_archive_data_path, get_run_download_url, \
-    get_download_filename, get_run_staging_dir, get_provider_staging_dir, get_run_download_dir, Directory, \
-    default_format_time, progressive_kill, get_style_files, generate_qgs_style, create_license_file, \
-    get_human_readable_metadata_document, pickle_exception, get_data_type_from_provider, get_arcgis_metadata, \
-    get_message_count, clean_config, get_metadata, get_provider_staging_preview, PREVIEW_TAIL
-from eventkit_cloud.tasks.task_base import EventKitBaseTask
-from eventkit_cloud.utils.auth_requests import get_cred
-from eventkit_cloud.utils import (
-    overpass, pbf, s3, mapproxy, wcs, geopackage, gdalutils
-=======
 from eventkit_cloud.tasks.helpers import (
     normalize_name,
     get_archive_data_path,
@@ -64,7 +53,6 @@
     get_metadata,
     get_provider_staging_preview,
     PREVIEW_TAIL,
->>>>>>> a47e7694
 )
 from eventkit_cloud.utils.auth_requests import get_cred
 from eventkit_cloud.utils import overpass, pbf, s3, mapproxy, wcs, geopackage, gdalutils
@@ -81,12 +69,7 @@
 # http://docs.celeryproject.org/en/latest/tutorials/task-cookbook.html
 # https://github.com/celery/celery/issues/3270
 
-<<<<<<< HEAD
 class LockingTask(EventKitBaseTask):
-=======
-
-class LockingTask(UserDetailsBase):
->>>>>>> a47e7694
     """
     Base task with lock to prevent multiple execution of tasks with ETA.
     It happens with multiple workers for tasks with any delay (countdown, ETA). Its a bug
@@ -560,15 +543,9 @@
     return result
 
 
-<<<<<<< HEAD
+
 @app.task(name="Add Metadata", bind=True, base=EventKitBaseTask, abort_on_error=False)
 def add_metadata_task(self, result=None, job_uid=None, provider_slug=None, user_details=None, *args, **kwargs):
-=======
-@app.task(name="Add Metadata", bind=True, base=UserDetailsBase, abort_on_error=False)
-def add_metadata_task(
-    self, result=None, job_uid=None, provider_slug=None, user_details=None, *args, **kwargs,
-):
->>>>>>> a47e7694
     """
     Task to create metadata to a geopackage.
     """
@@ -801,12 +778,8 @@
 
     # Convert to the correct projection
     gtiff_out_dataset = gdalutils.convert(
-<<<<<<< HEAD
-        file_format='gtiff', in_file=gtiff_in_dataset, out_file=gtiff_out_dataset, task_uid=task_uid)
-=======
         file_format="gtiff", in_file=gtiff_in_dataset, out_file=gtiff_out_dataset, task_uid=task_uid
     )
->>>>>>> a47e7694
 
     # Reduce the overall size of geotiffs.  Note this compression could result in the loss of data.
     # If refactoring ensure that a pipeline like WCS does not apply geotiff conversion using this.
@@ -945,16 +918,10 @@
     return result
 
 
-<<<<<<< HEAD
 @app.task(name='Clip Export', bind=True, base=EventKitBaseTask)
-def clip_export_task(self, result=None, run_uid=None, task_uid=None, stage_dir=None, job_name=None, user_details=None,
-                     *args, **kwargs):
-=======
-@app.task(name="Clip Export", bind=True, base=UserDetailsBase)
 def clip_export_task(
     self, result=None, run_uid=None, task_uid=None, stage_dir=None, job_name=None, user_details=None, *args, **kwargs,
 ):
->>>>>>> a47e7694
     """
     Clips a dataset to a vector cutline and returns a dataset of the same format.
     :param self:
@@ -1237,11 +1204,7 @@
         raise Exception(e)
 
 
-<<<<<<< HEAD
 @app.task(name='Pickup Run', bind=True, base=EventKitBaseTask)
-=======
-@app.task(name="Pickup Run", bind=True)
->>>>>>> a47e7694
 def pick_up_run_task(self, result=None, run_uid=None, user_details=None, *args, **kwargs):
     """
     Generates a Celery task to assign a celery pipeline to a specific worker.
@@ -1278,11 +1241,7 @@
 
 
 # This could be improved by using Redis or Memcached to help manage state.
-<<<<<<< HEAD
 @app.task(name='Wait For Providers', base=EventKitBaseTask, acks_late=True)
-=======
-@app.task(name="Wait For Providers", base=UserDetailsBase, acks_late=True)
->>>>>>> a47e7694
 def wait_for_providers_task(result=None, apply_args=None, run_uid=None, callback_task=None, *args, **kwargs):
     from eventkit_cloud.tasks.models import ExportRun
 
@@ -1343,17 +1302,11 @@
         )
     else:
         raise Exception("Could not create a zip file because there were not files to include.")
-    return result
-
-
-<<<<<<< HEAD
+ https://github.com/EventKit/eventkit-cloud/pull/779/conflict?name=eventkit_cloud%252Ftasks%252Fexport_tasks.py&ancestor_oid=85101fc243289bce79962e2eb8ff08800370374d&base_oid=bc26d4063957252333af4f31fce3de014d59906c&head_oid=98118982ba21754a71fb5c5a39743656f8c481ed   return result
+
+
 @app.task(name='Finalize Export Provider Task', base=EventKitBaseTask)
-def finalize_export_provider_task(result=None, data_provider_task_uid=None,
-                                  status=None, *args, **kwargs):
-=======
-@app.task(name="Finalize Export Provider Task", base=UserDetailsBase)
 def finalize_export_provider_task(result=None, data_provider_task_uid=None, status=None, *args, **kwargs):
->>>>>>> a47e7694
     """
     Finalizes provider task.
 
@@ -1457,13 +1410,8 @@
     return file_path
 
 
-<<<<<<< HEAD
 class FinalizeRunBase(EventKitBaseTask):
     name = 'Finalize Export Run'
-=======
-class FinalizeRunBase(UserDetailsBase):
-    name = "Finalize Export Run"
->>>>>>> a47e7694
 
     def run(self, result=None, run_uid=None, stage_dir=None):
         """
@@ -1542,28 +1490,6 @@
         except IOError or OSError:
             logger.error("Error removing {0} during export finalize".format(stage_dir))
 
-<<<<<<< HEAD
-=======
-        PCF_SCALING = os.getenv("PCF_SCALING", False)
-        if PCF_SCALING:
-            hostnames = []
-            workers = ["runs", "worker", "celery", "cancel", "finalize", "osm"]
-            for worker in workers:
-                hostnames.append(f"{worker}@{socket.gethostname()}")
-
-            try:
-                message_count = get_message_count("runs")
-                if message_count > 0:
-                    logger.info("More tasks available, continue.")
-                    return
-
-                logger.info("Queue is at zero, shutting down.")
-                app.control.broadcast("shutdown", destination=hostnames)
-            except Exception:
-                logger.info("Could not get queues, shutting down.")
-                app.control.broadcast("shutdown", destination=hostnames)
->>>>>>> a47e7694
-
 
 # There's a celery bug with callbacks that use bind=True.  If altering this task do not use Bind.
 # @see: https://github.com/celery/celery/issues/3723
@@ -1628,11 +1554,7 @@
     return result
 
 
-<<<<<<< HEAD
 @app.task(name='Export Task Error Handler', bind=True, base=EventKitBaseTask)
-=======
-@app.task(name="Export Task Error Handler", bind=True)
->>>>>>> a47e7694
 def export_task_error_handler(self, result=None, run_uid=None, task_id=None, stage_dir=None, *args, **kwargs):
     """
     Handles un-recoverable errors in export tasks.
@@ -1681,16 +1603,10 @@
             )
 
 
-<<<<<<< HEAD
 @app.task(name='Create preview', base=EventKitBaseTask)
-def create_datapack_preview(result=None, run_uid=None, task_uid=None,
-                            stage_dir=None, task_record_uid=None, *args, **kwargs):
-=======
-@app.task(name="Create preview", base=UserDetailsBase)
 def create_datapack_preview(
     result=None, run_uid=None, task_uid=None, stage_dir=None, task_record_uid=None, *args, **kwargs,
 ):
->>>>>>> a47e7694
     """
     Attempts to add a MapImageSnapshot (Preview Image) to a provider task.
     """
@@ -1728,17 +1644,10 @@
     return result
 
 
-<<<<<<< HEAD
-
 @app.task(name='Cancel Export Provider Task', base=EventKitBaseTask)
-def cancel_export_provider_task(result=None, data_provider_task_uid=None, canceling_username=None, delete=False,
-                                error=False, *args, **kwargs):
-=======
-@app.task(name="Cancel Export Provider Task", base=UserDetailsBase)
 def cancel_export_provider_task(
     result=None, data_provider_task_uid=None, canceling_username=None, delete=False, error=False, *args, **kwargs,
 ):
->>>>>>> a47e7694
     """
     Cancels an DataProviderTaskRecord and terminates each subtasks execution.
     Checks if all DataProviderTasks for the Run grouping them have finished & updates the Run's status.
@@ -1806,15 +1715,10 @@
     return result
 
 
-<<<<<<< HEAD
 @app.task(name='Cancel Run', base=EventKitBaseTask)
-def cancel_run(result=None, export_run_uid=None, canceling_username=None, delete=False, *args, **kwargs):
-=======
-@app.task(name="Cancel Run", base=UserDetailsBase)
 def cancel_run(
     result=None, export_run_uid=None, canceling_username=None, delete=False, *args, **kwargs,
 ):
->>>>>>> a47e7694
     from eventkit_cloud.tasks.models import ExportRun
 
     result = result or {}
@@ -1832,11 +1736,7 @@
     return result
 
 
-<<<<<<< HEAD
-@app.task(name='Kill Task', base=EventKitBaseTask)
-=======
-@app.task(name="Kill Task", base=UserDetailsBase)
->>>>>>> a47e7694
+  @app.task(name='Kill Task', base=EventKitBaseTask)
 def kill_task(result=None, task_pid=None, celery_uid=None, *args, **kwargs):
     """
     Asks a worker to kill a task.
