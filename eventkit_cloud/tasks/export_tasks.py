--- conflicted
+++ resolved
@@ -622,11 +622,7 @@
             finalize_run_task.si(
                 run_uid=run_uid,
                 stage_dir=os.path.dirname(stage_dir)
-<<<<<<< HEAD
-            ).set(queue=worker)()
-=======
             ).apply_async(queue=worker)
->>>>>>> 357b201d
 
 
 class ZipFileTask(Task):
@@ -732,16 +728,6 @@
         run.finished_at = finished
         run.save()
 
-<<<<<<< HEAD
-
-        ## TODO: This appears to be called prior to the on_success handler finishing.
-        # try:
-        #     shutil.rmtree(stage_dir)
-        # except IOError or OSError:
-        #     logger.error('Error removing {0} during export finalize'.format(stage_dir))
-
-=======
->>>>>>> 357b201d
         # send notification email to user
         hostname = settings.HOSTNAME
         url = 'http://{0}/exports/{1}'.format(hostname, run.job.uid)
@@ -820,7 +806,6 @@
     def run(self, export_provider_task_uid, cancelling_user):
         from ..tasks.models import ExportProviderTask, ExportTaskException
         from ..tasks.exceptions import CancelException
-        from
 
         export_provider_task = ExportProviderTask.objects.get(uid=export_provider_task_uid)
 
