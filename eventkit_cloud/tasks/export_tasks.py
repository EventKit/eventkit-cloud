# -*- coding: utf-8 -*-
from __future__ import absolute_import

import cPickle
from collections import Sequence
import json
import logging
import os
import shutil
import socket
import traceback
from zipfile import ZipFile

from django.conf import settings
from django.contrib.gis.geos import Polygon
from django.contrib.gis.geos.geometry import GEOSGeometry
from django.core.cache import caches
from django.core.mail import EmailMultiAlternatives
from django.db import DatabaseError, transaction
from django.db.models import Q
from django.template.loader import get_template, render_to_string
from django.utils import timezone
from celery.result import AsyncResult
from celery.utils.log import get_task_logger
from enum import Enum
from ..feature_selection.feature_selection import FeatureSelection
from audit_logging.celery_support import UserDetailsBase
from ..ui.helpers import get_style_files
from ..celery import app, TaskPriority
from ..utils import (
    kml, osmconf, osmparse, overpass, pbf, s3, shp, thematic_gpkg,
    external_service, wfs, wcs, arcgis_feature_service, sqlite, geopackage,
    gdalutils
)
from ..utils.hotosm_geopackage import OSMConfig, Geopackage
from .exceptions import CancelException, DeleteException

BLACKLISTED_ZIP_EXTS = ['.pbf', '.ini', '.txt', '.om5', '.osm', '.lck']

# Get an instance of a logger
logger = get_task_logger(__name__)


class TaskStates(Enum):
    COMPLETED = "COMPLETED"  # Used for runs when all tasks were successful
    INCOMPLETE = "INCOMPLETE"  # Used for runs when one or more tasks were unsuccessful
    SUBMITTED = "SUBMITTED"  # Used for runs that have not been started
    PENDING = "PENDING"  # Used for tasks that have not been started
    RUNNING = "RUNNING"  # Used for tasks that have been started
    CANCELED = "CANCELED"  # Used for tasks that have been CANCELED by the user
    SUCCESS = "SUCCESS"  # Used for tasks that have successfully completed
    FAILED = "FAILED"  # Used for tasks that have failed (an exception other than CancelException was thrown

    # or a non-zero exit code was returned.)

    @staticmethod
    def get_finished_states():
        return [TaskStates.COMPLETED, TaskStates.INCOMPLETE, TaskStates.CANCELED, TaskStates.SUCCESS]

    @staticmethod
    def get_incomplete_states():
        return [TaskStates.FAILED, TaskStates.INCOMPLETE, TaskStates.CANCELED]


# http://docs.celeryproject.org/en/latest/tutorials/task-cookbook.html
# https://github.com/celery/celery/issues/3270


class LockingTask(UserDetailsBase):
    """
    Base task with lock to prevent multiple execution of tasks with ETA.
    It's happens with multiple workers for tasks with any delay (countdown, ETA).
    You may override cache backend by setting `CELERY_TASK_LOCK_CACHE` in your Django settings file
    """
    cache = caches[getattr(settings, 'CELERY_TASK_LOCK_CACHE', 'default')]
    lock_expiration = 60 * 60 * 12  # 12 Hours

    @property
    def lock_key(self):
        """
        Unique string for task as lock key
        """
        return 'TaskLock_%s_%s_%s' % (self.__class__.__name__, self.request.id, self.request.retries)

    def acquire_lock(self):
        """
        Set lock
        """
        result = self.cache.add(self.lock_key, True, self.lock_expiration)
        logger.debug('Acquiring {0} key: {1}'.format(self.lock_key, 'succeed' if result else 'failed'))
        return result

    def __call__(self, *args, **kwargs):
        """
        Checking for lock existence
        """
        if self.acquire_lock():
            logger.debug('Task {0} started.'.format(self.request.id))
            return super(LockingTask, self).__call__(*args, **kwargs)
        logger.info('Task {0} skipped due to lock'.format(self.request.id))


def make_file_downloadable(filepath, run_uid, provider_slug='', skip_copy=False, download_filename=None):
    """ Construct the filesystem location and url needed to download the file at filepath.
        Copy filepath to the filesystem location required for download.
        @provider_slug is specific to ExportTasks, not needed for FinalizeHookTasks
        @skip_copy: It looks like sometimes (At least for OverpassQuery) we don't want the file copied,
            generally can be ignored
        @return A url to reach filepath.
    """
    download_filesystem_root = settings.EXPORT_DOWNLOAD_ROOT.rstrip('\/')
    download_url_root = settings.EXPORT_MEDIA_ROOT
    run_dir = os.path.join(download_filesystem_root, run_uid)
    filename = os.path.basename(filepath)
    if download_filename is None:
        download_filename = filename

    if getattr(settings, "USE_S3", False):
        download_url = s3.upload_to_s3(
            run_uid,
            os.path.join(provider_slug, filename),
            download_filename
        )
    else:
        try:
            if not os.path.isdir(run_dir):
                os.makedirs(run_dir)
        except OSError as e:
            logger.info(e)

        download_url = os.path.join(download_url_root, run_uid, download_filename)

        download_filepath = os.path.join(download_filesystem_root, run_uid, download_filename)
        if not skip_copy:
            shutil.copy(filepath, download_filepath)

    return download_url


# ExportTask abstract base class and subclasses.
class ExportTask(LockingTask):
    """
    Abstract base class for export tasks.
    """

    # whether to abort the whole run if this task fails.
    abort_on_error = False

    def on_success(self, retval, task_id, args, kwargs):
        """
        Update the successfully completed task as follows:

            1. update the time the task completed
            2. calculate the size of the output file
            3. calculate the download path of the export
            4. create the export download directory
            5. copy the export file to the download directory
            6. create the export task result
            7. update the export task status and save it
        """
        # If a task is skipped it will be successfully completed but it won't have a return value.  These tasks should
        # just return.
        if not retval:
            return

        try:
            from ..tasks.models import (FileProducingTaskResult, ExportTask as ExportTaskModel)
            # update the task
            finished = timezone.now()
            task = ExportTaskModel.objects.get(celery_uid=task_id)
            if TaskStates.CANCELED.value in [task.status, task.export_provider_task.status]:
                logging.info('Task reported on success but was previously canceled ', format(task_id))
                raise CancelException(task_name=task.export_provider_task.name, user_name=task.cancel_user.username)
            task.finished_at = finished
            task.progress = 100
            task.pid = -1
            # get the output
            output_url = retval['result']
            stat = os.stat(output_url)
            size = stat.st_size / 1024 / 1024.00
            # construct the download_path
            parts = output_url.split('/')
            filename = parts[-1]
            provider_slug = parts[-2]
            run_uid = parts[-3]
            name, ext = os.path.splitext(filename)
            download_filename = '{0}-{1}-{2}{3}'.format(
                name,
                provider_slug,
                finished.strftime('%Y%m%d'),
                ext
            )

            # construct the download url
            skip_copy = (task.name == 'OverpassQuery')
            download_url = make_file_downloadable(
                output_url, run_uid, provider_slug=provider_slug, skip_copy=skip_copy,
                download_filename=download_filename
            )

            # save the task and task result
            result = FileProducingTaskResult.objects.create(
                filename=filename,
                size=size,
                download_url=download_url
            )

            task.result = result
            task.status = TaskStates.SUCCESS.value
            task.save()
            super(ExportTask, self).on_success(retval, task_id, args, kwargs)
        except Exception as e:
            tb = traceback.format_exc()
            logger.error('Exception in on_success handler for {}:\n{}'.format(self.name, tb))
            from billiard.einfo import ExceptionInfo
            einfo = ExceptionInfo()
            einfo.exception = e
            self.on_failure(e, task_id, args, kwargs, einfo)

    def on_failure(self, exc, task_id, args, kwargs, einfo):
        """
        Update the failed task as follows:

            1. pull out the ExportTask
            2. update the task status and finish time
            3. create an export task exception
            4. save the export task with the task exception
            5. run export_task_error_handler if the run should be aborted
               - this is only for initial tasks on which subsequent export tasks depend
        """
        from ..tasks.models import ExportTask as ExportTaskModel
        from ..tasks.models import ExportTaskException, ExportProviderTask
        task = ExportTaskModel.objects.get(celery_uid=task_id)
        task.finished_at = timezone.now()
        task.save()
        exception = cPickle.dumps(einfo)
        ete = ExportTaskException(task=task, exception=exception)
        ete.save()
        super(ExportTask, self).on_failure(exc, task_id, args, kwargs, einfo)
        if task.status != TaskStates.CANCELED.value:
            task.status = TaskStates.FAILED.value
            task.save()
            logger.debug('Task name: {0} failed, {1}'.format(self.name, einfo))
            if self.abort_on_error:
                run = ExportProviderTask.objects.get(tasks__celery_uid=task_id).run
                # error_handler = export_task_error_handler()
                # run error handler
                stage_dir = kwargs['stage_dir']
                export_task_error_handler(
                    run_uid=str(run.uid),
                    task_id=task_id,
                    stage_dir=stage_dir
                )
            return {'state': TaskStates.CANCELED.value}

    def update_task_state(self, result=None, task_status=TaskStates.RUNNING.value, task_uid=None):
        """
        Update the task state and celery task uid.
        Can use the celery uid for diagnostics.
        """
        result = result or {}
        started = timezone.now()
        from ..tasks.models import ExportTask as ExportTaskModel
        try:
            task = ExportTaskModel.objects.get(uid=task_uid)
            celery_uid = self.request.id
            task.celery_uid = celery_uid
            task.save()
            result = parse_result(result, 'state') or []
            if TaskStates.CANCELED.value in [task.status, task.export_provider_task.status, result]:
                logging.info('canceling before run %s', celery_uid)
                raise CancelException(task_name=task.export_provider_task.name, user_name=task.cancel_user.username)
            task.pid = os.getpid()
            task.status = task_status
            task.export_provider_task.status = TaskStates.RUNNING.value
            task.started_at = started
            task.save()
            task.export_provider_task.save()
            logger.debug('Updated task: {0} with uid: {1}'.format(task.name, task.uid))
        except DatabaseError as e:
            logger.error('Updating task {0} state throws: {1}'.format(task_uid, e))
            raise e


class FormatTask(ExportTask):
    """
    A class to manage tasks which are desired output from the user, and not merely associated files or metadata.
    """
    display = True


<<<<<<< HEAD
def osm_data_collection_pipeline(
        export_task_record_uid, stage_dir, job_name='no_job_name_specified',
        bbox=None, user_details=None, config=None):
    """ Collects data from OSM & produces a thematic gpkg as a subtask of the task referenced by
        export_provider_task_id.
        bbox expected format is an iterable of the form [ long0, lat0, long1, lat1 ]
    """
    # --- Overpass Query
    op = overpass.Overpass(
        bbox=bbox, stage_dir=stage_dir,
        job_name=job_name, task_uid=export_task_record_uid,
        raw_data_filename='{}_query.osm'.format(job_name)
    )
=======
@app.task(name="OSMConf", bind=True, base=ExportTask, abort_on_error=True)
def osm_conf_task(self, result=None, categories=None, stage_dir=None, job_name=None, task_uid=None, user_details=None):
    """
    Task to create the ogr2ogr conf file.
    """
    # This is just to make it easier to trace when user_details haven't been sent
    result = result or {}
    if user_details is None:
        user_details = {'username': 'unknown-osm_conf_task'}
>>>>>>> 3239dc40

    osm_data_filename = op.run_query(user_details=user_details, subtask_percentage=60)  # run the query

    # --- Convert Overpass result to PBF
    osm_filename = os.path.join(stage_dir, osm_data_filename)
    pbf_filename = os.path.join(stage_dir, '{}_query.pbf'.format(job_name))
    pbf_filepath = pbf.OSMToPBF(osm=osm_filename, pbffile=pbf_filename, task_uid=export_task_record_uid).convert()

<<<<<<< HEAD
    # --- Generate thematic gpkg from PBF
    geopackage_filepath = os.path.join(stage_dir, '{}.gpkg'.format(job_name))
=======
@app.task(name="OverpassQuery", bind=True, base=ExportTask, abort_on_error=True)
def overpass_query_task(
        self, result=None, task_uid=None, stage_dir=None, job_name=None, filters=None, bbox=None, user_details=None):
    """
    Runs the query and returns the path to the filtered osm file.
    """
    result = result or {}
>>>>>>> 3239dc40

    feature_selection = FeatureSelection.example(config)
    update_progress(export_task_record_uid, progress=75)

    geom = Polygon.from_bbox(bbox)
    g = Geopackage(pbf_filepath, geopackage_filepath, stage_dir, feature_selection, geom)
    g.run()
    ret_geopackage_filepath = g.results[0].parts[0]
    assert(ret_geopackage_filepath == geopackage_filepath)
    update_progress(export_task_record_uid, progress=100)

<<<<<<< HEAD
    return geopackage_filepath
=======
@app.task(name="OSM2PBF", bind=True, base=ExportTask, abort_on_error=True)
def osm_to_pbf_convert_task(self, result=None, task_uid=None, stage_dir=None, job_name=None):
    """
    Task to convert osm to pbf format.
    Returns the path to the pbf file.
    """
    result = result or {}
>>>>>>> 3239dc40



<<<<<<< HEAD
@app.task(name="OSM Data Collection", bind=True, base=FormatTask)
def osm_data_collection_task(
        self, stage_dir, export_provider_task_id, worker='celery',
        job_name='no_job_name_specified', bbox=None, user_details=None,
        config=None):
    """ Collects data from OSM & produces a thematic gpkg as a subtask of the task referenced by
        export_provider_task_id.
        bbox expected format is an iterable of the form [ long0, lat0, long1, lat1 ]
    """
    from eventkit_cloud.tasks.models import ExportProviderTask
    from eventkit_cloud.tasks.task_runners import create_export_task_record
    export_provider_task = ExportProviderTask.objects.get(id=export_provider_task_id)
    etr = create_export_task_record(self.name, export_provider_task, worker, getattr(self, 'display', False))
    etr.celery_uid = self.request.id
    etr.save()
=======
@app.task(name="OSMSchema", bind=True, base=ExportTask, abort_on_error=True)
def osm_prep_schema_task(self, result=None, task_uid=None, stage_dir=None, job_name=None, user_details=None):
    """
    Task to create the default sqlite schema.
    """
    result = result or {}
>>>>>>> 3239dc40

    if user_details is None:
        user_details = {'username': 'username not set in osm_data_collection_task'}

    gpkg_filepath = osm_data_collection_pipeline(
        etr.uid, stage_dir, job_name=job_name, bbox=bbox, user_details=user_details,
        config=config
    )

    return {'result': gpkg_filepath}


@app.task(name="QGIS Project file (.qgs)", bind=True, base=FormatTask, abort_on_error=False)
def osm_create_styles_task(self, result=None, task_uid=None, stage_dir=None, job_name=None, provider_slug=None,
                           provider_name=None, bbox=None, user_details=None
                           ):
    """
    Task to create styles for osm.
    """
    result = result or {}
    self.update_task_state(result=result, task_uid=task_uid)
    input_gpkg = parse_result(result, 'geopackage')

    gpkg_file = '{}.gpkg'.format(job_name)
    style_file = os.path.join(stage_dir, '{0}-osm-{1}.qgs'.format(job_name,
                                                                  timezone.now().strftime("%Y%m%d")))

    from audit_logging.file_logging import logging_open
    with logging_open(style_file, 'w', user_details=user_details) as open_file:
        open_file.write(render_to_string('styles/Style.qgs', context={'gpkg_filename': os.path.basename(gpkg_file),
                                                                      'layer_id_prefix': '{0}-osm-{1}'.format(job_name,
                                                                                                              timezone.now().strftime(
                                                                                                                  "%Y%m%d")),
                                                                      'layer_id_date_time': '{0}'.format(
                                                                          timezone.now().strftime("%Y%m%d%H%M%S%f")[
                                                                          :-3]),
                                                                      'bbox': bbox,
                                                                      'provider_name': provider_name}))
    result['result'] = style_file
    result['geopackage'] = input_gpkg
    return result


<<<<<<< HEAD
=======
@app.task(name="OSM Data (.gpkg)", bind=True, base=FormatTask, abort_on_error=True)
def osm_thematic_gpkg_export_task(
        self, result=None, run_uid=None, task_uid=None, stage_dir=None, job_name=None, user_details=None):
    """
    Task to export thematic gpkg.
    """
    result = result or {}

    # This is just to make it easier to trace when user_details haven't been sent
    if user_details is None:
        user_details = {'username': 'unknown-osm_thematic_gpkg_export_task'}

    from eventkit_cloud.tasks.models import ExportRun
    self.update_task_state(result=result, task_uid=task_uid)
    run = ExportRun.objects.get(uid=run_uid)
    tags = run.job.categorised_tags
    if os.path.isfile(os.path.join(stage_dir, '{0}.gpkg'.format(job_name))):
        result['result'] = os.path.join(stage_dir, '{0}.gpkg'.format(job_name))
        return result
    # This allows the thematic task to be chained with the osm task taking the output as an input here.
    input_gpkg = parse_result(result, 'geopackage')
    try:
        t2s = thematic_gpkg.ThematicGPKG(gpkg=input_gpkg, stage_dir=stage_dir, tags=tags, job_name=job_name,
                                         task_uid=task_uid)
        out = t2s.convert(user_details=user_details)
        result['result'] = out
        return result
    except Exception as e:
        logger.error('Raised exception in thematic gpkg task, %s', str(e))
        raise Exception(e)  # hand off to celery..


>>>>>>> 3239dc40
@app.task(name='ESRI Shapefile Format', bind=True, base=FormatTask)
def shp_export_task(self, result=None, run_uid=None, task_uid=None, stage_dir=None, job_name=None, user_details=None):
    """
    Class defining SHP export function.
    """
    result = result or {}
    self.update_task_state(result=result, task_uid=task_uid)
    gpkg = os.path.join(stage_dir, '{0}.gpkg'.format(job_name))
    shapefile = os.path.join(stage_dir, '{0}_shp'.format(job_name))

    try:
        s2s = shp.GPKGToShp(gpkg=gpkg, shapefile=shapefile, task_uid=task_uid)
        out = s2s.convert()
        result['result'] = out
        result['geopackage'] = gpkg
        return result
    except Exception as e:
        logger.error('Exception while converting {} -> {}: {}'.format(gpkg, shapefile, str(e)))
        raise


@app.task(name='KML Format', bind=True, base=FormatTask)
def kml_export_task(self, result=None, run_uid=None, task_uid=None, stage_dir=None, job_name=None, user_details=None):
    """
    Class defining KML export function.
    """
    result = result or {}

    self.update_task_state(result=result, task_uid=task_uid)
    gpkg = os.path.join(stage_dir, '{0}.gpkg'.format(job_name))
    kmlfile = os.path.join(stage_dir, '{0}.kml'.format(job_name))
    try:
        s2k = kml.GPKGToKml(gpkg=gpkg, kmlfile=kmlfile, task_uid=task_uid)
        out = s2k.convert()
        result['result'] = out
        result['geopackage'] = gpkg
        return result
    except Exception as e:
        logger.error('Raised exception in kml export, %s', str(e))
        raise Exception(e)


@app.task(name='SQLITE Format', bind=True, base=FormatTask)
def sqlite_export_task(self, result=None, run_uid=None, task_uid=None, stage_dir=None, job_name=None,
                       user_details=None):
    """
    Class defining SQLITE export function.
    """
    result = result or {}

    self.update_task_state(result=result, task_uid=task_uid)
    gpkg = os.path.join(stage_dir, '{0}.gpkg'.format(job_name))
    sqlitefile = os.path.join(stage_dir, '{0}.sqlite'.format(job_name))
    try:
        s2g = sqlite.GPKGToSQLite(gpkg=gpkg, sqlitefile=sqlitefile, task_uid=task_uid)
        out = s2g.convert()
        result['result'] = out
        result['geopackage'] = gpkg
        return result
    except Exception as e:
        logger.error('Raised exception in sqlite export, %s', str(e))
        raise Exception(e)


<<<<<<< HEAD
@app.task(name='Geopackage Format', bind=True, base=FormatTask)
def geopackage_export_task(self, result={}, run_uid=None, task_uid=None, stage_dir=None, job_name=None,
        user_details=None):
=======
@app.task(name='Area of Interest (.gpkg)', bind=True, base=ExportTask)
def bounds_export_task(self, result=None, run_uid=None, task_uid=None, stage_dir=None, provider_slug=None, *args,
                       **kwargs):
    """
    Class defining geopackage export function.
    """
    result = result or {}
    user_details = kwargs.get('user_details')
    # This is just to make it easier to trace when user_details haven't been sent
    if user_details is None:
        user_details = {'username': 'unknown-bounds_export_task'}

    from .models import ExportRun

    self.update_task_state(result=result, task_uid=task_uid)
    run = ExportRun.objects.get(uid=run_uid)

    result_gpkg = parse_result(result, 'geopackage')
    bounds = run.job.the_geom.geojson or run.job.bounds_geojson

    gpkg = os.path.join(stage_dir, '{0}_bounds.gpkg'.format(provider_slug))
    gpkg = geopackage.add_geojson_to_geopackage(
        geojson=bounds, gpkg=gpkg, layer_name='bounds', task_uid=task_uid, user_details=user_details
    )

    result['result'] = gpkg
    result['geopackage'] = result_gpkg
    return result


@app.task(name='Area of Interest (.geojson)', bind=True, base=ExportTask)
def output_selection_geojson_task(self, result=None, task_uid=None, selection=None, stage_dir=None, provider_slug=None,
                                  *args, **kwargs):
    """
    Class defining geopackage export function.
    """
    result = result or {}

    self.update_task_state(result=result, task_uid=task_uid)

    geojson_file = os.path.join(stage_dir,
                                "{0}_selection.geojson".format(provider_slug))

    if selection and not os.path.isfile(geojson_file):
        # Test if json.
        json.loads(selection)
        from audit_logging.file_logging import logging_open
        user_details = kwargs.get('user_details')
        with logging_open(geojson_file, 'w', user_details=user_details) as open_file:
            open_file.write(selection)
        result['selection'] = geojson_file
        result['result'] = geojson_file
    else:
        result['result'] = None

    return result


@app.task(name='Geopackage Format (.gpkg)', bind=True, base=FormatTask)
def geopackage_export_task(self, result=None, run_uid=None, task_uid=None, stage_dir=None, job_name=None,
                           user_details=None):
>>>>>>> 3239dc40
    """
    Class defining geopackage export function.
    """
    from .models import ExportRun
    result = result or {}

    self.update_task_state(result=result, task_uid=task_uid)

    selection = parse_result(result, 'selection')
    if selection:
        clip_export_task.run(result=result, task_uid=task_uid)  # TODO: remove this, should be separate in task chain

    gpkg = parse_result(result, 'result')
    gpkg = gdalutils.convert(dataset=gpkg, fmt='gpkg', task_uid=task_uid)

    result['result'] = gpkg
    result['geopackage'] = gpkg
    return result


@app.task(name='Geotiff Format (.tif)', bind=True, base=FormatTask)
def geotiff_export_task(self, result=None, run_uid=None, task_uid=None, stage_dir=None, job_name=None,
                        user_details=None):
    """
    Class defining geopackage export function.
    """
    from .models import ExportRun
    result = result or {}

    self.update_task_state(result=result, task_uid=task_uid)

    selection = parse_result(result, 'selection')
    if selection:
        clip_export_task.run(result=result, task_uid=task_uid)  # TODO: remove this, should be separate in task chain

    gtiff = parse_result(result, 'result')
    gtiff = gdalutils.convert(dataset=gtiff, fmt='gtiff', task_uid=task_uid)

    result['result'] = gtiff
    result['geotiff'] = gtiff
    return result


@app.task(name='Clip Export', bind=True, base=LockingTask)
def clip_export_task(self, result=None, run_uid=None, task_uid=None, stage_dir=None, job_name=None, user_details=None):
    """
    Clips a dataset to a vector cutline and returns a dataset of the same format.
    :param self:
    :param result:
    :param run_uid:
    :param task_uid:
    :param stage_dir:
    :param job_name:
    :param user_details:
    :return:
    """
    result = result or {}
    # self.update_task_state(result=result, task_uid=task_uid)

    dataset = parse_result(result, 'result')
    selection = parse_result(result, 'selection')
    dataset = gdalutils.clip_dataset(geojson_file=selection, dataset=dataset, fmt=None)

    result['result'] = dataset
    return result


@app.task(name='WFSExport', bind=True, base=ExportTask)
def wfs_export_task(self, result=None, layer=None, config=None, run_uid=None, task_uid=None, stage_dir=None,
                    job_name=None, bbox=None, service_url=None, name=None, service_type=None, user_details=None):
    """
    Class defining geopackage export for WFS service.
    """
    result = result or {}
    self.update_task_state(result=result, task_uid=task_uid)

    gpkg = os.path.join(stage_dir, '{0}.gpkg'.format(job_name))
    try:
        w2g = wfs.WFSToGPKG(gpkg=gpkg, bbox=bbox, service_url=service_url, name=name, layer=layer,
                            config=config, service_type=service_type, task_uid=task_uid)
        out = w2g.convert()
        result['result'] = out
        result['geopackage'] = out
        return result
    except Exception as e:
        logger.error('Raised exception in external service export, %s', str(e))
        raise Exception(e)


@app.task(name='WCS Export', bind=True, base=ExportTask)
def wcs_export_task(self, result=None, layer=None, config=None, run_uid=None, task_uid=None, stage_dir=None,
                    job_name=None, bbox=None, service_url=None, name=None, service_type=None, user_details=None):
    """
    Class defining export for WCS services
    """
    result = result or {}
    self.update_task_state(result=result, task_uid=task_uid)
    out = os.path.join(stage_dir, '{0}.tif'.format(job_name))
    try:
        wcs_conv = wcs.WCSConverter(out=out, bbox=bbox, service_url=service_url, name=name, layer=layer,
                                    config=config, service_type=service_type, task_uid=task_uid, debug=True,
                                    fmt="gtiff")
        wcs_conv.convert()
        result['result'] = out
        result['geotiff'] = out
        return result
    except Exception as e:
        logger.error('Raised exception in WCS service export: %s', str(e))
        raise Exception(e)


@app.task(name='ArcFeatureServiceExport', bind=True, base=FormatTask)
def arcgis_feature_service_export_task(self, result=None, layer=None, config=None, run_uid=None, task_uid=None,
                                       stage_dir=None, job_name=None, bbox=None, service_url=None, name=None,
                                       service_type=None, user_details=None):
    """
    Class defining sqlite export for ArcFeatureService service.
    """
    result = result or {}
    self.update_task_state(result=result, task_uid=task_uid)
    gpkg = os.path.join(stage_dir, '{0}.gpkg'.format(job_name))
    try:
        w2g = arcgis_feature_service.ArcGISFeatureServiceToGPKG(gpkg=gpkg, bbox=bbox, service_url=service_url,
                                                                name=name, layer=layer,
                                                                config=config, service_type=service_type,
                                                                task_uid=task_uid)
        out = w2g.convert()
        result['result'] = out
        result['geopackage'] = out
        return result
    except Exception as e:
        logger.error('Raised exception in external service export, %s', str(e))
        raise Exception(e)


@app.task(name='Project file (.zip)', bind=True, base=FormatTask)
def zip_export_provider(self, result=None, job_name=None, export_provider_task_uid=None, run_uid=None, task_uid=None,
                        stage_dir=None,
                        *args, **kwargs):
    from .models import ExportProviderTask
    from .task_runners import normalize_job_name
    result = result or {}

    self.update_task_state(result=result, task_uid=task_uid)

    # To prepare for the zipfile task, the files need to be checked to ensure they weren't
    # deleted during cancellation.
    logger.debug("Running 'zip_export_provider' for {0}".format(job_name))
    include_files = []
    export_provider_task = ExportProviderTask.objects.get(uid=export_provider_task_uid)
    if TaskStates[export_provider_task.status] not in TaskStates.get_incomplete_states():
        for export_task in export_provider_task.tasks.all():
            try:
                filename = export_task.result.filename
                export_task.display = False
            except Exception:
                logger.error("export_task: {0} did not have a result... skipping.".format(export_task.name))
                continue
            full_file_path = os.path.join(stage_dir, filename)
            if not os.path.isfile(full_file_path):
                logger.error("Could not find file {0} for export {1}.".format(full_file_path,
                                                                              export_task.name))
                continue
            include_files += [full_file_path]
            export_task.save()
    # Need to remove duplicates from the list because
    # some intermediate tasks produce files with the same name.
    # sorted while adding time allows comparisons in tests.
    include_files = sorted(list(set(include_files)))
    if include_files:
        logger.debug("Zipping files: {0}".format(include_files))
        zip_file = zip_file_task.run(run_uid=run_uid, include_files=include_files,
                                     file_name=os.path.join(stage_dir, "{0}.zip".format(normalize_job_name(job_name))),
                                     adhoc=True, static_files=get_style_files()).get('result')
    else:
        raise Exception("There are no files in this provider available to zip.")
    if not zip_file:
        raise Exception("A zipfile could not be created, please contact an administrator.")
    result['result'] = zip_file
    return result


@app.task(name='Raster export (.gpkg)', bind=True, base=FormatTask)
def external_raster_service_export_task(self, result=None, layer=None, config=None, run_uid=None, task_uid=None,
                                        stage_dir=None, job_name=None, bbox=None, service_url=None, level_from=None,
                                        level_to=None, name=None, service_type=None, *args, **kwargs):
    """
    Class defining geopackage export for external raster service.
    """
    logger.info('Doing nothing in external_raster_service_export_task ({})'.format(self.name))
    from .models import ExportRun
    result = result or {}

    self.update_task_state(result=result, task_uid=task_uid)

    selection = parse_result(result, 'selection')
    gpkgfile = os.path.join(stage_dir, '{0}.gpkg'.format(job_name))
    try:
        w2g = external_service.ExternalRasterServiceToGeopackage(gpkgfile=gpkgfile, bbox=bbox,
                                                                 service_url=service_url, name=name, layer=layer,
                                                                 config=config, level_from=level_from,
                                                                 level_to=level_to, service_type=service_type,
                                                                 task_uid=task_uid, selection=selection)
        gpkg = w2g.convert()
        result['result'] = gpkg
        result['geopackage'] = gpkg
        return result
    except Exception as e:
        logger.error('Raised exception in external service export, %s', str(e))
        raise Exception(e)


@app.task(name='Pickup Run', bind=True)
def pick_up_run_task(self, result=None, run_uid=None, user_details=None):
    """
    Generates a Celery task to assign a celery pipeline to a specific worker.
    """
    result = result or {}
    # This is just to make it easier to trace when user_details haven't been sent
    if user_details is None:
        user_details = {'username': 'unknown-pick_up_run_task'}

    from .models import ExportRun
    from .task_factory import TaskFactory

    worker = socket.gethostname()
    run = ExportRun.objects.get(uid=run_uid)
    run.worker = worker
    run.save()
    TaskFactory().parse_tasks(worker=worker, run_uid=run_uid, user_details=user_details)


@app.task(name='Clean Up Failure Task', base=UserDetailsBase)
def clean_up_failure_task(result=None, export_provider_task_uids=[], run_uid=None, run_dir=None, worker=None, *args,
                          **kwargs):
    """
    Used to close tasks in a failed chain.

    If a task fails or is canceled, it all of the uid will be passed here and the failed object will be found and propagated,
    to the subsequent tasks in the chain. Additionally they will be finalized to ensure that the run finishes.
    """

    from eventkit_cloud.tasks.models import ExportProviderTask, ExportTaskException
    from billiard.einfo import ExceptionInfo

    result = result or {}

    task_status = None
    incomplete_export_provider_task = None
    for export_provider_task_uid in export_provider_task_uids:
        export_provider_task = ExportProviderTask.objects.get(uid=export_provider_task_uid)
        for export_task in export_provider_task.tasks.all():
            if TaskStates[export_task.status] in TaskStates.get_incomplete_states():
                if not task_status:
                    task_status = export_task.status
                    incomplete_export_provider_task = export_provider_task.name
            else:
                if task_status:
                    export_task.status = task_status
                    try:
                        raise CancelException(message="{0} could not complete because it depends on {1}".format(
                            export_provider_task.name, incomplete_export_provider_task))
                    except CancelException as ce:
                        einfo = ExceptionInfo()
                        einfo.exception = ce
                        ExportTaskException.objects.create(task=export_task, exception=cPickle.dumps(einfo))
                    export_task.save()

        finalize_export_provider_task.si(
            run_uid=run_uid,
            export_provider_task_uid=export_provider_task_uid,
            worker=worker
        ).set(queue=worker, routing_key=worker).apply_async(
            interval=1,
            max_retries=10,
            queue=worker,
            routing_key=worker,
            priority=TaskPriority.FINALIZE_PROVIDER.value)
    return result


def include_zipfile(run_uid=None, provider_tasks=[], extra_files=[]):
    """ Collects all export provider result files, combines them with @extra_files,
        and runs a zip_file_task with the resulting set of files.
    """
    from eventkit_cloud.tasks.models import ExportRun
    run = ExportRun.objects.get(uid=run_uid)

    if run.job.include_zipfile:
        # To prepare for the zipfile task, the files need to be checked to ensure they weren't
        # deleted during cancellation.
        include_files = []

        for export_provider_task in provider_tasks:
            if TaskStates[export_provider_task.status] not in TaskStates.get_incomplete_states():
                for export_task in export_provider_task.tasks.all():
                    try:
                        filename = export_task.result.filename
                    except Exception:
                        continue
                    full_file_path = os.path.join(settings.EXPORT_STAGING_ROOT, str(run_uid),
                                                  export_provider_task.slug, filename)
                    if not os.path.isfile(full_file_path):
                        logger.error("Could not find file {0} for export {1}.".format(full_file_path,
                                                                                      export_task.name))
                        continue
                    include_files += [full_file_path]
        # Need to remove duplicates from the list because
        # some intermediate tasks produce files with the same name.
        include_files.extend(extra_files)
        include_files = list(set(include_files))
        if include_files:
            zip_file_task.run(run_uid=run_uid, include_files=include_files)
        else:
            logger.warn('No files to zip for run_uid/provider_tasks: {}/{}'.format(run_uid, provider_tasks))


class FinalizeRunHookTask(LockingTask):
    """ Base for tasks which execute after all export provider tasks have completed, but before finalize_run_task.
        - Ensures the task state is recorded when the task is started and after it has completed.
        - Combines new_zip_filepaths list from the previous FinalizeRunHookTask in a chain with the new
          filepaths returned from this task so they can all be passed to prepare_for_export_zip_task later in the chain.
        @params:
          new_zip_filepaths is a list of new files the previous FinalizeRunHookTask created in the export directory.
          kwarg 'run_uid' is the value of ExportRun.uid for the ExportRun which is being finalized.
        @see create_finalize_run_task_collection
        @returns: list of any new files created that should be included in the ExportRun's zip & available for
            download.  These should be located in the download directory; see example_finalize_run_hook_task
            for details.
    """

    def __call__(self, new_zip_filepaths=None, run_uid=None):
        """ Override execution so tasks derived from this aren't responsible for concatenating files
            from previous tasks to their return value.
        """
        if new_zip_filepaths is None:
            new_zip_filepaths = []

        if not isinstance(new_zip_filepaths, Sequence):
            msg = 'new_zip_filepaths is not a sequence, got: {}'.format(new_zip_filepaths)
            logger.error(msg)
            raise Exception(msg)

        self.run_uid = run_uid
        if run_uid is None:
            raise ValueError('"run_uid" is a required kwarg for tasks subclassed from FinalizeRunHookTask')

        self.record_task_state()

        # Ensure that the staging and download directories for the run this task is associated with exist
        try:
            os.makedirs(os.path.join(settings.EXPORT_STAGING_ROOT.rstrip('\/'), run_uid))
        except OSError:
            pass  # Already exists

        try:
            os.makedirs(os.path.join(settings.EXPORT_DOWNLOAD_ROOT.rstrip('\/'), run_uid))
        except OSError:
            pass  # Already exists

        task_files = super(FinalizeRunHookTask, self).__call__(new_zip_filepaths, run_uid=run_uid)
        # task_files could be None
        task_files = task_files or []

        self.save_files_produced(task_files, run_uid)
        new_zip_filepaths.extend(task_files)
        return new_zip_filepaths

    def save_files_produced(self, new_files, run_uid):
        if len(new_files) > 0:
            from eventkit_cloud.tasks.models import FileProducingTaskResult, FinalizeRunHookTaskRecord

            for file_path in new_files:
                filename = os.path.split(file_path)[-1]
                size = os.path.getsize(file_path)
                url = make_file_downloadable(file_path, run_uid)

                fptr = FileProducingTaskResult.objects.create(filename=filename, size=size, download_url=url)
                task_record = FinalizeRunHookTaskRecord.objects.get(celery_uid=self.request.id)
                task_record.result = fptr
                task_record.save()

    def record_task_state(self, started_at=None, finished_at=None, testing_run_uid=None):
        """ When testing-only param testing_run_uid is set, this value will be used if self.run_uid is not set
        """
        run_uid = getattr(self, 'run_uid', None) or testing_run_uid
        if run_uid is None:
            msg = 'ExportRun uid is {}, unable to record task state.'.format(self.run_uid)
            logger.error(msg)
            raise TypeError(msg)

        from eventkit_cloud.tasks.models import FinalizeRunHookTaskRecord
        from eventkit_cloud.tasks.models import ExportRun

        export_run = ExportRun.objects.get(uid=run_uid)
        worker_name = self.request.hostname
        status = AsyncResult(self.request.id).status
        tr, _ = FinalizeRunHookTaskRecord.objects.get_or_create(
            run=export_run, celery_uid=self.request.id, task_name=self.name,
            status=status, pid=os.getpid(), worker=worker_name
        )

        if started_at or finished_at:
            if started_at:
                tr.started_at = started_at
            if finished_at:
                tr.finished_at = finished_at
            tr.save()

    def after_return(self, status, retval, task_id, args, kwargs, einfo):
        self.record_task_state(finished_at=timezone.now())
        super(FinalizeRunHookTask, self).after_return(status, retval, task_id, args, kwargs, einfo)


@app.task(name='Do Some Example Thing', base=FinalizeRunHookTask, bind=True)
def example_finalize_run_hook_task(self, new_zip_filepaths=[], run_uid=None):
    """ Just a placeholder hook task that doesn't do anything except create a new file to collect from the chain
        It's included in.
    """
    staging_root = settings.EXPORT_STAGING_ROOT

    f1_name = 'non_downloadable_file_not_included_in_zip'
    f1_path = os.path.join(staging_root, str(run_uid), f1_name)
    # If this were a real task, you'd do something with a file at f1_path now.
    # It won't be saved to the database for display to user or included in the zip file.

    # The path to this file is returned, so it will be duplicated to the download directory, it's location
    #    stored in the database, and passed along the finalize run task chain for inclusion in the run's zip.
    f2_name = 'downloadable_file_to_be_included_in_zip'
    f2_stage_path = os.path.join(staging_root, str(run_uid), f2_name)
    with open(f2_stage_path, 'w+') as f2:
        f2.write('hi')

    created_files = [f2_stage_path]

    logger.debug('example_finalize_run_hook_task.  Created files: {}, new_zip_filepaths: {}, run_uid: {}' \
                 .format(created_files, new_zip_filepaths, run_uid))

    return created_files


@app.task(name='Prepare Export Zip', base=FinalizeRunHookTask)
def prepare_for_export_zip_task(extra_files, run_uid=None):
    from eventkit_cloud.tasks.models import ExportRun
    run = ExportRun.objects.get(uid=run_uid)

    if run.job.include_zipfile:
        # To prepare for the zipfile task, the files need to be checked to ensure they weren't
        # deleted during cancellation.
        include_files = list(extra_files)

        provider_tasks = run.provider_tasks.all()

        for provider_task in provider_tasks:
            if TaskStates[provider_task.status] not in TaskStates.get_incomplete_states():
                for export_task in provider_task.tasks.all():
                    try:
                        filename = export_task.result.filename
                    except Exception:
                        continue
                    full_file_path = os.path.join(settings.EXPORT_STAGING_ROOT, str(run_uid),
                                                  provider_task.slug, filename)
                    if not os.path.isfile(full_file_path):
                        logger.error("Could not find file {0} for export {1}.".format(full_file_path,
                                                                                      export_task.name))
                        continue
                    include_files += [full_file_path]
        # Need to remove duplicates from the list because
        # some intermediate tasks produce files with the same name.
        include_files = set(include_files)
        if include_files:
            zip_file_task.run(run_uid=run_uid, include_files=include_files)
        else:
            logger.warn('No files to zip for run_uid: {}'.format(run_uid))


@app.task(name='Finalize Export Provider Task', base=LockingTask)
def finalize_export_provider_task(result=None, run_uid=None, export_provider_task_uid=None, run_dir=None, worker=None,
                                  *args, **kwargs):
    """
    Finalizes provider task.

    Cleans up staging directory.
    Updates export provider status.
    """
    from eventkit_cloud.tasks.models import ExportProviderTask
    result = result or {}

    with transaction.atomic():
        export_provider_task = ExportProviderTask.objects.get(uid=export_provider_task_uid)

        if export_provider_task.status != TaskStates.CANCELED.value:
            export_provider_task.status = TaskStates.COMPLETED.value
            export_provider_task.save()

        # mark run as incomplete if any tasks fail
        export_tasks = export_provider_task.tasks.all()
        if (TaskStates[export_provider_task.status] != TaskStates.CANCELED) and any(
                        TaskStates[task.status] in TaskStates.get_incomplete_states() for task in export_tasks):
            export_provider_task.status = TaskStates.INCOMPLETE.value

        export_provider_task.finished_at = timezone.now()
        export_provider_task.save()

    result['finalize_status'] = export_provider_task.status
    return result


@app.task(name='Zip File Task', bind=False, base=UserDetailsBase)
def zip_file_task(include_files, run_uid=None, file_name=None, adhoc=False, static_files=None):
    """
    rolls up runs into a zip file
    """
    from eventkit_cloud.tasks.models import ExportRun as ExportRunModel
    download_root = settings.EXPORT_DOWNLOAD_ROOT.rstrip('\/')
    staging_root = settings.EXPORT_STAGING_ROOT.rstrip('\/')

    dl_filepath = os.path.join(download_root, str(run_uid))
    st_filepath = os.path.join(staging_root, str(run_uid))

    files = []
    if not include_files:
        logger.warn("zip_file_task called with no include_files.")
        return {'result': None}
    files += [filename for filename in include_files if os.path.splitext(filename)[-1] not in BLACKLISTED_ZIP_EXTS]

    run = ExportRunModel.objects.get(uid=run_uid)

    name = run.job.name
    project = run.job.event
    date = timezone.now().strftime('%Y%m%d')
    # XXX: name-project-eventkit-yyyymmdd.zip
    if file_name:
        zip_filename = file_name
    else:
        zip_filename = "{0}-{1}-{2}-{3}.{4}".format(
            name,
            project,
            "eventkit",
            date,
            'zip'
        )

    zip_st_filepath = os.path.join(st_filepath, zip_filename)
    zip_dl_filepath = os.path.join(dl_filepath, zip_filename)
    with ZipFile(zip_st_filepath, 'w', allowZip64=True) as zipfile:
        if static_files:
            for absolute_file_path, relative_file_path in static_files.iteritems():
                zipfile.write(
                    absolute_file_path,
                    relative_file_path
                )
        for filepath in files:
            name, ext = os.path.splitext(filepath)
            provider_slug, name = os.path.split(name)
            provider_slug = os.path.split(provider_slug)[1]

            filename = '{0}-{1}-{2}{3}'.format(
                name,
                provider_slug,
                date,
                ext
            )
            zipfile.write(
                filepath,
                arcname=filename
            )

    # This is stupid but the whole zip setup needs to be updated, this should be just helper code, and this stuff should
    # be handled as an ExportTask.

    if not adhoc:
        run_uid = str(run_uid)
        if getattr(settings, "USE_S3", False):

            # TODO open up a stream directly to the s3 file so no local
            #      persistence is required
            zipfile_url = s3.upload_to_s3(run_uid, zip_filename, zip_filename)
            os.remove(zip_st_filepath)
        else:
            if zip_st_filepath != zip_dl_filepath:
                shutil.copy(zip_st_filepath, zip_dl_filepath)
            zipfile_url = os.path.join(run_uid, zip_filename)

        run.zipfile_url = zipfile_url
        run.save()

    result = {'result': zip_st_filepath}
    return result


class FinalizeRunTask(LockingTask):
    name = 'Finalize Export Run'

    def run(self, result=None, run_uid=None, stage_dir=None):
        """
         Finalizes export run.

        Cleans up staging directory.
        Updates run with finish time.
        Emails user notification.
        """
        from eventkit_cloud.tasks.models import ExportRun
        result = result or {}

        run = ExportRun.objects.get(uid=run_uid)
        if run.job.include_zipfile and not run.zipfile_url:
            logger.error("THE ZIPFILE IS MISSING FROM RUN {0}".format(run.uid))
        run.status = TaskStates.COMPLETED.value
        provider_tasks = run.provider_tasks.all()

        # Complicated Celery chain from TaskFactory.parse_tasks() is incorrectly running pieces in parallel;
        #    this waits until all provider tasks have finished before continuing.
        if any(getattr(TaskStates, task.status, None) == TaskStates.PENDING for task in provider_tasks):
            finalize_run_task.retry(
                result=result, run_uid=run_uid, stage_dir=stage_dir, interval_start=4, interval_max=10
            )

        # mark run as incomplete if any tasks fail
        if any(getattr(TaskStates, task.status, None) in TaskStates.get_incomplete_states() for task in provider_tasks):
            run.status = TaskStates.INCOMPLETE.value
        if all(getattr(TaskStates, task.status, None) == TaskStates.CANCELED for task in provider_tasks):
            run.status = TaskStates.CANCELED.value
        finished = timezone.now()
        run.finished_at = finished
        run.save()

        # send notification email to user
        hostname = settings.HOSTNAME
        url = 'http://{0}/exports/{1}'.format(hostname, run.job.uid)
        addr = run.user.email
        if run.status == TaskStates.CANCELED.value:
            subject = "Your Eventkit Data Pack was CANCELED."
        else:
            subject = "Your Eventkit Data Pack is ready."
        to = [addr]
        from_email = getattr(
            settings,
            'DEFAULT_FROM_EMAIL',
            'Eventkit Team <eventkit.team@gmail.com>'
        )
        ctx = {'url': url, 'status': run.status}

        text = get_template('email/email.txt').render(ctx)
        html = get_template('email/email.html').render(ctx)
        try:
            msg = EmailMultiAlternatives(subject, text, to=to, from_email=from_email)
            msg.attach_alternative(html, "text/html")
            msg.send()
        except Exception as e:
            logger.error("Encountered an error when sending status email: {}".format(e))

        result['stage_dir'] = stage_dir
        return result

    def after_return(self, status, retval, task_id, args, kwargs, einfo):
        super(FinalizeRunTask, self).after_return(status, retval, task_id, args, kwargs, einfo)
        stage_dir = None if retval is None else retval.get('stage_dir')
        try:
            if stage_dir and os.path.isdir(stage_dir):
                shutil.rmtree(stage_dir)
        except IOError or OSError:
            logger.error('Error removing {0} during export finalize'.format(stage_dir))


finalize_run_task = FinalizeRunTask()
app.tasks.register(finalize_run_task)


# There's a celery bug with callbacks that use bind=True.  This task wraps an invocation of finalize_run_task
# without bind=True for use as an errback. @see: https://github.com/celery/celery/issues/3723
@app.task(name='Finalize Run as ErrBack')
def finalize_run_task_as_errback(run_uid=None, stage_dir=None):
    finalize_run_task.s({}, run_uid=run_uid, stage_dir=stage_dir).apply_async()


@app.task(name='Export Task Error Handler', bind=True, base=LockingTask)
def export_task_error_handler(self, result=None, run_uid=None, task_id=None, stage_dir=None):
    """
    Handles un-recoverable errors in export tasks.
    """
    from eventkit_cloud.tasks.models import ExportRun
    result = result or {}

    run = ExportRun.objects.get(uid=run_uid)
    try:
        if os.path.isdir(stage_dir):
            # DON'T leave the stage_dir in place for debugging
            shutil.rmtree(stage_dir)
    except IOError:
        logger.error('Error removing {0} during export finalize'.format(stage_dir))

    site_url = settings.SITE_URL
    url = '{0}/status/{1}'.format(site_url.rstrip('/'), run.job.uid)
    addr = run.user.email
    subject = "Your Eventkit Data Pack has a failure."
    # email user and administrator
    to = [addr, settings.TASK_ERROR_EMAIL]
    from_email = getattr(settings, 'DEFAULT_FROM_EMAIL', 'Eventkit Team <eventkit.team@gmail.com>')
    ctx = {
        'url': url,
        'task_id': task_id,
        'job_name': run.job.name
    }
    text = get_template('email/error_email.txt').render(ctx)
    html = get_template('email/error_email.html').render(ctx)
    msg = EmailMultiAlternatives(subject, text, to=to, from_email=from_email)
    msg.attach_alternative(html, "text/html")
    msg.send()
    return result


@app.task(name='Cancel Export Provider Task', base=LockingTask)
def cancel_export_provider_task(result=None, export_provider_task_uid=None, canceling_user=None, delete=False):
    """
    Cancels an ExportProviderTask and terminates each subtasks execution.
    Checks if all ExportProviderTasks for the Run grouping them have finished & updates the Run's status.
    """
    from ..tasks.models import ExportProviderTask, ExportTaskException, FileProducingTaskResult
    from ..tasks.exceptions import CancelException
    from billiard.einfo import ExceptionInfo
    from datetime import datetime, timedelta

    result = result or {}

    export_provider_task = ExportProviderTask.objects.filter(uid=export_provider_task_uid).first()

    if not export_provider_task:
        result['result'] = False
        return result

    export_tasks = export_provider_task.tasks.all()

    # Loop through both the tasks in the ExportProviderTask model, as well as the Task Chain in celery
    for export_task in export_tasks.filter(~Q(status=TaskStates.CANCELED.value)):
        if delete:
            exception_class = DeleteException
        else:
            exception_class = CancelException
        if TaskStates[export_task.status] not in TaskStates.get_finished_states():
            export_task.status = TaskStates.CANCELED.value
            export_task.cancel_user = canceling_user
            export_task.save()
        # This part is to populate the UI with the cancel message.  If a different mechanism is incorporated
        # to pass task information to the users, then it may make sense to replace this.
        try:
            raise exception_class(task_name=export_provider_task.name, user_name=canceling_user)
        except exception_class as ce:
            einfo = ExceptionInfo()
            einfo.exception = ce
            ExportTaskException.objects.create(task=export_task, exception=cPickle.dumps(einfo))

        # Remove the ExportTaskResult, which will clean up the files.
        task_result = export_task.result
        if task_result:
            task_result.soft_delete()

        if export_task.pid > 0 and export_task.worker:
            kill_task.apply_async(
                kwargs={"task_pid": export_task.pid, "celery_uid": export_task.celery_uid},
                queue="{0}.cancel".format(export_task.worker),
                priority=TaskPriority.CANCEL.value,
                routing_key="{0}.cancel".format(export_task.worker))

    if TaskStates[export_provider_task.status] not in TaskStates.get_finished_states():
        export_provider_task.status = TaskStates.CANCELED.value
    export_provider_task.save()

    # Because the task is revoked the follow on is never run... if using revoke this is required, if using kill,
    # this can probably be removed as the task will simply fail and the follow on task from the task_factory will
    # pick up the task.
    run_uid = export_provider_task.run.uid
    worker = export_provider_task.tasks.first().worker
    # Because we don't care about the files in a canceled task the stage dir can be the run dir,
    # which will be cleaned up in final steps.
    stage_dir = os.path.join(settings.EXPORT_STAGING_ROOT.rstrip('\/'), str(run_uid))

    finalize_export_provider_task.si(
        run_uid=run_uid,
        stage_dir=stage_dir,
        export_provider_task_uid=export_provider_task_uid,
        worker=worker
    ).set(queue=worker, routing_key=worker).apply_async(
        interval=1,
        max_retries=10,
        expires=datetime.now() + timedelta(days=2),
        priority=TaskPriority.FINALIZE_PROVIDER.value,
        routing_key=worker,
        queue=worker
    )
    return result


@app.task(name='Cancel Run', base=LockingTask)
def cancel_run(result=None, export_run_uid=None, canceling_user=None, revoke=None, delete=False):
    from ..tasks.models import ExportRun

    result = result or {}

    export_run = ExportRun.objects.filter(uid=export_run_uid).first()

    if not export_run:
        result['result'] = False
        return result

    for export_provider_task in export_run.provider_tasks.all():
        # Note that a user object `canceling_user` can't be serialized if using apply_async or delay query user after call.
        cancel_export_provider_task.run(export_provider_task_uid=export_provider_task.uid,
                                        canceling_user=canceling_user,
                                        delete=delete)
    result['result'] = True
    return result


@app.task(name='Kill Task', base=LockingTask)
def kill_task(result=None, task_pid=None, celery_uid=None):
    """
    Asks a worker to kill a task.
    """

    import os, signal
    import celery
    result = result or {}

    if task_pid:
        # Don't kill tasks with default pid.
        if task_pid <= 0:
            return
        try:
            # Ensure the task is still running otherwise the wrong process will be killed
            if AsyncResult(celery_uid, app=app).state == celery.states.STARTED:
                # If the task finished prior to receiving this kill message it could throw an OSError.
                os.kill(task_pid, signal.SIGTERM)
        except OSError:
            logger.info("{0} PID does not exist.")
    return result


def update_progress(task_uid, progress=None, subtask_percentage=100.0, estimated_finish=None):
    """
    Updates the progress of the ExportTask from the given task_uid.
    :param task_uid: A uid to reference the ExportTask.
    :param subtask_percentage: is the percentage of the task referenced by task_uid the caller takes up.
    :return: A function which can be called to update the progress on an ExportTask.
    """
    if task_uid is None:
        return

    from ..tasks.models import ExportTask
    from django.db import connection

    if not estimated_finish and not progress:
        return

    absolute_progress = progress * (subtask_percentage / 100.0)
    if absolute_progress > 100:
        absolute_progress = 100

    # We need to close the existing connection because the logger could be using a forked process which,
    # will be invalid and throw an error.
    connection.close()

    export_task = ExportTask.objects.get(uid=task_uid)
    if absolute_progress:
        export_task.progress = absolute_progress
    if estimated_finish:
        export_task.estimated_finish = estimated_finish
    export_task.save()


def parse_result(task_result, key=''):
    """
    Used to parse the celery result for a specific value.
    :param task_result: A str, dict, or list.
    :param key: A key to search dicts for
    :return: The value at the desired key or the original task result if not in a list or dict.
    """
    if not task_result:
        return None
    if isinstance(task_result, list):
        for result in task_result:
            if result.get(key):
                return result.get(key)
    elif isinstance(task_result, dict):
        return task_result.get(key)<|MERGE_RESOLUTION|>--- conflicted
+++ resolved
@@ -289,7 +289,6 @@
     display = True
 
 
-<<<<<<< HEAD
 def osm_data_collection_pipeline(
         export_task_record_uid, stage_dir, job_name='no_job_name_specified',
         bbox=None, user_details=None, config=None):
@@ -303,17 +302,6 @@
         job_name=job_name, task_uid=export_task_record_uid,
         raw_data_filename='{}_query.osm'.format(job_name)
     )
-=======
-@app.task(name="OSMConf", bind=True, base=ExportTask, abort_on_error=True)
-def osm_conf_task(self, result=None, categories=None, stage_dir=None, job_name=None, task_uid=None, user_details=None):
-    """
-    Task to create the ogr2ogr conf file.
-    """
-    # This is just to make it easier to trace when user_details haven't been sent
-    result = result or {}
-    if user_details is None:
-        user_details = {'username': 'unknown-osm_conf_task'}
->>>>>>> 3239dc40
 
     osm_data_filename = op.run_query(user_details=user_details, subtask_percentage=60)  # run the query
 
@@ -322,18 +310,8 @@
     pbf_filename = os.path.join(stage_dir, '{}_query.pbf'.format(job_name))
     pbf_filepath = pbf.OSMToPBF(osm=osm_filename, pbffile=pbf_filename, task_uid=export_task_record_uid).convert()
 
-<<<<<<< HEAD
     # --- Generate thematic gpkg from PBF
     geopackage_filepath = os.path.join(stage_dir, '{}.gpkg'.format(job_name))
-=======
-@app.task(name="OverpassQuery", bind=True, base=ExportTask, abort_on_error=True)
-def overpass_query_task(
-        self, result=None, task_uid=None, stage_dir=None, job_name=None, filters=None, bbox=None, user_details=None):
-    """
-    Runs the query and returns the path to the filtered osm file.
-    """
-    result = result or {}
->>>>>>> 3239dc40
 
     feature_selection = FeatureSelection.example(config)
     update_progress(export_task_record_uid, progress=75)
@@ -345,21 +323,9 @@
     assert(ret_geopackage_filepath == geopackage_filepath)
     update_progress(export_task_record_uid, progress=100)
 
-<<<<<<< HEAD
     return geopackage_filepath
-=======
-@app.task(name="OSM2PBF", bind=True, base=ExportTask, abort_on_error=True)
-def osm_to_pbf_convert_task(self, result=None, task_uid=None, stage_dir=None, job_name=None):
-    """
-    Task to convert osm to pbf format.
-    Returns the path to the pbf file.
-    """
-    result = result or {}
->>>>>>> 3239dc40
-
-
-
-<<<<<<< HEAD
+
+
 @app.task(name="OSM Data Collection", bind=True, base=FormatTask)
 def osm_data_collection_task(
         self, stage_dir, export_provider_task_id, worker='celery',
@@ -375,14 +341,6 @@
     etr = create_export_task_record(self.name, export_provider_task, worker, getattr(self, 'display', False))
     etr.celery_uid = self.request.id
     etr.save()
-=======
-@app.task(name="OSMSchema", bind=True, base=ExportTask, abort_on_error=True)
-def osm_prep_schema_task(self, result=None, task_uid=None, stage_dir=None, job_name=None, user_details=None):
-    """
-    Task to create the default sqlite schema.
-    """
-    result = result or {}
->>>>>>> 3239dc40
 
     if user_details is None:
         user_details = {'username': 'username not set in osm_data_collection_task'}
@@ -426,41 +384,6 @@
     return result
 
 
-<<<<<<< HEAD
-=======
-@app.task(name="OSM Data (.gpkg)", bind=True, base=FormatTask, abort_on_error=True)
-def osm_thematic_gpkg_export_task(
-        self, result=None, run_uid=None, task_uid=None, stage_dir=None, job_name=None, user_details=None):
-    """
-    Task to export thematic gpkg.
-    """
-    result = result or {}
-
-    # This is just to make it easier to trace when user_details haven't been sent
-    if user_details is None:
-        user_details = {'username': 'unknown-osm_thematic_gpkg_export_task'}
-
-    from eventkit_cloud.tasks.models import ExportRun
-    self.update_task_state(result=result, task_uid=task_uid)
-    run = ExportRun.objects.get(uid=run_uid)
-    tags = run.job.categorised_tags
-    if os.path.isfile(os.path.join(stage_dir, '{0}.gpkg'.format(job_name))):
-        result['result'] = os.path.join(stage_dir, '{0}.gpkg'.format(job_name))
-        return result
-    # This allows the thematic task to be chained with the osm task taking the output as an input here.
-    input_gpkg = parse_result(result, 'geopackage')
-    try:
-        t2s = thematic_gpkg.ThematicGPKG(gpkg=input_gpkg, stage_dir=stage_dir, tags=tags, job_name=job_name,
-                                         task_uid=task_uid)
-        out = t2s.convert(user_details=user_details)
-        result['result'] = out
-        return result
-    except Exception as e:
-        logger.error('Raised exception in thematic gpkg task, %s', str(e))
-        raise Exception(e)  # hand off to celery..
-
-
->>>>>>> 3239dc40
 @app.task(name='ESRI Shapefile Format', bind=True, base=FormatTask)
 def shp_export_task(self, result=None, run_uid=None, task_uid=None, stage_dir=None, job_name=None, user_details=None):
     """
@@ -525,73 +448,10 @@
         raise Exception(e)
 
 
-<<<<<<< HEAD
 @app.task(name='Geopackage Format', bind=True, base=FormatTask)
 def geopackage_export_task(self, result={}, run_uid=None, task_uid=None, stage_dir=None, job_name=None,
         user_details=None):
-=======
-@app.task(name='Area of Interest (.gpkg)', bind=True, base=ExportTask)
-def bounds_export_task(self, result=None, run_uid=None, task_uid=None, stage_dir=None, provider_slug=None, *args,
-                       **kwargs):
-    """
-    Class defining geopackage export function.
-    """
-    result = result or {}
-    user_details = kwargs.get('user_details')
-    # This is just to make it easier to trace when user_details haven't been sent
-    if user_details is None:
-        user_details = {'username': 'unknown-bounds_export_task'}
-
-    from .models import ExportRun
-
-    self.update_task_state(result=result, task_uid=task_uid)
-    run = ExportRun.objects.get(uid=run_uid)
-
-    result_gpkg = parse_result(result, 'geopackage')
-    bounds = run.job.the_geom.geojson or run.job.bounds_geojson
-
-    gpkg = os.path.join(stage_dir, '{0}_bounds.gpkg'.format(provider_slug))
-    gpkg = geopackage.add_geojson_to_geopackage(
-        geojson=bounds, gpkg=gpkg, layer_name='bounds', task_uid=task_uid, user_details=user_details
-    )
-
-    result['result'] = gpkg
-    result['geopackage'] = result_gpkg
-    return result
-
-
-@app.task(name='Area of Interest (.geojson)', bind=True, base=ExportTask)
-def output_selection_geojson_task(self, result=None, task_uid=None, selection=None, stage_dir=None, provider_slug=None,
-                                  *args, **kwargs):
-    """
-    Class defining geopackage export function.
-    """
-    result = result or {}
-
-    self.update_task_state(result=result, task_uid=task_uid)
-
-    geojson_file = os.path.join(stage_dir,
-                                "{0}_selection.geojson".format(provider_slug))
-
-    if selection and not os.path.isfile(geojson_file):
-        # Test if json.
-        json.loads(selection)
-        from audit_logging.file_logging import logging_open
-        user_details = kwargs.get('user_details')
-        with logging_open(geojson_file, 'w', user_details=user_details) as open_file:
-            open_file.write(selection)
-        result['selection'] = geojson_file
-        result['result'] = geojson_file
-    else:
-        result['result'] = None
-
-    return result
-
-
-@app.task(name='Geopackage Format (.gpkg)', bind=True, base=FormatTask)
-def geopackage_export_task(self, result=None, run_uid=None, task_uid=None, stage_dir=None, job_name=None,
-                           user_details=None):
->>>>>>> 3239dc40
+
     """
     Class defining geopackage export function.
     """
@@ -602,7 +462,7 @@
 
     selection = parse_result(result, 'selection')
     if selection:
-        clip_export_task.run(result=result, task_uid=task_uid)  # TODO: remove this, should be separate in task chain
+        clip_export_task(result=result, task_uid=task_uid)  # TODO: remove this, should be separate in task chain
 
     gpkg = parse_result(result, 'result')
     gpkg = gdalutils.convert(dataset=gpkg, fmt='gpkg', task_uid=task_uid)
@@ -625,7 +485,7 @@
 
     selection = parse_result(result, 'selection')
     if selection:
-        clip_export_task.run(result=result, task_uid=task_uid)  # TODO: remove this, should be separate in task chain
+        clip_export_task(result=result, task_uid=task_uid)  # TODO: remove this, should be separate in task chain
 
     gtiff = parse_result(result, 'result')
     gtiff = gdalutils.convert(dataset=gtiff, fmt='gtiff', task_uid=task_uid)
