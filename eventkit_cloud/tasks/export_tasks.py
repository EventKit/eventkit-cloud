--- conflicted
+++ resolved
@@ -709,18 +709,6 @@
 
 @app.task(name="SQLITE Format", bind=True, base=FormatTask, acks_late=True)
 def sqlite_export_task(
-<<<<<<< HEAD
-        self,
-        result=None,
-        run_uid=None,
-        task_uid=None,
-        stage_dir=None,
-        job_name=None,
-        user_details=None,
-        projection=4326,
-        *args,
-        **kwargs,
-=======
     self,
     result=None,
     run_uid=None,
@@ -732,7 +720,6 @@
     projection=4326,
     *args,
     **kwargs,
->>>>>>> baa3bd8b
 ):
     """
     Function defining SQLITE export function.
@@ -968,11 +955,7 @@
     hfa_in_dataset = parse_result(result, "source")
     provider_slug = get_provider_slug(task_uid)
     hfa_out_dataset = get_export_filename(stage_dir, job_name, projection, provider_slug, "img")
-<<<<<<< HEAD
-    hfa = gdalutils.convert(fmt="hfa", input_file=hfa_in_dataset, output_file=hfa_out_dataset, task_uid=task_uid, )
-=======
     hfa = gdalutils.convert(driver="hfa", input_file=hfa_in_dataset, output_file=hfa_out_dataset, task_uid=task_uid,)
->>>>>>> baa3bd8b
 
     result["file_extension"] = "img"
     result["driver"] = "hfa"
@@ -1034,24 +1017,6 @@
 
 @app.task(name="WFSExport", bind=True, base=ExportTask, abort_on_error=True)
 def wfs_export_task(
-<<<<<<< HEAD
-        self,
-        result=None,
-        layer=None,
-        config=None,
-        run_uid=None,
-        task_uid=None,
-        stage_dir=None,
-        job_name=None,
-        bbox=None,
-        service_url=None,
-        name=None,
-        service_type=None,
-        user_details=None,
-        projection=4326,
-        *args,
-        **kwargs,
-=======
     self,
     result=None,
     layer=None,
@@ -1068,7 +1033,6 @@
     projection=4326,
     *args,
     **kwargs,
->>>>>>> baa3bd8b
 ):
     """
     Function defining geopackage export for WFS service.
@@ -1128,10 +1092,6 @@
     """
 
     # Strip out query string parameters that might conflict
-<<<<<<< HEAD
-    service_url = re.sub(r"(?i)(?<=[?&])(version|service|request|typename|srsname)=.*?(&|$)", "", service_url, )
-    query_str = "SERVICE=WFS&VERSION=1.0.0&REQUEST=GetFeature&TYPENAME={}&SRSNAME=EPSG:4326".format(layer)
-=======
     service_url = re.sub(r"(?i)(?<=[?&])(version|service|request|typename|srsname)=.*?(&|$)", "", service_url,)
 
     query_params = {
@@ -1144,7 +1104,6 @@
 
     query_str = urlencode(query_params, safe=":")
 
->>>>>>> baa3bd8b
     if "?" in service_url:
         if "&" != service_url[-1]:
             service_url += "&"
@@ -1160,27 +1119,7 @@
         if not re.search(r"(?<=://)[a-zA-Z0-9\-._~]+:[a-zA-Z0-9\-._~]+(?=@)", url):
             url = re.sub(r"(?<=://)", "%s:%s@" % (user, pw), url)
 
-<<<<<<< HEAD
-    if bbox:
-        params = "-skipfailures -spat {w} {s} {e} {n}".format(w=bbox[0], s=bbox[1], e=bbox[2], n=bbox[3])
-    else:
-        params = "-skipfailures"
-
-    try:
-        ogr = OGR(task_uid=task_uid)
-        out = ogr.convert(file_format="GPKG", in_file=f"WFS:{url}", out_file=gpkg, params=params, )
-        result["result"] = out
-        result["source"] = out
-        # Check for geopackage contents; gdal wfs driver fails silently
-        if not geopackage.check_content_exists(out):
-            logger.warning("Empty response: Unknown layer name '{}' or invalid AOI bounds".format(layer))
-        return result
-    except Exception as e:
-        logger.error("Raised exception in wfs export: {}".format(str(e)))
-        raise Exception(e)
-=======
     return url
->>>>>>> baa3bd8b
 
 
 @app.task(name="WCS Export", bind=True, base=ExportTask, abort_on_error=True, acks_late=True)
@@ -1242,18 +1181,6 @@
 
 @app.task(name="ArcFeatureServiceExport", bind=True, base=FormatTask)
 def arcgis_feature_service_export_task(
-<<<<<<< HEAD
-        self,
-        result=None,
-        task_uid=None,
-        stage_dir=None,
-        job_name=None,
-        bbox=None,
-        service_url=None,
-        projection=4326,
-        *args,
-        **kwargs,
-=======
     self,
     result=None,
     task_uid=None,
@@ -1265,7 +1192,6 @@
     config=str(),
     *args,
     **kwargs,
->>>>>>> baa3bd8b
 ):
     """
     Function defining sqlite export for ArcFeatureService service.
