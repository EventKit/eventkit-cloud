# -*- coding: utf-8 -*-
import copy
import logging
import os
import re
import shutil
import socket
import sqlite3
import time
import traceback
from concurrent.futures import Future, ThreadPoolExecutor, as_completed
from pathlib import Path
from typing import List, Type, Union, cast, Any
from urllib.parse import urlencode
from zipfile import ZIP_DEFLATED, ZipFile

from audit_logging.file_logging import logging_open
from billiard.einfo import ExceptionInfo
from billiard.exceptions import SoftTimeLimitExceeded
from celery import signature
from celery.result import AsyncResult
from celery.utils.log import get_task_logger
from django.conf import settings
from django.contrib.auth.models import User
from django.contrib.gis.geos import GEOSGeometry, Polygon
from django.core.exceptions import ObjectDoesNotExist
from django.core.mail import EmailMultiAlternatives
from django.db import DatabaseError, transaction
from django.db.models import Q
from django.template.loader import get_template
from django.utils import timezone
from gdal_utils import convert, convert_bbox

from eventkit_cloud.celery import TaskPriority, app
from eventkit_cloud.core.helpers import NotificationLevel, NotificationVerb, sendnotification
from eventkit_cloud.feature_selection.feature_selection import FeatureSelection, slugify
from eventkit_cloud.jobs.enumerations import GeospatialDataType
from eventkit_cloud.jobs.models import DataProvider, MapImageSnapshot, ProxyFormat, clean_config
from eventkit_cloud.tasks import set_cache_value
from eventkit_cloud.tasks.enumerations import TaskState
from eventkit_cloud.tasks.exceptions import AreaLimitExceededError, CancelException, DeleteException
from eventkit_cloud.tasks.helpers import (
    add_export_run_files_to_zip,
    check_cached_task_failures,
    download_concurrently,
    download_data,
    extract_metadata_files,
    find_in_zip,
    generate_qgs_style,
    get_arcgis_templates,
    get_celery_queue_group,
    get_data_package_manifest,
    get_export_filepath,
    get_export_task_record,
    get_geometry,
    get_human_readable_metadata_document,
    get_metadata,
    get_provider_staging_dir,
    get_run_staging_dir,
    get_style_files,
    pickle_exception,
    progressive_kill,
    split_bbox,
    update_progress,
)
from eventkit_cloud.tasks.metadata import metadata_tasks
from eventkit_cloud.tasks.models import (
    DataProviderTaskRecord,
    ExportRun,
    ExportTaskException,
    ExportTaskRecord,
    FileProducingTaskResult,
    RunZipFile,
)
from eventkit_cloud.tasks.task_base import EventKitBaseTask
from eventkit_cloud.tasks.task_process import TaskProcess
from eventkit_cloud.tasks.util_tasks import enforce_run_limit, kill_worker
from eventkit_cloud.utils import geopackage, mapproxy, overpass, pbf, wcs
from eventkit_cloud.utils.generic import retry
from eventkit_cloud.utils.geopackage import get_tile_table_names
from eventkit_cloud.utils.helpers import make_dirs
from eventkit_cloud.utils.qgis_utils import convert_qgis_gpkg_to_kml
from eventkit_cloud.utils.rocket_chat import RocketChat
from eventkit_cloud.utils.services.ogcapi_process import OGCAPIProcess
from eventkit_cloud.utils.services.types import LayersDescription
from eventkit_cloud.utils.stats.eta_estimator import ETA

BLACKLISTED_ZIP_EXTS = [".ini", ".om5", ".osm", ".lck", ".pyc"]

# Get an instance of a logger
logger = get_task_logger(__name__)


# ExportTaskRecord abstract base class and subclasses.
class ExportTask(EventKitBaseTask):
    """
    Abstract base class for export tasks.
    """

    # whether to abort the whole provider if this task fails.
    abort_on_error = False
    name = "ExportTask"
    display = True
    hide_download = True
    task: ExportTaskRecord = None

    def __call__(self, *args, **kwargs) -> dict:
        task_uid = kwargs.get("task_uid")

        try:
            self.task = get_export_task_record(task_uid)

            self.task.hide_download = self.hide_download

            check_cached_task_failures(self.task.name, self.task.uid)

            self.task.worker = socket.gethostname()
            self.task.save()

            run = self.task.export_provider_task.run

            provider_task = self.task.export_provider_task
            provider_slug = provider_task.provider.slug if provider_task.provider else "run"

            self.stage_dir = get_provider_staging_dir(run.uid, provider_slug)
            make_dirs(self.stage_dir)

            try:
                self.task.status = args[0].get("status")
            except (IndexError, TypeError):
                self.task.status = None

            if TaskState.CANCELED.value not in [
                self.task.status,
                self.task.export_provider_task.status,
                self.task.export_provider_task.run.status,
            ]:
                try:
                    self.update_task_state()
                    retval = super(ExportTask, self).__call__(*args, **kwargs)
                except SoftTimeLimitExceeded as e:
                    logger.error(e)
                    raise Exception("Task time limit exceeded. Try again or contact us.") from e

            """
            Update the successfully completed task as follows:

                1. update the time the task completed
                2. calculate the size of the output file
                3. calculate the download path of the export
                4. create the export download directory
                5. copy the export file to the download directory
                6. create the export task result
                7. update the export task status and save it
                """
            # If a task is skipped it will be successfully completed but it won't have a return value.
            # Something needs to be populated to notify the user and to skip the following steps.
            if not (retval and retval.get("result")):
                raise Exception("This task was skipped due to previous failures/cancellations.")

            try:
                add_metadata(self.task.export_provider_task.run.job, self.task.export_provider_task.provider, retval)
            except Exception:
                logger.error(traceback.format_exc())
                logger.error("Failed to add metadata.")

            # update the task
            if TaskState.CANCELED.value in [self.task.status, self.task.export_provider_task.status]:
                logging.info("Task reported on success but was previously canceled ", format(self.task.uid))
                username = None
                if self.task.cancel_user:
                    username = self.task.cancel_user.username
                raise CancelException(task_name=self.task.export_provider_task.name, user_name=username)

            self.task.progress = 100
            self.task.pid = -1
            # get the output
            file_path = retval["result"]

            # save the task and task result
            result = FileProducingTaskResult.objects.create(file=file_path)

            self.task.result = result
            self.task.status = TaskState.SUCCESS.value
            self.task.save()

            retval["status"] = TaskState.SUCCESS.value
            retval["file_producing_task_result_id"] = result.id
            return retval
        except CancelException:
            return {"status": TaskState.CANCELED.value}
        except Exception as e:
            tb = traceback.format_exc()
            logger.error("Exception in the handler for {}:\n{}".format(self.task.export_provider_task.name, tb))
            from billiard.einfo import ExceptionInfo

            einfo = ExceptionInfo()
            return self.task_failure(e, args, kwargs, einfo)

    @transaction.atomic
    def task_failure(self, exc, args, kwargs, einfo):
        """
        Update the failed task as follows:

            1. pull out the ExportTaskRecord
            2. update the task status and finish time
            3. create an export task exception
            4. save the export task with the task exception
            5. run export_task_error_handler if the run should be aborted
        """
        # TODO: If there is a failure before the task was created this will fail to run.
        status = TaskState.FAILED.value
        try:
            self.task.finished_at = timezone.now()
            self.task.save()
        except Exception:
            logger.error(traceback.format_exc())
            logger.error(
                "Cannot update the status of ExportTaskRecord object: no such object has been created for "
                "this task yet."
            )
            return {"status": status}
        ete = ExportTaskException(task=self.task, exception=pickle_exception(einfo))
        ete.save()
        if self.task.status == TaskState.CANCELED.value:
            status = TaskState.CANCELED.value
        self.task.status = status
        self.task.save()
        logger.debug("Task name: {0} failed, {1}".format(self.name, einfo))
        if self.abort_on_error:
            try:
                data_provider_task_record = self.task.export_provider_task
                fail_synchronous_task_chain(data_provider_task_record=data_provider_task_record)
                run = data_provider_task_record.run
                export_task_error_handler(run_uid=str(run.uid), task_id=self.task.uid, stage_dir=self.stage_dir)
            except Exception:
                tb = traceback.format_exc()
                logger.error("Exception during handling of an error in {}:\n{}".format(self.name, tb))
        return {"status": status}

<<<<<<< HEAD
    def update_task_state(self, result=None, task_status=TaskState.RUNNING.value, task_uid=None):
=======
    def update_task_state(self, task_uid=None, result=None, task_status=TaskState.RUNNING.value):
>>>>>>> 3ca3788f
        """
        Update the task state and celery task uid.
        Can use the celery uid for diagnostics.
        """
        result = result or {}

        try:
            if task_uid:
<<<<<<< HEAD
                self.task = get_export_task_record(task_uid)
=======
                self.task = ExportTaskRecord.objects.get(uid=task_uid)
>>>>>>> 3ca3788f
            celery_uid = self.request.id
            if not celery_uid:
                raise Exception("Failed to save celery_UID")
            self.task.celery_uid = celery_uid
<<<<<<< HEAD
=======
            self.task.save()
>>>>>>> 3ca3788f
            result = parse_result(result, "status") or []
            if TaskState.CANCELED.value in [self.task.status, self.task.export_provider_task.status, result]:
                logging.info("canceling before run %s", celery_uid)
                self.task.status = TaskState.CANCELED.value
                self.task.save()
                raise CancelException(task_name=self.task.export_provider_task.name)
            # The parent ID is actually the process running in celery.
            self.task.pid = os.getppid()
            if task_status:
                self.task.status = task_status
                if TaskState[task_status] == TaskState.RUNNING:
                    self.task.export_provider_task.status = TaskState.RUNNING.value
                    self.task.export_provider_task.run.status = TaskState.RUNNING.value
            # Need to manually call to trigger method overrides.
            self.task.save()
            self.task.export_provider_task.save()
            self.task.export_provider_task.run.save()
            logger.debug("Updated task: {0} with uid: {1}".format(self.task.name, self.task.uid))
        except DatabaseError as e:
            logger.error("Updating task {0} state throws: {1}".format(self.task.uid, e))
            raise e


class AbortOnErrorTask(ExportTask):
    abort_on_error = True


class FormatTask(ExportTask):
    """
    A class to manage tasks which are desired output from the user, and not merely associated files or metadata.
    """

    name = "FormatTask"
    display = True
    hide_download = False


class ZipFileTask(FormatTask):
    def __call__(self, *args, **kwargs):
        self.task = get_export_task_record(kwargs["task_uid"])
        run = self.task.export_provider_task.run
        if kwargs["run_zip_file_uid"]:
            run_zip_file = RunZipFile.objects.get(uid=kwargs["run_zip_file_uid"])
            run_zip_file.run = run
        else:
            run_zip_file = RunZipFile.objects.create(run=run)
            kwargs["run_zip_file_uid"] = run_zip_file.uid

        retval = super(ZipFileTask, self).__call__(*args, **kwargs)

        if retval["status"] == "CANCELED":
            return retval

        if not kwargs["data_provider_task_record_uids"]:
            data_provider_task_record = DataProviderTaskRecord.objects.get(uid=kwargs["data_provider_task_record_uid"])
            data_provider_task_records = data_provider_task_record.run.data_provider_task_records.exclude(slug="run")
            data_provider_task_record_uids = [
                data_provider_task_record.uid for data_provider_task_record in data_provider_task_records
            ]
        else:
            data_provider_task_record_uids = kwargs["data_provider_task_record_uids"]

        if retval.get("file_producing_task_result_id"):
            data_provider_task_records = DataProviderTaskRecord.objects.filter(uid__in=data_provider_task_record_uids)
            downloadable_file = FileProducingTaskResult.objects.get(id=retval["file_producing_task_result_id"])
            run_zip_file.downloadable_file = downloadable_file
            run_zip_file.data_provider_task_records.set(data_provider_task_records)
            run_zip_file.finished_at = timezone.now()
            run_zip_file.message = "Completed"
            run_zip_file.save()
        return retval


@retry
def osm_data_collection_pipeline(
    export_task_record: ExportTaskRecord,
    stage_dir: str,
    job_name="no_job_name_specified",
    url=None,
    slug=None,
    bbox=None,
    selection=None,
    user_details=None,
    config=None,
    eta=None,
    projection=4326,
    **kwargs,
) -> dict:
    """
    Collects data from OSM & produces a thematic gpkg as a subtask of the task referenced by export_provider_task_id.
    bbox expected format is an iterable of the form [ long0, lat0, long1, lat1 ]
    """

    if config is None:
        logger.error("No configuration was provided for OSM export")
        raise RuntimeError("The configuration field is required for OSM data providers")

    pbf_file = config.get("pbf_file")

    if pbf_file:
        logger.info(f"Using PBF file: {pbf_file} instead of overpass.")
        pbf_filepath = pbf_file
    else:
        # Reasonable subtask_percentages we're determined by profiling code sections on a developer workstation
        # TODO: Biggest impact to improving ETA estimates reqs higher fidelity tracking of run_query and convert
        pool = ThreadPoolExecutor(max_workers=config.get("concurrency") or 4)
        tile_id = 0  # An arbitrary number to separate file names
        bboxes = [bbox]
        futures: list[Future] = []
        o5m_results = []

        @retry
        def get_osm_file(bbox, filename, **kw):  # noqa
            op = overpass.Overpass(
                bbox=bbox,
                stage_dir=stage_dir,
                slug=slug,
                url=url,
                job_name=job_name,
                task_uid=export_task_record.uid,
                raw_data_filename=filename,
                config=config,
            )
            return op.run_query(user_details=user_details, subtask_percentage=65, eta=eta)  # run the query

        while bboxes:
            tiled_bbox: list[float] = bboxes.pop()
            polygon = Polygon.from_bbox(tiled_bbox)
            polygon.srid = 4326
            polygon.transform(ct=3857)
            if (polygon.area / 1_000_000) > settings.OSM_MAX_REQUEST_SIZE:  # Compare sq_km
                bboxes.extend(split_bbox(tiled_bbox))
                continue
            tile_id += 1

            futures.append(
                pool.submit(
                    get_osm_file,
                    tiled_bbox,
                    f"{job_name}_{tile_id}_query.osm",
                    max_repeat=config.get("max_repeat"),
                    allowed_exceptions=[AreaLimitExceededError],
                )
            )
            if bboxes:
                continue
            for future in as_completed(futures):
                try:
                    osm_file = os.path.join(stage_dir, future.result())
                    # Convert the files to o5m files, since the .osm will take up too much space.
                    o5m_results.append(
                        pbf.OSMToPBF(
                            osm_files=[osm_file],
                            outfile=f"{os.path.splitext(osm_file)[0]}.o5m",
                            task_uid=str(export_task_record.uid),
                        ).convert()
                    )
                    os.remove(osm_file)
                except AreaLimitExceededError as ale:
                    if ale.bbox:
                        logger.info("Area limit was exceeded, requesting smaller areas for %s", ale.bbox)
                        bboxes.extend(split_bbox(ale.bbox))
                    else:
                        logger.error("An overpass limit was exceeded without a BBOX being returned. ")
                        raise
                    # Break out to let the rest of the bboxes work get queued.
                    break

        # --- Convert Overpass result to PBF
        logger.info("Converting osm files to PBF.")
        pbf_filename = os.path.join(stage_dir, f"{job_name}_query.pbf")
        pbf_filepath = pbf.OSMToPBF(
            osm_files=o5m_results, outfile=pbf_filename, task_uid=str(export_task_record.uid)
        ).convert()

    # --- Generate thematic gpkg from PBF
    gpkg_filepath = get_export_filepath(stage_dir, export_task_record, projection, "gpkg")

    feature_selection = FeatureSelection.example(clean_config(config))

    update_progress(export_task_record.uid, progress=67, eta=eta, msg="Converting data to Geopackage")
    geom = get_geometry(bbox, selection)

    g = geopackage.Geopackage(
        pbf_filepath,
        gpkg_filepath,
        stage_dir,
        feature_selection,
        geom,
        export_task_record_uid=export_task_record.uid,
        projection=projection,
    )

    osm_gpkg = g.run(subtask_start=77, subtask_percentage=8, eta=eta)  # 77% to 85%
    if not osm_gpkg:
        cancel_export_provider_task.run(
            data_provider_task_uid=export_task_record.export_provider_task.uid,
            message="No OSM data was returned for the selected area.",
        )

    # --- Add the Land Boundaries polygon layer, this accounts for the majority of post-processing time
    update_progress(export_task_record.uid, 85.5, eta=eta, msg="Clipping data in Geopackage")

    database = settings.DATABASES["feature_data"]
    in_dataset = "PG:dbname={name} host={host} user={user} password={password} port={port}".format(
        host=database["HOST"],
        user=database["USER"],
        password=database["PASSWORD"].replace("$", "\$"),
        port=database["PORT"],
        name=database["NAME"],
    )

    task_process = TaskProcess()
    try:
        convert(
            boundary=selection,
            input_files=[in_dataset],
            output_file=gpkg_filepath,
            layers=["land_polygons"],
            driver="gpkg",
            is_raster=False,
            access_mode="append",
            projection=projection,
            layer_creation_options=["GEOMETRY_NAME=geom"],  # Needed for current styles (see note below).
            executor=task_process.start_process,
        )
    except Exception:
        logger.error("Could not load land data.")
    # TODO:  The arcgis templates as of version 1.9.0 rely on both OGC_FID and FID field existing.
    #  Just add the fid field if missing for now.
    with sqlite3.connect(gpkg_filepath) as conn:
        for column in ["fid", "ogc_fid"]:
            other_column = "ogc_fid" if column == "fid" else "fid"
            try:
                conn.execute(f"ALTER TABLE land_polygons ADD COLUMN {column} INTEGER NOT NULL DEFAULT (0);")
                conn.execute(f"UPDATE TABLE land_polygons SET {column} = {other_column};")
            except Exception as e:
                logger.error(e)
                # Column exists move on.
                pass

    ret_gpkg_filepath = g.results[0].parts[0]
    assert ret_gpkg_filepath == gpkg_filepath
    update_progress(
        export_task_record.uid,
        progress=100,
        eta=eta,
        msg="Completed OSM data collection pipeline",
    )
    result = {"pbf": pbf_filepath, "gpkg": gpkg_filepath}

    return result


@app.task(name="Create OSM", bind=True, base=ExportTask, abort_on_error=True, acks_late=True)
def osm_data_collection_task(
    self,
    result=None,
    overpass_url=None,
    user_details=None,
    projection=4326,
    *args,
    **kwargs,
):
    """
    Collects data from OSM & produces a thematic gpkg as a subtask of the task.
    """
    logger.debug("enter run for {0}".format(self.task.export_provider_task.name))
    debug_os = None

    try:
        # Uncomment debug_os to generate a simple CSV of the progress log that can be used to evaluate the accuracy
        # of ETA estimates
        # debug_os = open("{}_progress_log.csv".format(task_uid), 'w')
        eta = ETA(task_uid=self.task.uid, debug_os=debug_os)

        result = result or {}

        selection = parse_result(result, "selection")
        osm_results = osm_data_collection_pipeline(
            self.task,
            self.stage_dir,
            slug=self.task.export_provider_task.provider.slug,
            job_name=self.task.export_provider_task.name,
            bbox=self.task.export_provider_task.run.job.extents,
            projection=projection,
            user_details=user_details,
            selection=selection,
            url=overpass_url,
            config=self.task.export_provider_task.provider.config,
            eta=eta,
        )

        result.update(osm_results)
        result["result"] = osm_results.get("gpkg")
        result["source"] = osm_results.get("gpkg")

        logger.debug("exit run for {0}".format(self.task.export_provider_task.name))
    finally:
        if debug_os:
            debug_os.close()

    return result


def add_metadata(job, provider, retval):
    """
    Accepts a job, provider, and return value from a task and applies metadata to the relevant file.

    :param job:
    :param provider:
    :param retval:
    :return:
    """
    result_file = retval.get("result", None)
    if result_file is None:
        return
    task = metadata_tasks.get(os.path.splitext(result_file)[1], None)
    if not provider:
        return
    if task is not None:
        task(filepath=result_file, job=job, provider=provider)


@app.task(name="ESRI Shapefile (.shp)", bind=True, base=FormatTask, acks_late=True)
def shp_export_task(
    self,
    result=None,
    projection=4326,
    **kwargs,
):
    """
    Function defining SHP export function.
    """
    result = result or {}
    shp_in_dataset = parse_result(result, "source")

    shp_out_dataset = get_export_filepath(self.stage_dir, self.task, projection, "shp")
    selection = parse_result(result, "selection")
    task_process = TaskProcess(task_uid=self.task.uid)
    shp = convert(
        driver="ESRI Shapefile",
        input_files=shp_in_dataset,
        output_file=shp_out_dataset,
        boundary=selection,
        projection=projection,
        skip_failures=True,  # Layer creations seems to fail, but still get created.
        executor=task_process.start_process,
    )

    result["driver"] = "ESRI Shapefile"
    result["result"] = shp
    return result


@app.task(name="Keyhole Markup Language (.kml)", bind=True, base=FormatTask, acks_late=True)
def kml_export_task(
    self,
    result=None,
    projection=4326,
    **kwargs,
):
    """
    Function defining KML export function.
    """
    result = result or {}

    kml_out_dataset = get_export_filepath(self.stage_dir, self.task, projection, "kml")

    try:
        import qgis  # noqa

        dptr = DataProviderTaskRecord.objects.get(tasks__uid__exact=self.task.uid)
        metadata = get_metadata(data_provider_task_record_uids=[str(dptr.uid)], source_only=True)
        metadata["projections"] = [4326]
        qgs_file = generate_qgs_style(metadata)
        qgis_file_path = list(qgs_file.keys())[0]
        kml = convert_qgis_gpkg_to_kml(qgis_file_path, kml_out_dataset, stage_dir=self.stage_dir)
    except ImportError:
        logger.info("QGIS is not installed, using gdal_utils.utils.gdal.convert.")
        kml_in_dataset = parse_result(result, "source")
        selection = parse_result(result, "selection")
        task_process = TaskProcess(task_uid=self.task.uid)
        kml = convert(
            driver="libkml",
            input_files=kml_in_dataset,
            output_file=kml_out_dataset,
            boundary=selection,
            projection=projection,
            executor=task_process.start_process,
        )

    result["driver"] = "libkml"
    result["file_extension"] = "kml"
    result["result"] = kml
    return result


@app.task(name="GPS Exchange (.gpx)", bind=True, base=FormatTask, acks_late=True)
def gpx_export_task(
    self,
    result=None,
    projection=4326,
    **kwargs,
):
    """
    Function defining GPX export function.
    """
    result = result or {}
    # Need to use PBF instead of GPKG because gpkg uses multi-geometry types whereas gpx doesn't support multipoint
    input_file = parse_result(result, "pbf")
    if not input_file:
        input_file = parse_result(result, "gpkg")
    # Need to crop to selection since the PBF hasn't been clipped.
    selection = parse_result(result, "selection")

    gpx_file = get_export_filepath(self.stage_dir, self.task, projection, "gpx")
    try:
        task_process = TaskProcess()
        out = convert(
            input_files=input_file,
            output_file=gpx_file,
            driver="GPX",
            dataset_creation_options=["GPX_USE_EXTENSIONS=YES"],
            creation_options=["-explodecollections"],
            boundary=selection,
            executor=task_process.start_process,
        )
        result["file_extension"] = "gpx"
        result["driver"] = "GPX"
        result["result"] = out
        result["gpx"] = out
        return result
    except Exception as e:
        logger.error("Raised exception in gpx export, %s", str(e))
        raise Exception(e)


@app.task(name="OSM PBF (.pbf)", bind=True, base=FormatTask, acks_late=True)
def pbf_export_task(
    self,
    result=None,
    **kwargs,
):
    """
    Function defining PBF export function, this format is already generated in the OSM step.
    It just needs to be exposed and passed through.
    """
    result = result or {}
    logger.error("GETTING PBF FILE...")
    pbf_file = parse_result(result, "pbf")
    logger.error(pbf_file)
    try:
        result["file_extension"] = "pbf"
        result["driver"] = "OSM"
        result["result"] = pbf_file
        return result
    except Exception as e:
        logger.error("Raised exception in pbf export, %s", str(e))
        raise Exception(e)


@app.task(name="OGC API Process", bind=True, base=ExportTask, abort_on_error=True)
def ogcapi_process_export_task(
    self,
    result=None,
    projection=4326,
    export_format_slug=None,
    **kwargs,
):
    """
    Function defining OGC API Processes export.
    This is called to create a dataset and then convert it to an eventkit supported dataset.
    """

    result = result or {}
    selection = parse_result(result, "selection")
    output_file = None
    config = self.task.export_provider_task.provider.config
    if self.task.export_provider_task.provider.data_type == GeospatialDataType.ELEVATION.value:
        output_file = get_export_filepath(self.stage_dir, self.task, projection, "tif")
        driver = "gtiff"
    elif self.task.export_provider_task.provider.data_type in [
        GeospatialDataType.MESH.value,
        GeospatialDataType.POINT_CLOUD.value,
    ]:
        # TODO support converting point cloud and mesh data
        driver = None
    else:
        output_file = get_export_filepath(self.stage_dir, self.task, projection, "gpkg")
        driver = "gpkg"
    ogc_config = clean_config(config).get("ogcapi_process", dict())
    download_path = get_export_filepath(self.stage_dir, self.task, projection, "zip")

    # TODO: The download path might not be a zip, use the mediatype to determine the file format.
    download_path = get_ogcapi_data(
        export_task_record=self.task,
        stage_dir=self.stage_dir,
        bbox=self.task.export_provider_task.run.job.extents,
        export_format_slug=export_format_slug,
        selection=selection,
        download_path=download_path,
    )

    if not export_format_slug:
        # TODO: Its possible the data is not in a zip, this step should be optional depending on output.
        source_data = find_in_zip(
            zip_filepath=download_path,
            stage_dir=self.stage_dir,
            extension=ogc_config.get("output_file_ext"),
            extract=not bool(driver),
        )
        if driver and output_file:
            task_process = TaskProcess(task_uid=self.task.uid)
            out = convert(
                driver=driver,
                input_files=source_data,
                output_file=output_file,
                projection=projection,
                boundary=selection,
                executor=task_process.start_process,
            )
        else:
            out = source_data

        result["driver"] = driver
        result["file_extension"] = ogc_config.get("output_file_ext")
        result["ogcapi_process"] = download_path
        result["source"] = out  # Note 'source' is the root dataset (not native) used for the rest of the pipeline
        result[driver] = out

    result["result"] = download_path
    return result


@app.task(name="OGC API Process Data", bind=True, base=FormatTask, acks_late=True)
def ogc_result_task(
    self,
    result,
    export_format_slug=None,
    projection=None,
    session_token=None,
    **kwargs,
):
    """
    A helper method to get additional download formats from
    an ogcapi endpoint that aren't being converted into other eventkit supported formats.
    """

    result = result or {}

    selection = parse_result(result, "selection")
    data_provider: DataProvider = self.task.export_provider_task.provider
    client: OGCAPIProcess = cast(OGCAPIProcess, data_provider.get_service_client())
    ogcapi_config = client.process_config
    # check to see if file format that we're processing is the same one as the
    # primary task (ogcapi_process_export_task); if so, return data rather than downloading again
    if ogcapi_config:
        format_field, format_prop = OGCAPIProcess.get_format_field(ogcapi_config["inputs"])
        if format_field:
            export_format = ogcapi_config["inputs"][format_field]
        if format_prop:
            export_format = ogcapi_config["inputs"][format_field][format_prop]
        if export_format and export_format.lower() == export_format_slug.lower() and result.get("ogcapi_process"):
            result["result"] = result["ogcapi_process"]
            return result
        else:
            # Workaround for case-sensitivity in upsteam sources.
            proxy: ProxyFormat = ProxyFormat.objects.get(
                identifier__contains=export_format_slug, data_provider=data_provider
            )
            export_format_slug = proxy.identifier or export_format_slug
    download_path = get_export_filepath(self.stage_dir, self.task, projection, "zip")

    download_path = get_ogcapi_data(
        export_task_record=self.task,
        stage_dir=self.stage_dir,
        bbox=self.task.export_provider_task.run.job.extents,
        export_format_slug=export_format_slug,
        selection=selection,
        download_path=download_path,
    )

    result["result"] = download_path

    # source may be empty because primary task wasn't run
    if not result.get("source"):
        result["source"] = download_path

    logger.error(f"OGC DATA RESULT: {result}")

    return result


@app.task(name="SQLITE Format", bind=True, base=FormatTask, acks_late=True)
def sqlite_export_task(
    self,
    result=None,
    projection=4326,
    **kwargs,
):
    """
    Function defining SQLITE export function.
    """
    result = result or {}
    sqlite_in_dataset = parse_result(result, "source")

    sqlite_out_dataset = get_export_filepath(self.stage_dir, self.task, projection, "sqlite")
    selection = parse_result(result, "selection")

    task_process = TaskProcess(task_uid=self.task.uid)
    sqlite = convert(
        driver="SQLite",
        input_files=sqlite_in_dataset,
        output_file=sqlite_out_dataset,
        boundary=selection,
        projection=projection,
        executor=task_process.start_process,
    )

    result["driver"] = "SQLite"
    result["result"] = sqlite
    return result


@app.task(name="Create Area of Interest", bind=True, base=ExportTask, acks_late=True)
def output_selection_geojson_task(
    self,
    result=None,
    projection=4326,
    **kwargs,
):
    """
    Function creating the aoi geojson.
    """
    result = result or {}
    geojson_file = get_export_filepath(self.stage_dir, self.task, projection, "geojson")

    user_details = kwargs.get("user_details")
    with logging_open(geojson_file, "w", user_details=user_details) as open_file:
        open_file.write(self.task.export_provider_task.run.job.bounds_geojson)
    result["selection"] = geojson_file
    result["result"] = geojson_file

    return result


@app.task(name="Geopackage (.gpkg)", bind=True, base=FormatTask, acks_late=True)
def geopackage_export_task(self, result=None, projection=4326, **kwargs):
    """
    Function defining geopackage export function.
    """
    result = result or {}
    gpkg = parse_result(result, "gpkg")
    if not gpkg:
        gpkg_in_dataset = parse_result(result, "source")
        gpkg_out_dataset = get_export_filepath(self.stage_dir, self.task, projection, "gpkg")
        selection = parse_result(result, "selection")
        # This assumes that the source dataset has already been "clipped".  Since most things are tiles or selected
        # based on area it doesn't make sense to run this again.  If that isn't true this may need to be updated.
        if os.path.splitext(gpkg_in_dataset)[1] == ".gpkg":
            os.rename(gpkg_in_dataset, gpkg_out_dataset)
            gpkg = gpkg_out_dataset
        else:
            task_process = TaskProcess()
            gpkg = convert(
                driver="gpkg",
                input_files=gpkg_in_dataset,
                output_file=gpkg_out_dataset,
                boundary=selection,
                projection=projection,
                executor=task_process.start_process,
            )

    result["driver"] = "gpkg"
    result["result"] = gpkg
    result["gpkg"] = gpkg
    return result


@app.task(name="MBtiles (.mbtiles)", bind=True, base=FormatTask, acks_late=True)
def mbtiles_export_task(
    self,
    result=None,
    projection=3857,  # MBTiles only support 3857
    **kwargs,
):
    """
    Function defining mbtiles export function.
    """

    if projection != 3857:
        raise Exception("MBTiles only supports 3857.")
    result = result or {}

    source_dataset = parse_result(result, "source")

    mbtiles_out_dataset = get_export_filepath(self.stage_dir, self.task, projection, "mbtiles")
    selection = parse_result(result, "selection")
    logger.error(f"Converting {source_dataset} to {mbtiles_out_dataset}")

    task_process = TaskProcess(task_uid=self.task.uid)
    mbtiles = convert(
        driver="MBTiles",
        input_files=source_dataset,
        output_file=mbtiles_out_dataset,
        boundary=selection,
        projection=projection,
        use_translate=True,
        executor=task_process.start_process,
    )

    result["driver"] = "MBTiles"
    result["result"] = mbtiles
    return result


@app.task(name="Geotiff (.tif)", bind=True, base=FormatTask, acks_late=True)
def geotiff_export_task(
    self,
    result=None,
    projection=4326,
    **kwargs,
):
    """
    Function defining geopackage export function.
    """
    result = result or {}
    gtiff_out_dataset = parse_result(result, "gtiff")
    if not gtiff_out_dataset:
        gtiff_in_dataset = parse_result(result, "source")
        gtiff_out_dataset = get_export_filepath(self.stage_dir, self.task, projection, "tif")
        selection = parse_result(result, "selection")

        warp_params, translate_params = get_creation_options(self.task.export_provider_task.provider.config, "gtiff")

        if "tif" in os.path.splitext(gtiff_in_dataset)[1]:
            gtiff_in_dataset = f"GTIFF_RAW:{gtiff_in_dataset}"

        task_process = TaskProcess(task_uid=self.task.uid)
        gtiff_out_dataset = convert(
            driver="gtiff",
            input_files=gtiff_in_dataset,
            output_file=gtiff_out_dataset,
            boundary=selection,
            warp_params=warp_params,
            translate_params=translate_params,
            executor=task_process.start_process,
            projection=projection,
            is_raster=True,
        )

    result["file_extension"] = "tif"
    result["driver"] = "gtiff"
    result["result"] = gtiff_out_dataset
    result["gtiff"] = gtiff_out_dataset

    return result


@app.task(name="National Imagery Transmission Format (.nitf)", bind=True, base=FormatTask, acks_late=True)
def nitf_export_task(
    self,
    result=None,
    projection=4326,
    **kwargs,
):
    """
    Function defining nitf export function.
    """
    result = result or {}

    nitf_in_dataset = parse_result(result, "source")
    nitf_out_dataset = get_export_filepath(self.stage_dir, self.task, projection, "nitf")
    if projection != 4326:
        raise Exception("NITF only supports 4236.")
    creation_options = ["ICORDS=G"]
    task_process = TaskProcess(task_uid=self.task.uid)
    nitf = convert(
        driver="nitf",
        input_files=nitf_in_dataset,
        output_file=nitf_out_dataset,
        creation_options=creation_options,
        executor=task_process.start_process,
        projection=4326,
    )

    result["driver"] = "nitf"
    result["result"] = nitf
    result["nitf"] = nitf
    return result


@app.task(name="Erdas Imagine HFA (.img)", bind=True, base=FormatTask, acks_late=True)
def hfa_export_task(
    self,
    result=None,
    projection=4326,
    **kwargs,
):
    """
    Function defining Erdas Imagine HFA (.img) export function.
    """
    result = result or {}
    hfa_in_dataset = parse_result(result, "source")
    hfa_out_dataset = get_export_filepath(self.stage_dir, self.task, projection, "img")
    task_process = TaskProcess(task_uid=self.task.uid)
    hfa = convert(
        driver="hfa",
        input_files=hfa_in_dataset,
        output_file=hfa_out_dataset,
        projection=projection,
        executor=task_process.start_process,
    )

    result["file_extension"] = "img"
    result["driver"] = "hfa"
    result["result"] = hfa
    result["hfa"] = hfa
    return result


@app.task(name="Reprojection Task", bind=True, base=FormatTask, acks_late=True)
def reprojection_task(
    self,
    result=None,
    projection=None,
    layer=None,
    **kwargs,
):
    """
    Function defining a task that will reproject all file formats to the chosen projections.
    """
    result = result or {}
    driver = parse_result(result, "driver")
    selection = parse_result(result, "selection")
    config = self.task.export_provider_task.provider.config

    if parse_result(result, "file_extension"):
        file_extension = parse_result(result, "file_extension")
    else:
        file_extension = driver

    in_dataset = parse_result(result, "source")
    out_dataset = get_export_filepath(self.stage_dir, self.task, projection, file_extension)

    warp_params, translate_params = get_creation_options(config, driver)

    # This logic is only valid IFF this method only allows 4326 which is True as of 1.9.0.
    # This needs to be updated to compare the input and output if over source projections are allowed.
    if not projection or "4326" in str(projection):
        logger.info(f"Skipping projection and renaming {in_dataset} to {out_dataset}")
        os.rename(in_dataset, out_dataset)
        reprojection = out_dataset
    else:
        # If you are updating this see the note above about source projection.
        dptr: DataProviderTaskRecord = self.task.export_provider_task
        metadata = get_metadata(data_provider_task_record_uids=[str(dptr.uid)], source_only=True)
        data_type = metadata["data_sources"][dptr.provider.slug].get("type")

        if "tif" in os.path.splitext(in_dataset)[1]:
            in_dataset = f"GTIFF_RAW:{in_dataset}"

        if (
            "gpkg" in os.path.splitext(in_dataset)[1]
            and driver == "gpkg"
            and data_type == GeospatialDataType.RASTER.value
        ):
            # Use MapProxy instead of GDAL so all the pyramids/zoom levels of the source are preserved.

            level_from = metadata["data_sources"][dptr.provider.slug].get("level_from")
            level_to = metadata["data_sources"][dptr.provider.slug].get("level_to")
            layer = get_tile_table_names(in_dataset)[0]
            mp = mapproxy.MapproxyGeopackage(
                gpkgfile=out_dataset,
                service_url=out_dataset,
                name=self.task.export_provider_task.name,
                config=config,
                bbox=dptr.run.job.extents,
                layer=layer,
                level_from=level_from,
                level_to=level_to,
                task_uid=self.task.uid,
                selection=selection,
                projection=projection,
                input_gpkg=in_dataset,
            )
            reprojection = mp.convert()

        else:
            task_process = TaskProcess(task_uid=self.task.uid)
            reprojection = convert(
                driver=driver,
                input_files=in_dataset,
                output_file=out_dataset,
                projection=projection,
                boundary=selection,
                warp_params=warp_params,
                translate_params=translate_params,
                executor=task_process.start_process,
            )

    result["result"] = reprojection

    return result


@app.task(name="Create WFS Export", bind=True, base=ExportTask, abort_on_error=True, acks_late=True)
def wfs_export_task(
    self,
    result=None,
    projection=4326,
    **kwargs,
):
    """
    Function defining geopackage export for WFS service.
    """
    result = result or {}

    gpkg = get_export_filepath(self.stage_dir, self.task, projection, "gpkg")

    configuration = self.task.export_provider_task.provider.config
    if configuration.get("layers"):
        configuration.pop("layers")  # Remove raster layers to prevent download conflict, needs refactor.
    vector_layer_data: LayersDescription = self.task.export_provider_task.provider.layers
    layers: dict[str, Any] = {}
    out = None
    for layer_name, layer in vector_layer_data.items():
        path = get_export_filepath(self.stage_dir, self.task, f"{layer_name}-{projection}", "gpkg")
        url = get_wfs_query_url(layer["url"], layer_name, projection)
        layers[layer_name] = {
            "task_uid": str(self.task.uid),
            "url": url,
            "path": path,
            "base_path": os.path.dirname(path),
            "bbox": self.task.export_provider_task.run.job.extents,
            "layer_name": layer_name,
            "projection": 4326,
            "level": layer.get("level", 15),
            "service_description": layer.get("service_description"),
        }

    download_concurrently(list(layers.values()), **configuration)

    for layer_name, layer in layers.items():
        if not os.path.exists(layer["path"]):
            continue
        task_process = TaskProcess(task_uid=self.task.uid)
        out = convert(
            driver="gpkg",
            input_files=layer.get("path"),
            output_file=gpkg,
            projection=projection,
            boundary=self.task.export_provider_task.run.job.extents,
            layer_name=layer_name,
            access_mode="append",
            executor=task_process.start_process,
        )
    if not out:
        raise Exception("WFS export produced no files.")
    result["driver"] = "gpkg"
    result["result"] = out
    result["source"] = out
    result["gpkg"] = out

    # Check for geopackage contents; gdal wfs driver fails silently
    if not geopackage.check_content_exists(out):
        logger.warning("Empty response: Unknown layer name '{}' or invalid AOI bounds".format(layer))

    return result


def get_wfs_query_url(service_url: str = None, layer: str = None, projection: int = None, bbox: list = None) -> str:
    """
    Function generates WFS query URL
    """

    # Strip out query string parameters that might conflict
    wfs_service_url = re.sub(r"(?i)(?<=[?&])(version|service|request|typename|srsname)=.*?(&|$)", "", service_url)

    query_params = {
        "SERVICE": "WFS",
        "VERSION": "1.0.0",
        "REQUEST": "GetFeature",
        "TYPENAME": layer,
        "SRSNAME": f"EPSG:{projection}",
        "BBOX": str(bbox).strip("[]"),
    }
    if bbox is None:
        query_params["BBOX"] = "BBOX_PLACEHOLDER"

    query_str = urlencode(query_params, safe=":")

    if "?" in wfs_service_url:
        if "&" != wfs_service_url[-1]:
            wfs_service_url += "&"
        wfs_service_url += query_str
    else:
        wfs_service_url += "?" + query_str

    return wfs_service_url


@app.task(name="Create WCS Export", bind=True, base=ExportTask, abort_on_error=True, acks_late=True)
def wcs_export_task(
    self,
    result=None,
    user_details=None,
    projection=4326,
    **kwargs,
):
    """
    Function defining export for WCS services
    """
    result = result or {}

    out = get_export_filepath(self.stage_dir, self.task, projection, "tif")

    eta = ETA(task_uid=self.task.uid)

    try:
        wcs_conv = wcs.WCSConverter(
            config=self.task.export_provider_task.provider.config,
            out=out,
            bbox=self.task.export_provider_task.run.job.extents,
            service_url=self.task.export_provider_task.provider.url,
            layer=self.task.export_provider_task.provider.layer,
            debug=True,
            name=self.task.export_provider_task.name,
            task_uid=self.task.uid,
            fmt="gtiff",
            slug=self.task.export_provider_task.provider.slug,
            user_details=user_details,
            eta=eta,
        )
        out = wcs_conv.convert()

        result["result"] = out
        result["source"] = out

        return result
    except Exception as e:
        logger.error("Raised exception in WCS service export: %s", str(e))
        raise Exception(e)


@app.task(name="Create ArcGIS FeatureService Export", bind=True, base=ExportTask, abort_on_error=True, acks_late=True)
def arcgis_feature_service_export_task(
    self,
    result=None,
    projection=None,
    **kwargs,
):
    """
    Function defining geopackage export for ArcFeatureService service.
    """
    result = result or {}
    selection = parse_result(result, "selection")

    gpkg = get_export_filepath(self.stage_dir, self.task, projection, "gpkg")

    data_provider = self.task.export_provider_task.provider
    configuration = copy.deepcopy(data_provider.config)
    if configuration.get("layers"):
        configuration.pop("layers")  # Remove raster layers to prevent download conflict, needs refactor.
    layers: LayersDescription = {}
    vector_layer_data = data_provider.layers
    out = gpkg
    for layer_name, layer in vector_layer_data.items():
        # TODO: using wrong signature for filepath, however pipeline counts on projection-provider_slug.ext.
        layer_slug = slugify(layer_name)
        path = get_export_filepath(self.stage_dir, self.task, f"{layer_slug}-{projection}", "gpkg")
        src_srs = layer.get("src_srs") or 4326
        src_bbox = convert_bbox(self.task.export_provider_task.run.job.extents, to_projection=src_srs)
        url = get_arcgis_query_url(layer.get("url"))

        layers[layer_slug] = {
            "task_uid": str(self.task.uid),
            "url": url,
            "path": path,
            "base_path": os.path.dirname(path),
            "bbox": src_bbox,
            "src_srs": src_srs,
            "layer_name": layer_slug,
            "level": layer.get("level", 15),
            "distinct_field": layer.get("distinct_field"),
            "service_description": layer.get("service_description"),
        }

    try:
        download_concurrently(layers=list(layers.values()), feature_data=True, **configuration)
    except Exception as e:
        logger.error(f"ArcGIS provider download error: {e}")
        raise e
    for layer_name, layer in layers.items():
        if not os.path.exists(layer["path"]):
            continue
        task_process = TaskProcess(task_uid=self.task.uid)
        out = convert(
            driver="gpkg",
            input_files=layer.get("path"),
            output_file=gpkg,
            boundary=selection,
            projection=projection,
            layer_name=layer_name,
            access_mode="append",
            executor=task_process.start_process,
        )

    if not geopackage.check_content_exists(out):
        raise Exception("The service returned no data for the selected area.")

    result["driver"] = "gpkg"
    result["result"] = out
    result["source"] = out
    result["gpkg"] = out

    return result


def get_arcgis_query_url(service_url: str, bbox: list = None) -> str:
    """
    Function generates ArcGIS query URL
    """

    try:
        # remove any url query so we can add our own
        service_url = service_url.split("/query?")[0]
    except ValueError:
        # if no url query we can just check for trailing slash and move on
        service_url = service_url.rstrip("/\\")
    finally:
        query_params = {
            "where": "",
            "outfields": "*",
            "f": "json",
            "geometry": str(bbox).strip("[]"),
        }
        if bbox is None:
            query_params["geometry"] = "BBOX_PLACEHOLDER"
        query_str = urlencode(query_params, safe="=*")
        query_url = f"{service_url}/query?{query_str}"

    return query_url


@app.task(name="Create Vector File Export", bind=True, base=ExportTask, abort_on_error=True)
def vector_file_export_task(
    self,
    result=None,
    projection=4326,
    **kwargs,
):
    """
    Function defining geopackage export for geospatial vector file service.
    """
    result = result or {}
    gpkg = get_export_filepath(self.stage_dir, self.task, projection, "gpkg")

    download_data(self.task.uid, self.task.export_provider_task.provider.url, gpkg)

    task_process = TaskProcess(task_uid=self.task.uid)
    out = convert(
        driver="gpkg",
        input_files=gpkg,
        output_file=gpkg,
        projection=projection,
        layer_name=list(self.task.export_provider_task.provider.layers.keys())[0],
        boundary=self.task.export_provider_task.run.job.extents,
        is_raster=False,
        executor=task_process.start_process,
    )

    result["driver"] = "gpkg"
    result["result"] = out
    result["source"] = out
    result["gpkg"] = out

    return result


@app.task(name="Create Raster File Export", bind=True, base=ExportTask, abort_on_error=True)
def raster_file_export_task(
    self,
    result=None,
    projection=4326,
    **kwargs,
):
    """
    Function defining geopackage export for geospatial raster file service.
    """
    result = result or {}
    gpkg = get_export_filepath(self.stage_dir, self.task, projection, "gpkg")

    download_data(self.task.uid, self.task.export_provider_task.provider.url, gpkg)

    task_process = TaskProcess(task_uid=self.task.uid)
    out = convert(
        driver="gpkg",
        input_files=gpkg,
        output_file=gpkg,
        projection=projection,
        boundary=self.task.export_provider_task.run.job.extents,
        is_raster=True,
        executor=task_process.start_process,
    )

    result["driver"] = "gpkg"
    result["result"] = out
    result["source"] = out
    result["gpkg"] = out

    return result


@app.task(name="Create Bounds Export", bind=True, base=ExportTask)
def bounds_export_task(
    self,
    result={},
    user_details=None,
    projection=4326,
    **kwargs,
):
    """
    Function defining geopackage export function.
    """

    result_gpkg = parse_result(result, "source")
    provider = self.task.export_provider_task.provider
    bounds = provider.run.job.the_geom.geojson or provider.run.job.bounds_geojson

    gpkg = os.path.join(self.stage_dir, "{0}-{1}_bounds.gpkg".format(provider.slug, projection))
    gpkg = geopackage.add_geojson_to_geopackage(
        geojson=bounds, gpkg=gpkg, layer_name="bounds", task_uid=self.task.uid, user_details=user_details or {}
    )

    result["result"] = gpkg
    result["source"] = result_gpkg
    return result


@app.task(name="Create Raster Export", bind=True, base=ExportTask, abort_on_error=True, acks_late=True)
def mapproxy_export_task(
    self,
    result=None,
    layer=None,
    level_from=None,
    level_to=None,
    service_type=None,
    projection=4326,
    **kwargs,
):
    """
    Function defining geopackage export for external raster service.
    """
    result = result or {}
    selection = parse_result(result, "selection")

    gpkgfile = get_export_filepath(self.stage_dir, self.task, projection, "gpkg")

    try:
        w2g = mapproxy.MapproxyGeopackage(
            gpkgfile=gpkgfile,
            bbox=self.task.export_provider_task.run.job.extents,
            service_url=self.task.export_provider_task.provider.url,
            name=self.task.name,
            layer=layer,
            config=self.task.export_provider_task.provider.config,
            level_from=level_from,
            level_to=level_to,
            service_type=service_type,
            task_uid=self.task.uid,
            selection=selection,
            projection=projection,
        )
        gpkg = w2g.convert()
        result["driver"] = "gpkg"
        result["result"] = gpkg
        result["source"] = gpkg

        return result
    except Exception as e:
        logger.error(f"Raised exception in raster service export, {e}")
        raise e


@app.task(name="Pickup Run", bind=True, acks_late=True)
def pick_up_run_task(
    self,
    run_uid=None,
    user_details=None,
    run_zip_file_slug_sets=None,
    session_token=None,
    **kwargs,
):
    """
    Generates a Celery task to assign a celery pipeline to a specific worker.
    """
    from eventkit_cloud.tasks.task_factory import TaskFactory

    worker = socket.gethostname()
    queue_group = get_celery_queue_group(run_uid=run_uid, worker=worker)

    run = ExportRun.objects.get(uid=run_uid)
    started_providers = run.data_provider_task_records.exclude(status=TaskState.PENDING.value)
    try:
        # If a data source is retried we will need to download the data. For the to work the calling process needs to be
        # on same disk as the process running the rest of the
        # job (i.e. the run worker needs to be calling pick_up_run_task)
        if TaskState[run.status] == TaskState.SUBMITTED and started_providers:
            run.download_data()

        TaskFactory().parse_tasks(
            worker=worker,
            run_uid=run_uid,
            user_details=user_details,
            run_zip_file_slug_sets=run_zip_file_slug_sets,
            session_token=session_token,
            queue_group=queue_group,
        )
        run.worker = worker
        run.save()
    except Exception as e:
        run.status = TaskState.FAILED.value
        for data_provider_task_record in run.data_provider_task_records.all():
            if TaskState[data_provider_task_record.status] not in TaskState.get_finished_states():
                for export_task_record in data_provider_task_record.tasks.all():
                    if TaskState[export_task_record.status] not in TaskState.get_finished_states():
                        export_task_record.status = TaskState.FAILED.value
                        export_task_record.save()
                data_provider_task_record.save()
        run.save()
        logger.error(str(e))
        export_task_error_handler(run_uid=run_uid)
        raise e


def wait_for_run(run_uid: str = None) -> None:
    """
    :param run_uid: The uid of the run to wait on.
    :return: None
    """
    run = ExportRun.objects.get(uid=run_uid)
    if run.status:
        while (
            TaskState[run.status] not in TaskState.get_finished_states()
            and TaskState[run.status] not in TaskState.get_incomplete_states()
        ):
            time.sleep(10)
            run.refresh_from_db()


# This could be improved by using Redis or Memcached to help manage state.
@app.task(name="Wait For Providers", base=EventKitBaseTask, acks_late=True)
def wait_for_providers_task(result=None, apply_args=None, run_uid=None, callback_task=None, *args, **kwargs):
    if isinstance(callback_task, dict):
        callback_task = signature(callback_task)

    run = ExportRun.objects.filter(uid=run_uid).first()
    if run:
        provider_tasks = run.data_provider_task_records.filter(~Q(slug="run"))
        if all(TaskState[provider_task.status] in TaskState.get_finished_states() for provider_task in provider_tasks):
            callback_task.apply_async(**apply_args)
        else:
            logger.warning(f"The run: {run_uid} is Waiting for other tasks to finish.")
    else:
        raise Exception("A run could not be found for uid {0}".format(run_uid))


@app.task(name="Project File (.zip)", base=ZipFileTask, bind=True, acks_late=True)
def create_zip_task(
    self,
    result: dict = None,
    task_uid: str = None,
    data_provider_task_record_uid: List[str] = None,
    data_provider_task_record_uids: List[str] = None,
    run_zip_file_uid=None,
    **kwargs,
):
    """
    :param result: The celery task result value, it should be a dict with the current state.
    :param data_provider_task_record_uid: A data provider task record UID to zip.
    :param data_provider_task_record_uids: A list of data provider task record UIDs to zip.
    :param run_zip_file_uid: The UUID of the zip file.
    :return: The run files, or a single zip file if data_provider_task_record_uid is passed.
    """

    if not result:
        result = {}

    if not data_provider_task_record_uids:
        data_provider_task_record = DataProviderTaskRecord.objects.get(uid=data_provider_task_record_uid)
        data_provider_task_records = data_provider_task_record.run.data_provider_task_records.exclude(slug="run")
        data_provider_task_record_uids = [
            str(data_provider_task_record.uid) for data_provider_task_record in data_provider_task_records
        ]

    if len(data_provider_task_record_uids) > 1:
        data_provider_task_record_slug = "run"
    elif len(data_provider_task_record_uids) == 1:
        data_provider_task_record_slug = (
            DataProviderTaskRecord.objects.select_related("provider")
            .get(uid=data_provider_task_record_uids[0])
            .provider.slug
        )

    metadata = get_metadata(data_provider_task_record_uids)
    include_files = metadata.get("include_files", None)

    if include_files:
        # No need to add meta files if there aren't any files to be zipped.
        meta_files = generate_qgs_style(metadata)
        meta_files.update(get_human_readable_metadata_document(metadata))

        ogc_metadata_dir = os.path.join(
            get_run_staging_dir(metadata["run_uid"]), data_provider_task_record_slug, "metadata"
        )

        # TODO: make sure files are placed in the '../metadata' directory.
        if os.path.isdir(ogc_metadata_dir):
            path = Path(ogc_metadata_dir)
            for file in path.rglob("*"):
                relative_metadata_path = Path(file).relative_to(
                    get_run_staging_dir(metadata["run_uid"]), data_provider_task_record_slug
                )
                meta_files[str(file)] = str(
                    Path("data", data_provider_task_record_slug, "metadata", relative_metadata_path)
                )

        meta_files.update(get_style_files())
        meta_files.update(get_arcgis_templates(metadata))
        include_files.update(meta_files)
        zip_file_name = get_export_filepath(get_run_staging_dir(metadata["run_uid"]), self.task, "", "zip")
        result["result"] = zip_files(
            files=include_files,
            run_zip_file_uid=run_zip_file_uid,
            meta_files=meta_files,
            file_path=zip_file_name,
            metadata=metadata,
        )
    else:
        raise Exception("Could not create a zip file because there were not files to include.")
    return result


@app.task(name="Finalize Export Provider Task", base=EventKitBaseTask, acks_late=True)
def finalize_export_provider_task(result=None, data_provider_task_uid=None, *args, **kwargs):
    """
    Finalizes provider task.

    Cleans up staging directory.
    Updates task state.
    """

    # if the status was a success, we can assume all the ExportTasks succeeded. if not, we need to parse ExportTasks to
    # mark tasks not run yet as canceled.

    result_status = parse_result(result, "status")

    with transaction.atomic():
        data_provider_task_record = DataProviderTaskRecord.objects.prefetch_related("tasks").get(
            uid=data_provider_task_uid
        )
        has_failures = any(
            [
                export_task_record.status == TaskState.FAILED.value
                for export_task_record in data_provider_task_record.tasks.all()
            ]
        )
        if TaskState[result_status] == TaskState.CANCELED:
            # This makes the assumption that users can't cancel individual tasks.  Therefore if any of them failed then
            # it is likely that the rest of the tasks were force canceled since they depend on the task that failed.
            if has_failures:
                data_provider_task_record.status = TaskState.INCOMPLETE.value
            else:
                data_provider_task_record.status = TaskState.CANCELED.value
        else:
            if has_failures:
                data_provider_task_record.status = TaskState.INCOMPLETE.value
            else:
                data_provider_task_record.status = TaskState.COMPLETED.value
        data_provider_task_record.save()

    return result


@retry
def zip_files(files, run_zip_file_uid, meta_files={}, file_path=None, metadata=None, *args, **kwargs):
    """
    Contains the organization for the files within the archive.
    :param files: A list of files to be included.
    :param run_zip_file_uid: The UUID of the zip file.
    :param file_path: The name for the archive.
    :param static_files: Files that are in the same location for every datapack (i.e. templates and metadata files).
    :param metadata: A dict of user requested file information.
    :return: The zipfile path.
    """

    if not files:
        raise Exception("zip_file_task called with no include_files. Zip file task will be canceled.")

    if not file_path:
        raise Exception("zip_file_task called with no file path. Zip file task will be canceled.")

    run_zip_file = RunZipFile.objects.get(uid=run_zip_file_uid)

    cleaned_files = {}
    for stage_path, archive_path in files.items():
        if Path(stage_path).suffix not in BLACKLISTED_ZIP_EXTS:
            cleaned_files[Path(stage_path)] = Path(archive_path)

    logger.debug("Opening the zipfile.")
    with ZipFile(file_path, "a", compression=ZIP_DEFLATED, allowZip64=True) as zipfile:
        for absolute_file_path, relative_file_path in cleaned_files.items():
            if "__pycache__" in str(absolute_file_path):
                continue
            if absolute_file_path.name == "__init__.py":
                continue
            zipfile.write(str(absolute_file_path), arcname=str(relative_file_path))

        manifest_file = get_data_package_manifest(metadata=metadata, ignore_files=list(meta_files.values()))
        zipfile.write(manifest_file, arcname=os.path.join("MANIFEST", os.path.basename(manifest_file)))
        add_export_run_files_to_zip(zipfile, run_zip_file)

        if zipfile.testzip():
            raise Exception("The zipped file was corrupted.")

    return file_path


class FinalizeRunBase(EventKitBaseTask):
    name = "Finalize Export Run"

    def run(self, result=None, run_uid=None):
        """
         Finalizes export run.

        Cleans up staging directory.
        Updates run with finish time.
        Emails user notification.
        """
        result = result or {}

        run = ExportRun.objects.get(uid=run_uid)
        run.status = TaskState.COMPLETED.value
        notification_level = NotificationLevel.SUCCESS.value
        verb = NotificationVerb.RUN_COMPLETED.value
        provider_tasks = run.data_provider_task_records.all()

        # Complicated Celery chain from TaskFactory.parse_tasks() is incorrectly running pieces in parallel;
        #    this waits until all provider tasks have finished before continuing.
        if any(getattr(TaskState, task.status, None) == TaskState.PENDING for task in provider_tasks):
            finalize_run_task.retry(
                result=result,
                run_uid=run_uid,
                stage_dir=get_run_staging_dir(run_uid),
                interval_start=4,
                interval_max=10,
            )

        # mark run as incomplete if any tasks fail
        if any(getattr(TaskState, task.status, None) in TaskState.get_incomplete_states() for task in provider_tasks):
            run.status = TaskState.INCOMPLETE.value
            notification_level = NotificationLevel.WARNING.value
            verb = NotificationVerb.RUN_FAILED.value
        if all(getattr(TaskState, task.status, None) == TaskState.CANCELED for task in provider_tasks):
            run.status = TaskState.CANCELED.value
            notification_level = NotificationLevel.WARNING.value
            verb = NotificationVerb.RUN_CANCELED.value
        run.save()

        # sendnotification to user via django notifications
        sendnotification(run, run.job.user, verb, None, None, notification_level, run.status)

        # send notification email to user
        site_url = settings.SITE_URL.rstrip("/")
        url = "{0}/status/{1}".format(site_url, run.job.uid)
        addr = run.user.email
        if run.status == TaskState.CANCELED.value:
            subject = "Your Eventkit Data Pack was CANCELED."
        else:
            subject = "Your Eventkit Data Pack is ready."
        to = [addr]
        from_email = getattr(settings, "DEFAULT_FROM_EMAIL", "Eventkit Team <eventkit.team@gmail.com>")
        ctx = {"url": url, "status": run.status, "job_name": run.job.name}

        text = get_template("email/email.txt").render(ctx)
        html = get_template("email/email.html").render(ctx)
        try:
            msg = EmailMultiAlternatives(subject, text, to=to, from_email=from_email)
            msg.attach_alternative(html, "text/html")
            msg.send()
        except Exception as e:
            logger.error("Encountered an error when sending status email: {}".format(e))

        result["stage_dir"] = get_run_staging_dir(run.uid)
        return result

    def after_return(self, status, retval, task_id, args, kwargs, einfo):
        super(FinalizeRunBase, self).after_return(status, retval, task_id, args, kwargs, einfo)
        stage_dir = None if retval is None else retval.get("stage_dir")
        try:
            if stage_dir and os.path.isdir(stage_dir):
                if not os.getenv("KEEP_STAGE", False):
                    shutil.rmtree(stage_dir)
            if getattr(settings, "CELERY_SCALE_BY_RUN"):
                queue_name = None if retval is None else retval.get("run_uid")
                if queue_name:
                    kill_worker(task_name=queue_name)
        except IOError or OSError:
            logger.error("Error removing {0} during export finalize".format(stage_dir))


# There's a celery bug with callbacks that use bind=True.  If altering this task do not use Bind.
# @see: https://github.com/celery/celery/issues/3723
@app.task(name="Finalize Run Task", base=FinalizeRunBase)
def finalize_run_task(result=None, run_uid=None):
    """
     Finalizes export run.

    Cleans up staging directory.
    Updates run with finish time.
    Emails user notification.
    """
    result = result or {}

    run: ExportRun = ExportRun.objects.prefetch_related("data_provider_task_records").get(uid=run_uid)
    run.status = TaskState.COMPLETED.value
    verb = NotificationVerb.RUN_COMPLETED.value
    notification_level = NotificationLevel.SUCCESS.value
    data_provider_task_records = run.data_provider_task_records.all()
    # mark run as incomplete if any tasks fail
    if any(
        getattr(TaskState, task.status, None) in TaskState.get_incomplete_states()
        for task in data_provider_task_records
    ):
        run.status = TaskState.INCOMPLETE.value
        notification_level = NotificationLevel.WARNING.value
        verb = NotificationVerb.RUN_FAILED.value
    if all(getattr(TaskState, task.status, None) == TaskState.CANCELED for task in data_provider_task_records):
        run.status = TaskState.CANCELED.value
        verb = NotificationVerb.RUN_CANCELED.value
        notification_level = NotificationLevel.WARNING.value
    run.save()

    # sendnotification to user via django notifications

    sendnotification(run, run.job.user, verb, None, None, notification_level, run.status)

    # send notification email to user
    site_url = settings.SITE_URL.rstrip("/")
    url = "{0}/status/{1}".format(site_url, run.job.uid)
    addr = run.user.email
    if run.status == TaskState.CANCELED.value:
        subject = "Your Eventkit Data Pack was CANCELED."
    else:
        subject = "Your Eventkit Data Pack is ready."
    to = [addr]
    from_email = getattr(settings, "DEFAULT_FROM_EMAIL")
    ctx = {"url": url, "status": run.status, "job_name": run.job.name}

    text = get_template("email/email.txt").render(ctx)
    html = get_template("email/email.html").render(ctx)
    try:
        msg = EmailMultiAlternatives(subject, text, to=to, from_email=from_email)
        msg.attach_alternative(html, "text/html")
        msg.send()
    except Exception as e:
        logger.error("Encountered an error when sending status email: {}".format(e))

    try:
        enforce_run_limit(run.job)
    except Exception as e:
        logger.error(e)
        logger.error("Could not enforce run limit.")

    result["run_uid"] = run_uid
    result["stage_dir"] = get_run_staging_dir(run_uid)
    return result


@app.task(name="Export Task Error Handler", bind=True, base=EventKitBaseTask)
def export_task_error_handler(self, result=None, run_uid=None, task_id=None, *args, **kwargs):
    """
    Handles un-recoverable errors in export tasks.
    """
    result = result or {}
    stage_dir = get_run_staging_dir(run_uid)
    try:
        run = ExportRun.objects.get(uid=run_uid)
        try:
            if stage_dir is not None and os.path.isdir(stage_dir):
                if not os.getenv("KEEP_STAGE", False):
                    shutil.rmtree(stage_dir)
        except IOError:
            logger.error("Error removing {0} during export finalize".format(stage_dir))

        site_url = settings.SITE_URL
        url = "{0}/status/{1}".format(site_url.rstrip("/"), run.job.uid)
        addr = run.user.email
        subject = "Your Eventkit Data Pack has a failure."
        # email user and administrator
        to = [addr, settings.TASK_ERROR_EMAIL]
        from_email = getattr(settings, "DEFAULT_FROM_EMAIL", "Eventkit Team <eventkit.team@gmail.com>")
        ctx = {"url": url, "task_id": task_id, "job_name": run.job.name}
        text = get_template("email/error_email.txt").render(ctx)
        html = get_template("email/error_email.html").render(ctx)
        msg = EmailMultiAlternatives(subject, text, to=to, from_email=from_email)
        msg.attach_alternative(html, "text/html")
        msg.send()

        # Send failed DataPack notifications to specific channel(s) or user(s) if enabled.
        rocketchat_notifications = settings.ROCKETCHAT_NOTIFICATIONS
        if rocketchat_notifications:
            if "channels" not in rocketchat_notifications:
                logger.error("Rocket Chat configuration missing or malformed.")
            channels = rocketchat_notifications["channels"]
            message = f"@here: A DataPack has failed during processing. {ctx['url']}"

            client = RocketChat(**rocketchat_notifications)
            for channel in channels:
                client.post_message(channel, message)
    except Exception as e:
        logger.exception(e)
    return result


def fail_synchronous_task_chain(data_provider_task_record=None):
    for export_task in data_provider_task_record.tasks.all():
        if TaskState[export_task.status] == TaskState.PENDING:
            export_task.status = TaskState.CANCELED.value
            export_task.save()
            kill_task.apply_async(
                kwargs={"task_pid": export_task.pid, "celery_uid": export_task.celery_uid},
                queue="{0}.priority".format(export_task.worker),
                priority=TaskPriority.CANCEL.value,
                routing_key="{0}.priority".format(export_task.worker),
            )


@app.task(name="Create preview", base=EventKitBaseTask, acks_late=True, reject_on_worker_lost=True)
def create_datapack_preview(result=None, task_uid=None, **kwargs):
    """
    Attempts to add a MapImageSnapshot (Preview Image) to a provider task.
    """
    result = result or {}
    try:
        from eventkit_cloud.utils.image_snapshot import fit_to_area, get_wmts_snapshot_image

        data_provider_task_record = (
            DataProviderTaskRecord.objects.select_related("run__job", "provider")
            .prefetch_related("tasks")
            .get(uid=task_uid)
        )
        stage_dir = get_provider_staging_dir(data_provider_task_record.run.uid, data_provider_task_record.provider.slug)
        filepath = get_export_filepath(stage_dir, data_provider_task_record.tasks.first(), "preview", "jpg")
        make_dirs(os.path.dirname(filepath))
        preview = get_wmts_snapshot_image(
            data_provider_task_record.provider.preview_url, bbox=data_provider_task_record.run.job.extents
        )
        fit_to_area(preview)
        preview.save(filepath)
        data_provider_task_record.preview = MapImageSnapshot.objects.create(file=str(filepath))
        data_provider_task_record.save()

        result["preview"] = filepath
        result["result"] = filepath

    except Exception as e:
        logger.exception(e)
    return result


@app.task(name="Cancel Export Provider Task", base=EventKitBaseTask)
def cancel_export_provider_task(
    result=None,
    data_provider_task_uid=None,
    canceling_username=None,
    delete=False,
    error=False,
    message=None,
):
    """
    Cancels an DataProviderTaskRecord and terminates each subtasks execution.
    Checks if all DataProviderTasks for the Run grouping them have finished & updates the Run's status.
    """

    # There is enough over use of this class (i.e. for errors, deletions, canceling) the reason is because it had all
    # the working logic for stopping future jobs, but that can probably be abstracted a bit, and then let the caller
    # manage the task state (i.e. the task should be FAILED or CANCELED).
    result = result or {}
    data_provider_task_record = DataProviderTaskRecord.objects.get(uid=data_provider_task_uid)

    # There might not be a canceling user...
    try:
        canceling_user = User.objects.get(username=canceling_username)
    except ObjectDoesNotExist:
        canceling_user = None

    export_tasks = data_provider_task_record.tasks.all()

    # Loop through both the tasks in the DataProviderTaskRecord model, as well as the Task Chain in celery
    for export_task in export_tasks.all():
        if delete:
            exception_class: Union[Type[CancelException], Type[DeleteException]] = DeleteException
        else:
            exception_class = CancelException
        if TaskState[export_task.status] not in TaskState.get_finished_states():
            export_task.status = TaskState.CANCELED.value
            if canceling_user:
                export_task.cancel_user = canceling_user
            export_task.save()
        # This part is to populate the UI with the cancel message.  If a different mechanism is incorporated
        # to pass task information to the users, then it may make sense to replace this.
        try:
            raise exception_class(message=message, task_name=data_provider_task_record.name, user_name=canceling_user)
        except exception_class as ce:
            einfo = ExceptionInfo()
            einfo.exception = ce
            ExportTaskException.objects.create(task=export_task, exception=pickle_exception(einfo))

        # Remove the ExportTaskResult, which will clean up the files.
        task_result = export_task.result
        if task_result:
            task_result.soft_delete()

        if int(export_task.pid) > 0 and export_task.worker:
            run_uid = data_provider_task_record.run.uid
            queue = f"{get_celery_queue_group(run_uid=run_uid, worker=export_task.worker)}.priority"
            logger.error("Canceling queue: %s", queue)
            kill_task.apply_async(
                kwargs={"result": result, "task_pid": export_task.pid, "celery_uid": str(export_task.celery_uid)},
                queue=queue,
                priority=TaskPriority.CANCEL.value,
                routing_key=queue,
            )

        # Add canceled to the cache so processes can check in to see if they should abort.
        set_cache_value(
            uid=export_task.uid, attribute="status", model_name="ExportTaskRecord", value=TaskState.CANCELED.value
        )

    if TaskState[data_provider_task_record.status] not in TaskState.get_finished_states():
        if error:
            data_provider_task_record.status = TaskState.FAILED.value
        else:
            data_provider_task_record.status = TaskState.CANCELED.value
    data_provider_task_record.save()

    return result


@app.task(name="Cancel Run", base=EventKitBaseTask)
def cancel_run(result=None, export_run_uid=None, canceling_username=None, delete=False):
    result = result or {}

    export_run = ExportRun.objects.get(uid=export_run_uid)

    for export_provider_task in export_run.data_provider_task_records.all():
        cancel_export_provider_task(
            data_provider_task_uid=export_provider_task.uid,
            canceling_username=canceling_username,
            delete=delete,
        )
    result["result"] = True
    return result


@app.task(name="Kill Task", base=EventKitBaseTask)
def kill_task(result=None, task_pid=None, celery_uid=None):
    """
    Asks a worker to kill a task.
    """
    import celery

    result = result or {}

    if celery_uid:
        try:
            # Ensure the task is still running otherwise the wrong process will be killed
            if AsyncResult(str(celery_uid), app=app).state == celery.states.STARTED:
                # If the task finished prior to receiving this kill message it could throw an OSError.
                logger.info("Attempting to kill {0}".format(task_pid))
                # Don't kill tasks with default pid.
                if int(task_pid) > 0:
                    progressive_kill(task_pid)
            else:
                logger.info(
                    "The celery_uid {0} has the status of {1}.".format(
                        celery_uid, AsyncResult(celery_uid, app=app).state
                    )
                )
        except OSError:
            logger.info("{0} PID does not exist.".format(task_pid))
    return result


def parse_result(task_result, key=""):
    """
    Used to parse the celery result for a specific value.
    :param task_result: A str, dict, or list.
    :param key: A key to search dicts for
    :return: The value at the desired key or the original task result if not in a list or dict.
    """
    if not task_result:
        return None
    if isinstance(task_result, list):
        for result in task_result:
            if result.get(key):
                return result.get(key)
    elif isinstance(task_result, dict):
        return task_result.get(key)


def get_function(function):
    from importlib import import_module

    module, function_name = function.rsplit(".", 1)

    module_object = import_module(module)
    function_object = getattr(module_object, function_name)

    return function_object


def get_creation_options(config: dict, driver: str):
    """
    Gets a list of options for a specific format or returns None.
    :param config: The configuration for a datasource.
    :param driver: The file format to look for specific creation options.
    :return: A tuple of None or the first value is list of warp creation options, and
     the second value is a list of translate create options."""
    if config:
        conf = config or dict()
        params = conf.get("formats", {}).get(driver, {})
        return params.get("warp_params"), params.get("translate_params")
    return None, None


def get_ogcapi_data(
    export_task_record: ExportTaskRecord,
    stage_dir=None,
    bbox=None,
    export_format_slug=None,
    selection=None,
    download_path=None,
):
    if download_path is None:
        raise Exception("A download path is required to download ogcapi data.")

    geom: GEOSGeometry = get_geometry(bbox, selection)

    try:
        client: OGCAPIProcess = cast(
            OGCAPIProcess, export_task_record.export_provider_task.provider.get_service_client()
        )
        client.create_job(geom, file_format=export_format_slug)
        update_progress(export_task_record.uid, progress=25, subtask_percentage=50)
        download_url = client.get_job_results()
        if not download_url:
            raise Exception("Invalid response from OGC API server")
    except Exception as e:
        raise Exception(f"Error creating OGC API Process job:{e}")

    update_progress(export_task_record.uid, progress=50, subtask_percentage=50)

    process_session = client.get_process_session(download_url)
    download_path = download_data(export_task_record.uid, download_url, download_path, session=process_session)
    extract_metadata_files(download_path, stage_dir)

    return download_path<|MERGE_RESOLUTION|>--- conflicted
+++ resolved
@@ -232,17 +232,13 @@
                 data_provider_task_record = self.task.export_provider_task
                 fail_synchronous_task_chain(data_provider_task_record=data_provider_task_record)
                 run = data_provider_task_record.run
-                export_task_error_handler(run_uid=str(run.uid), task_id=self.task.uid, stage_dir=self.stage_dir)
+                export_task_error_handler(run_uid=str(run.uid), task_id=self.task.uid)
             except Exception:
                 tb = traceback.format_exc()
                 logger.error("Exception during handling of an error in {}:\n{}".format(self.name, tb))
         return {"status": status}
 
-<<<<<<< HEAD
     def update_task_state(self, result=None, task_status=TaskState.RUNNING.value, task_uid=None):
-=======
-    def update_task_state(self, task_uid=None, result=None, task_status=TaskState.RUNNING.value):
->>>>>>> 3ca3788f
         """
         Update the task state and celery task uid.
         Can use the celery uid for diagnostics.
@@ -251,19 +247,11 @@
 
         try:
             if task_uid:
-<<<<<<< HEAD
                 self.task = get_export_task_record(task_uid)
-=======
-                self.task = ExportTaskRecord.objects.get(uid=task_uid)
->>>>>>> 3ca3788f
             celery_uid = self.request.id
             if not celery_uid:
                 raise Exception("Failed to save celery_UID")
             self.task.celery_uid = celery_uid
-<<<<<<< HEAD
-=======
-            self.task.save()
->>>>>>> 3ca3788f
             result = parse_result(result, "status") or []
             if TaskState.CANCELED.value in [self.task.status, self.task.export_provider_task.status, result]:
                 logging.info("canceling before run %s", celery_uid)
