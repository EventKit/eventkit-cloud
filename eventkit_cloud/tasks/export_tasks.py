--- conflicted
+++ resolved
@@ -69,11 +69,7 @@
     progressive_kill,
     download_data,
     download_concurrently,
-<<<<<<< HEAD
-    download_feature_data,
-=======
     merge_chunks,
->>>>>>> 8c083ea7
 )
 from eventkit_cloud.tasks.metadata import metadata_tasks
 from eventkit_cloud.tasks.models import (
@@ -1350,20 +1346,6 @@
             )
 
     else:
-<<<<<<< HEAD
-        url = get_arcgis_query_url(service_url, bbox)
-        esrijson = get_export_filepath(stage_dir, job_name, projection, provider_slug, "json")
-        download_feature_data(task_uid, url, esrijson, configuration.get("cert_info"))
-
-        out = gdalutils.convert(
-            driver="gpkg",
-            input_file=esrijson,
-            output_file=gpkg,
-            task_uid=task_uid,
-            boundary=bbox,
-            layer_name=export_task_record.export_provider_task.provider.layers[0],
-            projection=projection,
-=======
         out = merge_chunks(
             gpkg,
             export_task_record.export_provider_task.provider.layers[0],
@@ -1373,7 +1355,7 @@
             stage_dir,
             get_arcgis_query_url(service_url),
             configuration.get("cert_info"),
->>>>>>> 8c083ea7
+            feature_data=True
         )
 
     if not (out and geopackage.check_content_exists(out)):
