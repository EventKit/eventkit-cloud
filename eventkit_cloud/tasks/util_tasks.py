import json
import logging
import os

from celery.utils.log import get_task_logger

from eventkit_cloud.celery import app
from eventkit_cloud.tasks.helpers import get_message_count
from eventkit_cloud.utils.pcf import PcfClient
from eventkit_cloud.tasks.enumerations import TaskStates

import socket


# Get an instance of a logger
logger = get_task_logger(__name__)


@app.task(name="PCF Shutdown Celery Workers", bind=True)
def pcf_shutdown_celery_workers(self, queue_name, queue_type=None, hostname=None):
    """
    Shuts down the celery workers assigned to a specific queue if there are no
    more tasks to pick up. Only call this task on PCF based deploys.

    :param self: The Task instance.
    :param queue_name: The full name of the queue, such as GROUP_A.osm
    :param queue_type: The type of queue, such as osm.
    :param hostname: The UUID based hostname of the workers.
    """
    from eventkit_cloud.tasks.models import ExportTaskRecord # NOQA

    if os.getenv('CELERY_TASK_APP'):
        app_name = os.getenv('CELERY_TASK_APP')
    else:
        app_name = json.loads(os.getenv("VCAP_APPLICATION", "{}")).get("application_name")

    client = PcfClient()
    client.login()

<<<<<<< HEAD
    # The message was a generic shutdown sent to a specific queue_name.
    if not (hostname or queue_type):
        queue_type, hostname = self.request.hostname.split("@")

    workers = [f"{queue_type}@{hostname}", f"cancel@{hostname}"]
    messages = get_message_count(queue_name)
    running_tasks_by_queue = client.get_running_tasks(app_name, queue_name)
    running_tasks_by_queue_count = running_tasks_by_queue["pagination"]["total_results"]
    export_tasks = ExportTaskRecord.objects.filter(worker=hostname, status__in=TaskStates.get_not_finished_states())

    if running_tasks_by_queue_count > messages and not export_tasks:
        logger.info(f"No work remaining on the {queue_name} queue, shutting down {workers}")
        app.control.shutdown(destination=workers)
        # return value is unused but useful for storing in the celery result.
        return {"action": "shutdown", "workers": workers}
    else:
        logger.info(
            f"There are {running_tasks_by_queue_count} running tasks for \
            {queue_name} and {messages} on the queue, skipping shutdown."
        )
        logger.info(
            f"Waiting on tasks: {export_tasks}"
        )
        return {"action": "skipped shutdown"}
=======
        for et in export_tasks:
            app.control.revoke(str(et.celery_uid), terminate=True, signal="SIGKILL")

            et.status = "CANCELED"
            et.save()

        pt.status = "CANCELED"
        pt.save()


app.register_task(RevokeTask())
>>>>>>> a47e7694
<|MERGE_RESOLUTION|>--- conflicted
+++ resolved
@@ -36,8 +36,6 @@
 
     client = PcfClient()
     client.login()
-
-<<<<<<< HEAD
     # The message was a generic shutdown sent to a specific queue_name.
     if not (hostname or queue_type):
         queue_type, hostname = self.request.hostname.split("@")
@@ -62,16 +60,5 @@
             f"Waiting on tasks: {export_tasks}"
         )
         return {"action": "skipped shutdown"}
-=======
-        for et in export_tasks:
-            app.control.revoke(str(et.celery_uid), terminate=True, signal="SIGKILL")
 
-            et.status = "CANCELED"
-            et.save()
-
-        pt.status = "CANCELED"
-        pt.save()
-
-
-app.register_task(RevokeTask())
->>>>>>> a47e7694
+app.register_task(RevokeTask())