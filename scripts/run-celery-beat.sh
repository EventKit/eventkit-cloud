--- conflicted
+++ resolved
@@ -1,11 +1,5 @@
 #!/bin/bash
 
-<<<<<<< HEAD
-rm -rf celerybeat.pid & \
-celery -A eventkit_cloud beat --loglevel=$LOG_LEVEL & \
-celery -A eventkit_cloud worker --concurrency=1 --loglevel=$LOG_LEVEL -n scale@%h -Q scale
-=======
 rm -rf celerybeat.pid &
 celery beat -A eventkit_cloud --loglevel=$LOG_LEVEL &
-celery worker -A eventkit_cloud --concurrency=1 --loglevel=$LOG_LEVEL -n scale@%h -Q scale
->>>>>>> 3c7d9584
+celery worker -A eventkit_cloud --concurrency=1 --loglevel=$LOG_LEVEL -n scale@%h -Q scale