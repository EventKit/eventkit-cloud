# -*- coding: utf-8 -*-
import argparse
import getpass
import logging
import os
import time

from eventkit_cloud.utils.client import EventKitClient

logger = logging.getLogger(__name__)


def string2bool(string_value):
    """

    :param string_value: A value to attempt to convert to a boolean.
    :return: True if "true","t",1,"yes","y", False if "false","f",0',"no,"n", else returns the original value
    """
    if string_value.lower() in ["true", "t", 1, "yes", "y"]:
        return True
    if string_value.lower() in ["false", "f", 0, "no", "n"]:
        return False
    return string_value


def main():
    parser = argparse.ArgumentParser()
<<<<<<< HEAD
    parser.add_argument("url", help="The EventKit instance base url (i.e. http://cloud.eventkit.test).")
    parser.add_argument(
        "-s",
        "--sources",
        nargs="+",
        default="",
        help="The slugs of sources to check, if not included all visible sources are checked.",
    )
    parser.add_argument(
        "--verify", default="", help="True to enable ssl verification, false to disable ssl verification"
    )
    parser.add_argument("--certificate", default="", help="The path to a certificate to use for authentication")
    parser.add_argument("--full", default="", help="")
=======
    parser.add_argument('url', help='The EventKit instance base url (i.e. http://host.docker.internal).')
    parser.add_argument('-s', '--sources', nargs='+', default='',
                        help='The slugs of sources to check, if not included all visible sources are checked.')
    parser.add_argument('--verify', default='',
                        help='True to enable ssl verification, false to disable ssl verification')
    parser.add_argument('--certificate', default='',
                        help='The path to a certificate to use for authentication')
    parser.add_argument('--full', default='',
                        help='')
>>>>>>> b359f787

    args = parser.parse_args()
    user = password = None
    certificate = args.certificate
    if not certificate:
        user = os.getenv("EVENTKIT_USER")
        if not user:
            user = input("EventKit Username: ")
        password = os.getenv("EVENTKIT_PASS")
        if not password:
            password = getpass.getpass("EventKit Password: ")

    if args.verify:
        verify = string2bool(args.verify)
    else:
        verify = True

    full_test = string2bool(args.full)

    tries = 3
    client = None
    while tries:
        print("Logging in...")
        try:
            client = EventKitClient(
                args.url.rstrip("/"), username=user, password=password, certificate=certificate, verify=verify
            )
            break
        except Exception as e:
            tries -= 1
            print("Failed to login.")
            print(e)
            print("{} attempts remaining.".format(tries))
            time.sleep(1)
    if not client:
        raise Exception(
            "Could not login to the url: {} using username:{} or certificate:{}".format(args.url, user, certificate)
        )

    providers = client.get_providers()

    if args.sources:
        print(f"Selecting {args.sources} from: ")
        print([provider.get("slug") for provider in providers])
        providers = [provider for provider in providers if provider.get("slug") in args.sources]

    if full_test:
        provider_tasks = []

        for provider in providers:
            if provider.get("display"):
                level = provider.get("level_from")
                # Check if level is 0 because job api won't recognize it as a value
                if not level:
                    level = 1
                provider_tasks += [
                    {"provider": provider.get("slug"), "formats": ["gpkg"], "min_zoom": level, "max_zoom": level}
                ]

        feature = {
            "type": "FeatureCollection",
            "features": [
                {
                    "type": "Feature",
                    "properties": {},
                    "geometry": {
                        "type": "Polygon",
                        "coordinates": [
                            [
                                [31.128165, 29.971509],
                                [31.128521, 29.971509],
                                [31.128521, 29.971804],
                                [31.128165, 29.971804],
                                [31.128165, 29.971509],
                            ]
                        ],
                    },
                }
            ],
        }

        name = "System Check"
        description = "This is a small periodic check to ensure the application is healthy."
        project = "System"
        print("Submitting job with provider_tasks: {}".format(provider_tasks))
        response = client.create_job(
            name=name, description=description, project=project, provider_tasks=provider_tasks, selection=feature
        )
        print("Successfully submitted the job.")
        job_uid = response.get("uid")

        run_uid = client.get_runs({"job_uid": job_uid})[0].get("uid")
        print("Waiting for run {} to finish...".format(run_uid))
        client.wait_for_run(run_uid)
        print("Run {} successfully finished.".format(run_uid))
        print("Attempting to delete the run {}.".format(run_uid))

        run = client.get_runs({"job_uid": job_uid})
        attempts = 3
        while run and attempts:
            client.delete_run(run_uid)
            run = client.get_runs({"job_uid": job_uid})[0]
            if run["deleted"]:
                break
            else:
                attempts -= 1
        if not run["deleted"]:
            raise Exception("Failed to delete the run {}.".format(run_uid))
        print("Successfully deleted the run {}.".format(run_uid))
    else:
        print("Running status checks...")
        bad_providers = []
        for provider in providers:
            if not provider.get("visible"):
                continue
            if not client.check_provider(provider.get("slug")):
                bad_providers += [provider.get("name")]
        if bad_providers:
            raise Exception("The following providers failed status checks: {0}".format(bad_providers))

    print("System check completed successfully.")


if __name__ == "__main__":
    main()<|MERGE_RESOLUTION|>--- conflicted
+++ resolved
@@ -25,21 +25,6 @@
 
 def main():
     parser = argparse.ArgumentParser()
-<<<<<<< HEAD
-    parser.add_argument("url", help="The EventKit instance base url (i.e. http://cloud.eventkit.test).")
-    parser.add_argument(
-        "-s",
-        "--sources",
-        nargs="+",
-        default="",
-        help="The slugs of sources to check, if not included all visible sources are checked.",
-    )
-    parser.add_argument(
-        "--verify", default="", help="True to enable ssl verification, false to disable ssl verification"
-    )
-    parser.add_argument("--certificate", default="", help="The path to a certificate to use for authentication")
-    parser.add_argument("--full", default="", help="")
-=======
     parser.add_argument('url', help='The EventKit instance base url (i.e. http://host.docker.internal).')
     parser.add_argument('-s', '--sources', nargs='+', default='',
                         help='The slugs of sources to check, if not included all visible sources are checked.')
@@ -49,7 +34,6 @@
                         help='The path to a certificate to use for authentication')
     parser.add_argument('--full', default='',
                         help='')
->>>>>>> b359f787
 
     args = parser.parse_args()
     user = password = None
