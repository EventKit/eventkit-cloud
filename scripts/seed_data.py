--- conflicted
+++ resolved
@@ -27,14 +27,8 @@
                         help='The project name, will be the same for all datapacks (not based on file).')
     parser.add_argument('--limit', type=int, default=0,
                         help='The project name, will be the same for all datapacks (not based on file).')
-<<<<<<< HEAD
     parser.add_argument('--start', type=int, default=0,
                         help='The index (0-based) of the first geojson feature to use to create a datapack')
-    args = parser.parse_args()
-    user = os.getenv('EVENTKIT_USER')
-    if not user:
-        user = getpass.getpass("EventKit Username:")
-=======
     parser.add_argument('--verify', default='true',
                         help='True to enable ssl verification, false to disable ssl verification')
 
@@ -42,7 +36,6 @@
     user = os.getenv('EVENTKIT_USER')
     if not user:
         user = input("EventKit Username: ")
->>>>>>> fd0a62b8
     password = os.getenv('EVENTKIT_PASS')
     if not password:
         password = getpass.getpass("EventKit Password: ")
@@ -63,16 +56,10 @@
     with open(args.file, 'rb') as geojson_file:
         geojson_data = json.load(geojson_file)
 
-<<<<<<< HEAD
-    count = args.limit or len(geojson_data['features'])
-    index = args.start
-
-=======
     count = args.limit or len(geojson_data['features'])  # number of jobs to submit
-    index = 0  # current feature
+    index = args.start  # current feature
     # Stop when count gets to zero (user gets desired number of jobs)
-    # or we run our of features to create jobs for.
->>>>>>> fd0a62b8
+    # or we run out of features to create jobs for.
     while count or (index > len(geojson_data['features'])):
         feature = geojson_data['features'][index]
         # Iterate index independently of the count because we might skip some jobs which would iterate the
