# -*- coding: utf-8 -*-
import argparse
import getpass
import json
import logging
import os

try:
    input = raw_input
except NameError:
    pass

from eventkit_cloud.utils.client import EventKitClient

logging.basicConfig(format="%(levelname)s:%(message)s", level=os.getenv("LOG_LEVEL", "WARNING"))


def main():
    parser = argparse.ArgumentParser()
<<<<<<< HEAD
    parser.add_argument("url", help="The EventKit instance base url (i.e. http://cloud.eventkit.test).")
    parser.add_argument("file", help="A geojson file to be used for location data.")
    parser.add_argument(
        "--name",
        default="name",
        help="The field to be used for the name of the location which will be the datapack name.",
    )
    parser.add_argument(
        "--description",
        default="description",
        help="The field to be used for the description of the location which will be the datapack description.",
    )
    parser.add_argument(
        "--project", default="project", help="The project name, will be the same for all datapacks (not based on file)."
    )
    parser.add_argument(
        "-s",
        "--sources",
        nargs="+",
        default="",
        help="The slugs of sources to check, if not included all visible sources are checked.",
    )
    parser.add_argument(
        "--levels", nargs="+", default="1 10", help="The levels to see (i.e. 1 10) would seed from levels 1-10."
    )
    parser.add_argument("--limit", type=int, default=0, help="The max number of jobs to create.")
    parser.add_argument(
        "--start",
        type=int,
        default=0,
        help="The index (0-based) of the first geojson feature to use to create a datapack",
    )
    parser.add_argument(
        "--verify", default="true", help="True to enable ssl verification, false to disable ssl verification"
    )
    parser.add_argument("--certificate", default="", help="The path to a certificate to use for authentication")
=======
    parser.add_argument('url', help='The EventKit instance base url (i.e. http://host.docker.internal).')
    parser.add_argument('file', help='A geojson file to be used for location data.')
    parser.add_argument('--name', default='name',
                        help='The field to be used for the name of the location which will be the datapack name.')
    parser.add_argument('--description', default='description',
                        help='The field to be used for the description of the location which will be the datapack description.')
    parser.add_argument('--project', default='project',
                        help='The project name, will be the same for all datapacks (not based on file).')
    parser.add_argument('-s', '--sources', nargs='+', default='',
                        help='The slugs of sources to check, if not included all visible sources are checked.')
    parser.add_argument('--levels', nargs='+', default='1 10',
                        help='The levels to see (i.e. 1 10) would seed from levels 1-10.')
    parser.add_argument('--limit', type=int, default=0,
                        help='The max number of jobs to create.')
    parser.add_argument('--start', type=int, default=0,
                        help='The index (0-based) of the first geojson feature to use to create a datapack')
    parser.add_argument('--verify', default='true',
                        help='True to enable ssl verification, false to disable ssl verification')
    parser.add_argument('--certificate', default='',
                        help='The path to a certificate to use for authentication')
>>>>>>> b359f787

    args = parser.parse_args()
    user = password = None
    certificate = args.certificate
    if not certificate:
        user = os.getenv("EVENTKIT_USER")
        if not user:
            user = input("EventKit Username: ")
        password = os.getenv("EVENTKIT_PASS")
        if not password:
            password = getpass.getpass("EventKit Password: ")

    verify = True
    if args.verify.lower() in ["false", "f"]:
        verify = False

    client = EventKitClient(
        args.url.rstrip("/"), username=user, password=password, certificate=certificate, verify=verify
    )

    if args.sources:
        provider_tasks = []

        for provider in client.get_providers():
            if provider.get("slug") in args.sources:
                provider_tasks += [
                    {
                        "provider": provider.get("slug"),
                        "formats": ["gpkg"],
                        "min_zoom": args.levels[0],
                        "max_zoom": args.levels[1],
                    }
                ]
    else:
        provider_tasks = [
            {"provider": provider.get("slug"), "formats": ["gpkg"], "min_zoom": 1, "max_zoom": 1}
            for provider in client.get_providers()
        ]

    with open(args.file, "rb") as geojson_file:
        geojson_data = json.load(geojson_file)

    count = args.limit or len(geojson_data["features"])  # number of jobs to submit
    index = args.start  # current feature
    # Stop when count gets to zero (user gets desired number of jobs)
    # or we run out of features to create jobs for.
    while count or (index > len(geojson_data["features"])):
        feature = geojson_data["features"][index]
        # Iterate index independently of the count because we might skip some jobs which would iterate the
        # features but not change the number of jobs submitted.
        index += 1
        name = feature["properties"].get(args.name)

        description = feature["properties"].get(args.description) or "Created using the seed_data script."
        project = feature["properties"].get(args.project) or "seed"
        if name in [run["job"]["name"] for run in client.search_runs(search_term=name)]:
            print(("Skipping {0} because data already exists in a DataPack with the same name.".format(name)))
            continue
        if not name:
            print(("Skipping: \n {0} \n" "because a valid name wasn't provided or found.".format(feature)))
            continue
        response = client.create_job(
            name=name, description=description, project=project, provider_tasks=provider_tasks, selection=feature
        )

        if response:
            print(("Submitted job for {0}".format(name)))
            count -= 1
        else:
            print(("Failed to submit job for {0}".format(name)))
            print(response)


if __name__ == "__main__":
    main()<|MERGE_RESOLUTION|>--- conflicted
+++ resolved
@@ -17,44 +17,6 @@
 
 def main():
     parser = argparse.ArgumentParser()
-<<<<<<< HEAD
-    parser.add_argument("url", help="The EventKit instance base url (i.e. http://cloud.eventkit.test).")
-    parser.add_argument("file", help="A geojson file to be used for location data.")
-    parser.add_argument(
-        "--name",
-        default="name",
-        help="The field to be used for the name of the location which will be the datapack name.",
-    )
-    parser.add_argument(
-        "--description",
-        default="description",
-        help="The field to be used for the description of the location which will be the datapack description.",
-    )
-    parser.add_argument(
-        "--project", default="project", help="The project name, will be the same for all datapacks (not based on file)."
-    )
-    parser.add_argument(
-        "-s",
-        "--sources",
-        nargs="+",
-        default="",
-        help="The slugs of sources to check, if not included all visible sources are checked.",
-    )
-    parser.add_argument(
-        "--levels", nargs="+", default="1 10", help="The levels to see (i.e. 1 10) would seed from levels 1-10."
-    )
-    parser.add_argument("--limit", type=int, default=0, help="The max number of jobs to create.")
-    parser.add_argument(
-        "--start",
-        type=int,
-        default=0,
-        help="The index (0-based) of the first geojson feature to use to create a datapack",
-    )
-    parser.add_argument(
-        "--verify", default="true", help="True to enable ssl verification, false to disable ssl verification"
-    )
-    parser.add_argument("--certificate", default="", help="The path to a certificate to use for authentication")
-=======
     parser.add_argument('url', help='The EventKit instance base url (i.e. http://host.docker.internal).')
     parser.add_argument('file', help='A geojson file to be used for location data.')
     parser.add_argument('--name', default='name',
@@ -75,7 +37,6 @@
                         help='True to enable ssl verification, false to disable ssl verification')
     parser.add_argument('--certificate', default='',
                         help='The path to a certificate to use for authentication')
->>>>>>> b359f787
 
     args = parser.parse_args()
     user = password = None
